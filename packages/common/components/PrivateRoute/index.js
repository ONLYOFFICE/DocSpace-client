/* eslint-disable react/prop-types */
import React, { useEffect } from "react";
import { Redirect, Route } from "react-router-dom";
//import Loader from "@docspace/components/loader";
//import Section from "../Section";
// import Error401 from "client/Error401";
// import Error404 from "client/Error404";
import AppLoader from "../AppLoader";
import { inject, observer } from "mobx-react";
import { isMe } from "../../utils";
import combineUrl from "../../utils/combineUrl";
import { AppServerConfig, TenantStatus } from "../../constants";
import CurrentTariffStatus from "../../store/CurrentTariffStatusStore";

const PrivateRoute = ({ component: Component, ...rest }) => {
  const {
    isAdmin,
    isAuthenticated,
    isLoaded,
    restricted,
    allowForMe,
    user,
    computedMatch,
    setModuleInfo,
    modules,
    currentProductId,
    wizardCompleted,
    personal,
    location,
    tenantStatus,
    isNotPaidPeriod,
  } = rest;

<<<<<<< HEAD
  const windowPath = window.location.pathname;

  const isPortal = windowPath === "/preparation-portal";

=======
>>>>>>> 8f9c92e7
  const { params, path } = computedMatch;
  const { userId } = params;

  const renderComponent = (props) => {
    const isPortalUrl = props.location.pathname === "/preparation-portal";

    if (isLoaded && !isAuthenticated) {
      if (personal) {
        window.location.replace("/");
        return <></>;
      }

      console.log("PrivateRoute render Redirect to login", rest);
      const redirectPath = wizardCompleted ? "/login" : "/wizard";
      return window.location.replace(redirectPath);
      // return (
      //   <Redirect
      //     to={{
      //       pathname: combineUrl(
      //         AppServerConfig.proxyURL,
      //         wizardCompleted ? "/login" : "/wizard"
      //       ),
      //       state: { from: props.location },
      //     }}
      //   />
      // );
    }

    if (
      isLoaded &&
      !isNotPaidPeriod &&
      props.location.pathname === "/portal-unavailable"
    ) {
      return window.location.replace("/");
    }

    if (location.pathname === "/" && personal) {
      return (
        <Redirect
          to={{
            pathname: "/products/files",
            state: { from: props.location },
          }}
        />
      );
    }

    if (isLoaded && tenantStatus === TenantStatus.PortalRestore && !isPortal) {
      return (
        <Redirect
          to={{
            pathname: combineUrl(
              AppServerConfig.proxyURL,
              "/preparation-portal"
            ),
            state: { from: props.location },
          }}
        />
      );
    }

    if (
      isNotPaidPeriod &&
      isLoaded &&
<<<<<<< HEAD
      (user.isOwner || user.isAdmin) &&
      props.location.pathname !== "/portal-settings/payments/portal-payments" &&
      props.location.pathname !== "/portal-settings/backup/data-backup"
=======
      isAuthenticated &&
      tenantStatus === TenantStatus.PortalRestore &&
      !isPortalUrl
>>>>>>> 8f9c92e7
    ) {
      return (
        <Redirect
          to={{
            pathname: combineUrl(
              AppServerConfig.proxyURL,
              "/portal-settings/payments/portal-payments"
            ),
            state: { from: props.location },
          }}
        />
      );
    }

    if (
      isNotPaidPeriod &&
      isLoaded &&
      !user.isOwner &&
      !user.isAdmin &&
      props.location.pathname !== "/portal-unavailable"
    ) {
      return (
        <Redirect
          to={{
            pathname: combineUrl(
              AppServerConfig.proxyURL,
              "/portal-unavailable"
            ),
            state: { from: props.location },
          }}
        />
      );
    }

    if (tenantStatus !== TenantStatus.PortalRestore && isPortalUrl) {
      return window.location.replace("/");
    }

    if (!isLoaded) {
      return <AppLoader />;
    }

    // const userLoaded = !isEmpty(user);
    // if (!userLoaded) {
    //   return <Component {...props} />;
    // }

    // if (!userLoaded) {
    //   console.log("PrivateRoute render Loader", rest);
    //   return (
    //     <Section>
    //       <Section.SectionBody>
    //         <Loader className="pageLoader" type="rombs" size="40px" />
    //       </Section.SectionBody>
    //     </Section>
    //   );
    // }

    if (
      !restricted ||
      isAdmin ||
      (allowForMe && userId && isMe(user, userId))
    ) {
      // console.log(
      //   "PrivateRoute render Component",
      //   rest,
      //   Component.name || Component.displayName
      // );
      return <Component {...props} {...rest} />;
    }

    if (restricted) {
      console.log("PrivateRoute render Error401", rest);
      return (
        <Redirect
          to={{
            pathname: "/error401",
            state: { from: props.location },
          }}
        />
      );
    }

    console.log("PrivateRoute render Error404", rest);
    return (
      <Redirect
        to={{
          pathname: "/error404",
          state: { from: props.location },
        }}
      />
    );
  };

  //console.log("PrivateRoute render", rest);
  return <Route {...rest} render={renderComponent} />;
};

export default inject(({ auth }) => {
  const {
    userStore,
    isAuthenticated,
    isLoaded,
    isAdmin,
    settingsStore,
    currentTariffStatusStore,
  } = auth;
  const { isNotPaidPeriod } = currentTariffStatusStore;
  const { user } = userStore;

  const {
    setModuleInfo,
    wizardCompleted,
    personal,
    tenantStatus,
  } = settingsStore;

  return {
    isNotPaidPeriod,
    user,
    isAuthenticated,
    isAdmin,
    isLoaded,
    setModuleInfo,
    wizardCompleted,
    tenantStatus,
    personal,
  };
})(observer(PrivateRoute));<|MERGE_RESOLUTION|>--- conflicted
+++ resolved
@@ -31,13 +31,6 @@
     isNotPaidPeriod,
   } = rest;
 
-<<<<<<< HEAD
-  const windowPath = window.location.pathname;
-
-  const isPortal = windowPath === "/preparation-portal";
-
-=======
->>>>>>> 8f9c92e7
   const { params, path } = computedMatch;
   const { userId } = params;
 
@@ -85,7 +78,12 @@
       );
     }
 
-    if (isLoaded && tenantStatus === TenantStatus.PortalRestore && !isPortal) {
+    if (
+      isLoaded &&
+      isAuthenticated &&
+      tenantStatus === TenantStatus.PortalRestore &&
+      !isPortalUrl
+    ) {
       return (
         <Redirect
           to={{
@@ -102,15 +100,9 @@
     if (
       isNotPaidPeriod &&
       isLoaded &&
-<<<<<<< HEAD
       (user.isOwner || user.isAdmin) &&
       props.location.pathname !== "/portal-settings/payments/portal-payments" &&
       props.location.pathname !== "/portal-settings/backup/data-backup"
-=======
-      isAuthenticated &&
-      tenantStatus === TenantStatus.PortalRestore &&
-      !isPortalUrl
->>>>>>> 8f9c92e7
     ) {
       return (
         <Redirect
@@ -125,6 +117,10 @@
       );
     }
 
+    if (tenantStatus !== TenantStatus.PortalRestore && isPortalUrl) {
+      return window.location.replace("/");
+    }
+
     if (
       isNotPaidPeriod &&
       isLoaded &&
@@ -143,10 +139,6 @@
           }}
         />
       );
-    }
-
-    if (tenantStatus !== TenantStatus.PortalRestore && isPortalUrl) {
-      return window.location.replace("/");
     }
 
     if (!isLoaded) {
