--- conflicted
+++ resolved
@@ -3,11 +3,7 @@
   "content": "Your registration email address",
   "content_en_sha1_hash": "8cc0ae7ce8d6f84fb6f6364ece769b5cac5b2cd4",
   "created_at": "2025-05-19T21:30:47.781Z",
-<<<<<<< HEAD
-  "updated_at": "2025-05-26T07:57:32.330Z",
-=======
   "updated_at": "2025-06-03T20:59:41.939Z",
->>>>>>> 398dda3c
   "comment": {
     "text": "This translation key is used to display the phrase \"Your registration email address\" in various UI components, typically as a placeholder or label for an input field related to user registration. It appears in sales department request dialogs and modal dialogs for accessing portal services, prompting users to enter their registration email address.",
     "is_auto": true,
@@ -16,11 +12,7 @@
   "usage": [
     {
       "file_path": "/packages/client/src/components/dialogs/SalesDepartmentRequestDialog/index.js",
-<<<<<<< HEAD
-      "line_number": 167,
-=======
       "line_number": 161,
->>>>>>> 398dda3c
       "context": "name=\"e-mail\"\n type=\"text\"\n size=\"base\"\n scale\n tabIndex={2}\n placeholder={t(\"Common:RegistrationEmail\")}\n isDisabled={isLoading}\n value={email}\n onChange={onChangeEmail}\n />\n </FieldContainer>",
       "module": "/packages/client"
     },
@@ -59,13 +51,25 @@
     "az": {
       "ai_translated": false,
       "ai_model": null,
-      "ai_spell_check_issues": [],
+      "ai_spell_check_issues": [
+        {
+          "type": "incorrect_translation",
+          "description": "The translation 'Sizin qeydiyyat elektron poçtunuz' is a literal translation but slightly awkward. A more natural phrasing would be 'Qeydiyyatınız üçün istifadə etdiyiniz elektron poçt ünvanı' or 'Qeydiyyat zamanı daxil etdiyiniz elektron poçt ünvanı'.",
+          "suggestion": "Qeydiyyatınız üçün istifadə etdiyiniz elektron poçt ünvanı"
+        }
+      ],
       "approved_at": null
     },
     "bg": {
       "ai_translated": false,
       "ai_model": null,
-      "ai_spell_check_issues": [],
+      "ai_spell_check_issues": [
+        {
+          "type": "incorrect_translation",
+          "description": "While the translation is understandable, 'Вашият регистрационен имейл' is a bit literal and clunky. A more natural phrasing would be 'Имейл адресът за регистрация' or 'Вашият имейл за регистрация'.",
+          "suggestion": "Имейл адресът за регистрация"
+        }
+      ],
       "approved_at": null
     },
     "cs": {
@@ -80,229 +84,230 @@
       "ai_spell_check_issues": [
         {
           "type": "incorrect_translation",
-          "description": "The translation 'Ihr Registrierungsemail' is not a natural or accurate translation of 'Your registration email address'. It misses the possessive 'Your' and doesn't convey the complete meaning.",
-          "suggestion": "Ihre Registrierungs-E-Mail-Adresse"
+          "description": "The translation 'Ihr Registrierungsemail' is not idiomatic German for 'Your registration email address'. It's missing the possessive pronoun to properly reflect 'your'.",
+          "suggestion": "Ihre Registrierungsemail-Adresse"
+        }
+      ],
+      "approved_at": null
+    },
+    "el-GR": {
+      "ai_translated": false,
+      "ai_model": null,
+      "ai_spell_check_issues": [
+        {
+          "type": "incorrect_translation",
+          "description": "The translation 'Το email εγγραφής σας' is a literal translation of 'Your registration email address', but it could be more natural in Greek. A more common and idiomatic phrasing would be 'Η διεύθυνση email εγγραφής σας' or 'Το email που χρησιμοποιήσατε για την εγγραφή σας'.",
+          "suggestion": "Η διεύθυνση email εγγραφής σας"
+        }
+      ],
+      "approved_at": null
+    },
+    "es": {
+      "ai_translated": false,
+      "ai_model": null,
+      "ai_spell_check_issues": [],
+      "approved_at": null
+    },
+    "fi": {
+      "ai_translated": false,
+      "ai_model": null,
+      "ai_spell_check_issues": [],
+      "approved_at": null
+    },
+    "fr": {
+      "ai_translated": false,
+      "ai_model": null,
+      "ai_spell_check_issues": [
+        {
+          "type": "incorrect_translation",
+          "description": "The translation 'Email d'enregistrement' is too literal and doesn't fully convey the meaning of 'Your registration email address'. It misses the possessive 'Your'.",
+          "suggestion": "Adresse e-mail d'inscription"
+        }
+      ],
+      "approved_at": null
+    },
+    "hy-AM": {
+      "ai_translated": false,
+      "ai_model": null,
+      "ai_spell_check_issues": [],
+      "approved_at": null
+    },
+    "it": {
+      "ai_translated": false,
+      "ai_model": null,
+      "ai_spell_check_issues": [
+        {
+          "type": "incorrect_translation",
+          "description": "The translation \"Il tuo email di registrazione\" is not the most natural or accurate translation of \"Your registration email address\". The word order is a bit awkward and 'email' is used as a masculine noun, which isn't standard.",
+          "suggestion": "Indirizzo email di registrazione"
         },
         {
           "type": "grammar",
-          "description": "The phrase 'Registrierungsemail' is a compound word that could be improved for readability. Adding a hyphen can improve flow.",
-          "suggestion": "Registrierungs-Email"
-        }
-      ],
-      "approved_at": null
-    },
-    "el-GR": {
-      "ai_translated": false,
-      "ai_model": null,
-      "ai_spell_check_issues": [
-        {
-          "type": "incorrect_translation",
-          "description": "While technically correct, 'Το email εγγραφής σας' is a somewhat literal and less natural translation. A more idiomatic translation would be 'Η διεύθυνση email εγγραφής σας' or simply 'Το email που χρησιμοποιήσατε για την εγγραφή σας'.",
-          "suggestion": "Η διεύθυνση email εγγραφής σας"
-        }
-      ],
-      "approved_at": null
-    },
-    "es": {
-      "ai_translated": false,
-      "ai_model": null,
-      "ai_spell_check_issues": [
-        {
-          "type": "incorrect_translation",
-          "description": "While \"Su email de registro\" is understandable, a more natural and accurate translation of \"Your registration email address\" in Spanish would be something like \"Su dirección de correo electrónico de registro\". \"Email\" is often used, but \"correo electrónico\" is more formal and precise.",
-          "suggestion": "Su dirección de correo electrónico de registro"
-        }
-      ],
-      "approved_at": null
-    },
-    "fi": {
-      "ai_translated": false,
-      "ai_model": null,
-      "ai_spell_check_issues": [],
-      "approved_at": null
-    },
-    "fr": {
-      "ai_translated": false,
-      "ai_model": null,
-      "ai_spell_check_issues": [
-        {
-          "type": "incorrect_translation",
-          "description": "The French translation 'Email d'enregistrement' is too literal and doesn't convey the full meaning of 'Your registration email address'. It's missing the possessive 'Your'. A more accurate translation would include that element.",
-          "suggestion": "Votre adresse email d'enregistrement"
-        }
-      ],
-      "approved_at": null
-    },
-    "hy-AM": {
-      "ai_translated": false,
-      "ai_model": null,
-      "ai_spell_check_issues": [
-        {
-          "type": "incorrect_translation",
-          "description": "The translation 'Ձեր գրանցման էլ․ հասցեն' while technically correct, sounds somewhat formal and could be improved for better flow and readability in a user interface. A more natural translation might prioritize clarity and user friendliness.",
-          "suggestion": "Consider alternatives like 'Ձեր գրանցման էլեկտրոնային հասցեն' or 'Ձեր գրանցման համար գործածած էլեկտրոնային հասցեն' depending on the specific context and desired tone."
-        }
-      ],
-      "approved_at": null
-    },
-    "it": {
-      "ai_translated": false,
-      "ai_model": null,
-      "ai_spell_check_issues": [
-        {
-          "type": "incorrect_translation",
-          "description": "The translation 'Il tuo email di registrazione' is not the most natural or accurate rendering of 'Your registration email address' in Italian. 'Email' is an Anglicism and should be replaced with 'indirizzo email'. The phrase 'di registrazione' is also slightly awkward.",
-          "suggestion": "Il tuo indirizzo email di registrazione"
+          "description": "Using 'email' as a masculine noun is not the most common grammatical practice in Italian. While understandable, it's not ideal.",
+          "suggestion": "Consider using a more natural phrasing and avoid using 'email' as a masculine noun."
+        }
+      ],
+      "approved_at": null
+    },
+    "ja-JP": {
+      "ai_translated": false,
+      "ai_model": null,
+      "ai_spell_check_issues": [
+        {
+          "type": "incorrect_translation",
+          "description": "The translation \"登録されたメールアドレス\" literally translates to \"registered email address\". While not entirely wrong, \"Your registration email address\" implies possession or association. A more natural and accurate translation considering the context of user interface text would be something along the lines of \"ご登録のメールアドレス\" (go-tōroku no mēru adoresu) which means \"your registered email address\".",
+          "suggestion": "ご登録のメールアドレス"
+        }
+      ],
+      "approved_at": null
+    },
+    "ko-KR": {
+      "ai_translated": false,
+      "ai_model": null,
+      "ai_spell_check_issues": [
+        {
+          "type": "incorrect_translation",
+          "description": "The Korean translation \"가입 이메일\" is too brief and lacks the complete meaning of \"Your registration email address\". It only translates to 'registration email'.",
+          "suggestion": "가입 시 사용하신 이메일 주소 (Gaip si sayong hasin imeil juso)"
+        }
+      ],
+      "approved_at": null
+    },
+    "lo-LA": {
+      "ai_translated": false,
+      "ai_model": null,
+      "ai_spell_check_issues": [
+        {
+          "type": "incorrect_translation",
+          "description": "The Lao translation 'ອີເມວລົງທະບຽນຂອງທ່ານ' translates more closely to 'Your registration email'. While not drastically incorrect, it lacks the possessive 'Your' at the beginning of the English phrase 'Your registration email address'. A more accurate translation would include this.",
+          "suggestion": "ອີເມວລົງທະບຽນຂອງທ່ານ"
+        }
+      ],
+      "approved_at": null
+    },
+    "lv": {
+      "ai_translated": false,
+      "ai_model": null,
+      "ai_spell_check_issues": [],
+      "approved_at": null
+    },
+    "nl": {
+      "ai_translated": false,
+      "ai_model": null,
+      "ai_spell_check_issues": [
+        {
+          "type": "incorrect_translation",
+          "description": "The translation 'Uw registratie e-mail' is technically correct but lacks the possessive 'Your'. A more accurate translation would convey the meaning of 'Your' more directly.",
+          "suggestion": "Uw e-mailadres voor registratie"
+        }
+      ],
+      "approved_at": null
+    },
+    "pl": {
+      "ai_translated": false,
+      "ai_model": null,
+      "ai_spell_check_issues": [],
+      "approved_at": null
+    },
+    "pt": {
+      "ai_translated": false,
+      "ai_model": null,
+      "ai_spell_check_issues": [
+        {
+          "type": "incorrect_translation",
+          "description": "While 'O seu e-mail de registo' is understandable, a more natural and accurate translation of 'Your registration email address' would be 'O seu endereço de e-mail de registo' or 'O seu endereço de e-mail para registo'. The current translation lacks the word 'address' which is important for clarity.",
+          "suggestion": "O seu endereço de e-mail de registo"
+        }
+      ],
+      "approved_at": null
+    },
+    "pt-BR": {
+      "ai_translated": false,
+      "ai_model": null,
+      "ai_spell_check_issues": [
+        {
+          "type": "incorrect_translation",
+          "description": "The translation 'Seu email de registro' is a literal translation but lacks the possessive 'Your'. A more natural translation would be 'Seu endereço de e-mail de registro' or 'O endereço de e-mail do seu registro'.",
+          "suggestion": "Seu endereço de e-mail de registro"
+        }
+      ],
+      "approved_at": null
+    },
+    "ro": {
+      "ai_translated": false,
+      "ai_model": null,
+      "ai_spell_check_issues": [],
+      "approved_at": null
+    },
+    "ru": {
+      "ai_translated": false,
+      "ai_model": null,
+      "ai_spell_check_issues": [
+        {
+          "type": "incorrect_translation",
+          "description": "The translation 'Ваш регистрационный email' is a literal translation and not the most natural phrasing in Russian. While technically correct, a more idiomatic translation would be 'Адрес электронной почты для регистрации' or 'Ваш email для регистрации'.",
+          "suggestion": "Адрес электронной почты для регистрации"
+        }
+      ],
+      "approved_at": null
+    },
+    "si": {
+      "ai_translated": false,
+      "ai_model": null,
+      "ai_spell_check_issues": [
+        {
+          "type": "incorrect_translation",
+          "description": "The translation 'ලියාපදිංචි වි-තැපැල් ලිපිනය' is a literal translation of 'registration email address' but doesn't flow naturally in Sinhala. A more natural phrasing would be something like 'ඔබේ ලියාපදිංචි වූ විද්‍යුත් ලිපිනය' or 'ඔබ ලියාපදිංචි වූ තැපැල් ලිපිනය'.",
+          "suggestion": "ඔබේ ලියාපදිංචි වූ විද්‍යුත් ලිපිනය"
+        }
+      ],
+      "approved_at": null
+    },
+    "sk": {
+      "ai_translated": false,
+      "ai_model": null,
+      "ai_spell_check_issues": [],
+      "approved_at": null
+    },
+    "sl": {
+      "ai_translated": false,
+      "ai_model": null,
+      "ai_spell_check_issues": [
+        {
+          "type": "incorrect_translation",
+          "description": "While grammatically correct, \"Vaš email za registracijo\" is a slightly less natural phrasing. A more common and fluent translation would be \"Vaš e-poštni naslov za registracijo\" or simply \"Vaš e-poštni naslov\".",
+          "suggestion": "Vaš e-poštni naslov za registracijo"
+        }
+      ],
+      "approved_at": null
+    },
+    "sr-Cyrl-RS": {
+      "ai_translated": false,
+      "ai_model": null,
+      "ai_spell_check_issues": [
+        {
+          "type": "incorrect_translation",
+          "description": "The Serbian translation uses 'емаил-а' which is a transliteration and not a standard Serbian word. A more appropriate translation would use the Serbian equivalent or a widely accepted Anglicism.",
+          "suggestion": "Ваша емаил адреса за регистрацију"
         },
         {
           "type": "formatting",
-          "description": "While not strictly incorrect, directly translating 'email' as 'email' is not ideal. It’s preferable to use the Italian equivalent.",
-          "suggestion": "Consider using 'indirizzo email' throughout the application for consistency."
-        }
-      ],
-      "approved_at": null
-    },
-    "ja-JP": {
-      "ai_translated": false,
-      "ai_model": null,
-      "ai_spell_check_issues": [
-        {
-          "type": "incorrect_translation",
-          "description": "The translation '登録されたメールアドレス' literally translates to 'registered email address'. While not entirely wrong, 'Your registration email address' implies possession and context. A more natural translation might include 'お客様の' (your/customer's) to clarify this.",
-          "suggestion": "お客様の登録されたメールアドレス"
-        }
-      ],
-      "approved_at": null
-    },
-    "ko-KR": {
-      "ai_translated": false,
-      "ai_model": null,
-      "ai_spell_check_issues": [
-        {
-          "type": "incorrect_translation",
-          "description": "The Korean translation \"가입 이메일\" is a shortened and less descriptive translation of \"Your registration email address.\" It misses the possessive \"Your\" and the full context of a registration email address. While understandable, it lacks precision.",
-          "suggestion": "귀하의 등록 이메일 주소 (Gwiha-ui deungbuk i-meil ju-so) - This is a more complete and accurate translation, although potentially more formal depending on the overall tone desired."
-        }
-      ],
-      "approved_at": null
-    },
-    "lo-LA": {
-      "ai_translated": false,
-      "ai_model": null,
-      "ai_spell_check_issues": [],
-      "approved_at": null
-    },
-    "lv": {
-      "ai_translated": false,
-      "ai_model": null,
-      "ai_spell_check_issues": [],
-      "approved_at": null
-    },
-    "nl": {
-      "ai_translated": false,
-      "ai_model": null,
-      "ai_spell_check_issues": [
-        {
-          "type": "incorrect_translation",
-          "description": "The translation 'Uw registratie e-mail' is a literal translation but doesn't flow naturally in Dutch. It lacks the possessive structure commonly used.",
-          "suggestion": "Your registration email address could be better translated as 'Het e-mailadres voor uw registratie' or 'Uw e-mailadres voor registratie'."
-        }
-      ],
-      "approved_at": null
-    },
-    "pl": {
-      "ai_translated": false,
-      "ai_model": null,
-      "ai_spell_check_issues": [],
-      "approved_at": null
-    },
-    "pt": {
-      "ai_translated": false,
-      "ai_model": null,
-      "ai_spell_check_issues": [
-        {
-          "type": "incorrect_translation",
-          "description": "While \"O seu e-mail de registo\" is understandable, a more natural and common translation for \"Your registration email address\" in Portuguese would be \"Seu endereço de e-mail de registro\" or \"O endereço de e-mail para registro\". \"O seu e-mail de registo\" implies possession in a slightly awkward way.",
-          "suggestion": "Seu endereço de e-mail de registro"
-        }
-      ],
-      "approved_at": null
-    },
-    "pt-BR": {
-      "ai_translated": false,
-      "ai_model": null,
-      "ai_spell_check_issues": [
-        {
-          "type": "incorrect_translation",
-          "description": "The translation 'Seu email de registro' is a literal translation but not the most natural or idiomatic way to say 'Your registration email address' in Brazilian Portuguese. It's technically correct, but slightly awkward.",
-          "suggestion": "Endereço de email de registro"
-        }
-      ],
-      "approved_at": null
-    },
-    "ro": {
-      "ai_translated": false,
-      "ai_model": null,
-      "ai_spell_check_issues": [],
-      "approved_at": null
-    },
-    "ru": {
-      "ai_translated": false,
-      "ai_model": null,
-      "ai_spell_check_issues": [
-        {
-          "type": "incorrect_translation",
-          "description": "The translation \"Ваш регистрационный email\" while understandable, isn't the most natural or precise translation of \"Your registration email address\". A more accurate and natural phrasing would include the word 'адрес' (address).",
-          "suggestion": "Ваш адрес электронной почты регистрации"
-        }
-      ],
-      "approved_at": null
-    },
-    "si": {
-      "ai_translated": false,
-      "ai_model": null,
-      "ai_spell_check_issues": [
-        {
-          "type": "incorrect_translation",
-          "description": "The translation 'ලියාපදිංචි වි-තැපැල් ලිපිනය' is a literal translation and while understandable, it's not the most natural phrasing in Sinhala. A more common and natural phrasing would be something like 'ඔබේ ලියාපදිංචි වි-තැපැල් ලිපිනය' (Obae liyapadinchili vitapail lipinaya) or 'ඔබ ලියාපදිංචි කරගත් වි-තැපැල් ලිපිනය' (Oba liyapadinchigarakata witapail lipinaya).",
-          "suggestion": "ඔබේ ලියාපදිංචි වි-තැපැල් ලිපිනය (Obae liyapadinchili vitapail lipinaya) or ඔබ ලියාපදිංචි කරගත් වි-තැපැල් ලිපිනය (Oba liyapadinchigarakata witapail lipinaya)"
-        }
-      ],
-      "approved_at": null
-    },
-    "sk": {
-      "ai_translated": false,
-      "ai_model": null,
-      "ai_spell_check_issues": [],
-      "approved_at": null
-    },
-    "sl": {
-      "ai_translated": false,
-      "ai_model": null,
-      "ai_spell_check_issues": [],
-      "approved_at": null
-    },
-    "sr-Cyrl-RS": {
-      "ai_translated": false,
-      "ai_model": null,
-      "ai_spell_check_issues": [
-        {
-          "type": "incorrect_translation",
-          "description": "The Serbian translation 'Ваша адреса емаил-а за регистрацију' is a literal and awkward translation. A more natural and accurate Serbian translation for 'Your registration email address' would be something like 'Ваша е-маил адреса за регистрацију' or 'Ваша адреса за регистрацију путем е-маила'. The current phrasing sounds unnatural to a native Serbian speaker.",
-          "suggestion": "Ваша е-маил адреса за регистрацију"
-        },
+          "description": "The word order is slightly awkward.  The adjective 'за регистрацију' feels a little tacked on.",
+          "suggestion": "Ваша емаил адреса за регистрацију"
+        }
+      ],
+      "approved_at": null
+    },
+    "sr-Latn-RS": {
+      "ai_translated": false,
+      "ai_model": null,
+      "ai_spell_check_issues": [
         {
           "type": "formatting",
-          "description": "The use of 'емаил-а' is not standard Serbian. 'Email' is often transliterated as 'email' or 'емаил' in Serbian.",
-          "suggestion": "емаил"
-        }
-      ],
-      "approved_at": null
-    },
-    "sr-Latn-RS": {
-      "ai_translated": false,
-      "ai_model": null,
-      "ai_spell_check_issues": [],
+          "description": "The phrase 'email-a' is a less common and slightly awkward construction in Serbian. While not incorrect, it's less natural than alternatives.",
+          "suggestion": "Vaša e-mail adresa za registraciju"
+        }
+      ],
       "approved_at": null
     },
     "tr": {
