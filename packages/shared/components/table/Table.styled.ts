// (c) Copyright Ascensio System SIA 2009-2024
//
// This program is a free software product.
// You can redistribute it and/or modify it under the terms
// of the GNU Affero General Public License (AGPL) version 3 as published by the Free Software
// Foundation. In accordance with Section 7(a) of the GNU AGPL its Section 15 shall be amended
// to the effect that Ascensio System SIA expressly excludes the warranty of non-infringement of
// any third-party rights.
//
// This program is distributed WITHOUT ANY WARRANTY, without even the implied warranty
// of MERCHANTABILITY or FITNESS FOR A PARTICULAR  PURPOSE. For details, see
// the GNU AGPL at: http://www.gnu.org/licenses/agpl-3.0.html
//
// You can contact Ascensio System SIA at Lubanas st. 125a-25, Riga, Latvia, EU, LV-1021.
//
// The  interactive user interfaces in modified source and object code versions of the Program must
// display Appropriate Legal Notices, as required under Section 5 of the GNU AGPL version 3.
//
// Pursuant to Section 7(b) of the License you must retain the original Product logo when
// distributing the program. Pursuant to Section 7(e) we decline to grant you any rights under
// trademark law for use of our trademarks.
//
// All the Product's GUI elements, including illustrations and icon sets, as well as technical writing
// content are licensed under the terms of the Creative Commons Attribution-ShareAlike 4.0
// International. See the License terms at http://creativecommons.org/licenses/by-sa/4.0/legalcode

import styled, { css } from "styled-components";
import { Base, globalColors } from "../../themes";
import { mobile, tablet } from "../../utils";
import { IconButton } from "../icon-button";
import { Scrollbar } from "../scrollbar";
import { ColorTheme } from "../color-theme";

const reactWindowContainerStyles = css`
  height: 100%;
  display: block;
`;

const reactWindowBodyStyles = css`
  display: block;
  height: 100%;
`;

const StyledTableContainer = styled.div<{ useReactWindow?: boolean }>`
  user-select: none;
  display: grid;
  width: 100%;
  max-width: 100%;
  margin-top: -25px;

  .table-column {
    user-select: none;
    position: relative;
    min-width: 10%;
  }

  .indexing-separator {
    background-color: ${(props) =>
      props.theme.tableContainer.indexingSeparator};
  }

  .resize-handle {
    display: block;
    cursor: ew-resize;
    height: 10px;
    margin-block: 14px 0;
    margin-inline: auto 0;
    z-index: 1;
    border-inline-end: ${({ theme }) => theme.tableContainer.borderRight};

    &:hover {
      border-color: ${(props) => props.theme.tableContainer.hoverBorderColor};
    }
  }

  .table-container_group-menu,
  .table-container_header {
    z-index: 200;
    padding: 0 20px;

    border-bottom: 1px solid;
    border-image-slice: 1;
    border-image-source: ${(props) =>
      props.theme.tableContainer.header.borderImageSource};
    border-top: 0;

    border-inline-start: 0;
  }

  @media (hover: hover) {
    &:has(#table-container_caption-header:not(.hotkeys-lengthen-header)):has(
        .table-list-item:first-child .table-container_row:hover
      ) {
      .table-container_header,
      .table-container_group-menu {
        border-image-source: ${(props) =>
          props.theme.tableContainer.header.borderHoverImageSource};
      }
    }
  }

  .lengthen-header {
    border-image-slice: 1;
    border-image-source: ${(props) =>
      props.theme.tableContainer.header.lengthenBorderImageSource};
  }

  .hotkeys-lengthen-header {
    border-bottom: ${(props) =>
      props.theme.tableContainer.header.hotkeyBorderBottom};
    border-image-source: none;
  }

  .content-container {
    overflow: hidden;
  }

  .children-wrap {
    display: flex;
    flex-direction: column;
  }

  .table-cell {
    height: 47px;
    border-bottom: ${(props) => props.theme.tableContainer.tableCellBorder};
  }

  .table-container_group-menu {
    .table-container_group-menu-checkbox {
      width: 22px;
    }
  }

  ${({ useReactWindow }) => useReactWindow && reactWindowContainerStyles}
`;

StyledTableContainer.defaultProps = {
  theme: Base,
};

const StyledTableGroupMenu = styled.div<{ checkboxMargin?: string }>`
  position: relative;

  background: ${(props) => props.theme.tableContainer.groupMenu.background};
  border-bottom: ${(props) =>
    props.theme.tableContainer.groupMenu.borderBottom};
  box-shadow: ${(props) => props.theme.tableContainer.groupMenu.boxShadow};
  border-end-end-radius: 6px;
  border-end-start-radius: 6px;

  display: flex;
  flex-direction: row;
  align-items: center;

  width: 100%;
  height: 100%;

  z-index: 199;

  margin: 0;

  .table-container_group-menu-checkbox {
    margin-inline-start: ${({ checkboxMargin }) => checkboxMargin ?? "28px"};

    @media ${tablet} {
      margin-inline-start: 24px;
    }
  }

  .table-container_group-menu-separator {
    border-inline-end: ${({ theme }) =>
      theme.tableContainer.groupMenu.borderRight};
    width: 1px;
    height: 21px;
    margin-block: 0;
    margin-inline: 20px 16px;

    @media ${tablet} {
      height: 36px;
    }

    @media ${mobile} {
      height: 20px;
    }
  }

  .table-container_group-menu_button {
    margin-inline-end: 8px;
  }

  .table-container_group-menu-combobox {
    height: 24px;
    width: 16px;
    margin-block: 7px 0;
    margin-inline: 9px 2px;
    background: transparent;

    .combo-button {
      .combo-buttons_arrow-icon {
        margin-block: 1px 0;
        margin-inline: 0 16px;
      }
    }
  }

  .scroll-body {
    display: flex;
  }
`;

StyledTableGroupMenu.defaultProps = { theme: Base };

const StyledInfoPanelToggleColorThemeWrapper = styled(ColorTheme)<{
  isInfoPanelVisible?: boolean;
}>`
  display: flex;

  align-items: center;
  align-self: center;
  justify-content: center;
  margin-block: 0;
  margin-inline: auto 20px;
  height: 100%;
  width: auto;

  .info-panel-toggle {
    margin-inline-end: 8px;
  }

  ${(props) =>
    props.isInfoPanelVisible &&
    css`
      .info-panel-toggle-bg {
        height: 30px;
        width: 30px;
        background: ${props.theme.backgroundAndSubstrateColor};
        border: 1px solid ${props.theme.backgroundAndSubstrateColor};
        border-radius: 50%;
        .info-panel-toggle {
          margin: auto;
          margin-top: 25%;
        }
      }
    `}

  padding-inline-start: 20px;
  padding-inline-end: 0;

  @media ${tablet} {
    display: none;
    margin-block: 0;
    margin-inline: auto 16px;
  }

  margin-top: 1px;

  .info-panel-toggle-bg {
    margin-bottom: 1px;
  }

  .info-panel-toggle svg {
    ${({ theme }) =>
      theme.interfaceDirection === "rtl" && `transform: scaleX(-1);`}
  }
`;
StyledInfoPanelToggleColorThemeWrapper.defaultProps = {
  theme: Base,
};

const StyledTableHeader = styled.div<{
  checkboxMargin?: string;
  interfaceDirection?: string;
}>`
  position: fixed;
  background: ${(props) => props.theme.tableContainer.header.background};
  display: grid;
  z-index: 1;
  height: 39px;
  border-bottom: ${(props) => props.theme.tableContainer.header.borderBottom};
  margin: 0 -20px;
  padding: 0 20px;

  .table-container_header-checkbox {
    ${(props) =>
      props.checkboxMargin && `margin-inline-start: ${props.checkboxMargin};`}
  }

  .table-container_header-cell {
    overflow: hidden;
  }
`;

StyledTableHeader.defaultProps = {
  theme: Base,
};

const StyledTableHeaderCell = styled.div<{
  showIcon?: boolean;
  sortingVisible?: boolean;
  isActive?: boolean;
  sorted?: boolean;
}>`
  cursor: ${(props) =>
    props.showIcon && props.sortingVisible ? "pointer" : "default"};

  .header-container-text-icon {
    padding-block: 13px 0;
    padding-inline: 4px 0;

    display: ${(props) =>
      props.isActive && props.showIcon ? "block" : "none"};
    ${(props) =>
      !props.sorted &&
      css`
        transform: scale(1, -1);
        padding-block: 14px;
        padding-inline: 4px 0;
      `}

    svg {
      width: 12px;
      height: 12px;
      path {
        fill: ${(props) =>
          props.isActive
            ? props.theme.tableContainer.header.activeIconColor
            : props.theme.tableContainer.header.iconColor} !important;
      }
    }

    &:hover {
      path {
        fill: ${(props) =>
          props.theme.tableContainer.header.hoverIconColor} !important;
      }
    }
  }

  :hover {
    .header-container-text-icon {
      ${(props) =>
        props.showIcon &&
        css`
          display: block;
        `};
    }
  }

  .table-container_header-item {
    display: grid;
    grid-template-columns: 1fr 22px;

    margin-inline-end: 8px;

    user-select: none;
  }

  .header-container-text-wrapper {
    display: flex;
    overflow: hidden;
  }

  .header-container-text {
    height: 38px;
    display: block;
    line-height: 38px;

    white-space: nowrap;
    overflow: hidden;
    text-overflow: ellipsis;

    color: ${(props) =>
      props.isActive
        ? props.theme.tableContainer.header.activeTextColor
        : props.theme.tableContainer.header.textColor};

    ${(props) =>
      props.showIcon &&
      props.sortingVisible &&
      css`
        &:hover {
          color: ${props.theme.tableContainer.header.hoverTextColor} !important;
        }
      `}
  }
`;

StyledTableHeaderCell.defaultProps = {
  theme: Base,
};

const StyledTableBody = styled.div<{
  useReactWindow?: boolean;
  infoPanelVisible?: boolean;
}>`
  display: contents;

  ${({ useReactWindow }) => useReactWindow && reactWindowBodyStyles}

  .table-container_cell {
    ${({ infoPanelVisible }) =>
      infoPanelVisible &&
      css`
        padding: 0;
      `}
  }
`;

const StyledTableRow = styled.div<{
  dragging?: boolean;
<<<<<<< HEAD
  isIndexEditingMode?: boolean;
=======
  isActive?: boolean;
  checked?: boolean;
>>>>>>> f4c13ad5
}>`
  display: contents;

  @media (hover: hover) {
    .create-share-link {
      display: none;
    }

    &:hover .create-share-link {
      display: block;
    }

    ${({ isActive, checked }) =>
      (isActive || checked) &&
      css`
        .create-share-link {
          display: block;
        }
      `}
  }

  .table-container_header-checkbox {
    svg {
      margin: 0;
    }
  }

  .table-container_header-settings {
    justify-self: flex-end;
  }

  .droppable-hover {
    background: ${(props) =>
      props.dragging && !props.isIndexEditingMode
        ? `${props.theme.dragAndDrop.acceptBackground} !important`
        : "none"};
  }

  .table-container_row-loader {
    display: inline-flex;
  }
`;

const StyledTableCell = styled.div<{ hasAccess?: boolean; checked?: boolean }>`
  /* padding-right: 8px; */
  height: 48px;
  max-height: 48px;
  border-bottom: ${(props) => props.theme.tableContainer.tableCell.border};
  overflow: hidden;

  display: flex;
  align-items: center;

  .react-svg-icon svg {
    margin-top: 2px;
  }

  .table-container_element {
    display: ${(props) => (props.checked ? "none" : "flex")};
  }
  .table-container_row-checkbox {
    display: ${(props) => (props.checked ? "flex" : "none")};
    padding: 16px;

    margin-inline-start: -4px;
  }

  ${(props) =>
    props.hasAccess &&
    css`
      :hover {
        .table-container_element {
          display: none;
        }
        .table-container_row-checkbox {
          display: flex;
        }
      }
    `}
`;

StyledTableCell.defaultProps = {
  theme: Base,
};

const StyledTableSettings = styled.div`
  margin-block: 14px 0px;
  margin-inline: 0 2px;
  display: inline-block;
  position: relative;
  cursor: pointer;
  -webkit-tap-highlight-color: ${globalColors.tapHighlight};

  .table-container_settings-checkbox {
    padding: 8px 16px;
  }
`;

const StyledEmptyTableContainer = styled.div`
  grid-column-start: 1;
  grid-column-end: -1;
  height: 40px;
`;

const StyledScrollbar = styled(Scrollbar)`
  .scroller {
    display: flex;
  }
  .nav-thumb-vertical {
    display: none !important;
  }
  .nav-thumb-horizontal {
    @media ${tablet} {
      display: none !important;
    }
  }
`;

StyledTableRow.defaultProps = { theme: Base };

const StyledSettingsIcon = styled(IconButton)`
  ${(props) =>
    props.isDisabled &&
    css`
      svg {
        path {
          fill: ${props.theme.tableContainer.header
            .settingsIconDisableColor} !important;
        }
      }
    `}
`;

StyledSettingsIcon.defaultProps = {
  theme: Base,
};

export {
  StyledTableContainer,
  StyledTableRow,
  StyledTableBody,
  StyledTableHeader,
  StyledTableHeaderCell,
  StyledTableCell,
  StyledTableSettings,
  StyledTableGroupMenu,
  StyledInfoPanelToggleColorThemeWrapper,
  StyledEmptyTableContainer,
  StyledScrollbar,
  StyledSettingsIcon,
};<|MERGE_RESOLUTION|>--- conflicted
+++ resolved
@@ -408,12 +408,9 @@
 
 const StyledTableRow = styled.div<{
   dragging?: boolean;
-<<<<<<< HEAD
   isIndexEditingMode?: boolean;
-=======
   isActive?: boolean;
   checked?: boolean;
->>>>>>> f4c13ad5
 }>`
   display: contents;
 
