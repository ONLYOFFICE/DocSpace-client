{
  "key_path": "CustomEntryTooltip",
  "content": "The caption for the button used to login into the space with the Single Sign-On service",
  "content_en_sha1_hash": "30b2a8cb8d27655e6b1304797109f48d75f5f655",
  "created_at": "2025-05-19T21:30:50.075Z",
<<<<<<< HEAD
  "updated_at": "2025-10-03T10:07:11.821Z",
=======
  "updated_at": "2025-10-03T13:19:30.642Z",
>>>>>>> 4e3ade75
  "comment": {
    "text": "The CustomEntryTooltip translation key is used to display a tooltip message that describes the purpose of the custom entry button in the Single Sign-On service, providing users with an explanation when hovering over or focusing on the button. This tooltip appears above a button for logging into a space using Single Sign-On. Translators should provide a clear and concise description that accurately reflects this functionality.",
    "is_auto": true,
    "updated_at": "2025-05-20T09:46:17.899Z"
  },
  "usage": [
    {
      "file_path": "/packages/client/src/pages/PortalSettings/categories/integration/SingleSignOn/IdpSettings.js",
      "line_number": 89,
      "context": "<SsoFormField\n labelText={t(\"CustomEntryButton\")}\n name=\"spLoginLabel\"\n placeholder={t(\"Settings:SingleSignOn\")}\n tabIndex={4}\n tooltipContent={<Text fontSize=\"12px\">{t(\"CustomEntryTooltip\")}</Text>}\n tooltipClass=\"custom-entry-tooltip icon-button\"\n value={spLoginLabel}\n hasError={spLoginLabelHasError}\n dataTestId=\"sp_login_label\"\n />",
      "module": "/packages/client"
    }
  ],
  "languages": {
    "en": {
      "ai_translated": false,
      "ai_model": null,
      "ai_spell_check_issues": [],
      "approved_at": null
    },
    "ar-SA": {
      "ai_translated": false,
      "ai_model": null,
      "ai_spell_check_issues": [
        {
          "type": "incorrect_translation",
          "description": "The translation is overly literal and verbose. The English content describes the *purpose* of the tooltip, while the Arabic translation simply states what the caption *is*. A more natural translation would focus on the function of the button.",
          "suggestion": "تسجيل الدخول الموحد"
        },
        {
          "type": "spelling",
          "description": "While technically correct, 'تسجيل الدخول الموحد' can be more concisely written as 'تسجيل الدخول الأحادي'.",
          "suggestion": "تسجيل الدخول الأحادي"
        }
      ],
      "approved_at": null
    },
    "az": {
      "ai_translated": false,
      "ai_model": null,
      "ai_spell_check_issues": [
        {
          "type": "incorrect_translation",
          "description": "The translation 'Birdəfəlik Giriş xidməti ilə domenə daxil olmaq üçün istifadə edilən düymənin adı' is a very literal and verbose translation of 'The caption for the button used to login into the space with the Single Sign-On service'. It's not natural-sounding Azerbaijani. The term 'domenə daxil olmaq' is technically correct but less common and a bit clunky in this context.",
          "suggestion": "Tək Giriş Xidməti ilə giriş düyməsi (Single Sign-On button caption)"
        },
        {
          "type": "formatting",
          "description": "The translation is very long. While not inherently incorrect, longer translations can be difficult to display properly in user interfaces.",
          "suggestion": "Consider shortening the translation as much as possible while preserving meaning."
        }
      ],
      "approved_at": null
    },
    "bg": {
      "ai_translated": false,
      "ai_model": null,
      "ai_spell_check_issues": [
        {
          "type": "incorrect_translation",
          "description": "The translation \"Надписът за бутона, използван за вписване в пространството с услугата за единично вписване\" is a bit literal and could be more natural. 'Вписване' can feel a bit formal in this context.",
          "suggestion": "Надписът за бутона за вход в пространството чрез Single Sign-On"
        },
        {
          "type": "formatting",
          "description": "While not strictly incorrect, including the English term 'Single Sign-On' can improve clarity, especially if the target audience may be familiar with the English term. Consider preserving the original term or providing a brief explanation.",
          "suggestion": "Надписът за бутона за вход в пространството чрез Single Sign-On (Единично вписване)"
        }
      ],
      "approved_at": null
    },
    "cs": {
      "ai_translated": false,
      "ai_model": null,
      "ai_spell_check_issues": [
        {
          "type": "spelling",
          "description": "The word 'prostor' can be ambiguous. In this context, 'prostor' translates more accurately to 'workspace' or 'area'.",
          "suggestion": "Titulek tlačítka pro přihlášení do pracovního prostoru pomocí služby jednotného přihlášení"
        },
        {
          "type": "grammar",
          "description": "While grammatically correct, the sentence is a bit long and could be simplified for better readability.  Consider splitting it or rephrasing.",
          "suggestion": "Titulek tlačítka pro přihlášení do pracovního prostoru pomocí jednotného přihlášení."
        }
      ],
      "approved_at": null
    },
    "de": {
      "ai_translated": false,
      "ai_model": null,
      "ai_spell_check_issues": [
        {
          "type": "formatting",
          "description": "The translation uses a slightly verbose phrasing that could be more concise for a tooltip. While grammatically correct, it's a bit long for a tooltip.",
          "suggestion": "Die Beschriftung für den Single Sign-On-Anmeldebutton."
        }
      ],
      "approved_at": null
    },
    "el-GR": {
      "ai_translated": false,
      "ai_model": null,
      "ai_spell_check_issues": [
        {
          "type": "incorrect_translation",
          "description": "The English content describes the caption *for* a button. The Greek translation, while technically correct, sounds slightly awkward. A more natural phrasing would be something along the lines of 'Η λεζάντα του κουμπιού για σύνδεση στον χώρο μέσω της υπηρεσίας ενιαίας σύνδεσης.'",
          "suggestion": "Η λεζάντα του κουμπιού για σύνδεση στον χώρο μέσω της υπηρεσίας ενιαίας σύνδεσης"
        }
      ],
      "approved_at": null
    },
    "es": {
      "ai_translated": false,
      "ai_model": null,
      "ai_spell_check_issues": [
        {
          "type": "incorrect_translation",
          "description": "The English content describes the caption *for* a button. The Spanish translation literally translates it as 'legend of the button', which is not quite the same meaning. 'Caption' implies a label or text displayed on the button.",
          "suggestion": "Etiqueta del botón utilizado para iniciar sesión en el espacio con el servicio de inicio de sesión único."
        }
      ],
      "approved_at": null
    },
    "fi": {
      "ai_translated": false,
      "ai_model": null,
      "ai_spell_check_issues": [
        {
          "type": "incorrect_translation",
          "description": "The English content describes the *caption* of a button. The Finnish translation literally translates to 'The caption of the button, which is used to log into the space using the single sign-on service'. While not strictly incorrect, it's a bit verbose and awkward. A more natural Finnish phrasing for a tooltip would be more concise.",
          "suggestion": "Kertakirjautumispainikkeen kuvaus"
        },
        {
          "type": "formatting",
          "description": "While technically correct, the phrasing 'jota käytetään tilaan sisäänkirjautumiseen kertakirjautumispalvelun avulla' is quite long. A tooltip should be brief.  Consider breaking this down.",
          "suggestion": "Consider alternative phrasing for brevity. For example: 'Sisäänkirjautuminen kertakirjautumisella'."
        }
      ],
      "approved_at": null
    },
    "fr": {
      "ai_translated": false,
      "ai_model": null,
      "ai_spell_check_issues": [
        {
          "type": "incorrect_translation",
          "description": "The English description mentions 'login into the space', while the French translation uses 'se connecter à l’espace'. While both are acceptable, 'se connecter dans l’espace' might be slightly more natural in French.",
          "suggestion": "Légende du bouton utilisé pour se connecter dans l’espace avec le service d’authentification unique (Single Sign-On)"
        }
      ],
      "approved_at": null
    },
    "hy-AM": {
      "ai_translated": false,
      "ai_model": null,
      "ai_spell_check_issues": [
        {
          "type": "incorrect_translation",
          "description": "The translation 'Կոճակի վերնագիր, որն օգտագործվում է Single Sign-On ծառայության միջոցով տարածք մուտք գործելու համար' is a bit verbose and literal. A more natural phrasing would be something like 'Մուտքագրման համար Single Sign-On ծառայության կոճակ' or 'Single Sign-On մուտքի կոճակ'.",
          "suggestion": "Մուտքագրման համար Single Sign-On ծառայության կոճակ"
        }
      ],
      "approved_at": null
    },
    "it": {
      "ai_translated": false,
      "ai_model": null,
      "ai_spell_check_issues": [
        {
          "type": "incorrect_translation",
          "description": "The English content describes the caption *for* a button, while the Italian translation uses 'del pulsante utilizzato per...'. A more direct translation of 'caption' would be 'didascalia del pulsante'.",
          "suggestion": "Didascalia del pulsante utilizzato per accedere allo spazio con il servizio Single Sign-On"
        }
      ],
      "approved_at": null
    },
    "ja-JP": {
      "ai_translated": false,
      "ai_model": null,
      "ai_spell_check_issues": [
        {
          "type": "incorrect_translation",
          "description": "The translation is overly literal and could be more natural. 'The caption for the button used to login...' is cumbersome. A more natural phrasing would be something like 'シングルサインオンサービスでログインするためのボタンのラベル' or 'シングルサインオンサービスを利用してログインするボタンの表示文'",
          "suggestion": "シングルサインオンサービスでログインするためのボタンのラベル"
        }
      ],
      "approved_at": null
    },
    "ko-KR": {
      "ai_translated": false,
      "ai_model": null,
      "ai_spell_check_issues": [
        {
          "type": "incorrect_translation",
          "description": "The translation is overly literal and doesn't flow naturally in Korean. \"The caption for the button used to login into the space with the Single Sign-On service\" is clunky when directly translated.",
          "suggestion": "싱글 사인온 서비스를 통해 공간에 로그인하는 버튼에 대한 설명"
        },
        {
          "type": "formatting",
          "description": "The use of \"에 대한 설명\" (about the description) at the end is somewhat awkward and not common in typical UI text. It's overly explanatory.",
          "suggestion": "싱글 사인온 서비스를 통해 공간에 로그인하는 버튼 설명"
        }
      ],
      "approved_at": null
    },
    "lo-LA": {
      "ai_translated": false,
      "ai_model": null,
      "ai_spell_check_issues": [
        {
          "type": "incorrect_translation",
          "description": "The phrase 'Single Sign-On service' is translated as 'ການບໍລິການເຂົ້າສູ່ລະບົບຄັ້ງດຽວ'. While technically correct, a more natural and commonly used term in Lao for Single Sign-On would be 'ການເຂົ້າສູ່ລະບົບແບບດຽວ' or 'ການຢັ້ງຢືນຕົວຕົນແບບດຽວ'.",
          "suggestion": "ຄຳບັນຍາຍສຳລັບປຸ່ມທີ່ໃຊ້ເພື່ອເຂົ້າສູ່ລະບົບຊ່ອງດ້ວຍການບໍລິການການເຂົ້າສູ່ລະບົບແບບດຽວ"
        }
      ],
      "approved_at": null
    },
    "lv": {
      "ai_translated": false,
      "ai_model": null,
      "ai_spell_check_issues": [
        {
          "type": "spelling",
          "description": "The word 'ieteiktos' should be 'ieteikties'. 'Ieteiktos' is in the plural form but the context needs a singular form.",
          "suggestion": "ieteikties"
        }
      ],
      "approved_at": null
    },
    "nl": {
      "ai_translated": false,
      "ai_model": null,
      "ai_spell_check_issues": [
        {
          "type": "incorrect_translation",
          "description": "The translation 'Het bijschrift voor de knop die wordt gebruikt om in te loggen in de ruimte met de Single Sign-On dienst' is a bit verbose and doesn't fully capture the brevity of the English equivalent. 'Bijschrift' is not the most natural word choice for a button caption.",
          "suggestion": "Een kortere formulering zou beter passen. Bijvoorbeeld: 'Onderschrift voor de Single Sign-On inlogknop' of 'Tekst voor de Single Sign-On inlogknop'."
        },
        {
          "type": "grammar",
          "description": "While grammatically correct, the phrasing 'die wordt gebruikt' is slightly awkward. A more direct approach would improve readability.",
          "suggestion": "Replace 'die wordt gebruikt' with a more concise construction like 'voor'."
        }
      ],
      "approved_at": null
    },
    "pl": {
      "ai_translated": false,
      "ai_model": null,
      "ai_spell_check_issues": [
        {
          "type": "grammar",
          "description": "The phrase 'służącego do logowania się' is a bit clunky.  A more natural phrasing would be 'umożliwiającego logowanie się'.",
          "suggestion": "Podpis dla przycisku umożliwiającego logowanie się w obszarze roboczym za pomocą usługi pojedynczego logowania"
        }
      ],
      "approved_at": null
    },
    "pt": {
      "ai_translated": false,
      "ai_model": null,
      "ai_spell_check_issues": [
        {
          "type": "incorrect_translation",
          "description": "The English content describes the caption for a login button, while the Portuguese translation refers to \"aceder ao espaço\" which implies accessing a space, not specifically logging in. \"Acesso\" or \"Entrar\" would be more accurate.",
          "suggestion": "A legenda do botão utilizado para entrar no espaço com o serviço de Início de Sessão Único"
        },
        {
          "type": "incorrect_translation",
          "description": "While \"Início de Sessão Único\" is a literal translation of \"Single Sign-On,\" it might be overly technical. A more user-friendly alternative could improve comprehension.",
          "suggestion": "A legenda do botão utilizado para entrar no espaço com o serviço de Autenticação Única"
        }
      ],
      "approved_at": null
    },
    "pt-BR": {
      "ai_translated": false,
      "ai_model": null,
      "ai_spell_check_issues": [],
      "approved_at": null
    },
    "ro": {
      "ai_translated": false,
      "ai_model": null,
      "ai_spell_check_issues": [
        {
          "type": "incorrect_translation",
          "description": "The English content describes the button used for Single Sign-On. The Romanian translation, 'Eticheta butonului pentru conectarea la spaţiul cu sistem de autentificare unică (SSO)', literally translates to 'The label of the button for connecting to the space with a single authentication system (SSO)'. While technically correct, it's a bit verbose and doesn't capture the nuance of a tooltip. A more natural phrasing might focus on the action of logging in.",
          "suggestion": "Etichetă pentru autentificare SSO"
        },
        {
          "type": "formatting",
          "description": "The acronym 'SSO' is in parentheses. While including it is good for clarity, the format is not consistently used in Romanian UI/UX translations.  It would be more common to see it without parentheses or with a hyphen.",
          "suggestion": "Etichetă pentru autentificare SSO sau SSO-ul"
        }
      ],
      "approved_at": null
    },
    "ru": {
      "ai_translated": false,
      "ai_model": null,
      "ai_spell_check_issues": [
        {
          "type": "incorrect_translation",
          "description": "The translation \"Надпись для кнопки, которая используется для входа на портал с помощью сервиса Single Sign-on\" is a bit verbose and doesn't quite capture the brevity of the English original. 'Надпись' (caption) is accurate, but the phrasing is awkward. \"портал\" (portal) isn't explicitly mentioned in the English.",
          "suggestion": "Надпись для кнопки входа через Single Sign-On"
        },
        {
          "type": "formatting",
          "description": "The English uses the proper noun \"Single Sign-On\" without translation. The Russian translation should maintain this consistency.",
          "suggestion": "Maintain 'Single Sign-On' in the Russian translation. For example: 'Надпись для кнопки входа через Single Sign-On'"
        }
      ],
      "approved_at": null
    },
    "si": {
      "ai_translated": false,
      "ai_model": null,
      "ai_spell_check_issues": [
        {
          "type": "spelling",
          "description": "The word 'ශ්‍රීර්ෂය' (shreershay) is more accurately translated as 'ලේබල්' (lebaL) or 'අඩවිය' (adawiya) in this context. 'ශ්‍රීර්ෂය' generally refers to a heading or title of a document.",
          "suggestion": "ලේබල්"
        },
        {
          "type": "incorrect_translation",
          "description": "The overall phrasing could be more natural in Sinhala. The current translation sounds a bit literal and clunky.",
          "suggestion": "තනි පිවිසුම් සේවාව භාවිතයෙන් අවකාශයට පිවිසෙන බොත්තමේ ලේබල්"
        }
      ],
      "approved_at": null
    },
    "sk": {
      "ai_translated": false,
      "ai_model": null,
      "ai_spell_check_issues": [
        {
          "type": "incorrect_translation",
          "description": "The translation is overly literal and doesn't flow naturally. 'Popis tlačidla, ktoré sa používa na prihlásenie do priestoru so službou jednotného prihlásenia' is clunky. A more natural translation would be something like 'Text pre tlačidlo na prihlásenie pomocou Single Sign-On.' or 'Popis tlačidla na prihlásenie cez Single Sign-On'.",
          "suggestion": "Text pre tlačidlo na prihlásenie pomocou Single Sign-On."
        }
      ],
      "approved_at": null
    },
    "sl": {
      "ai_translated": false,
      "ai_model": null,
      "ai_spell_check_issues": [
        {
          "type": "spelling",
          "description": "The word 'prijavo' is misspelled. The correct spelling is 'prijava'.",
          "suggestion": "prijava"
        }
      ],
      "approved_at": null
    },
    "sr-Cyrl-RS": {
      "ai_translated": false,
      "ai_model": null,
      "ai_spell_check_issues": [
        {
          "type": "incorrect_translation",
          "description": "The translation 'Ознака дугмета за пријављивање у простор помоћу услуге Single Sign-On' is a literal translation and doesn't quite capture the meaning of 'caption for the button'. A more natural Serbian translation would be something like 'Текст на дугмету за пријаву у простор преко Single Sign-On' or 'Натпис на дугмету за пријаву преко Single Sign-On'.",
          "suggestion": "Текст на дугмету за пријаву у простор преко Single Sign-On"
        }
      ],
      "approved_at": null
    },
    "sr-Latn-RS": {
      "ai_translated": false,
      "ai_model": null,
      "ai_spell_check_issues": [
        {
          "type": "spelling",
          "description": "The word 'prijavljivanje' is correctly spelled, but could be slightly more precise. 'Prijava' is more commonly used for 'login'.",
          "suggestion": "Prijava"
        }
      ],
      "approved_at": null
    },
    "tr": {
      "ai_translated": false,
      "ai_model": null,
      "ai_spell_check_issues": [
        {
          "type": "incorrect_translation",
          "description": "The English content describes the caption *for* a button. The Turkish translation focuses on the button's purpose, rather than directly stating it's the button's caption. A more direct translation would be closer to 'The caption of the button used to log in to the space with the Single Sign-On service'.",
          "suggestion": "Tek Oturum Açma hizmetiyle alana giriş yapmak için kullanılan düğmenin başlığı."
        }
      ],
      "approved_at": null
    },
    "uk-UA": {
      "ai_translated": false,
      "ai_model": null,
      "ai_spell_check_issues": [
        {
          "type": "incorrect_translation",
          "description": "The English content describes the caption of a button for Single Sign-On login. The Ukrainian translation, while understandable, is a bit too literal. 'Надпис для кнопки, яка використовується для входу до простору за допомогою служби єдиного входу' sounds clunky. A more natural phrasing would focus on the purpose of the button.",
          "suggestion": "Підпис кнопки для входу через єдиний вхід"
        }
      ],
      "approved_at": null
    },
    "vi": {
      "ai_translated": false,
      "ai_model": null,
      "ai_spell_check_issues": [
        {
          "type": "incorrect_translation",
          "description": "The English content describes the caption for a button used for Single Sign-On. The Vietnamese translation, 'Chú thích cho nút được sử dụng để đăng nhập vào không gian với dịch vụ Đăng nhập một lần,' is a bit too literal and verbose. 'Không gian' (space) isn't the most natural way to describe the area being accessed.",
          "suggestion": "Chú thích cho nút đăng nhập bằng dịch vụ Đăng nhập một lần"
        },
        {
          "type": "formatting",
          "description": "While technically correct, 'Đăng nhập một lần' could be more naturally written as 'Đăng nhập duy nhất' for better flow.",
          "suggestion": "Chú thích cho nút đăng nhập bằng dịch vụ Đăng nhập duy nhất"
        }
      ],
      "approved_at": null
    },
    "zh-CN": {
      "ai_translated": false,
      "ai_model": null,
      "ai_spell_check_issues": [
        {
          "type": "incorrect_translation",
          "description": "The English content describes the caption *for* a button, while the Chinese translation describes the button's *text*. The translation is functionally inaccurate.",
          "suggestion": "用于单点登录服务登录空间的按钮的标题"
        }
      ],
      "approved_at": null
    }
  }
}<|MERGE_RESOLUTION|>--- conflicted
+++ resolved
@@ -3,11 +3,7 @@
   "content": "The caption for the button used to login into the space with the Single Sign-On service",
   "content_en_sha1_hash": "30b2a8cb8d27655e6b1304797109f48d75f5f655",
   "created_at": "2025-05-19T21:30:50.075Z",
-<<<<<<< HEAD
-  "updated_at": "2025-10-03T10:07:11.821Z",
-=======
   "updated_at": "2025-10-03T13:19:30.642Z",
->>>>>>> 4e3ade75
   "comment": {
     "text": "The CustomEntryTooltip translation key is used to display a tooltip message that describes the purpose of the custom entry button in the Single Sign-On service, providing users with an explanation when hovering over or focusing on the button. This tooltip appears above a button for logging into a space using Single Sign-On. Translators should provide a clear and concise description that accurately reflects this functionality.",
     "is_auto": true,
