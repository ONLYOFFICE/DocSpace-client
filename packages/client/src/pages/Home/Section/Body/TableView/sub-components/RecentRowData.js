--- conflicted
+++ resolved
@@ -37,20 +37,12 @@
 
 const RecentRowDataComponent = (props) => {
   const {
-<<<<<<< HEAD
-    authorColumnIsEnabled,
-    createdColumnIsEnabled,
-    modifiedColumnIsEnabled,
-    sizeColumnIsEnabled,
-    typeColumnIsEnabled,
-=======
     authorRecentColumnIsEnabled,
     createdRecentColumnIsEnabled,
     modifiedRecentColumnIsEnabled,
     sizeRecentColumnIsEnabled,
     typeRecentColumnIsEnabled,
     quickButtonsColumnIsEnabled,
->>>>>>> 19144175
     lastOpenedColumnIsEnabled,
 
     dragStyles,
@@ -229,39 +221,23 @@
 
 export default inject(({ tableStore }) => {
   const {
-<<<<<<< HEAD
-    authorColumnIsEnabled,
-    createdColumnIsEnabled,
-    modifiedColumnIsEnabled,
-    sizeColumnIsEnabled,
-    typeColumnIsEnabled,
-=======
     authorRecentColumnIsEnabled,
     createdRecentColumnIsEnabled,
     modifiedRecentColumnIsEnabled,
     sizeRecentColumnIsEnabled,
     typeRecentColumnIsEnabled,
     quickButtonsColumnIsEnabled,
->>>>>>> 19144175
     lastOpenedColumnIsEnabled,
     tableStorageName,
   } = tableStore;
 
   return {
-<<<<<<< HEAD
-    authorColumnIsEnabled,
-    createdColumnIsEnabled,
-    modifiedColumnIsEnabled,
-    sizeColumnIsEnabled,
-    typeColumnIsEnabled,
-=======
     authorRecentColumnIsEnabled,
     createdRecentColumnIsEnabled,
     modifiedRecentColumnIsEnabled,
     sizeRecentColumnIsEnabled,
     typeRecentColumnIsEnabled,
     quickButtonsColumnIsEnabled,
->>>>>>> 19144175
     lastOpenedColumnIsEnabled,
     tableStorageName,
   };
