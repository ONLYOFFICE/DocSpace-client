--- conflicted
+++ resolved
@@ -25,7 +25,6 @@
   );
 });
 
-<<<<<<< HEAD
 const Layout = ({
   currentProductId,
   setCurrentProductId,
@@ -34,9 +33,6 @@
   addUsers,
   isGeneralPage,
 }) => {
-=======
-const Layout = ({ currentProductId, setCurrentProductId, language, children, addUsers }) => {
->>>>>>> 4c7a2a42
   useEffect(() => {
     currentProductId !== "settings" && setCurrentProductId("settings");
   }, [language, currentProductId, setCurrentProductId]);
@@ -50,24 +46,17 @@
   return (
     <>
       <ArticleSettings />
-<<<<<<< HEAD
       {!isGeneralPage && (
         <Section withBodyScroll={true} settingsStudio={true}>
           <Section.SectionHeader>
-            <SectionHeaderContent />
+            {currentPath === webhookHistoryPath ? (
+              <HistoryHeader />
+            ) : currentPath === webhookDetailsPath ? (
+              <DetailsNavigationHeader />
+            ) : (
+              <SectionHeaderContent />
+            )}
           </Section.SectionHeader>
-=======
-      <Section withBodyScroll={true} settingsStudio={true}>
-        <Section.SectionHeader>
-          {currentPath === webhookHistoryPath ? (
-            <HistoryHeader />
-          ) : currentPath === webhookDetailsPath ? (
-            <DetailsNavigationHeader />
-          ) : (
-            <SectionHeaderContent />
-          )}
-        </Section.SectionHeader>
->>>>>>> 4c7a2a42
 
           <Section.SectionBody>{children}</Section.SectionBody>
           {addUsers && (
