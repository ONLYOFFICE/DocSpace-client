import React from "react";
import { withRouter } from "react-router";
import ModalDialogContainer from "../ModalDialogContainer";
import { ModalDialog, Button, Text, Checkbox } from "@appserver/components";
import { withTranslation } from "react-i18next";
<<<<<<< HEAD
import { utils } from "@appserver/common";
import {
  setTreeFolders,
  setDialogVisible,
  convertUploadedFiles,
} from "../../../store/files/actions";
import { createI18N } from "../../../helpers/i18n";
const i18n = createI18N({
  page: "ConvertDialog",
  localesPath: "dialogs/ConvertDialog",
});

const { changeLanguage } = utils;
=======
import { inject, observer } from "mobx-react";
>>>>>>> a586f8fe

class ConvertDialogComponent extends React.Component {
  constructor(props) {
    super(props);

    this.state = {
      saveOriginalFormat: true,
      hideMessage: false,
    };
  }

  onChangeFormat = () =>
    this.setState({ saveOriginalFormat: !this.state.saveOriginalFormat });
  onChangeMessageVisible = () =>
    this.setState({ hideMessage: !this.state.hideMessage });

  onConvert = () => this.props.convertUploadedFiles(this.props.t);
  onClose = () => this.props.setDialogVisible(this.props.t);

  render() {
    const { t, visible } = this.props;
    const { saveOriginalFormat, hideMessage } = this.state;

    return (
      <ModalDialogContainer>
        <ModalDialog visible={visible} onClose={this.onClose}>
          <ModalDialog.Header>{t("ConversionTitle")}</ModalDialog.Header>
          <ModalDialog.Body>
            <div className="convert_dialog_content">
              <img
                className="convert_dialog_image"
                src="images/convert_alert.png"
                alt="convert alert"
              />
              <div className="convert_dialog-content">
                <Text>{t("ConversionMessage")}</Text>
                <Checkbox
                  className="convert_dialog_checkbox"
                  label={t("SaveOriginalFormatMessage")}
                  isChecked={saveOriginalFormat}
                  onChange={this.onChangeFormat}
                />
                <Checkbox
                  className="convert_dialog_checkbox"
                  label={t("HideMessage")}
                  isChecked={hideMessage}
                  onChange={this.onChangeMessageVisible}
                />
              </div>
            </div>
          </ModalDialog.Body>
          <ModalDialog.Footer>
            <div className="convert_dialog_footer">
              <Button
                className="convert_dialog_button-accept"
                key="ContinueButton"
                label={t("ContinueButton")}
                size="medium"
                primary
                onClick={this.onConvert}
              />
              <Button
                className="convert_dialog_button"
                key="CloseButton"
                label={t("CloseButton")}
                size="medium"
                onClick={this.onClose}
              />
            </div>
          </ModalDialog.Footer>
        </ModalDialog>
      </ModalDialogContainer>
    );
  }
}

const ConvertDialog = withTranslation("ConvertDialog")(ConvertDialogComponent);

export default inject(({ uploadDataStore, treeFoldersStore }) => {
  const { setTreeFolders } = treeFoldersStore;
  const { setDialogVisible, convertUploadedFiles } = uploadDataStore;

  return {
    setTreeFolders,
    setDialogVisible,
    convertUploadedFiles,
  };
})(withRouter(observer(ConvertDialog)));<|MERGE_RESOLUTION|>--- conflicted
+++ resolved
@@ -3,23 +3,7 @@
 import ModalDialogContainer from "../ModalDialogContainer";
 import { ModalDialog, Button, Text, Checkbox } from "@appserver/components";
 import { withTranslation } from "react-i18next";
-<<<<<<< HEAD
-import { utils } from "@appserver/common";
-import {
-  setTreeFolders,
-  setDialogVisible,
-  convertUploadedFiles,
-} from "../../../store/files/actions";
-import { createI18N } from "../../../helpers/i18n";
-const i18n = createI18N({
-  page: "ConvertDialog",
-  localesPath: "dialogs/ConvertDialog",
-});
-
-const { changeLanguage } = utils;
-=======
 import { inject, observer } from "mobx-react";
->>>>>>> a586f8fe
 
 class ConvertDialogComponent extends React.Component {
   constructor(props) {
@@ -103,8 +87,8 @@
   const { setDialogVisible, convertUploadedFiles } = uploadDataStore;
 
   return {
-    setTreeFolders,
-    setDialogVisible,
-    convertUploadedFiles,
+  setTreeFolders,
+  setDialogVisible,
+  convertUploadedFiles,
   };
 })(withRouter(observer(ConvertDialog)));