{
  "AIAgentAccessRedirectNote": "5초 후에 {{sectionName}} 섹션으로 자동 리디렉션됩니다.",
  "AIChat": "AI-채팅",
  "AIInstructions": "AI 지침",
  "CreateChat": "채팅 만들기",
  "EmptyKnowledgeDescriptionActions": "시작하려면 다음 작업을 해보세요:",
  "EmptyKnowledgeTitle": "아직 파일이 업로드되지 않았습니다.",
  "EmptyResultsTitle": "아직 결과가 없습니다.",
<<<<<<< HEAD
=======
  "EmptyResultsViewerDescription": "다른 사용자의 AI 채팅 활동 결과가 사용 가능하게 되면 여기에서 확인할 수 있습니다.",
>>>>>>> 7bd0b0d7
  "InstructionsDescriptionAgentExample": "예: “당신은 보도 자료 작성 및 편집을 돕는 AI PR 어시스턴트입니다. 전문적이고, 자신감 있으며, 언론 친화적인 어조를 유지하십시오. 핵심 메시지를 명확하게 강조하고, 전문 용어를 피하며, 텍스트를 간결하고 흥미롭게 유지하십시오.”",
  "KnowledgeDescription": "컴퓨터나 {{productName}}에서 파일을 업로드하여 채팅에 더 나은 맥락을 제공하십시오. 참고: 업로드된 콘텐츠의 일부 또는 전부가 대화 중에 노출될 수 있습니다.",
  "KnowledgeSelectIn": "{{productName}}에서 선택",
  "KnowledgeUnavailable": "지식 기반을 사용할 수 없습니다.",
  "MCP": "이 방을 위한 MCP 도구들",
  "ResponseQualityNode": "<1>참고:</1> 응답 품질은 모델에 따라 다를 수 있습니다. 최상의 결과를 얻으려면 최신 모델을 사용하는 것이 좋습니다.",
  "ResultStorage": "결과 저장",
  "UploadFilesDevice": "개인 기기에서 파일 업로드",
  "UploadFilesPortal": "{{sectionNameFirst}} 또는 {{sectionNameSecond}}에서 파일을 업로드하세요."
}<|MERGE_RESOLUTION|>--- conflicted
+++ resolved
@@ -6,10 +6,6 @@
   "EmptyKnowledgeDescriptionActions": "시작하려면 다음 작업을 해보세요:",
   "EmptyKnowledgeTitle": "아직 파일이 업로드되지 않았습니다.",
   "EmptyResultsTitle": "아직 결과가 없습니다.",
-<<<<<<< HEAD
-=======
-  "EmptyResultsViewerDescription": "다른 사용자의 AI 채팅 활동 결과가 사용 가능하게 되면 여기에서 확인할 수 있습니다.",
->>>>>>> 7bd0b0d7
   "InstructionsDescriptionAgentExample": "예: “당신은 보도 자료 작성 및 편집을 돕는 AI PR 어시스턴트입니다. 전문적이고, 자신감 있으며, 언론 친화적인 어조를 유지하십시오. 핵심 메시지를 명확하게 강조하고, 전문 용어를 피하며, 텍스트를 간결하고 흥미롭게 유지하십시오.”",
   "KnowledgeDescription": "컴퓨터나 {{productName}}에서 파일을 업로드하여 채팅에 더 나은 맥락을 제공하십시오. 참고: 업로드된 콘텐츠의 일부 또는 전부가 대화 중에 노출될 수 있습니다.",
   "KnowledgeSelectIn": "{{productName}}에서 선택",
