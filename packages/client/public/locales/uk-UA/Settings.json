<<<<<<< HEAD
{
  "AboutDataImport": "Імпорт даних містить кілька етапів: вивантаження даних, аналіз, налаштування імпорту та імпорт. Ваш файл резервної копії зберігатиметься на серверах ONLYOFFICE DocSpace протягом 24 годин, а потім буде автоматично видалений.",
=======
﻿{
>>>>>>> e998e52e
  "AccentColor": "Акцентний колір",
  "AccessRightsAccessToProduct": "Доступ до модуля {{product}} надано",
  "AccessRightsAllUsers": "Усі {{users}}",
  "AccessRightsChangeOwnerConfirmText": "Зміни будуть застосовані після підтвердження за допомогою електронної пошти.",
  "AccessRightsProductUsersCan": "Користувачі {{category}} можуть",
  "AccessRightsUsersFromList": "{{users}} зі списку",
  "AccountsWithoutEmails": "Ми знайшли <1>{{users}} користувачів</1> без адрес електронної пошти. Ви можете ввести їхні адреси електронної пошти або продовжити без цієї дії.",
  "AccountsWithoutEmailsNextStep": "Ми знайшли <1>{{users}} користувачів</1> без адрес електронної пошти. Ви можете додати потрібні дані до їхніх облікових записів на наступному кроці.",
  "AddAllowedIP": "Додати дозволену IP-адресу",
  "AddEmails": "Додати адреси електронної пошти для неповних облікових записів",
  "AddEmailsDescription": "Перевірте список неімпортованих користувачів для імпорту до простору ONLYOFFICE DocSpace.",
  "AddEmailsWarning": "У вас немає користувачів з адресами електронної пошти. Перейдіть до наступного кроку, щоб їх додати.",
  "AdditionalResources": "Додаткові ресурси",
  "AdditionalResourcesDescription": "Виберіть, чи потрібно показувати посилання на додаткові ресурси в меню DocSpace.",
  "AdditionalResourcesSubtitle": "Налаштуйте показ посилань на корисні ресурси для ваших користувачів.",
  "AddTrustedDomain": "Додати довірений домен",
  "Admins": "Адміністратори",
  "AdminsMessage": "Параметри повідомлень адміністратору",
  "AdminsMessageMobileDescription": "Параметри повідомлень адміністратору — це спосіб зв’язатися з адміністратором порталу.",
  "AdminsMessageSettingDescription": "Увімкніть цей параметр, щоб відобразити контактну форму адміністратора DocSpace на сторінці входу.",
  "AllDomains": "Будь-які домени",
  "AmazonBucketTip": "Введіть унікальне ім’я кошика Amazon S3, в якому ви хочете зберігати свої резервні копії.",
  "AmazonCSE": "Шифрування на стороні клієнта",
  "AmazonForcePathStyleTip": "Якщо вказано значення true, у запитах завжди буде використовуватись адреса в стилі шляху.",
  "AmazonHTTPTip": "Коли для цієї властивості встановлено значення true, клієнт намагається використовувати протокол HTTP, якщо цільова кінцева точка його підтримує. За замовчуванням для цієї властивості встановлено значення false.",
  "AmazonRegionTip": "Введіть регіон AWS, де знаходиться ваш кошик Amazon",
  "AmazonServiceTip": "Це необов'язкова властивість; змініть її, лише якщо ви хочете спробувати іншу кінцеву точку служби.",
  "AmazonSSE": "Шифрування на стороні сервера",
  "AmazonSSETip": "Алгоритм шифрування на стороні сервера, який використовується під час зберігання цього об’єкта в S3.",
  "Api": "API",
  "ApiPageDescription": "Створіть власну платформу для продуктивної роботи на основі ONLYOFFICE DocSpace і спільно працюйте над документами з командами, клієнтами й партнерами.",
  "ApiPageHeader": "Створіть власну платформу для спільної роботи",
  "Appearance": "Вигляд",
  "AuditSubheader": "У цьому підрозділі можна переглядати список останніх змін (створення, зміна, видалення тощо), внесених користувачами до об’єктів (кімнат, можливостей, файлів тощо) у вашому DocSpace.",
  "AuditTrailNav": "Перевірка аудиту",
  "AutoBackup": "Автоматичне резервне копіювання",
  "AutoBackupDescription": "Параметр автоматичного резервного копіювання використовується для автоматизації процесу резервного копіювання даних DocSpace і дозволяє відновити їх пізніше на локальному сервері.",
  "AutoSavePeriod": "Період автозбереження",
  "AutoSavePeriodHelp": "Показаний нижче час відповідає часовому поясу, налаштованому в DocSpace.",
  "Backup": "Резервне копіювання",
  "BackupCreatedError": "Виникла помилка. Зверніться до свого адміністратора.",
  "BackupCreatedSuccess": "Резервна копія успішно створена.",
  "BackupFile": "Файл резервної копії",
  "BackupFiles": "Файли резервної копії",
  "BackupFilesUploading": "Файли резервної копії вивантажуються на сервер. Зачекайте.",
  "BackupFileUploading": "Файл резервної копії вивантажується на сервер. Зачекайте.",
  "BackupList": "Список резервних копій",
  "BackupListWarningText": "Якщо ви видалите будь-які елементи зі списку, їх відповідні файли також будуть видалені. Цю дію не можна скасувати. Для видалення всіх файлів використовуйте посилання:",
  "BlockingTime": "Час блокування (сек)",
  "Branding": "Брендинг",
  "BrandingSectionDescription": "Укажіть інформацію про свою компанію, додайте адреси електронної пошти та посилання на зовнішні ресурси, що будуть показані в інтерфейсі DocSpace.",
  "BrandingSubtitle": "Використовуйте цей параметр, щоб продемонструвати користувачам ваш бренд.",
  "BreakpointSmallText": "Ваше вікно замале для показу всього вмісту сторінки",
  "BreakpointSmallTextPrompt": "Змініть розмір вікна або ввімкніть повноекранний режим",
  "BreakpointWarningText": "Цей розділ доступний лише у версії для настільних ПК",
  "BreakpointWarningTextPrompt": "Щоб отримати доступ до параметрів <1>{{sectionName}}</1>, скористайтеся сайтом для настільних ПК.",
  "BruteForceProtection": "Захист від грубої сили",
  "BruteForceProtectionDescription": "Установіть ліміт невдалих спроб входу користувача, щоб захистити простір від атак грубою силою. Коли ліміт буде досягнуто, спроби, що надходять із пов’язаної IP-адреси, будуть заблоковані протягом певного періоду часу або, якщо ввімкнено, запитуватиметься капча.",
  "BruteForceProtectionDescriptionMobile": "Щоб захистити портал від атак грубою силою, можна встановити ліміти невдалих спроб входу користувача.",
  "ButtonsColor": "Кнопки",
  "ByApp": "За допомогою програми автентифікації",
  "BySms": "За допомогою SMS",
  "ChangeLogoButton": "Змінити логотип",
  "Characters": "Символи: {{length}}",
  "CheckPeriod": "Період перевірки (сек)",
  "CheckUnsupportedFiles": "Перевірити непідтримувані файли",
  "ChooseBackupFile": "Вибрати файл резервної копії",
  "ChooseBackupFiles": "Вибрати файли резервної копії",
  "ClearBackupList": "Видалити всі резервні копії",
  "CloseMenu": "Закрити меню",
  "CommonFilesDescription": "Для файлів у розділі «Загальні» буде створено окрему кімнату (кімната «Загальні»). До цієї кімнати будуть мати доступ лише адміністратори DocSpace. За замовчуванням власником кімнати буде користувач, який ініціював імпорт: Джон Сміт (ви). ",
  "CompanyInfoSettings": "Параметри інформації про компанію",
  "CompanyInfoSettingsDescription": "Цю інформацію буде показано у вікні <1>{{link}}</1>.",
  "ConfirmEmailSended": "Електронний лист-підтвердження надіслано {{ownerName}}",
  "CustomDomainName": "Ім’я настроюваного домену",
  "CustomDomains": "Дозволити вхід з довірених доменів",
  "Customization": "Налаштування",
  "CustomizationDescription": "У цьому підрозділі можна змінити зовнішній вигляд порталу. Ви можете використати логотип, назву та текст своєї компанії.",
  "CustomTitlesDescription": "Налаштуйте заголовок простору за замовчуванням, який показується на вітальній сторінці та в полі «Від» сповіщень електронною поштою.",
  "CustomTitlesSettingsNavDescription": "Параметри вітальної сторінки — це спосіб змінити заголовок порталу за замовчуванням, який буде відображатися на вітальній сторінці вашого порталу. Це ж саме ім’я використовується у полі «Від» сповіщень порталу, що надсилаються електронною поштою.",
  "CustomTitlesWelcome": "Налаштування привітання",
  "DataBackup": "Резервне копіювання даних",
  "DataImport": "Імпорт даних",
  "DataImportComplete": "Імпорт даних виконано",
  "DataImportDescription": "Імпортуйте дані зі стороннього сервісу до простору ONLYOFFICE DocSpace. Імпорт даних дозволяє передавати такі дані, як усі користувачі, їхні особисті та спільні документи.",
  "DataImportProcessing": "Обробка імпорту даних",
  "Deactivate": "Деактивувати",
  "DeactivateOrDeletePortal": "Деактивувати або видалити портал.",
  "DefaultSettings": "Типові налаштування",
  "DefineQuotaPerRoom": "Визначити квоту на кімнату",
  "DefineQuotaPerUser": "Визначити квоту на користувача",
  "DeleteDocSpace": "Видалити DocSpace",
  "DeleteDocSpaceInfo": "Перш ніж видалити простір, переконайтеся, що вимкнено автоматичне виставлення рахунків. Перевірити статус автоматичного виставлення рахунків можна на <1>клієнтському порталі Stripe.</1>",
  "DeleteTheme": "Видалити тему",
  "DeleteThemeForever": "Видалити тему назавжди?",
  "DeleteThemeNotice": "Тему буде видалено назавжди. Ви не зможете скасувати цю дію.",
<<<<<<< HEAD
  "Disabled": "Вимкнено",
  "DiskSpaceUsed": "Використаний дисковий простір",
=======
>>>>>>> e998e52e
  "DNSSettings": "Параметри DNS",
  "DNSSettingsDescription": "Установіть альтернативну URL-адресу для свого простору. Надішліть запит до нашої служби підтримки, щоб отримати допомогу з налаштуваннями.",
  "DNSSettingsHint": "Введіть доменне ім’я таким чином:",
  "DNSSettingsMobile": "Надішліть запит до нашої служби підтримки, і наші спеціалісти допоможуть вам із параметрами.",
  "DNSSettingsNavDescription": "Параметри DNS — це спосіб встановити альтернативну URL-адресу для вашого порталу.",
  "DocumentService": "Сервіс документів",
  "DocumentServiceLocationHeaderHelp": "Служба документів — це серверна служба, який дозволяє виконувати редагування документа та конвертувати файл документа у відповідний формат OfficeOpen XML. Місцезнаходження служби документів вказує адресу сервера, на якому встановлені служби документів.",
  "DocumentServiceLocationUrlApi": "Сервісна адреса редагування документів",
  "DocumentServiceLocationUrlInternal": "Адреса служби документів для запитів із DocSpace",
  "DocumentServiceLocationUrlPortal": "Адреса DocSpace для запитів зі служби документів",
  "DownloadCopy": "Завантажити копію",
  "DownloadLog": "Завантажити журнал",
  "DownloadReportBtnText": "Завантажити звіт",
  "DownloadReportDescription": "Звіт буде збережено в розділі «Мої документи»",
  "DownloadStatisticsText": "Ви можете завантажити звіт із даними, доступними для вибраного періоду зберігання, щоб переглянути детальну статистику.",
  "DuplicateNoun": "Дублікат",
  "EditColorScheme": "Редагувати колірну схему",
  "Employees": "користувачі",
  "EmptyBackupList": "Резервних копій поки не існує. Створіть одну або декілька резервних копій, які з'являтимуться у цьому списку.",
  "EnableAutomaticBackup": "Увімкнути автоматичне резервне копіювання.",
  "EnableAutomaticBackupDescription": "Використовуйте цей параметр для резервного копіювання даних порталу.",
  "EnterNumber": "Введіть номер",
  "EnterTime": "Введіть час",
  "EnterTitle": "Введіть заголовок",
  "ErrorMessageBruteForceProtection": "Указаний аргумент був поза діапазоном допустимих значень.",
  "ErrorsWereFound": "Було знайдено помилок: {{errors}}",
  "ExistingAccount": "Наявний обліковий запис",
  "ForcePathStyle": "Примусово використати стиль шляху",
  "GroupsDescription": "Користувачів, яких ви вибрали на попередньому кроці, буде імпортовано до груп, створених у {{serviceName}}. Групи з’являться в розділі «Облікові записи».",
  "HexCode": "Шістнадцятковий код",
  "Import": "Імпортувати",
  "ImportCompleteDescriptionGoogle": "Імпорт даних із Google Workspace до ONLYOFFICE DocSpace завершено!",
  "ImportCompleteDescriptionNextcloud": "Імпорт даних із Nextcloud до ONLYOFFICE DocSpace завершено!",
  "ImportCompleteDescriptionWorkspace": "Імпорт даних з ONLYOFFICE Workspace до ONLYOFFICE DocSpace завершено!",
  "ImportedUsers": "{{selectedUsers}}/{{importedUsers}} користувачів успішно імпортовано.",
  "ImportFromGoogle": "Імпорт із Google Workspace",
  "ImportFromNextcloud": "Імпорт із Nextcloud",
  "ImportFromOnlyoffice": "Імпорт з ONLYOFFICE Workspace",
  "ImportProcessingDescription": "Виконується перенесення даних. Зачекайте.",
  "ImportSectionDescription": "Виберіть розділи для імпорту. Вони з’являться у відповідних розділах простору DocSpace.",
  "IncludedInBusiness": "Входить до плану Business",
  "IntegrationRequest": "Не вистачає корисної інтеграції чи компонента в ONLYOFFICE DocSpace? Залиште заявку нашій команді, і ми її розглянемо.",
  "IPSecurity": "IP-безпека",
  "IPSecurityMobileDescription": "IP-безпека використовується для обмеження входу на портал з усіх IP-адрес, окрім визначених.",
  "IPSecuritySettingDescription": "Налаштуйте IP-безпеку, щоб обмежити можливість входу визначеними IP-адресами. Використовуйте точні IP-адреси у форматі IPv4, діапазон IP-адрес або маскування CIDR. IP-безпека не застосовується до власників просторів: вони можуть отримати доступ до простору з будь-якої IP-адреси.",
  "IPSecurityWarningHelper": "Спочатку вам потрібно вказати свою поточну IP-адресу або діапазон IP-адрес, до якого належить ваша поточна IP-адреса, інакше ваш доступ до простору буде заблоковано відразу після збереження параметрів. Власник простору матиме доступ до нього з будь-якої IP-адреси.",
  "LanguageAndTimeZoneSettingsNavDescription": "Параметри мови та часового поясу — це спосіб змінити мову усього порталу для всіх користувачів порталу, а також налаштувати часові пояси, щоб усі події порталу показувалися із правильною датою та часом.",
  "LastUpdate": "Останнє оновлення: {{date}}",
  "LicenseLimitCounter": "Ліцензійне обмеження адміністраторів/досвідчених користувачів:",
  "LicenseLimitDescription": "Лічильник ліцензійних обмежень враховує облікові записи, що вже існують у просторі DocSpace, та нових користувачів, яких ви хочете імпортувати. Якщо ви імпортуєте користувачів, які вже мають обліковий запис DocSpace, лічильник не буде враховувати їх повторно. Ваша ліцензія DocSpace дозволяє мати максимум 100 користувачів.",
  "Lifetime": "Час життя (хв.)",
  "LimitThemesTooltip": "Ви можете створити лише 3 власні теми. Щоб створити нову тему, необхідно видалити одну з попередніх тем.",
  "LocalFile": "Локальний файл",
  "LoginHistoryTitle": "Історія входу",
  "LoginLatestText": "На цій сторінці показано лише останні дії. Самі дані зберігаються протягом періоду, зазначеного в полі нижче (максимум 180 днів).",
  "LoginSubheaderTitle": "Цей підрозділ використовується для моніторингу останніх дій користувача під час входу, включно з успішними входами та невдалими спробами із зазначенням причин.",
  "LogoAbout": "Логотип для сторінки «Інформація».",
  "LogoCompact": "Логотип для компактного лівого меню",
  "LogoDocsEditor": "Логотип заголовка редакторів",
  "LogoDocsEditorEmbedded": "Логотип для заголовка редакторів — вбудований режим",
  "LogoFavicon": "Фавікон",
  "LogoLightSmall": "Логотип заголовка порталу",
  "LogoLogin": "Логотип для сторінки входу та електронної пошти",
  "ManagementCategoryDataManagement": "Управління даними",
  "ManagementCategoryIntegration": "Інтеграція",
  "ManagementCategorySecurity": "Безпека",
  "ManualBackupDescription": "Використовуйте цю опцію, якщо ви хочете отримати всі дані, що містяться на порталі як файл.",
  "MaxCopies": "{{copiesCount}} - максимальна кількість резервних копій",
  "MemoryQuotaDisabled": "Квоту пам'яті успішно вимкнено.",
  "MemoryQuotaEnabled": "Квоту пам’яті успішно ввімкнено.",
  "Migration": "Перенесення",
  "NewColorScheme": "Нова колірна схема",
  "NextStep": "Наступний крок",
  "NoEmail": "НЕМАЄ ЕЛЕКТРОННОЇ ПОШТИ",
  "NumberOfActiveEmployees": "Кількість активних працівників: {{count}}",
  "NumberOfAttempts": "Кількість спроб",
  "PasswordMinLenght": "Мінімальна довжина паролю",
  "Path": "Шлях",
  "PersonalFiles": "Особисті файли",
  "PersonalFilesDescription": "Файли та документи користувачів буде імпортовано до розділу «Документи» > «Мої документи».",
  "PortalAccess": "Доступ до порталу",
  "PortalCreatedDate": "Дата створення порталу: {{date}}",
  "PortalDeactivation": "Деактивувати DocSpace",
  "PortalDeactivationDescription": "Використовуйте цей параметр для тимчасової деактивації вашого простору.",
  "PortalDeactivationHelper": "Якщо ви деактивуєте цей DocSpace, ваш простір і всю пов’язану з ним інформацію буде заблоковано, щоб ніхто не мав до них доступу протягом певного періоду. Для цього натисніть кнопку «Деактивувати». На адресу електронної пошти власника простору буде надіслано посилання для підтвердження операції.\nЯкщо ви забажаєте повернутися до простору та продовжити його використання, вам потрібно буде скористатися другим посиланням, наданим в електронному листі з підтвердженням. Тому зберігайте цей електронний лист у безпечному місці.",
  "PortalDeletion": "Видалення порталу",
  "PortalDeletionDescription": "Використовуйте цей параметр для остаточного видалення вашого простору.",
  "PortalDeletionEmailSended": "Посилання для підтвердження операції надіслано на адресу {{ownerEmail}} (адреса електронної пошти власника простору).",
  "PortalDeletionHelper": "Якщо ви вважаєте, що не будете використовувати простір, і хочете назавжди видалити його, надішліть запит, натиснувши кнопку «Видалити». Зауважте, що ви не зможете повторно активувати свій простір або відновити пов’язану з ним інформацію.",
  "PortalNameEmpty": "Ім'я облікового запису порожнє",
  "PortalNameIncorrect": "Неправильне ім'я облікового запису",
  "PortalNameLength": "Довжина імені облікового запису має бути від {{minLength}} до {{maxLength}} символів",
  "PortalRenaming": "Перейменування порталу",
  "PortalRenamingDescriptionText": "Змініть адресу простору, яка відображається поруч із {{ domain }}.",
  "PortalRenamingLabelText": "Нове ім'я порталу",
  "PortalRenamingModalText": "Ви збираєтеся перейменувати свій портал. Ви впевнені, що хочете продовжити?",
  "PortalRenamingNavDescription": "Тут можна змінити адресу вашого порталу.",
  "PortalRenamingNote": "<strong>Примітка.</strong> Стара адреса вашого порталу стане недоступною новим користувачам, як тільки ви натиснете кнопку «Зберегти».",
  "PortalSecurityTitle": "У цьому підрозділі можна надати користувачам безпечні та зручні способи доступу до порталу.",
  "ProductUserOpportunities": "Перегляд профілів та груп",
  "ProjectsDescription": "Кожен проєкт імпортується як кімната, яка містить усі документи та користувачів цього проєкту. Менеджер проєкту стає власником кімнати.",
  "QuotaPerRoom": "Квота на кімнату",
  "QuotaPerUser": "Квота на користувача",
  "Quotas": "Квоти",
  "QuotasDescription": "Тут ви можете встановити квоту сховища для користувачів і кімнат. <1>Довідковий центр.</1>",
  "Recalculate": "Перерахувати",
  "RecoveryFileNotSelected": "Помилка відновлення. Файл відновлення не вибрано.",
  "RestoreBackup": "Відновити дані",
  "RestoreBackupDescription": "Використовуйте цю опцію, щоб відновити раніше збережений файл резервної копії вашого порталу.",
  "RestoreBackupResetInfoWarningText": "Усі поточні паролі буде скинуто. Користувачі DocSpace отримають електронний лист із посиланням для відновлення доступу.",
  "RestoreBackupWarningText": "DocSpace стане недоступним під час процесу відновлення. Після завершення відновлення всі зміни, внесені після дати вибраної точки відновлення, будуть втрачені.",
  "RoomsModule": "Резервна кімната",
  "RoomsModuleDescription": "Ви можете створити нову кімнату спеціально для резервного копіювання, вибрати одну з наявних кімнат або зберегти копію в їхній кімнаті {{roomName}}.",
  "SaveToApply": "Натисніть кнопку <strong>Зберегти</strong> внизу, щоб застосувати.",
  "SelectedUsersCounter": "Вибрано користувачів: {{selectedUsers}}/{{totalUsers}}",
  "SelectFileDescriptionGoogle": "Виберіть файли резервної копії Google Workspace, щоб почати імпорт даних. Можна вибрати декілька файлів. Після завершення вивантаження й аналізу даних наступний крок буде розпочато автоматично.",
  "SelectFileDescriptionNextcloud": "Виберіть файли резервної копії Nextcloud, щоб почати імпорт даних. Можна вибрати декілька файлів. Після завершення вивантаження й аналізу даних наступний крок буде розпочато автоматично.",
  "SelectFileDescriptionWorkspace": "Виберіть файли резервної копії ONLYOFFICE Workspace, щоб почати імпорт даних. Можна вибрати декілька файлів. Після завершення завантаження й аналізу даних наступний крок буде розпочато автоматично.",
  "SelectFileInGZFormat": "Виберіть файл у форматі.GZ",
  "SelectUsers": "Вибрати користувачів",
  "SelectUsersDescriptionGoogle": "Виберіть користувачів зі списку для імпорту до простору ONLYOFFICE DocSpace. Користувачів із Google Workspace буде імпортовано без імені/прізвища, замість них використовуватимуться їхні адреси електронної пошти. Імена користувачів можна змінити після імпорту. Користувачі, які вже є в просторі ONLYOFFICE DocSpace, виділені зеленим кольором і не вибрані за замовчуванням.",
  "SelectUsersDescriptionNextcloud": "Виберіть користувачів зі списку для імпорту до простору ONLYOFFICE DocSpace. Будуть вибрані лише користувачі з адресами електронної пошти. Користувачі, які вже є в просторі ONLYOFFICE DocSpace, виділені зеленим кольором і не вибрані за замовчуванням.",
  "SelectUsersDescriptionWorkspace": "Виберіть користувачів зі списку для імпорту до простору ONLYOFFICE DocSpace. Користувачі, які вже є в просторі ONLYOFFICE DocSpace, виділені зеленим кольором і не вибрані за замовчуванням.",
  "SelectUsersWithEmail": "Вибрати користувачів з адресою електронної пошти",
  "SelectUserTypes": "Вибрати типи користувачів",
  "SelectUserTypesDescription": "Виберіть ролі DocSpace для імпортованих користувачів: <1>Адміністратор DocSpace</1>, <1>Адміністратор кімнати</1> або <1>Досвідчений користувач</1>. За замовчуванням для кожного користувача вибрана роль «Досвідчений користувач». Ви можете керувати ролями після імпорту.",
  "SendNotificationAboutRestoring": "Надсилати користувачам повідомлення про відновлення порталу",
  "SendWelcomeLetter": "Відправити вітальний лист",
  "ServerSideEncryptionMethod": "Метод шифрування на стороні сервера",
  "ServiceUrl": "Url-адреса служби",
  "SessionLifetime": "Тривалість сеансу",
  "SessionLifetimeMobileDescription": "Тривалість сеансу дозволяє встановити час (у хвилинах), після якого користувачам DocSpace потрібно буде повторно ввести облікові дані, щоб отримати доступ до простору.",
  "SessionLifetimeSettingDescription": "Налаштуйте тривалість сеансу, щоб визначити період часу до автоматичного виходу. Після збереження буде виконано вихід з системи для всіх користувачів.",
  "SetDefaultRoomQuota": "Установіть квоту сховища за замовчуванням для кімнат у цьому просторі DocSpace. Пізніше адміністратор кожної кімнати зможе налаштувати квоту окремо для своєї кімнати.",
  "SetDefaultUserQuota": "Установіть квоту сховища для користувачів цього простору DocSpace. Квота користувачів впливає на обмеження сховища для папки «Мої документи» кожного користувача.",
  "SettingPasswordDescription": "Налаштуйте параметри надійності пароля, щоб застосовувати більш безпечні паролі, стійкі до обчислення.",
  "SettingPasswordStrengthMobileDescription": "Параметри надійності пароля — це спосіб визначити ефективність пароля для захисту від вгадування та атак грубою силою.",
  "SettingPasswordTittle": "Параметри надійності пароля",
  "SharedFiles": "Спільні файли",
  "SharedFilesDescription": "Файли, якими поділилися інші користувачі, буде імпортовано до розділу «Документи» > «Нещодавно доступні за посиланням». Зверніть увагу: деякі права доступу можуть бути втрачені під час імпорту.",
  "SharedFolders": "Спільні папки",
  "SharedFoldersDescription": "Спільні папки буде імпортовано до розділу «Кімнати» як кімнати з користувачами, яким надано доступ. Зверніть увагу: деякі права доступу можуть бути втрачені під час імпорту.",
  "ShowFeedbackAndSupport": "Показати посилання на зворотний зв’язок та підтримку",
  "ShowHelpCenter": "Показати посилання на Довідковий центр",
  "ShowVideoGuides": "Показати посилання на відеопосібники",
  "SingleSignOn": "Єдиний вхід",
  "SMTPSettings": "Налаштування SMTP",
  "SMTPSettingsDescription": "Налаштування SMTP потрібні для налаштування облікового запису електронної пошти, що буде використовуватися для надсилання сповіщень із порталу за допомогою вашого власного SMTP-сервера замість того, що використовує {{organizationName}}. Будь ласка, заповніть усі поля та натисніть кнопку \"Зберегти\". Ви можете скористатись кнопкою \"Надіслати тестовий лист\", щоб перевірити, чи всі введені вами налаштування правильні та працюють як потрібно.",
  "StatisticDescription": "Тут ви можете переглянути докладні дані про використання сховища в цьому просторі DocSpace.",
  "Statistics": "Статистика",
  "StorageManagement": "Управління сховищем",
  "StoragePeriod": "Термін зберігання",
  "StudioTimeLanguageSettings": "Параметри мови та часового поясу",
  "Submit": "Відправити",
  "SuccessfullySaveGreetingSettingsMessage": "Параметри сторінки привітання успішно збережено",
  "SuccessfullySavePortalNameMessage": "Простір успішно перейменовано",
  "SuccessfullySaveSettingsMessage": "Параметри успішно оновлено",
  "TemporaryStorage": "Тимчасове сховище",
  "TemporaryStorageDescription": "Резервна копія зберігається в розділі 'Резервна копія', ви зможете завантажити її протягом 24 годин після створення.",
  "ThirdPartyAuthorization": "Авторизація третьої сторони",
  "ThirdPartyBodyDescription": "Детальні інструкції в нашому <2>Центрі довідки</2>.",
  "ThirdPartyBottomDescription": "Потрібна допомога? Зверніться до нашої <2>служби підтримки.</2>",
  "ThirdPartyPropsActivated": "Успішно оновлено",
  "ThirdPartyPropsDeactivated": "Успішно деактивовано",
  "ThirdPartyResource": "Сторонній ресурс",
  "ThirdPartyResourceDescription": "Резервну копію можна зберегти в сторонньому обліковому записі (Dropbox, Box.com, OneDrive або Google Диск). Вам потрібно підключити сторонній обліковий запис (Dropbox, Box.com, OneDrive або Google Диск), перш ніж ви зможете зберегти там резервну копію.",
  "ThirdPartyStorageDescription": "Резервну копію можна зберегти в сторонньому сховищі. Перед цим потрібно підключити відповідну службу в розділі «Інтеграція». У іншому випадку зазначені налаштування будуть неактивними.",
  "ThirdPartyTitleDescription": "За допомогою ключів авторизації ви можете підключати сторонні служби до свого порталу. Зручно виконуйте вхід за допомогою Facebook, Google або LinkedIn. Додайте Dropbox, OneDrive тощо, щоб працювати із збереженими там файлами з модуля документів.",
  "TimeLanguageSettingsDescription": "Змініть параметри мови та часового поясу, щоб налаштувати загальну мову та час DocSpace.",
  "TimeLanguageSettingsSave": "Натисніть кнопку <strong>Зберегти</strong> внизу, щоб застосувати.",
  "TimeZone": "Часовий пояс",
  "Top5rooms": "Топ-5 кімнат за використанням сховища:",
  "Top5Users": "Топ-5 користувачів за використанням сховища:",
  "TotalStorage": "Загальний обсяг сховища: {{size}}",
  "TrustedMail": "Налаштування довірених поштових доменів",
  "TrustedMailMobileDescription": "Параметри довірених поштових доменів — це спосіб вказати поштові сервери, які використовуються для самостійної реєстрації користувачів.",
  "TrustedMailSettingDescription": "Налаштуйте параметри довірених поштових доменів, щоб вказати поштові сервери, які дозволено використовувати для самостійної реєстрації.",
  "TwoFactorAuth": "Двофакторна автентифікація",
  "TwoFactorAuthEnableDescription": "Увімкніть двофакторну аутентифікацію для більш безпечного доступу користувачів до DocSpace.",
  "TwoFactorAuthMobileDescription": "Двофакторна аутентифікація — це більш надійний спосіб доступу користувачів до порталу. Після введення облікових даних користувач має ввести код із SMS-повідомлення, отриманого на номер мобільного телефону, який було вказано під час першого входу до простору, або код із застосунку для аутентифікації.",
  "TwoFactorAuthSave": "Натисніть кнопку <strong>Зберегти</strong> внизу, щоб застосувати.",
  "TypesAndPrivileges": "<1>Типи облікових записів адміністраторів і їхні права</1> <br> <br> <2>Адміністратор простору DocSpace </2> <br> Конфігурування простору DocSpace, створення й адміністрування кімнат, можливість запрошувати користувачів і керувати ними у просторі DocSpace і віртуальних кімнатах, можливість керувати правами доступу. <br> <br> <3>Адміністратор кімнати</3> <br> Адміністрування й архівування кімнати, запрошення користувачів та управління ними. Кімнаті може бути призначено декілька адміністраторів. <br> <br> <4>Досвідчений користувач</4> <br> Досвідчені користувачі можуть створювати та редагувати файли в кімнаті, але не можуть створювати кімнати, керувати користувачами й отримувати доступ до параметрів.",
  "UnsavedChangesBody": "Якщо ви зараз закриєте меню параметрів посилання, зміни не будуть збережені.",
  "UnsupportedFilesDescription": "Деякі файли резервної копії не підтримуються. Натисніть «Перевірити непідтримувані файли», щоб завантажити список непідтримуваних елементів.",
  "UnsupportedFilesWithUploadDesc": "Деякі файли резервної копії не підтримуються. Натисніть «Перевірити непідтримувані файли», щоб завантажити список непідтримуваних елементів, або натисніть «Вивантажити на сервер», щоб продовжити без них.",
  "UpdatingStatistics": "Оновлення статистики може зайняти багато часу",
  "UploadBackupData": "Вивантажте резервну копію з потрібного сервісу нижче, щоб розпочати перенесення.",
  "UploadToServer": "Вивантажити на сервер",
  "UseAsLogoButton": "Використовувати як логотип",
  "UseDigits": "Використувати цифри",
  "UsedStorage": "Використано: {{size}}",
  "UseHttp": "Використовувати Http",
  "UserAgreement": "Я підтверджую, що хочу продовжити",
  "UserLimitExceeded": "Перевищено ліміт користувачів. Щоб перейти до наступного кроку, налаштуйте кількість користувачів або збільште ліміт користувачів простору DocSpace.",
  "UsersSectionDescription": "Розділ «Користувачі» містить користувачів, яких ви вибрали на попередньому кроці. За замовчуванням він завжди ввімкнений і не може бути вимкнений.",
  "UseSpecialChar": "Використовувати спеціальні символи",
  "UseUpperCase": "Використовувати заголовні букви",
  "WantToCancelDataImport": "Бажаєте скасувати імпорт даних?",
  "WantToCancelUpload": "Бажаєте скасувати вивантаження?",
  "WelcomeLetterTooltip": "Якщо вибрано, усі нові користувачі отримають вітальний лист із відомостями про авторизацію.",
  "WhiteLabel": "Налаштування логотипу",
  "WhiteLabelHelper": "Використовуйте зображення з прозорим фоном (PNG, SVG, JPG).",
  "WhiteLabelSubtitle": "Введіть назву вашої компанії, передайте логотип і налаштуйте стиль відповідно до свого бренду.",
  "WhiteLabelTooltip": "Розміри вказані для дисплеїв Retina. Для дисплеїв зі стандартною роздільною здатністю ширина та висота логотипа будуть відповідно змінені після передавання.",
  "WithoutEmailHint": "У вас немає користувачів без електронної пошти. Перейдіть до наступного кроку.",
  "YouHaveUnsavedChanges": "У вас є незбережені зміни",
  "YourCurrentDomain": "Ваш поточний домен"
}<|MERGE_RESOLUTION|>--- conflicted
+++ resolved
@@ -1,9 +1,5 @@
-<<<<<<< HEAD
 {
   "AboutDataImport": "Імпорт даних містить кілька етапів: вивантаження даних, аналіз, налаштування імпорту та імпорт. Ваш файл резервної копії зберігатиметься на серверах ONLYOFFICE DocSpace протягом 24 годин, а потім буде автоматично видалений.",
-=======
-﻿{
->>>>>>> e998e52e
   "AccentColor": "Акцентний колір",
   "AccessRightsAccessToProduct": "Доступ до модуля {{product}} надано",
   "AccessRightsAllUsers": "Усі {{users}}",
@@ -100,11 +96,7 @@
   "DeleteTheme": "Видалити тему",
   "DeleteThemeForever": "Видалити тему назавжди?",
   "DeleteThemeNotice": "Тему буде видалено назавжди. Ви не зможете скасувати цю дію.",
-<<<<<<< HEAD
-  "Disabled": "Вимкнено",
   "DiskSpaceUsed": "Використаний дисковий простір",
-=======
->>>>>>> e998e52e
   "DNSSettings": "Параметри DNS",
   "DNSSettingsDescription": "Установіть альтернативну URL-адресу для свого простору. Надішліть запит до нашої служби підтримки, щоб отримати допомогу з налаштуваннями.",
   "DNSSettingsHint": "Введіть доменне ім’я таким чином:",
