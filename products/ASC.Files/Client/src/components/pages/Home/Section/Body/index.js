import React from "react";
import { withRouter } from "react-router";
//import { connect } from "react-redux";
import { ReactSVG } from "react-svg";
import { withTranslation, Trans } from "react-i18next";
//import equal from "fast-deep-equal/react";
import copy from "copy-to-clipboard";
import styled from "styled-components";
import queryString from "query-string";
import {
  Row,
  RowContainer,
  Link,
  IconButton,
  DragAndDrop,
  Box,
  Text,
  utils,
} from "asc-web-components";
import EmptyFolderContainer from "./EmptyFolderContainer";
import FilesRowContent from "./FilesRowContent";
import FilesTileContent from "./FilesTileContent";
import TileContainer from "./TileContainer";
import Tile from "./Tile";
import {
  api,
  constants,
  MediaViewer,
  toastr,
  Loaders,
  //store,
} from "asc-web-common";
// import {
  //clearSecondaryProgressData,
//   loopFilesOperations,
//   markItemAsFavorite,
//   removeItemFromFavorite,
//   fetchFavoritesFolder,
  //deselectFile,
//   updateFile,
  //fetchFiles,
  //selectFile,
  //setAction,
  //setDragging,
  //setDragItem,
  //setIsLoading,
  //setMediaViewerData,
//   setUpdateTree,
  //setSecondaryProgressBarData,
  //setSelected,
  //setSelection,
  //setTreeFolders,
//   getFileInfo,
//   addFileToRecentlyViewed,
  //setIsVerHistoryPanel,
  //setVerHistoryFileId,
  //setSharingPanelVisible,
  //setChangeOwnerPanelVisible,
// } from "../../../../../store/files/actions";
import { TIMEOUT } from "../../../../../helpers/constants";
import {
  //getCurrentFilesCount,
  //getDragging,
  //getDragItem,
  //getFileAction,
  getFileIcon,
  //getFiles,
  //getFilter,
  //getFirstLoad,
  getFolderIcon,
  //getSelectedFolderId,
  //getFolders,
  //getMediaViewerId,
  //getMediaViewerVisibility,
  //getSelectedFolderParentId,
  //getSelected,
  //getSelectedFolderTitle,
  //getSelection,
  //getTreeFolders,
  //getViewAs,
  loopTreeFolders,
  //getFilesList,
  //getMediaViewerImageFormats,
  //getMediaViewerMediaFormats,
  //getIsShareFolder,
  //getIsCommonFolder,
  //getIsRecycleBinFolder,
  //getIsRecentFolder,
  //getIsMyFolder,
  //getIsFavoritesFolder,
  //getMyFolderId,
  //getTooltipLabel,
  //getIsPrivacyFolder,
  //getPrivacyInstructionsLink,
  //getIconOfDraggedFile,
  //getSharePanelVisible,
  //isRootFolder,
  //getThirdPartyProviders,
  //getThirdPartyCapabilities,
  //getIsVerHistoryPanel,
} from "../../../../../store/files/selectors";
import { OperationsPanel, VersionHistoryPanel } from "../../../../panels";
import {
  DeleteThirdPartyDialog,
  ConnectDialog,
  ThirdPartyMoveDialog,
} from "../../../../dialogs";
import { observer, inject } from "mobx-react";
// const {
//   isAdmin,
//   getSettings,
//   getCurrentUser,
//   isDesktopClient,
//   isEncryptionSupport,
//   getOrganizationName,
//   getIsTabletView,
// } = store.auth.selectors;
//import { getFilterByLocation } from "../../../../../helpers/converters";
//import config from "../../../../../../package.json";

const { FilesFilter } = api;
const { FileAction } = constants;
const { Consumer } = utils.context;

const linkStyles = {
  isHovered: true,
  type: "action",
  fontWeight: "600",
  color: "#555f65",
  className: "empty-folder_link",
  display: "flex",
};
const backgroundDragColor = "#EFEFB2";
const backgroundDragEnterColor = "#F8F7BF";

const CustomTooltip = styled.div`
  position: fixed;
  display: none;
  padding: 8px;
  z-index: 150;
  background: #fff;
  border-radius: 6px;
  font-size: 15px;
  font-weight: 600;
  -moz-border-radius: 6px;
  -webkit-border-radius: 6px;
  box-shadow: 0px 5px 20px rgba(0, 0, 0, 0.13);
  -moz-box-shadow: 0px 5px 20px rgba(0, 0, 0, 0.13);
  -webkit-box-shadow: 0px 5px 20px rgba(0, 0, 0, 0.13);

  .tooltip-moved-obj-wrapper {
    display: flex;
    align-items: center;
  }
  .tooltip-moved-obj-icon {
    margin-right: 6px;
  }
  .tooltip-moved-obj-extension {
    color: #a3a9ae;
  }
`;

const SimpleFilesRow = styled(Row)`
  margin-top: -2px;
  ${(props) =>
    !props.contextOptions &&
    `
    & > div:last-child {
        width: 0px;
      }
  `}

  .share-button-icon {
    margin-right: 7px;
    margin-top: -1px;
  }

  .share-button:hover,
  .share-button-icon:hover {
    cursor: pointer;
    color: #657077;
    path {
      fill: #657077;
    }
  }
  -webkit-tap-highlight-color: rgba(0, 0, 0, 0);

  @media (max-width: 1312px) {
    .share-button {
      padding-top: 3px;
    }
  }

  .styled-element {
    margin-right: 1px;
    margin-bottom: 2px;
  }
`;

const EncryptedFileIcon = styled.div`
  background: url("images/security.svg") no-repeat 0 0 / 16px 16px transparent;
  height: 16px;
  position: absolute;
  width: 16px;
  margin-top: 14px;
  margin-left: ${(props) => (props.isEdit ? "40px" : "12px")};
`;

class SectionBodyContent extends React.Component {
  constructor(props) {
    super(props);

    this.state = {
      editingId: null,
      showMoveToPanel: false,
      showCopyPanel: false,
      showDeleteThirdPartyDialog: false,
      connectDialogVisible: false,
      showThirdPartyMoveDialog: false,
      isDrag: false,
      canDrag: true,
      removeItem: null,
      connectItem: null,
    };

    this.tooltipRef = React.createRef();
    this.currentDroppable = null;
  }

  componentDidMount() {
    let previewId = queryString.parse(this.props.location.search).preview;

    if (previewId) {
      this.removeQuery("preview");
      this.onMediaFileClick(+previewId);
    }

    window.addEventListener("mouseup", this.onMouseUp);

    document.addEventListener("dragstart", this.onDragStart);
    document.addEventListener("dragover", this.onDragOver);
    document.addEventListener("dragleave", this.onDragLeaveDoc);
    document.addEventListener("drop", this.onDropEvent);
  }

  componentWillUnmount() {
    window.removeEventListener("mouseup", this.onMouseUp);

    document.addEventListener("dragstart", this.onDragStart);
    document.removeEventListener("dragover", this.onDragOver);
    document.removeEventListener("dragleave", this.onDragLeaveDoc);
    document.removeEventListener("drop", this.onDropEvent);
  }

  // componentDidUpdate(prevProps, prevState) {
  //   Object.entries(this.props).forEach(([key, val]) =>
  //     prevProps[key] !== val && console.log(`Prop '${key}' changed`)
  //   );
  //   if (this.state) {
  //     Object.entries(this.state).forEach(([key, val]) =>
  //       prevState[key] !== val && console.log(`State '${key}' changed`)
  //     );
  //   }
  // }

  // shouldComponentUpdate(nextProps, nextState) {
  //   //if (this.props && this.props.firstLoad) return true;

  //   const {
  //     showMoveToPanel,
  //     showCopyPanel,
  //     isDrag,
  //     showDeleteThirdPartyDialog,
  //     connectDialogVisible,
  //     showThirdPartyMoveDialog,
  //   } = this.state;
  //   const { isVersionHistoryPanel } = this.props;

  //   if (this.props.sharingPanelVisible !== nextProps.sharingPanelVisible) {
  //     return true;
  //   }

  //   if (this.state.showSharingPanel !== nextState.showSharingPanel) {
  //     return true;
  //   }

  //   if (this.props.dragItem !== nextProps.dragItem) {
  //     return false;
  //   }

  //   if (!equal(this.props, nextProps)) {
  //     return true;
  //   }

  //   if (
  //     showMoveToPanel !== nextState.showMoveToPanel ||
  //     showCopyPanel !== nextState.showCopyPanel
  //   ) {
  //     return true;
  //   }

  //   if (isDrag !== nextState.isDrag) {
  //     return true;
  //   }

  //   if (showDeleteThirdPartyDialog !== nextState.showDeleteThirdPartyDialog) {
  //     return true;
  //   }

  //   if (connectDialogVisible !== nextState.connectDialogVisible) {
  //     return true;
  //   }

  //   if (showThirdPartyMoveDialog !== nextState.showThirdPartyMoveDialog) {
  //     return true;
  //   }

  //   if (isVersionHistoryPanel !== nextProps.isVersionHistoryPanel) {
  //     return true;
  //   }

  //   return false;
  // }

  onOpenLocation = () => {
    const { filter, selection } = this.props;
    const { folderId, checked, id, isFolder } = selection[0];
    const item = selection[0];
    const locationId = isFolder ? id : folderId;
    const locationFilter = isFolder ? filter : null;

    return this.props
      .fetchFiles(locationId, locationFilter)
      .then(() => (isFolder ? null : this.onContentRowSelect(!checked, item)));
  };

  onClickFavorite = (e) => {
    const {
      markItemAsFavorite,
      removeItemFromFavorite,
      getFileInfo,
      fetchFavoritesFolder,
      isFavorites,
      selectedFolderId,
      setSelected,
      //selection,
      t,
    } = this.props;
    const { action, id } = e.currentTarget.dataset;
    //let data = selection.map(item => item.id)
    switch (action) {
      case "mark":
        return markItemAsFavorite([id])
          .then(() => getFileInfo(id))
          .then(() => toastr.success(t("MarkedAsFavorite")))
          .catch((e) => toastr.error(e));
      case "remove":
        return removeItemFromFavorite([id])
          .then(() => {
            return isFavorites
              ? fetchFavoritesFolder(selectedFolderId)
              : getFileInfo(id);
          })
          .then(() => toastr.success(t("RemovedFromFavorites")))
          .then(() => setSelected("close"))
          .catch((e) => toastr.error(e));
      default:
        return;
    }
  };

  onClickRename = () => {
    const { id, fileExst } = this.props.selection[0];

    this.setState({ editingId: id }, () => {
      this.props.setAction({
        type: FileAction.Rename,
        extension: fileExst,
        id,
      });
    });
  };

  onChangeThirdPartyInfo = (e) => {
    const providerKey = e.currentTarget.dataset.providerKey;
    const provider = this.props.providers.find(
      (x) => x.provider_key === providerKey
    );
    const capabilityItem = this.props.capabilities.find(
      (x) => x[0] === providerKey
    );
    const capability = {
      title: capabilityItem ? capabilityItem[0] : provider.customer_title,
      link: capabilityItem ? capabilityItem[1] : " ",
    };

    const connectItem = { ...provider, ...capability };
    this.setState({ connectItem, connectDialogVisible: true });
  };

  onEditComplete = (id, isFolder) => {
    const {
      selectedFolderId,
      fileAction,
      filter,
      folders,
      files,
      treeFolders,
      setTreeFolders,
      setIsLoading,
      fetchFiles,
      //setUpdateTree,
      setAction,
      selection,
    } = this.props;
    const selectedItem = selection[0];
    const items = [...folders, ...files];
    const item = items.find((o) => o.id === id && !o.fileExst); //TODO maybe need files find and folders find, not at one function?
    if (
      fileAction.type === FileAction.Create ||
      fileAction.type === FileAction.Rename
    ) {
      setIsLoading(true);
      fetchFiles(selectedFolderId, filter)
        .then((data) => {
          const newItem = (item && item.id) === -1 ? null : item; //TODO not add new folders?
          if (isFolder) {
            const path = data.selectedFolder.pathParts;
            const newTreeFolders = treeFolders;
            const folders = data.selectedFolder.folders;
            loopTreeFolders(path, newTreeFolders, folders, null, newItem);
            //setUpdateTree(true);
            setTreeFolders(newTreeFolders);
          }
        })
        .finally(() => {
          this.setState({ editingId: null }, () => {
            setAction({ type: null, id: null, extension: null });
            setIsLoading(false);
          });
          fileAction.type === FileAction.Rename &&
            this.onSelectItem(selectedItem);
        });
    }

    //this.setState({ editingId: null }, () => {
    //  setAction({type: null});
    //});
  };

  onClickDelete = (e) => {
    const { isThirdParty, id, title } = e.currentTarget.dataset;
    const splitItem = id.split("-");

    if (isThirdParty === "true") {
      this.setState({
        showDeleteThirdPartyDialog: true,
        removeItem: { id: splitItem[splitItem.length - 1], title },
      });
      return;
    }

    const item = this.props.selection[0];
    item.fileExst
      ? this.onDeleteFile(item.id, item.folderId)
      : this.onDeleteFolder(item.id, item.parentId);
  };

  onDeleteFile = (fileId, currentFolderId) => {
    const {
      t,
      setSecondaryProgressBarData,
      clearSecondaryProgressData,
    } = this.props;
    setSecondaryProgressBarData({
      icon: "trash",
      visible: true,
      percent: 0,
      label: t("DeleteOperation"),
      alert: false,
    });
    api.files
      .deleteFile(fileId)
      .then((res) => {
        const id = res[0] && res[0].id ? res[0].id : null;
        this.loopDeleteProgress(id, currentFolderId, false);
      })
      .catch((err) => {
        setSecondaryProgressBarData({
          visible: true,
          alert: true,
        });
        //toastr.error(err);
        setTimeout(() => clearSecondaryProgressData(), TIMEOUT);
      });
  };

  loopDeleteProgress = (id, folderId, isFolder) => {
    const {
      filter,
      treeFolders,
      setTreeFolders,
      isRecycleBin,
      t,
      setSecondaryProgressBarData,
      fetchFiles,
      //setUpdateTree,
    } = this.props;
    api.files.getProgress().then((res) => {
      const deleteProgress = res.find((x) => x.id === id);
      if (deleteProgress && deleteProgress.progress !== 100) {
        setSecondaryProgressBarData({
          icon: "trash",
          visible: true,
          percent: deleteProgress.progress,
          label: t("DeleteOperation"),
          alert: false,
        });
        setTimeout(() => this.loopDeleteProgress(id, folderId, isFolder), 1000);
      } else {
        setSecondaryProgressBarData({
          icon: "trash",
          visible: true,
          percent: 100,
          label: t("DeleteOperation"),
          alert: false,
        });
        fetchFiles(folderId, filter)
          .then((data) => {
            if (!isRecycleBin && isFolder) {
              const path = data.selectedFolder.pathParts.slice(0);
              const newTreeFolders = treeFolders;
              const folders = data.selectedFolder.folders;
              const foldersCount = data.selectedFolder.foldersCount;
              loopTreeFolders(path, newTreeFolders, folders, foldersCount);
              //setUpdateTree(true);
              setTreeFolders(newTreeFolders);
            }
            isFolder
              ? toastr.success(t("FolderRemoved"))
              : toastr.success(t("FileRemoved"));
          })
          .catch((err) => {
            setSecondaryProgressBarData({
              visible: true,
              alert: true,
            });
            //toastr.error(err);
            setTimeout(() => this.props.clearSecondaryProgressData(), TIMEOUT);
          })
          .finally(() =>
            setTimeout(() => this.props.clearSecondaryProgressData(), TIMEOUT)
          );
      }
    });
  };

  onDeleteFolder = (folderId, currentFolderId) => {
    const {
      t,
      setSecondaryProgressBarData,
      clearSecondaryProgressData,
    } = this.props;
    const progressLabel = t("DeleteOperation");
    setSecondaryProgressBarData({
      icon: "trash",
      visible: true,
      percent: 0,
      label: progressLabel,
      alert: false,
    });
    api.files
      .deleteFolder(folderId, currentFolderId)
      .then((res) => {
        const id = res[0] && res[0].id ? res[0].id : null;
        this.loopDeleteProgress(id, currentFolderId, true);
      })
      .catch((err) => {
        setSecondaryProgressBarData({
          visible: true,
          alert: true,
        });
        //toastr.error(err);
        setTimeout(() => clearSecondaryProgressData(), TIMEOUT);
      });
  };

  onClickShare = () =>
    this.props.setSharingPanelVisible(!this.props.sharingPanelVisible);

  onOwnerChange = () => {
    this.props.setChangeOwnerPanelVisible(true);
  };

  onClickLinkForPortal = () => {
    const { homepage, selection } = this.props;
    const item = selection[0];
    const isFile = !!item.fileExst;
    const { t } = this.props;
    copy(
      isFile
        ? item.canOpenPlayer
          ? `${window.location.href}&preview=${item.id}`
          : item.webUrl
        : `${window.location.origin + homepage}/filter?folder=${item.id}`
    );

    toastr.success(t("LinkCopySuccess"));
  };

  onClickDownload = () => {
    return window.open(this.props.selection[0].viewUrl, "_blank");
  };

  openDocEditor = (id, providerKey = null, tab = null, url = null) => {
    if (providerKey) {
      tab
        ? (tab.location = url)
        : window.open(`./doceditor?fileId=${id}`, "_blank");
    } else {
      return this.props
        .addFileToRecentlyViewed(id, this.props.isPrivacy)
        .then(() => console.log("Pushed to recently viewed"))
        .catch((e) => console.error(e))
        .finally(
          tab
            ? (tab.location = url)
            : window.open(`./doceditor?fileId=${id}`, "_blank")
        );
    }
  };

  onClickLinkEdit = (e) => {
    const { id, providerKey } = e.currentTarget.dataset;
    return this.openDocEditor(id, providerKey);
  };

  showVersionHistory = (e) => {
    const {
      homepage,
      history,
      setIsLoading,
      setIsVerHistoryPanel,
      setVerHistoryFileId,
      isTabletView,
    } = this.props;

    const fileId = e.currentTarget.dataset.id;

    if (!isTabletView) {
      setIsLoading(true);
      setVerHistoryFileId(fileId);
      setIsVerHistoryPanel(true);
    } else {
      history.push(`${homepage}/${fileId}/history`);
    }
  };

  onHistoryAction = () => {
    const { isVersionHistoryPanel, setIsVerHistoryPanel } = this.props;

    setIsVerHistoryPanel(!isVersionHistoryPanel);
  };

  lockFile = (e) => {
    const {
      selection,
      /*files,*/ selectedFolderId,
      filter,
      setIsLoading,
      fetchFiles,
    } = this.props;

    let fileId, isLockedFile;
    const file = selection[0];

    if (file) {
      fileId = file.id;
      isLockedFile = !file.locked;
    } else {
      const { id, locked } = e.currentTarget.dataset;
      fileId = Number(id);
      isLockedFile = !Boolean(locked);
    }

    api.files.lockFile(fileId, isLockedFile).then((res) => {
      /*const newFiles = files;
        const indexOfFile = newFiles.findIndex(x => x.id === res.id);
        newFiles[indexOfFile] = res;*/
      setIsLoading(true);
      fetchFiles(selectedFolderId, filter)
        .catch((err) => toastr.error(err))
        .finally(() => setIsLoading(false));
    });
  };

  finalizeVersion = (e) => {
    const { selectedFolderId, filter, setIsLoading, fetchFiles } = this.props;

    const fileId = e.currentTarget.dataset.id;
    //const version = (e.currentTarget.dataset.version)++;

    setIsLoading(true);

    api.files
      .finalizeVersion(fileId, 0, false)
      .then((data) => {
        //console.log("api.files.finalizeVersion", data);
        return fetchFiles(selectedFolderId, filter).catch((err) =>
          toastr.error(err)
        );
      })
      .finally(() => setIsLoading(false));
  };

  onMoveAction = () =>
    this.setState({ showMoveToPanel: !this.state.showMoveToPanel });
  onCopyAction = () =>
    this.setState({ showCopyPanel: !this.state.showCopyPanel });
  onShowDeleteThirdParty = () => {
    this.setState({
      showDeleteThirdPartyDialog: !this.state.showDeleteThirdPartyDialog,
    });
  };
  onDuplicate = () => {
    const {
      selection,
      selectedFolderId,
      setSecondaryProgressBarData,
      t,
    } = this.props;
    const folderIds = [];
    const fileIds = [];
    selection[0].fileExst
      ? fileIds.push(selection[0].id)
      : folderIds.push(selection[0].id);
    const conflictResolveType = 2; //Skip = 0, Overwrite = 1, Duplicate = 2
    const deleteAfter = false;

    setSecondaryProgressBarData({
      icon: "duplicate",
      visible: true,
      percent: 0,
      label: t("CopyOperation"),
      alert: false,
    });
    this.copyTo(
      selectedFolderId,
      folderIds,
      fileIds,
      conflictResolveType,
      deleteAfter
    );
  };

  onCloseConnectDialog = () => {
    this.setState({
      connectItem: null,
      connectDialogVisible: !this.state.connectDialogVisible,
    });
  };

  onCloseThirdPartyMoveDialog = () => {
    this.setState({
      showThirdPartyMoveDialog: !this.state.showThirdPartyMoveDialog,
    });
  };

  getFilesContextOptions = (options, item) => {
    const { t, isRootFolder } = this.props;

    const isSharable = item.access !== 1 && item.access !== 0;
    const isThirdPartyFolder = item.providerKey && isRootFolder;

    return options.map((option) => {
      switch (option) {
        case "open":
          return {
            key: option,
            label: t("Open"),
            icon: "CatalogFolderIcon",
            onClick: this.onOpenLocation,
            disabled: false,
          };
        case "show-version-history":
          return {
            key: option,
            label: t("ShowVersionHistory"),
            icon: "HistoryIcon",
            onClick: this.showVersionHistory,
            disabled: false,
            "data-id": item.id,
          };
        case "finalize-version":
          return {
            key: option,
            label: t("FinalizeVersion"),
            icon: "HistoryFinalizedIcon",
            onClick: this.finalizeVersion,
            disabled: false,
            "data-id": item.id,
            "data-version": item.version,
          };
        case "separator0":
        case "separator1":
        case "separator2":
        case "separator3":
          return { key: option, isSeparator: true };
        case "open-location":
          return {
            key: option,
            label: t("OpenLocation"),
            icon: "DownloadAsIcon",
            onClick: this.onOpenLocation,
            disabled: false,
          };
        case "mark-as-favorite":
          return {
            key: option,
            label: t("MarkAsFavorite"),
            icon: "FavoritesIcon",
            onClick: this.onClickFavorite,
            disabled: false,
            "data-action": "mark",
            "data-id": item.id,
            "data-title": item.title,
          };
        case "block-unblock-version":
          return {
            key: option,
            label: t("UnblockVersion"),
            icon: "LockIcon",
            onClick: this.lockFile,
            disabled: false,
          };
        case "sharing-settings":
          return {
            key: option,
            label: t("SharingSettings"),
            icon: "CatalogSharedIcon",
            onClick: this.onClickShare,
            disabled: isSharable,
          };
        case "send-by-email":
          return {
            key: option,
            label: t("SendByEmail"),
            icon: "MailIcon",
            disabled: true,
          };
        case "owner-change":
          return {
            key: option,
            label: t("ChangeOwner"),
            icon: "CatalogUserIcon",
            onClick: this.onOwnerChange,
            disabled: false,
          };
        case "link-for-portal-users":
          return {
            key: option,
            label: t("LinkForPortalUsers"),
            icon: "InvitationLinkIcon",
            onClick: this.onClickLinkForPortal,
            disabled: false,
          };
        case "edit":
          return {
            key: option,
            label: t("Edit"),
            icon: "AccessEditIcon",
            onClick: this.onClickLinkEdit,
            disabled: false,
            "data-id": item.id,
            "data-provider-key": item.providerKey,
          };
        case "preview":
          return {
            key: option,
            label: t("Preview"),
            icon: "EyeIcon",
            onClick: this.onClickLinkEdit,
            disabled: true,
            "data-id": item.id,
            "data-provider-key": item.providerKey,
          };
        case "view":
          return {
            key: option,
            label: t("View"),
            icon: "EyeIcon",
            onClick: this.onMediaFileClick,
            disabled: false,
          };
        case "download":
          return {
            key: option,
            label: t("Download"),
            icon: "DownloadIcon",
            onClick: this.onClickDownload,
            disabled: false,
          };
        case "move":
          return {
            key: option,
            label: t("MoveTo"),
            icon: "MoveToIcon",
            onClick: this.onMoveAction,
            disabled: false,
          };
        case "copy":
          return {
            key: option,
            label: t("Copy"),
            icon: "CopyIcon",
            onClick: this.onCopyAction,
            disabled: false,
          };
        case "duplicate":
          return {
            key: option,
            label: t("Duplicate"),
            icon: "CopyIcon",
            onClick: this.onDuplicate,
            disabled: false,
          };
        case "rename":
          return {
            key: option,
            label: t("Rename"),
            icon: "RenameIcon",
            onClick: this.onClickRename,
            disabled: false,
          };

        case "change-thirdparty-info":
          return {
            key: option,
            label: t("ThirdPartyInfo"),
            icon: "AccessEditIcon",
            onClick: this.onChangeThirdPartyInfo,
            disabled: false,
            "data-provider-key": item.providerKey,
          };

        case "delete":
          return {
            key: option,
            label: isThirdPartyFolder ? t("DeleteThirdParty") : t("Delete"),
            icon: "CatalogTrashIcon",
            onClick: this.onClickDelete,
            disabled: false,
            "data-is-third-party": isThirdPartyFolder ? true : false,
            "data-id": item.id,
            "data-title": item.title,
          };
        case "remove-from-favorites":
          return {
            key: option,
            label: t("RemoveFromFavorites"),
            icon: "FavoritesIcon",
            onClick: this.onClickFavorite,
            disabled: false,
            "data-action": "remove",
            "data-id": item.id,
            "data-title": item.title,
          };
        default:
          break;
      }

      return undefined;
    });
  };

  /*needForUpdate = (currentProps, nextProps) => {
    if (currentProps.widthProp !== nextProps.widthProp) {
      return true;
    }
    if (currentProps.checked !== nextProps.checked) {
      return true;
    }
    if (currentProps.editing !== nextProps.editing) {
      return true;
    }
    if (currentProps.sectionWidth !== nextProps.sectionWidth) {
      return true;
    }
    if (!equal(currentProps.data, nextProps.data)) {
      return true;
    }
    if (currentProps.viewAs !== nextProps.viewAs) {
      return true;
    }
    if (currentProps.isPrivacy !== nextProps.isPrivacy) {
      return true;
    }

    return false;
  };*/

  onContentRowSelect = (checked, file) => {
    if (!file) return;
    const { selected, setSelected, selectFile, deselectFile } = this.props;

    selected === "close" && setSelected("none");
    if (checked) {
      selectFile(file);
    } else {
      deselectFile(file);
    }
  };

  svgLoader = () => <div style={{ width: "24px" }}></div>;

  getItemIcon = (item, isEdit) => {
    return (
      <>
        <ReactSVG
          beforeInjection={(svg) => {
            svg.setAttribute("style", "margin-top: 4px");
            isEdit && svg.setAttribute("style", "margin: 4px 0 0 28px");
          }}
          src={item.icon}
          loading={this.svgLoader}
        />
        {this.props.isPrivacy && item.fileExst && (
          <EncryptedFileIcon isEdit={isEdit} />
        )}
      </>
    );
  };

  onCreate = (e) => {
    const format = e.currentTarget.dataset.format || null;
    this.props.setAction({
      type: FileAction.Create,
      extension: format,
      id: -1,
    });
  };

  onResetFilter = () => {
    const { selectedFolderId, setIsLoading, fetchFiles } = this.props;
    setIsLoading(true);
    const newFilter = FilesFilter.getDefault();
    fetchFiles(selectedFolderId, newFilter)
      .catch((err) => toastr.error(err))
      .finally(() => setIsLoading(false));
  };

  onGoToMyDocuments = () => {
    const { filter, myDocumentsId, setIsLoading, fetchFiles } = this.props;
    const newFilter = filter.clone();
    setIsLoading(true);
    fetchFiles(myDocumentsId, newFilter).finally(() => setIsLoading(false));
  };

  onBackToParentFolder = () => {
    const { filter, parentId, setIsLoading, fetchFiles } = this.props;
    const newFilter = filter.clone();
    setIsLoading(true);
    fetchFiles(parentId, newFilter).finally(() => setIsLoading(false));
  };

  renderEmptyRootFolderContainer = () => {
    const {
      isMy,
      isShare,
      isCommon,
      isRecycleBin,
      isFavorites,
      isRecent,
      isPrivacy,
      isDesktop,
      isEncryptionSupport,
      organizationName,
      privacyInstructions,
      title,
      t,
      i18n,
    } = this.props;
    const subheadingText = t("SubheadingEmptyText");
    const myDescription = t("MyEmptyContainerDescription");
    const shareDescription = t("SharedEmptyContainerDescription");
    const commonDescription = t("CommonEmptyContainerDescription");
    const trashDescription = t("TrashEmptyContainerDescription");
    const favoritesDescription = t("FavoritesEmptyContainerDescription");
    const recentDescription = t("RecentEmptyContainerDescription");

    const privateRoomHeader = t("PrivateRoomHeader");
    const privacyIcon = <img alt="" src="images/privacy.svg" />;
    const privateRoomDescTranslations = [
      t("PrivateRoomDescriptionSafest"),
      t("PrivateRoomDescriptionSecure"),
      t("PrivateRoomDescriptionEncrypted"),
      t("PrivateRoomDescriptionUnbreakable"),
    ];
    const privateRoomDescription = (
      <>
        <Text fontSize="15px" as="div">
          {privateRoomDescTranslations.map((el) => (
            <Box
              displayProp="flex"
              alignItems="center"
              paddingProp="0 0 13px 0"
              key={el}
            >
              <Box paddingProp="0 7px 0 0">{privacyIcon}</Box>
              <Box>{el}</Box>
            </Box>
          ))}
        </Text>
        {!isDesktop && (
          <Text fontSize="12px">
            <Trans i18nKey="PrivateRoomSupport" i18n={i18n}>
              Work in Private Room is available via {{ organizationName }}
              desktop app.
              <Link isBold isHovered color="#116d9d" href={privacyInstructions}>
                Instructions
              </Link>
            </Trans>
          </Text>
        )}
      </>
    );

    const commonButtons = (
      <span>
        <div className="empty-folder_container-links">
          <img
            className="empty-folder_container_plus-image"
            src="images/plus.svg"
            data-format="docx"
            onClick={this.onCreate}
            alt="plus_icon"
          />
          <Box className="flex-wrapper_container">
            <Link data-format="docx" onClick={this.onCreate} {...linkStyles}>
              {t("Document")},
            </Link>
            <Link data-format="xlsx" onClick={this.onCreate} {...linkStyles}>
              {t("Spreadsheet")},
            </Link>
            <Link data-format="pptx" onClick={this.onCreate} {...linkStyles}>
              {t("Presentation")}
            </Link>
          </Box>
        </div>

        <div className="empty-folder_container-links">
          <img
            className="empty-folder_container_plus-image"
            src="images/plus.svg"
            onClick={this.onCreate}
            alt="plus_icon"
          />
          <Link {...linkStyles} onClick={this.onCreate}>
            {t("Folder")}
          </Link>
        </div>
      </span>
    );

    const trashButtons = (
      <div className="empty-folder_container-links">
        <img
          className="empty-folder_container_up-image"
          src="images/empty_screen_people.svg"
          width="12px"
          alt=""
          onClick={this.onGoToMyDocuments}
        />
        <Link onClick={this.onGoToMyDocuments} {...linkStyles}>
          {t("GoToMyButton")}
        </Link>
      </div>
    );

    if (isMy) {
      return (
        <EmptyFolderContainer
          headerText={title}
          subheadingText={subheadingText}
          descriptionText={myDescription}
          imageSrc="images/empty_screen.png"
          buttons={commonButtons}
        />
      );
    } else if (isShare) {
      return (
        <EmptyFolderContainer
          headerText={title}
          subheadingText={subheadingText}
          descriptionText={shareDescription}
          imageSrc="images/empty_screen_forme.png"
        />
      );
    } else if (isCommon) {
      return (
        <EmptyFolderContainer
          headerText={title}
          subheadingText={subheadingText}
          descriptionText={commonDescription}
          imageSrc="images/empty_screen_corporate.png"
          buttons={commonButtons}
        />
      );
    } else if (isRecycleBin) {
      return (
        <EmptyFolderContainer
          headerText={title}
          subheadingText={subheadingText}
          descriptionText={trashDescription}
          imageSrc="images/empty_screen_trash.png"
          buttons={trashButtons}
        />
      );
    } else if (isFavorites) {
      return (
        <EmptyFolderContainer
          headerText={title}
          subheadingText={subheadingText}
          descriptionText={favoritesDescription}
          imageSrc="images/empty_screen_favorites.png"
        />
      );
    } else if (isRecent) {
      return (
        <EmptyFolderContainer
          headerText={title}
          subheadingText={subheadingText}
          descriptionText={recentDescription}
          imageSrc="images/empty_screen_recent.png"
        />
      );
    } else if (isPrivacy) {
      return (
        <EmptyFolderContainer
          headerText={privateRoomHeader}
          descriptionText={privateRoomDescription}
          imageSrc="images/empty_screen_privacy.png"
          buttons={isDesktop && isEncryptionSupport && commonButtons}
        />
      );
    } else {
      return null;
    }
  };

  renderEmptyFolderContainer = () => {
    const { t } = this.props;
    const buttons = (
      <>
        <div className="empty-folder_container-links">
          <img
            className="empty-folder_container_plus-image"
            src="images/plus.svg"
            data-format="docx"
            onClick={this.onCreate}
            alt="plus_icon"
          />
          <Box className="flex-wrapper_container">
            <Link data-format="docx" onClick={this.onCreate} {...linkStyles}>
              {t("Document")},
            </Link>
            <Link data-format="xlsx" onClick={this.onCreate} {...linkStyles}>
              {t("Spreadsheet")},
            </Link>
            <Link data-format="pptx" onClick={this.onCreate} {...linkStyles}>
              {t("Presentation")}
            </Link>
          </Box>
        </div>

        <div className="empty-folder_container-links">
          <img
            className="empty-folder_container_plus-image"
            src="images/plus.svg"
            onClick={this.onCreate}
            alt="plus_icon"
          />
          <Link {...linkStyles} onClick={this.onCreate}>
            {t("Folder")}
          </Link>
        </div>

        <div className="empty-folder_container-links">
          <img
            className="empty-folder_container_up-image"
            src="images/up.svg"
            onClick={this.onBackToParentFolder}
            alt="up_icon"
          />

          <Link onClick={this.onBackToParentFolder} {...linkStyles}>
            {t("BackToParentFolderButton")}
          </Link>
        </div>
      </>
    );

    return (
      <EmptyFolderContainer
        headerText={t("EmptyFolderHeader")}
        imageSrc="images/empty_screen.png"
        buttons={buttons}
      />
    );
  };

  renderEmptyFilterContainer = () => {
    const { t } = this.props;
    const subheadingText = t("EmptyFilterSubheadingText");
    const descriptionText = t("EmptyFilterDescriptionText");

    const buttons = (
      <div className="empty-folder_container-links">
        <IconButton
          className="empty-folder_container-icon"
          size="12"
          onClick={this.onResetFilter}
          iconName="CrossIcon"
          isFill
          color="#657077"
        />
        <Link onClick={this.onResetFilter} {...linkStyles}>
          {t("ClearButton")}
        </Link>
      </div>
    );

    return (
      <EmptyFolderContainer
        headerText={t("Filter")}
        subheadingText={subheadingText}
        descriptionText={descriptionText}
        imageSrc="images/empty_screen_filter.png"
        buttons={buttons}
      />
    );
  };

  onMediaViewerClose = () => {
    const item = { visible: false, id: null };
    this.props.setMediaViewerData(item);
  };
  onMediaFileClick = (id) => {
    const itemId = typeof id !== "object" ? id : this.props.selection[0].id;
    const item = { visible: true, id: itemId };
    this.props.setMediaViewerData(item);
  };

  onDownloadMediaFile = (id) => {
    if (this.props.files.length > 0) {
      let viewUrlFile = this.props.files.find((file) => file.id === id).viewUrl;
      return window.open(viewUrlFile, "_blank");
    }
  };

  onDeleteMediaFile = (id) => {
    if (this.props.files.length > 0) {
      let file = this.props.files.find((file) => file.id === id);
      if (file) this.onDeleteFile(file.id, file.folderId);
    }
  };

  onDragStart = (e) => {
    if (e.dataTransfer.dropEffect === "none") {
      this.state.canDrag && this.setState({ canDrag: false });
    }
  };

  onDrop = (item, items, e) => {
    const { onDropZoneUpload, selectedFolderId } = this.props;

    if (!item.fileExst) {
      onDropZoneUpload(items, item.id);
    } else {
      onDropZoneUpload(items, selectedFolderId);
    }
  };

  onDropEvent = () => {
    this.props.dragging && this.props.setDragging(false);
  };

  onDragOver = (e) => {
    e.preventDefault();
    const { dragging, setDragging } = this.props;
    if (e.dataTransfer.items.length > 0 && !dragging && this.state.canDrag) {
      setDragging(true);
    }
  };

  onDragLeaveDoc = (e) => {
    e.preventDefault();
    const { dragging, setDragging } = this.props;
    if (dragging && !e.relatedTarget) {
      setDragging(false);
    }
  };

  onMouseDown = (e) => {
    if (
      window.innerWidth < 1025 ||
      e.target.tagName === "rect" ||
      e.target.tagName === "path"
    ) {
      return;
    }
    const mouseButton = e.which
      ? e.which !== 1
      : e.button
      ? e.button !== 0
      : false;
    const label = e.currentTarget.getAttribute("label");
    if (mouseButton || e.currentTarget.tagName !== "DIV" || label) {
      return;
    }
    document.addEventListener("mousemove", this.onMouseMove);
    this.setTooltipPosition(e);
    const { selection } = this.props;

    const elem = e.currentTarget.closest(".draggable");
    if (!elem) {
      return;
    }
    const value = elem.getAttribute("value");
    if (!value) {
      return;
    }
    let splitValue = value.split("_");
    let item = null;
    if (splitValue[0] === "folder") {
      splitValue.splice(0, 1);
      if (splitValue[splitValue.length - 1] === "draggable") {
        splitValue.splice(-1, 1);
      }
      splitValue = splitValue.join("_");

      item = selection.find((x) => x.id + "" === splitValue && !x.fileExst);
    } else {
      splitValue.splice(0, 1);
      if (splitValue[splitValue.length - 1] === "draggable") {
        splitValue.splice(-1, 1);
      }
      splitValue = splitValue.join("_");

      item = selection.find((x) => x.id + "" === splitValue && x.fileExst);
    }
    if (item) {
      this.setState({ isDrag: true });
    }
  };

  onMouseUp = (e) => {
    const { selection, dragging, setDragging, dragItem } = this.props;

    document.body.classList.remove("drag-cursor");

    if (this.state.isDrag || !this.state.canDrag) {
      this.setState({ isDrag: false, canDrag: true });
    }
    const mouseButton = e.which
      ? e.which !== 1
      : e.button
      ? e.button !== 0
      : false;
    if (mouseButton || !this.tooltipRef.current || !dragging) {
      return;
    }
    document.removeEventListener("mousemove", this.onMouseMove);
    this.tooltipRef.current.style.display = "none";

    const elem = e.target.closest(".dropable");
    if (elem && selection.length && dragging) {
      const value = elem.getAttribute("value");
      if (!value) {
        setDragging(false);
        return;
      }
      let splitValue = value.split("_");
      let item = null;
      if (splitValue[0] === "folder") {
        splitValue.splice(0, 1);
        if (splitValue[splitValue.length - 1] === "draggable") {
          splitValue.splice(-1, 1);
        }
        splitValue = splitValue.join("_");

        item = selection.find((x) => x.id + "" === splitValue && !x.fileExst);
      } else {
        return;
      }
      if (item) {
        setDragging(false);
        return;
      } else {
        setDragging(false);
        this.onMoveTo(splitValue);
        return;
      }
    } else {
      setDragging(false);
      if (dragItem) {
        this.onMoveTo(dragItem);
        return;
      }
      return;
    }
  };

  onMouseMove = (e) => {
    if (this.state.isDrag) {
      document.body.classList.add("drag-cursor");
      !this.props.dragging && this.props.setDragging(true);
      const tooltip = this.tooltipRef.current;
      tooltip.style.display = "block";
      this.setTooltipPosition(e);

      const wrapperElement = document.elementFromPoint(e.clientX, e.clientY);
      if (!wrapperElement) {
        return;
      }
      const droppable = wrapperElement.closest(".dropable");

      if (this.currentDroppable !== droppable) {
        if (this.currentDroppable) {
          this.currentDroppable.style.background = backgroundDragEnterColor;
        }
        this.currentDroppable = droppable;

        if (this.currentDroppable) {
          droppable.style.background = backgroundDragColor;
          this.currentDroppable = droppable;
        }
      }
    }
  };

  setTooltipPosition = (e) => {
    const tooltip = this.tooltipRef.current;
    if (tooltip) {
      const margin = 8;
      tooltip.style.left = e.pageX + margin + "px";
      tooltip.style.top = e.pageY + margin + "px";
    }
  };

  onMoveTo = (destFolderId) => {
    const {
      selection,
      t,
      isShare,
      isCommon,
      isAdmin,
      setSecondaryProgressBarData,
    } = this.props;

    const folderIds = [];
    const fileIds = [];
    const conflictResolveType = 0; //Skip = 0, Overwrite = 1, Duplicate = 2
    const deleteAfter = true;

    setSecondaryProgressBarData({
      icon: "move",
      visible: true,
      percent: 0,
      label: t("MoveToOperation"),
      alert: false,
    });

    for (let item of selection) {
      if (item.fileExst) {
        fileIds.push(item.id);
      } else {
        folderIds.push(item.id);
      }
    }

    if (isAdmin) {
      if (isShare) {
        this.copyTo(
          destFolderId,
          folderIds,
          fileIds,
          conflictResolveType,
          deleteAfter
        );
      } else {
        this.moveTo(
          destFolderId,
          folderIds,
          fileIds,
          conflictResolveType,
          deleteAfter
        );
      }
    } else {
      if (isShare || isCommon) {
        this.copyTo(
          destFolderId,
          folderIds,
          fileIds,
          conflictResolveType,
          deleteAfter
        );
      } else {
        this.moveTo(
          destFolderId,
          folderIds,
          fileIds,
          conflictResolveType,
          deleteAfter
        );
      }
    }
  };

  copyTo = (
    destFolderId,
    folderIds,
    fileIds,
    conflictResolveType,
    deleteAfter
  ) => {
    const {
      loopFilesOperations,
      clearSecondaryProgressData,
      setSecondaryProgressBarData,
    } = this.props;

    api.files
      .copyToFolder(
        destFolderId,
        folderIds,
        fileIds,
        conflictResolveType,
        deleteAfter
      )
      .then((res) => {
        const id = res[0] && res[0].id ? res[0].id : null;
        loopFilesOperations(id, destFolderId, true);
      })
      .catch((err) => {
        setSecondaryProgressBarData({
          visible: true,
          alert: true,
        });
        //toastr.error(err);
        setTimeout(() => clearSecondaryProgressData(), TIMEOUT);
      });
  };

  moveTo = (
    destFolderId,
    folderIds,
    fileIds,
    conflictResolveType,
    deleteAfter
  ) => {
    const {
      loopFilesOperations,
      clearSecondaryProgressData,
      setSecondaryProgressBarData,
    } = this.props;

    api.files
      .moveToFolder(
        destFolderId,
        folderIds,
        fileIds,
        conflictResolveType,
        deleteAfter
      )
      .then((res) => {
        const id = res[0] && res[0].id ? res[0].id : null;
        loopFilesOperations(id, destFolderId, false);
      })
      .catch((err) => {
        setSecondaryProgressBarData({
          visible: true,
          alert: true,
        });
        //toastr.error(err);
        setTimeout(() => clearSecondaryProgressData(), TIMEOUT);
      });
  };

  removeQuery = (queryName) => {
    const { location, history } = this.props;
    const queryParams = new URLSearchParams(location.search);

    if (queryParams.has(queryName)) {
      queryParams.delete(queryName);
      history.replace({
        search: queryParams.toString(),
      });
    }
  };

  onSelectItem = (item) => {
    const { selected, setSelected, setSelection } = this.props;
    selected === "close" && setSelected("none");
    setSelection([item]);
  };

  onCreateAddTempItem = (items, folderId, fileAction) => {
    if (items.length && items[0].id === -1) return; //TODO: if change media collection from state remove this;
    const icon = fileAction.extension
      ? getFileIcon(`.${fileAction.extension}`, 24)
      : getFolderIcon(null, 24);

    items.unshift({
      id: -1,
      title: "",
      parentId: folderId,
      fileExst: fileAction.extension,
      icon,
    });
  };

  getSharedButton = (shared) => {
    const color = shared ? "#657077" : "#a3a9ae";
    return (
      <Text
        className="share-button"
        as="span"
        title={this.props.t("Share")}
        fontSize="12px"
        fontWeight={600}
        color={color}
        display="inline-flex"
        onClick={this.onClickShare}
      >
        <IconButton
          className="share-button-icon"
          color={color}
          hoverColor="#657077"
          size={18}
          iconName="CatalogSharedIcon"
        />
        {this.props.t("Share")}
      </Text>
    );
  };

  renderFileMoveTooltip = () => {
    const { selection, iconOfDraggedFile } = this.props;
    const { title } = selection[0];

    const reg = /^([^\\]*)\.(\w+)/;
    const matches = title.match(reg);

    let nameOfMovedObj, fileExtension;
    if (matches) {
      nameOfMovedObj = matches[1];
      fileExtension = matches.pop();
    } else {
      nameOfMovedObj = title;
    }

    return (
      <div className="tooltip-moved-obj-wrapper">
        {iconOfDraggedFile ? (
          <img
            className="tooltip-moved-obj-icon"
            src={`${iconOfDraggedFile}`}
            alt=""
          />
        ) : null}
        {nameOfMovedObj}
        {fileExtension ? (
          <span className="tooltip-moved-obj-extension">.{fileExtension}</span>
        ) : null}
      </div>
    );
  };

  startMoveOperation = () => {
    this.moveTo(this.props.dragItem);
    this.onCloseThirdPartyMoveDialog();
  };

  startCopyOperation = () => {
    this.copyTo(this.props.dragItem);
    this.onCloseThirdPartyMoveDialog();
  };

  render() {
    //console.log("Files Home SectionBodyContent render", this.props);

    const {
      viewer,
      parentId,
      selectedFolderId,
      culture,
      selection,
      fileAction,
      isRecycleBin,
      isPrivacy,
      isEncryptionSupport,
      dragging,
      mediaViewerVisible,
      currentMediaFileId,
      viewAs,
      t,
      isMobile,
      firstLoad,
      filesList,
      mediaViewerImageFormats,
      mediaViewerMediaFormats,
      tooltipValue,
      isVersionHistoryPanel,
      history,
      filter,
    } = this.props;

    //console.log("Section body", this.props);

    const {
      editingId,
      showMoveToPanel,
      showCopyPanel,
      showDeleteThirdPartyDialog,
      removeItem,
      connectDialogVisible,
      connectItem,
      showThirdPartyMoveDialog,
    } = this.state;

    let fileMoveTooltip;
    if (dragging) {
      fileMoveTooltip = tooltipValue
        ? selection.length === 1 &&
          tooltipValue.label === "TooltipElementMoveMessage"
          ? this.renderFileMoveTooltip()
          : t(tooltipValue.label, { element: tooltipValue.filesCount })
        : "";
    }

    const items = filesList;

    if (fileAction && fileAction.type === FileAction.Create) {
      this.onCreateAddTempItem(items, selectedFolderId, fileAction);
    }

    var playlist = [];
    let id = 0;

    if (items) {
      items.forEach(function (file, i, files) {
        if (file.canOpenPlayer) {
          playlist.push({
            id: id,
            fileId: file.id,
            src: file.viewUrl,
            title: file.title,
          });
          id++;
        }
      });
    }

    const { authorType, search, withSubfolders, filterType } = filter;
    const isFiltered = authorType || search || !withSubfolders || filterType;

    return (!fileAction.id && items.length === 0) || null ? (
      firstLoad ? (
        <Loaders.Rows />
      ) : isFiltered ? (
        this.renderEmptyFilterContainer()
      ) : parentId === 0 || (isPrivacy && !isEncryptionSupport) ? (
        this.renderEmptyRootFolderContainer()
      ) : (
        this.renderEmptyFolderContainer()
      )
    ) : (
      <>
        {showMoveToPanel && (
          <OperationsPanel
            visible={showMoveToPanel}
            onClose={this.onMoveAction}
          />
        )}

        {showCopyPanel && (
          <OperationsPanel
            isCopy
            visible={showCopyPanel}
            onClose={this.onCopyAction}
          />
        )}

        {showDeleteThirdPartyDialog && (
          <DeleteThirdPartyDialog
            onClose={this.onShowDeleteThirdParty}
            visible={showDeleteThirdPartyDialog}
            removeItem={removeItem}
          />
        )}

        {connectDialogVisible && (
          <ConnectDialog
            visible={connectDialogVisible}
            item={connectItem}
            onClose={this.onCloseConnectDialog}
          />
        )}

        {showThirdPartyMoveDialog && (
          <ThirdPartyMoveDialog
            visible={showThirdPartyMoveDialog}
            onClose={this.onCloseThirdPartyMoveDialog}
            startMoveOperation={this.startMoveOperation}
            startCopyOperation={this.startCopyOperation}
            provider={selection[0].providerKey}
          />
        )}

        {isVersionHistoryPanel && (
          <VersionHistoryPanel
            visible={isVersionHistoryPanel}
            onClose={this.onHistoryAction}
            history={history}
          />
        )}
        <CustomTooltip ref={this.tooltipRef}>{fileMoveTooltip}</CustomTooltip>

        {viewAs === "tile" ? (
          <TileContainer
            className="tileContainer"
            draggable
            useReactWindow={false}
            headingFolders={t("Folders")}
            headingFiles={t("Files")}
          >
            {items.map((item) => {
              const { checked, isFolder, value, contextOptions } = item;
              const isEdit =
                !!fileAction.type &&
                editingId === item.id &&
                item.fileExst === fileAction.extension;
              const contextOptionsProps =
                !isEdit && contextOptions && contextOptions.length > 0
                  ? {
                      contextOptions: this.getFilesContextOptions(
                        contextOptions,
                        item
                      ),
                    }
                  : {};
              const checkedProps = isEdit || item.id <= 0 ? {} : { checked };
              const element = this.getItemIcon(item, isEdit || item.id <= 0);

              let classNameProp =
                isFolder && item.access < 2 && !isRecycleBin
                  ? { className: " dropable" }
                  : {};

              if (item.draggable) classNameProp.className += " draggable";

              return (
                <DragAndDrop
                  {...classNameProp}
                  onDrop={this.onDrop.bind(this, item)}
                  onMouseDown={this.onMouseDown}
                  dragging={dragging && isFolder && item.access < 2}
                  key={`dnd-key_${item.id}`}
                  {...contextOptionsProps}
                  value={value}
                  isFolder={isFolder}
                >
                  <Tile
                    key={item.id}
                    item={item}
                    isFolder={!item.fileExst}
                    element={element}
                    onSelect={this.onContentRowSelect}
                    editing={editingId}
                    viewAs={viewAs}
                    {...checkedProps}
                    {...contextOptionsProps}
                    //needForUpdate={this.needForUpdate}
                  >
                    <FilesTileContent
                      item={item}
                      viewer={viewer}
                      culture={culture}
                      onEditComplete={this.onEditComplete}
                      onMediaFileClick={this.onMediaFileClick}
                      openDocEditor={this.openDocEditor}
                    />
                  </Tile>
                </DragAndDrop>
              );
            })}
          </TileContainer>
        ) : (
          <Consumer>
            {(context) => (
              <RowContainer
                className="files-row-container"
                draggable
                useReactWindow={false}
              >
                {items.map((item) => {
                  const {
                    checked,
                    isFolder,
                    value,
                    contextOptions,
                    canShare,
                  } = item;
                  const sectionWidth = context.sectionWidth;
                  const isEdit =
                    !!fileAction.type &&
                    editingId === item.id &&
                    item.fileExst === fileAction.extension;
                  const contextOptionsProps =
                    !isEdit && contextOptions && contextOptions.length > 0
                      ? {
                          contextOptions: this.getFilesContextOptions(
                            contextOptions,
                            item
                          ),
                        }
                      : {};
                  const checkedProps =
                    isEdit || item.id <= 0 ? {} : { checked };
                  const element = this.getItemIcon(
                    item,
                    isEdit || item.id <= 0
                  );
                  const sharedButton =
                    !canShare ||
                    (isPrivacy && !item.fileExst) ||
                    isEdit ||
                    item.id <= 0 ||
                    sectionWidth < 500
                      ? null
                      : this.getSharedButton(item.shared);
                  const displayShareButton =
                    sectionWidth < 500 ? "26px" : !canShare ? "38px" : "96px";
                  let classNameProp =
                    isFolder && item.access < 2 && !isRecycleBin
                      ? { className: " dropable" }
                      : { className: "" };

                  if (item.draggable) classNameProp.className += " draggable";

                  return (
                    <DragAndDrop
                      {...classNameProp}
                      onDrop={this.onDrop.bind(this, item)}
                      onMouseDown={this.onMouseDown}
                      dragging={dragging && isFolder && item.access < 2}
                      key={`dnd-key_${item.id}`}
                      {...contextOptionsProps}
                      value={value}
                    >
                      <SimpleFilesRow
                        sectionWidth={sectionWidth}
                        key={item.id}
                        data={item}
                        element={element}
                        contentElement={sharedButton}
                        onSelect={this.onContentRowSelect}
                        editing={editingId}
                        isPrivacy={isPrivacy}
                        {...checkedProps}
                        {...contextOptionsProps}
                        //needForUpdate={this.needForUpdate}
                        selectItem={this.onSelectItem.bind(this, item)}
                        contextButtonSpacerWidth={displayShareButton}
                      >
                        <FilesRowContent
                          sectionWidth={sectionWidth}
                          isMobile={isMobile}
                          item={item}
                          viewer={viewer}
                          culture={culture}
                          onEditComplete={this.onEditComplete}
                          onMediaFileClick={this.onMediaFileClick}
                          onClickFavorite={this.onClickFavorite}
                          onClickLock={this.lockFile}
                          openDocEditor={this.openDocEditor}
                        />
                      </SimpleFilesRow>
                    </DragAndDrop>
                  );
                })}
              </RowContainer>
            )}
          </Consumer>
        )}
        {playlist.length > 0 && mediaViewerVisible && (
          <MediaViewer
            currentFileId={currentMediaFileId}
            allowConvert={true} //TODO
            canDelete={(fileId) => {
              return true;
            }} //TODO
            canDownload={(fileId) => {
              return true;
            }} //TODO
            visible={mediaViewerVisible}
            playlist={playlist}
            onDelete={this.onDeleteMediaFile}
            onDownload={this.onDownloadMediaFile}
            onClose={this.onMediaViewerClose}
            onEmptyPlaylistError={this.onMediaViewerClose}
            extsMediaPreviewed={mediaViewerMediaFormats} //TODO
            extsImagePreviewed={mediaViewerImageFormats} //TODO
          />
        )}
      </>
    );
  }
}

SectionBodyContent.defaultProps = {
  files: null,
};

// const mapStateToProps = (state) => {
//   return {
//     currentFolderCount: getCurrentFilesCount(state),
    //currentMediaFileId: getMediaViewerId(state),
    //dragging: getDragging(state),
    //dragItem: getDragItem(state),
    //fileAction: getFileAction(state),
    //files: getFiles(state),
    //filesList: getFilesList(state)(state),
    //filter: getFilter(state),
    //firstLoad: getFirstLoad(state),
    //folderId: getSelectedFolderId(state),
    //folders: getFolders(state),
    //isAdmin: isAdmin(state),
    //isCommon: getIsCommonFolder(state),
    //isDesktop: isDesktopClient(state),
    //isEncryptionSupport: isEncryptionSupport(state),
    //isFavorites: getIsFavoritesFolder(state),
    //isMy: getIsMyFolder(state),
    //isRecycleBin: getIsRecycleBinFolder(state),
    //isRecent: getIsRecentFolder(state),
    //isShare: getIsShareFolder(state),
    //isPrivacy: getIsPrivacyFolder(state),
//     mediaViewerImageFormats: getMediaViewerImageFormats(state),
//     mediaViewerMediaFormats: getMediaViewerMediaFormats(state),
    //mediaViewerVisible: getMediaViewerVisibility(state),
    //myDocumentsId: getMyFolderId(state),
    //organizationName: getOrganizationName(state),
    //parentId: getSelectedFolderParentId(state),
    //privacyInstructions: getPrivacyInstructionsLink(state),
    //selected: getSelected(state),
    //selectedFolderId: getSelectedFolderId(state),
    //selection: getSelection(state),
    //settings: getSettings(state),
    //title: getSelectedFolderTitle(state),
    //treeFolders: getTreeFolders(state),
    //viewAs: getViewAs(state),
    //viewer: getCurrentUser(state),
//     tooltipValue: getTooltipLabel(state),
//     iconOfDraggedFile: getIconOfDraggedFile(state)(state),
    //sharingPanelVisible: getSharePanelVisible(state),
//     isRootFolder: isRootFolder(state),
//     providers: getThirdPartyProviders(state),
//     capabilities: getThirdPartyCapabilities(state),
    //isVersionHistoryPanel: getIsVerHistoryPanel(state),
    //isTabletView: getIsTabletView(state),
//   };
// };

// export default connect(mapStateToProps, {
//   deselectFile,
//   updateFile,
//   fetchFiles,
//   selectFile,
//   setAction,
//   setTreeFolders,
//   setDragging,
//   setDragItem,
//   setMediaViewerData,
//   setSecondaryProgressBarData,
//   setSelection,
//   setSelected,
//   setUpdateTree,
//   setIsLoading,
//   clearSecondaryProgressData,
//   markItemAsFavorite,
//   removeItemFromFavorite,
//   fetchFavoritesFolder,
//   getFileInfo,
//   addFileToRecentlyViewed,
//   loopFilesOperations,
//   setSharingPanelVisible,
//   setIsVerHistoryPanel,
//   setVerHistoryFileId,
//   setChangeOwnerPanelVisible,
// })(withRouter(withTranslation()(SectionBodyContent)));

<<<<<<< HEAD
export default inject(
  ({
    store,
    mainFilesStore,
    settingsStore,
    mediaViewerDataStore,
    formatsStore,
  }) => {
    const { providers, capabilities } = settingsStore.thirdPartyStore;
    const { mediaViewersFormatsStore } = formatsStore;
=======
export default inject(({ auth, mainFilesStore, settingsStore }) => {
  const { providers, capabilities } = settingsStore.thirdPartyStore;
>>>>>>> c5ad94e3
    const {
      homepage,
      culture,
      isEncryptionSupport,
      isTabletView,
      organizationName,
      isDesktopClient,
<<<<<<< HEAD
    } = store.settingsStore;
=======
    } = auth.settingsStore;
>>>>>>> c5ad94e3
    const {
      dragging,
      setDragging,
      filesStore,
      setIsLoading,
      viewAs,
      dragItem,
      setDragItem,
<<<<<<< HEAD
      privacyInstructions,
      tooltipValue,
=======
    privacyInstructions,
    tooltipValue,
>>>>>>> c5ad94e3
    } = mainFilesStore;
    const {
      files,
      folders,
      selected,
      setSelected,
      firstLoad,
      filesList,
      fetchFiles,
      setSelection,
      selection,
      selectFile,
      deselectFile,
      filter,
      fileActionStore,
      treeFoldersStore,
<<<<<<< HEAD
      secondaryProgressDataStore,
      dialogsStore,
      versionHistoryStore,
      selectedFolderStore,
      addFileToRecentlyViewed,
      updateFile,
      currentFolderCount,
      iconOfDraggedFile,
      markItemAsFavorite,
      removeItemFromFavorite,
      fetchFavoritesFolder,
      getFileInfo,
      loopFilesOperations,
=======
      mediaViewerDataStore,
      secondaryProgressDataStore,
      dialogsStore,
      versionHistoryStore,
    selectedFolderStore,
    mediaViewersFormatsStore,
    addFileToRecentlyViewed,
    updateFile,
    currentFolderCount,
    iconOfDraggedFile,
    markItemAsFavorite,
    removeItemFromFavorite,
    fetchFavoritesFolder,
    getFileInfo,
    loopFilesOperations,
>>>>>>> c5ad94e3
    } = filesStore;

    const {
      treeFolders,
      setTreeFolders,
      myFolderId,
      isMyFolder,
      isRecycleBinFolder,
      isShareFolder,
      isFavoritesFolder,
      isCommonFolder,
      isRecentFolder,
      isPrivacyFolder,
    } = treeFoldersStore;

    const { type, extension, id, setAction } = fileActionStore;

    const fileAction = { type, extension, id };
    const {
      setSecondaryProgressBarData,
      clearSecondaryProgressData,
    } = secondaryProgressDataStore;

    const {
      sharingPanelVisible,
      setChangeOwnerPanelVisible,
      setSharingPanelVisible,
    } = dialogsStore;

    const {
      isVisible: isVersionHistoryPanel,
      setIsVerHistoryPanel,
      setVerHistoryFileId,
    } = versionHistoryStore;

<<<<<<< HEAD
    const { images, media } = mediaViewersFormatsStore;
    const {
      id: currentMediaFileId,
      visible: mediaViewerVisible,
      setMediaViewerData,
    } = mediaViewerDataStore;

    return {
      isAdmin: store.isAdmin,
=======
  const { images, media } = mediaViewersFormatsStore;

    return {
      isAdmin: auth.isAdmin,
>>>>>>> c5ad94e3
      homepage,
      culture,
      isEncryptionSupport,
      isTabletView,
<<<<<<< HEAD
      viewer: store.userStore.user,
=======
      viewer: auth.userStore.user,
>>>>>>> c5ad94e3
      organizationName,
      isDesktop: isDesktopClient,
      dragging,
      fileAction,
      files,
      folders,
      selected,
      firstLoad,
      filesList,
<<<<<<< HEAD
      title: selectedFolderStore.title,
      parentId: selectedFolderStore.parentId,
      selectedFolderId: selectedFolderStore.id,
=======
    title: selectedFolderStore.title,
    parentId: selectedFolderStore.parentId,
    selectedFolderId: selectedFolderStore.id,
>>>>>>> c5ad94e3
      selection,
      treeFolders,
      isRecycleBin: isRecycleBinFolder,
      myDocumentsId: myFolderId,
      isShare: isShareFolder,
      isFavorites: isFavoritesFolder,
      isCommon: isCommonFolder,
      isRecent: isRecentFolder,
      isMy: isMyFolder,
      isPrivacy: isPrivacyFolder,
      filter,
      viewAs,
      dragItem,
<<<<<<< HEAD
      currentMediaFileId,
      mediaViewerVisible,
      sharingPanelVisible,
      isVersionHistoryPanel,
      privacyInstructions,
      isRootFolder: selectedFolderStore.isRootFolder,
      mediaViewerImageFormats: images,
      mediaViewerMediaFormats: media,
      providers,
      capabilities,
      currentFolderCount,
      iconOfDraggedFile,
      tooltipValue,
=======
      currentMediaFileId: mediaViewerDataStore.id,
      mediaViewerVisible: mediaViewerDataStore.visible,
      sharingPanelVisible,
      isVersionHistoryPanel,
      privacyInstructions,
    isRootFolder: selectedFolderStore.isRootFolder,
    mediaViewerImageFormats: images,
    mediaViewerMediaFormats: media,
    providers,
    capabilities,
    currentFolderCount,
    iconOfDraggedFile,
    tooltipValue,
>>>>>>> c5ad94e3

      setDragging,
      setAction,
      setSelected,
      setIsLoading,
      setSelection,
      fetchFiles,
      selectFile,
      deselectFile,
      setTreeFolders,
      setDragItem,
<<<<<<< HEAD
      setMediaViewerData,
=======
      setMediaViewerData: mediaViewerDataStore.setMediaViewerData,
>>>>>>> c5ad94e3
      setSecondaryProgressBarData,
      setChangeOwnerPanelVisible,
      setSharingPanelVisible,
      clearSecondaryProgressData,
      setIsVerHistoryPanel,
      setVerHistoryFileId,
<<<<<<< HEAD
      addFileToRecentlyViewed,
      updateFile,
      markItemAsFavorite,
      removeItemFromFavorite,
      fetchFavoritesFolder,
      getFileInfo,
      loopFilesOperations,
    };
  }
)(withRouter(withTranslation()(observer(SectionBodyContent))));
=======
    addFileToRecentlyViewed,
    updateFile,
    markItemAsFavorite,
    removeItemFromFavorite,
    fetchFavoritesFolder,
    getFileInfo,
    loopFilesOperations,
    };
})(withRouter(withTranslation()(observer(SectionBodyContent))));
>>>>>>> c5ad94e3
<|MERGE_RESOLUTION|>--- conflicted
+++ resolved
@@ -31,31 +31,31 @@
   //store,
 } from "asc-web-common";
 // import {
-  //clearSecondaryProgressData,
+//clearSecondaryProgressData,
 //   loopFilesOperations,
 //   markItemAsFavorite,
 //   removeItemFromFavorite,
 //   fetchFavoritesFolder,
-  //deselectFile,
+//deselectFile,
 //   updateFile,
-  //fetchFiles,
-  //selectFile,
-  //setAction,
-  //setDragging,
-  //setDragItem,
-  //setIsLoading,
-  //setMediaViewerData,
+//fetchFiles,
+//selectFile,
+//setAction,
+//setDragging,
+//setDragItem,
+//setIsLoading,
+//setMediaViewerData,
 //   setUpdateTree,
-  //setSecondaryProgressBarData,
-  //setSelected,
-  //setSelection,
-  //setTreeFolders,
+//setSecondaryProgressBarData,
+//setSelected,
+//setSelection,
+//setTreeFolders,
 //   getFileInfo,
 //   addFileToRecentlyViewed,
-  //setIsVerHistoryPanel,
-  //setVerHistoryFileId,
-  //setSharingPanelVisible,
-  //setChangeOwnerPanelVisible,
+//setIsVerHistoryPanel,
+//setVerHistoryFileId,
+//setSharingPanelVisible,
+//setChangeOwnerPanelVisible,
 // } from "../../../../../store/files/actions";
 import { TIMEOUT } from "../../../../../helpers/constants";
 import {
@@ -2127,49 +2127,49 @@
 // const mapStateToProps = (state) => {
 //   return {
 //     currentFolderCount: getCurrentFilesCount(state),
-    //currentMediaFileId: getMediaViewerId(state),
-    //dragging: getDragging(state),
-    //dragItem: getDragItem(state),
-    //fileAction: getFileAction(state),
-    //files: getFiles(state),
-    //filesList: getFilesList(state)(state),
-    //filter: getFilter(state),
-    //firstLoad: getFirstLoad(state),
-    //folderId: getSelectedFolderId(state),
-    //folders: getFolders(state),
-    //isAdmin: isAdmin(state),
-    //isCommon: getIsCommonFolder(state),
-    //isDesktop: isDesktopClient(state),
-    //isEncryptionSupport: isEncryptionSupport(state),
-    //isFavorites: getIsFavoritesFolder(state),
-    //isMy: getIsMyFolder(state),
-    //isRecycleBin: getIsRecycleBinFolder(state),
-    //isRecent: getIsRecentFolder(state),
-    //isShare: getIsShareFolder(state),
-    //isPrivacy: getIsPrivacyFolder(state),
+//currentMediaFileId: getMediaViewerId(state),
+//dragging: getDragging(state),
+//dragItem: getDragItem(state),
+//fileAction: getFileAction(state),
+//files: getFiles(state),
+//filesList: getFilesList(state)(state),
+//filter: getFilter(state),
+//firstLoad: getFirstLoad(state),
+//folderId: getSelectedFolderId(state),
+//folders: getFolders(state),
+//isAdmin: isAdmin(state),
+//isCommon: getIsCommonFolder(state),
+//isDesktop: isDesktopClient(state),
+//isEncryptionSupport: isEncryptionSupport(state),
+//isFavorites: getIsFavoritesFolder(state),
+//isMy: getIsMyFolder(state),
+//isRecycleBin: getIsRecycleBinFolder(state),
+//isRecent: getIsRecentFolder(state),
+//isShare: getIsShareFolder(state),
+//isPrivacy: getIsPrivacyFolder(state),
 //     mediaViewerImageFormats: getMediaViewerImageFormats(state),
 //     mediaViewerMediaFormats: getMediaViewerMediaFormats(state),
-    //mediaViewerVisible: getMediaViewerVisibility(state),
-    //myDocumentsId: getMyFolderId(state),
-    //organizationName: getOrganizationName(state),
-    //parentId: getSelectedFolderParentId(state),
-    //privacyInstructions: getPrivacyInstructionsLink(state),
-    //selected: getSelected(state),
-    //selectedFolderId: getSelectedFolderId(state),
-    //selection: getSelection(state),
-    //settings: getSettings(state),
-    //title: getSelectedFolderTitle(state),
-    //treeFolders: getTreeFolders(state),
-    //viewAs: getViewAs(state),
-    //viewer: getCurrentUser(state),
+//mediaViewerVisible: getMediaViewerVisibility(state),
+//myDocumentsId: getMyFolderId(state),
+//organizationName: getOrganizationName(state),
+//parentId: getSelectedFolderParentId(state),
+//privacyInstructions: getPrivacyInstructionsLink(state),
+//selected: getSelected(state),
+//selectedFolderId: getSelectedFolderId(state),
+//selection: getSelection(state),
+//settings: getSettings(state),
+//title: getSelectedFolderTitle(state),
+//treeFolders: getTreeFolders(state),
+//viewAs: getViewAs(state),
+//viewer: getCurrentUser(state),
 //     tooltipValue: getTooltipLabel(state),
 //     iconOfDraggedFile: getIconOfDraggedFile(state)(state),
-    //sharingPanelVisible: getSharePanelVisible(state),
+//sharingPanelVisible: getSharePanelVisible(state),
 //     isRootFolder: isRootFolder(state),
 //     providers: getThirdPartyProviders(state),
 //     capabilities: getThirdPartyCapabilities(state),
-    //isVersionHistoryPanel: getIsVerHistoryPanel(state),
-    //isTabletView: getIsTabletView(state),
+//isVersionHistoryPanel: getIsVerHistoryPanel(state),
+//isTabletView: getIsTabletView(state),
 //   };
 // };
 
@@ -2201,10 +2201,9 @@
 //   setChangeOwnerPanelVisible,
 // })(withRouter(withTranslation()(SectionBodyContent)));
 
-<<<<<<< HEAD
 export default inject(
   ({
-    store,
+    auth,
     mainFilesStore,
     settingsStore,
     mediaViewerDataStore,
@@ -2212,10 +2211,6 @@
   }) => {
     const { providers, capabilities } = settingsStore.thirdPartyStore;
     const { mediaViewersFormatsStore } = formatsStore;
-=======
-export default inject(({ auth, mainFilesStore, settingsStore }) => {
-  const { providers, capabilities } = settingsStore.thirdPartyStore;
->>>>>>> c5ad94e3
     const {
       homepage,
       culture,
@@ -2223,11 +2218,7 @@
       isTabletView,
       organizationName,
       isDesktopClient,
-<<<<<<< HEAD
-    } = store.settingsStore;
-=======
     } = auth.settingsStore;
->>>>>>> c5ad94e3
     const {
       dragging,
       setDragging,
@@ -2236,13 +2227,8 @@
       viewAs,
       dragItem,
       setDragItem,
-<<<<<<< HEAD
       privacyInstructions,
       tooltipValue,
-=======
-    privacyInstructions,
-    tooltipValue,
->>>>>>> c5ad94e3
     } = mainFilesStore;
     const {
       files,
@@ -2259,7 +2245,6 @@
       filter,
       fileActionStore,
       treeFoldersStore,
-<<<<<<< HEAD
       secondaryProgressDataStore,
       dialogsStore,
       versionHistoryStore,
@@ -2273,23 +2258,6 @@
       fetchFavoritesFolder,
       getFileInfo,
       loopFilesOperations,
-=======
-      mediaViewerDataStore,
-      secondaryProgressDataStore,
-      dialogsStore,
-      versionHistoryStore,
-    selectedFolderStore,
-    mediaViewersFormatsStore,
-    addFileToRecentlyViewed,
-    updateFile,
-    currentFolderCount,
-    iconOfDraggedFile,
-    markItemAsFavorite,
-    removeItemFromFavorite,
-    fetchFavoritesFolder,
-    getFileInfo,
-    loopFilesOperations,
->>>>>>> c5ad94e3
     } = filesStore;
 
     const {
@@ -2325,7 +2293,6 @@
       setVerHistoryFileId,
     } = versionHistoryStore;
 
-<<<<<<< HEAD
     const { images, media } = mediaViewersFormatsStore;
     const {
       id: currentMediaFileId,
@@ -2334,22 +2301,12 @@
     } = mediaViewerDataStore;
 
     return {
-      isAdmin: store.isAdmin,
-=======
-  const { images, media } = mediaViewersFormatsStore;
-
-    return {
       isAdmin: auth.isAdmin,
->>>>>>> c5ad94e3
       homepage,
       culture,
       isEncryptionSupport,
       isTabletView,
-<<<<<<< HEAD
-      viewer: store.userStore.user,
-=======
       viewer: auth.userStore.user,
->>>>>>> c5ad94e3
       organizationName,
       isDesktop: isDesktopClient,
       dragging,
@@ -2359,15 +2316,9 @@
       selected,
       firstLoad,
       filesList,
-<<<<<<< HEAD
       title: selectedFolderStore.title,
       parentId: selectedFolderStore.parentId,
       selectedFolderId: selectedFolderStore.id,
-=======
-    title: selectedFolderStore.title,
-    parentId: selectedFolderStore.parentId,
-    selectedFolderId: selectedFolderStore.id,
->>>>>>> c5ad94e3
       selection,
       treeFolders,
       isRecycleBin: isRecycleBinFolder,
@@ -2381,7 +2332,6 @@
       filter,
       viewAs,
       dragItem,
-<<<<<<< HEAD
       currentMediaFileId,
       mediaViewerVisible,
       sharingPanelVisible,
@@ -2395,21 +2345,6 @@
       currentFolderCount,
       iconOfDraggedFile,
       tooltipValue,
-=======
-      currentMediaFileId: mediaViewerDataStore.id,
-      mediaViewerVisible: mediaViewerDataStore.visible,
-      sharingPanelVisible,
-      isVersionHistoryPanel,
-      privacyInstructions,
-    isRootFolder: selectedFolderStore.isRootFolder,
-    mediaViewerImageFormats: images,
-    mediaViewerMediaFormats: media,
-    providers,
-    capabilities,
-    currentFolderCount,
-    iconOfDraggedFile,
-    tooltipValue,
->>>>>>> c5ad94e3
 
       setDragging,
       setAction,
@@ -2421,18 +2356,13 @@
       deselectFile,
       setTreeFolders,
       setDragItem,
-<<<<<<< HEAD
       setMediaViewerData,
-=======
-      setMediaViewerData: mediaViewerDataStore.setMediaViewerData,
->>>>>>> c5ad94e3
       setSecondaryProgressBarData,
       setChangeOwnerPanelVisible,
       setSharingPanelVisible,
       clearSecondaryProgressData,
       setIsVerHistoryPanel,
       setVerHistoryFileId,
-<<<<<<< HEAD
       addFileToRecentlyViewed,
       updateFile,
       markItemAsFavorite,
@@ -2442,15 +2372,4 @@
       loopFilesOperations,
     };
   }
-)(withRouter(withTranslation()(observer(SectionBodyContent))));
-=======
-    addFileToRecentlyViewed,
-    updateFile,
-    markItemAsFavorite,
-    removeItemFromFavorite,
-    fetchFavoritesFolder,
-    getFileInfo,
-    loopFilesOperations,
-    };
-})(withRouter(withTranslation()(observer(SectionBodyContent))));
->>>>>>> c5ad94e3
+)(withRouter(withTranslation()(observer(SectionBodyContent))));