import React, { useEffect } from "react";
import { Router, Switch, Route } from "react-router-dom";
import { inject, observer } from "mobx-react";
import NavMenu from "./components/NavMenu";
import Main from "./components/Main";
import PrivateRoute from "@appserver/common/components/PrivateRoute";
import PublicRoute from "@appserver/common/components/PublicRoute";
import ErrorBoundary from "@appserver/common/components/ErrorBoundary";
import Layout from "./components/Layout";
import ScrollToTop from "./components/Layout/ScrollToTop";
import history from "@appserver/common/history";
import toastr from "studio/toastr";
import { combineUrl, updateTempContent } from "@appserver/common/utils";
import { Provider as MobxProvider } from "mobx-react";
import ThemeProvider from "@appserver/components/theme-provider";
import { Base } from "@appserver/components/themes";
import store from "studio/store";
import config from "../package.json";
import { I18nextProvider, useTranslation } from "react-i18next";
import i18n from "./i18n";
import AppLoader from "@appserver/common/components/AppLoader";
import System from "./components/System";
import { AppServerConfig } from "@appserver/common/constants";
import Snackbar from "@appserver/components/snackbar";
import moment from "moment";

const { proxyURL } = AppServerConfig;
const homepage = config.homepage;

const PROXY_HOMEPAGE_URL = combineUrl(proxyURL, homepage);
const HOME_URLS = [
  combineUrl(PROXY_HOMEPAGE_URL),
  combineUrl(PROXY_HOMEPAGE_URL, "/"),
  combineUrl(PROXY_HOMEPAGE_URL, "/error=:error"),
];
const WIZARD_URL = combineUrl(PROXY_HOMEPAGE_URL, "/wizard");
const ABOUT_URL = combineUrl(PROXY_HOMEPAGE_URL, "/about");
const LOGIN_URLS = [
  combineUrl(PROXY_HOMEPAGE_URL, "/login"),
  combineUrl(PROXY_HOMEPAGE_URL, "/login/error=:error"),
  combineUrl(PROXY_HOMEPAGE_URL, "/login/confirmed-email=:confirmedEmail"),
];
const CONFIRM_URL = combineUrl(PROXY_HOMEPAGE_URL, "/confirm");
const COMING_SOON_URLS = [combineUrl(PROXY_HOMEPAGE_URL, "/coming-soon")];
const PAYMENTS_URL = combineUrl(PROXY_HOMEPAGE_URL, "/payments");
const SETTINGS_URL = combineUrl(PROXY_HOMEPAGE_URL, "/settings");
const ERROR_401_URL = combineUrl(PROXY_HOMEPAGE_URL, "/error401");
const PROFILE_MY_URL = combineUrl(PROXY_HOMEPAGE_URL, "/my");

const Payments = React.lazy(() => import("./components/pages/Payments"));
const Error404 = React.lazy(() => import("studio/Error404"));
const Error401 = React.lazy(() => import("studio/Error401"));
const Home = React.lazy(() => import("./components/pages/Home"));

const About = React.lazy(() => import("./components/pages/About"));
const Wizard = React.lazy(() => import("./components/pages/Wizard"));
const Settings = React.lazy(() => import("./components/pages/Settings"));
const ComingSoon = React.lazy(() => import("./components/pages/ComingSoon"));
const Confirm = React.lazy(() => import("./components/pages/Confirm"));
const MyProfile = React.lazy(() => import("people/MyProfile"));

const SettingsRoute = (props) => (
  <React.Suspense fallback={<AppLoader />}>
    <ErrorBoundary>
      <Settings {...props} />
    </ErrorBoundary>
  </React.Suspense>
);
const PaymentsRoute = (props) => (
  <React.Suspense fallback={<AppLoader />}>
    <ErrorBoundary>
      <Payments {...props} />
    </ErrorBoundary>
  </React.Suspense>
);

const Error404Route = (props) => (
  <React.Suspense fallback={<AppLoader />}>
    <ErrorBoundary>
      <Error404 {...props} />
    </ErrorBoundary>
  </React.Suspense>
);

const Error401Route = (props) => (
  <React.Suspense fallback={<AppLoader />}>
    <ErrorBoundary>
      <Error401 {...props} />
    </ErrorBoundary>
  </React.Suspense>
);
const HomeRoute = (props) => (
  <React.Suspense fallback={<AppLoader />}>
    <ErrorBoundary>
      <Home {...props} />
    </ErrorBoundary>
  </React.Suspense>
);

const ConfirmRoute = (props) => (
  <React.Suspense fallback={<AppLoader />}>
    <ErrorBoundary>
      <Confirm {...props} />
    </ErrorBoundary>
  </React.Suspense>
);

const AboutRoute = (props) => (
  <React.Suspense fallback={<AppLoader />}>
    <ErrorBoundary>
      <About {...props} />
    </ErrorBoundary>
  </React.Suspense>
);

const WizardRoute = (props) => (
  <React.Suspense fallback={<AppLoader />}>
    <ErrorBoundary>
      <Wizard {...props} />
    </ErrorBoundary>
  </React.Suspense>
);

const ComingSoonRoute = (props) => (
  <React.Suspense fallback={<AppLoader />}>
    <ErrorBoundary>
      <ComingSoon {...props} />
    </ErrorBoundary>
  </React.Suspense>
);

const MyProfileRoute = (props) => (
  <React.Suspense fallback={<AppLoader />}>
    <ErrorBoundary>
      <MyProfile {...props} />
    </ErrorBoundary>
  </React.Suspense>
);

let index = 0;

const Shell = ({ items = [], page = "home", ...rest }) => {
  const {
    isLoaded,
    loadBaseInfo,
    modules,
    isDesktop,
    language,
    FirebaseHelper,
  } = rest;

  useEffect(() => {
    try {
      if (!window.AppServer) {
        window.AppServer = {};
      }

      //TEMP object, will be removed!!!
      window.AppServer.studio = {
        HOME_URLS,
        WIZARD_URL,
        ABOUT_URL,
        LOGIN_URLS,
        CONFIRM_URL,
        COMING_SOON_URLS,
        PAYMENTS_URL,
        SETTINGS_URL,
        ERROR_401_URL,
      };

      loadBaseInfo();
    } catch (err) {
      toastr.error(err);
    }
  }, []);

  const { t } = useTranslation("Common");

  let snackTimer = null;
  let fbInterval = null;
  let lastCampaignStr = null;
  const LS_CAMPAIGN_DATE = "maintenance_to_date";
  const DATE_FORMAT = "YYYY-MM-DD";
  const SNACKBAR_TIMEOUT = 10000;

  const setSnackBarTimer = (campaign) => {
    snackTimer = setTimeout(() => showSnackBar(campaign), SNACKBAR_TIMEOUT);
  };

  const clearSnackBarTimer = () => {
    if (!snackTimer) return;

    clearTimeout(snackTimer);
    snackTimer = null;
  };

  const showSnackBar = (campaign) => {
    clearSnackBarTimer();

    const { fromDate, toDate, desktop } = campaign;

    console.log(
      `FB: 'bar/maintenance' desktop=${desktop} fromDate=${fromDate} toDate=${toDate}`
    );

    if (!campaign || !fromDate || !toDate) {
      console.log("Skip snackBar by empty campaign params");
      return;
    }

    const to = moment(toDate).local();

    const watchedCampaignDateStr = localStorage.getItem(LS_CAMPAIGN_DATE);
    const campaignDateStr = to.format(DATE_FORMAT);
    if (campaignDateStr == watchedCampaignDateStr) {
      console.log("Skip snackBar by already watched");
      return;
    }

    const from = moment(fromDate).local();
    const now = moment();

    if (now.isBefore(from)) {
      setSnackBarTimer(campaign);

      Snackbar.close();
      console.log(`Show snackBar has been delayed for 1 minute`, now);
      return;
    }

    if (now.isAfter(to)) {
      console.log("Skip snackBar by current date", now);
      Snackbar.close();
      return;
    }

    if (isDesktop && !desktop) {
      console.log("Skip snackBar by desktop", desktop);
      Snackbar.close();
      return;
    }

    setSnackBarTimer(campaign);

    if (!document.getElementById("main-bar")) return;

    const campaignStr = JSON.stringify(campaign);
    let skipRender = lastCampaignStr === campaignStr;

    skipRender =
      skipRender && document.getElementById("main-bar").hasChildNodes();

    if (skipRender) return;

    lastCampaignStr = campaignStr;

    const targetDate = to.locale(language).format("LL");

    const barConfig = {
      parentElementId: "main-bar",
      text: `${t("BarMaintenanceDescription", {
        targetDate: targetDate,
        productName: "ONLYOFFICE Personal",
      })} ${t("BarMaintenanceDisclaimer")}`,
      onAction: () => {
        Snackbar.close();
        localStorage.setItem(LS_CAMPAIGN_DATE, to.format(DATE_FORMAT));
      },
      opacity: 1,
      style: {
        marginTop: "10px",
      },
    };

    Snackbar.show(barConfig);
  };

  const fetchMaintenance = () => {
    try {
      if (!FirebaseHelper.isEnabled) return;

      FirebaseHelper.checkMaintenance()
        .then((campaign) => {
          console.log("checkMaintenance", campaign);
          if (!campaign) {
            clearSnackBarTimer();
            Snackbar.close();
            return;
          }

          showSnackBar(campaign);
        })
        .catch((err) => {
          console.error(err);
        });
    } catch (e) {
      console.log(e);
    }
  };

  const fetchBanners = () => {
    if (!FirebaseHelper.isEnabled) return;

    FirebaseHelper.checkCampaigns()
      .then((campaigns) => {
        localStorage.setItem("campaigns", campaigns);
      })
      .catch((err) => {
        console.error(err);
      });
  };

  useEffect(() => {
    if (!isLoaded) return;

    updateTempContent();

    if (!FirebaseHelper.isEnabled) {
      localStorage.setItem("campaigns", "");
      return;
    }

    fetchMaintenance();
    fetchBanners();
    fbInterval = setInterval(fetchMaintenance, 60000);

    return () => {
      if (fbInterval) {
        clearInterval(fbInterval);
      }
      clearSnackBarTimer();
    };
  }, [isLoaded]);

  useEffect(() => {
    console.log("Current page ", page);
  }, [page]);

  const pathname = window.location.pathname.toLowerCase();
  const isEditor = pathname.indexOf("doceditor") !== -1;

  if (!window.AppServer.studio) {
    window.AppServer.studio = {};
  }

  window.AppServer.studio.modules = {};

  const dynamicRoutes = modules.map((m) => {
    const appURL = m.link;
    const remoteEntryURL = combineUrl(
      window.location.origin,
      appURL,
      `remoteEntry.js?__index=${++index}`
    );

    const system = {
      url: remoteEntryURL,
      scope: m.appName,
      module: "./app",
    };

    window.AppServer.studio.modules[m.appName] = {
      appURL,
      remoteEntryURL,
    };

    return (
      <PrivateRoute
        key={m.id}
        path={appURL}
        component={System}
        system={system}
      />
    );
  });

  const loginRoutes = [];

  if (!personal) {
    const loginSystem = {
      url: combineUrl(AppServerConfig.proxyURL, "/login/remoteEntry.js"),
      scope: "login",
      module: "./app",
    };
    loginRoutes.push(
      <PublicRoute
        key={loginSystem.scope}
        exact
        path={LOGIN_URLS}
        component={System}
        system={loginSystem}
      />
    );
  }

  return (
    <Layout>
      <Router history={history}>
        <>
          {isEditor ? <></> : <NavMenu />}
          <ScrollToTop />
          <Main isDesktop={isDesktop}>
            <Switch>
              <PrivateRoute exact path={HOME_URLS} component={HomeRoute} />
              <PublicRoute exact path={WIZARD_URL} component={WizardRoute} />
              <PrivateRoute path={ABOUT_URL} component={AboutRoute} />
<<<<<<< HEAD
              <PublicRoute exact path={LOGIN_URLS} component={LoginRoute} />
=======
              {loginRoutes}
>>>>>>> 70e92b56
              <Route path={CONFIRM_URL} component={ConfirmRoute} />
              <PrivateRoute
                path={COMING_SOON_URLS}
                component={ComingSoonRoute}
              />
              <PrivateRoute path={PAYMENTS_URL} component={PaymentsRoute} />
              <PrivateRoute
                restricted
                path={SETTINGS_URL}
                component={SettingsRoute}
              />
              <PrivateRoute
                exact
                allowForMe
                path={PROFILE_MY_URL}
                component={MyProfileRoute}
              />
              {dynamicRoutes}
              <PrivateRoute path={ERROR_401_URL} component={Error401Route} />
              <PrivateRoute component={Error404Route} />
            </Switch>
          </Main>
        </>
      </Router>
    </Layout>
  );
};

const ShellWrapper = inject(({ auth }) => {
  const { init, isLoaded } = auth;

  return {
    loadBaseInfo: () => {
      init();
      auth.settingsStore.setModuleInfo(config.homepage, "home");
      auth.setProductVersion(config.version);

      if (auth.settingsStore.isDesktopClient) {
        document.body.classList.add("desktop");
      }
    },
    language: auth.language,
    isLoaded,
    modules: auth.moduleStore.modules,
    isDesktop: auth.settingsStore.isDesktopClient,
    FirebaseHelper: auth.settingsStore.firebaseHelper,
  };
})(observer(Shell));

export default () => (
  <ThemeProvider theme={Base}>
    <MobxProvider {...store}>
      <I18nextProvider i18n={i18n}>
        <ShellWrapper />
      </I18nextProvider>
    </MobxProvider>
  </ThemeProvider>
);<|MERGE_RESOLUTION|>--- conflicted
+++ resolved
@@ -404,11 +404,7 @@
               <PrivateRoute exact path={HOME_URLS} component={HomeRoute} />
               <PublicRoute exact path={WIZARD_URL} component={WizardRoute} />
               <PrivateRoute path={ABOUT_URL} component={AboutRoute} />
-<<<<<<< HEAD
-              <PublicRoute exact path={LOGIN_URLS} component={LoginRoute} />
-=======
               {loginRoutes}
->>>>>>> 70e92b56
               <Route path={CONFIRM_URL} component={ConfirmRoute} />
               <PrivateRoute
                 path={COMING_SOON_URLS}
