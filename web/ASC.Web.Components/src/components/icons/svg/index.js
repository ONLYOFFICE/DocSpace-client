--- conflicted
+++ resolved
@@ -823,7 +823,6 @@
   OrigFilterViewSelectorTileIcon,
   'FilterViewSelectorTileIcon'
 );
-<<<<<<< HEAD
 export const SecurityIcon = createStyledIcon(
   OrigSecurityIcon,
   'SecurityIcon'
@@ -831,7 +830,7 @@
 export const ArrowRightIcon = createStyledIcon(
   OrigArrowRightIcon,
   'ArrowRightIcon'
-=======
+);
 
 export const HistoryFinalizedIcon = createStyledIcon(
   OrigHistoryFinalizedIcon,
@@ -852,5 +851,4 @@
 export const RenameIcon = createStyledIcon(
   OrigRenameIcon,
   'RenameIcon'
->>>>>>> 3c32cf3f
 );