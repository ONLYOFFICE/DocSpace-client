﻿// (c) Copyright Ascensio System SIA 2010-2022
//
// This program is a free software product.
// You can redistribute it and/or modify it under the terms
// of the GNU Affero General Public License (AGPL) version 3 as published by the Free Software
// Foundation. In accordance with Section 7(a) of the GNU AGPL its Section 15 shall be amended
// to the effect that Ascensio System SIA expressly excludes the warranty of non-infringement of
// any third-party rights.
//
// This program is distributed WITHOUT ANY WARRANTY, without even the implied warranty
// of MERCHANTABILITY or FITNESS FOR A PARTICULAR  PURPOSE. For details, see
// the GNU AGPL at: http://www.gnu.org/licenses/agpl-3.0.html
//
// You can contact Ascensio System SIA at Lubanas st. 125a-25, Riga, Latvia, EU, LV-1021.
//
// The  interactive user interfaces in modified source and object code versions of the Program must
// display Appropriate Legal Notices, as required under Section 5 of the GNU AGPL version 3.
//
// Pursuant to Section 7(b) of the License you must retain the original Product logo when
// distributing the program. Pursuant to Section 7(e) we decline to grant you any rights under
// trademark law for use of our trademarks.
//
// All the Product's GUI elements, including illustrations and icon sets, as well as technical writing
// content are licensed under the terms of the Creative Commons Attribution-ShareAlike 4.0
// International. See the License terms at http://creativecommons.org/licenses/by-sa/4.0/legalcode

using Constants = ASC.Core.Users.Constants;
using JsonSerializer = System.Text.Json.JsonSerializer;

namespace ASC.Web.Core.HttpHandlers;
public class SsoHandler
{
    public SsoHandler(RequestDelegate next)
    {
    }

    public async Task Invoke(HttpContext context, SsoHandlerService ssoHandlerService)
    {
        await ssoHandlerService.InvokeAsync(context).ConfigureAwait(false);
    }

}

[Scope]
public class SsoHandlerService
{
    private readonly ILogger<SsoHandlerService> _log;
    private readonly CoreBaseSettings _coreBaseSettings;
    private readonly UserManager _userManager;
    private readonly TenantManager _tenantManager;
    private readonly SettingsManager _settingsManager;
    private readonly CommonLinkUtility _commonLinkUtility;
    private readonly CookiesManager _cookiesManager;
    private readonly Signature _signature;
    private readonly SecurityContext _securityContext;
    private readonly UserFormatter _userFormatter;
    private readonly UserManagerWrapper _userManagerWrapper;
    private readonly MessageService _messageService;
    private readonly DisplayUserSettingsHelper _displayUserSettingsHelper;
    private readonly TenantUtil _tenantUtil;
    private readonly Action<string> _signatureResolver;
    private readonly CountPaidUserChecker _countPaidUserChecker;
    private const string MOB_PHONE = "mobphone";
    private const string EXT_MOB_PHONE = "extmobphone";

    private const int MAX_NUMBER_OF_SYMBOLS = 64;


    public SsoHandlerService(
        ILogger<SsoHandlerService> log,
        CoreBaseSettings coreBaseSettings,
        UserManager userManager,
        TenantManager tenantManager,
        SettingsManager settingsManager,
        CommonLinkUtility commonLinkUtility,
        CookiesManager cookiesManager,
        Signature signature,
        SecurityContext securityContext,
        UserFormatter userFormatter,
        UserManagerWrapper userManagerWrapper,
        MessageService messageService,
        DisplayUserSettingsHelper displayUserSettingsHelper,
        TenantUtil tenantUtil,
        CountPaidUserChecker countPaidUserChecker)
    {
        _log = log;
        _coreBaseSettings = coreBaseSettings;
        _userManager = userManager;
        _tenantManager = tenantManager;
        _settingsManager = settingsManager;
        _commonLinkUtility = commonLinkUtility;
        _cookiesManager = cookiesManager;
        _signature = signature;
        _securityContext = securityContext;
        _userFormatter = userFormatter;
        _userManagerWrapper = userManagerWrapper;
        _messageService = messageService;
        _displayUserSettingsHelper = displayUserSettingsHelper;
        _tenantUtil = tenantUtil;
        _countPaidUserChecker = countPaidUserChecker;
        _signatureResolver = signature =>
        {
            int.TryParse(signature.Substring(signature.Length - 1), out var lastSignChar);
            signature = signature.Remove(signature.Length - 1);

            while (lastSignChar > 0)
            {
                signature = signature + "=";
                lastSignChar--;
            }
        };
    }

    public async Task InvokeAsync(HttpContext context)
    {
        try
        {
            if (!SetupInfo.IsVisibleSettings(ManagementType.SingleSignOnSettings.ToString()) && !_coreBaseSettings.Standalone)
            {
                throw new SSOException("Single sign-on settings are disabled", MessageKey.SsoSettingsDisabled);
            }

            if (!(_coreBaseSettings.Standalone || (await _tenantManager.GetTenantQuotaAsync(await _tenantManager.GetCurrentTenantIdAsync())).Sso))
            {
                throw new SSOException("Single sign-on settings are not paid", MessageKey.ErrorNotAllowedOption);
            }

            var settings = await _settingsManager.LoadAsync<SsoSettingsV2>();

            if (context.Request.Query["config"] == "saml")
            {
                context.Response.StatusCode = 200;
                var signedSettings = _signature.Create(settings);
                var ssoConfig = JsonSerializer.Serialize(signedSettings);
                await context.Response.WriteAsync(ssoConfig.Replace("\"", ""));
                return;
            }

            if (!settings.EnableSso)
            {
                throw new SSOException("Single sign-on is disabled", MessageKey.SsoSettingsDisabled);
            }

            var data = context.Request.Query["data"];

            if (string.IsNullOrEmpty(data))
            {
                throw new SSOException("SAML response is null or empty", MessageKey.SsoSettingsEmptyToken);
            }

            if (context.Request.Query["auth"] == "true")
            {
                var userData = _signature.Read<SsoUserData>(data, _signatureResolver);

                if (userData == null)
                {
                    await _messageService.SendAsync(MessageAction.LoginFailViaSSO);
                    throw new SSOException("SAML response is not valid", MessageKey.SsoSettingsNotValidToken);
                }

                var userInfo = await ToUserInfoAsync(userData, true);

                if (Equals(userInfo, Constants.LostUser))
                {
                    throw new SSOException("Can't create userInfo using current SAML response (fields Email, FirstName, LastName are required)", MessageKey.SsoSettingsCantCreateUser);
                }

                if (userInfo.Status == EmployeeStatus.Terminated)
                {
                    throw new SSOException("Current user is terminated", MessageKey.SsoSettingsUserTerminated);
                }

                if (context.User != null && context.User.Identity != null && context.User.Identity.IsAuthenticated)
                {
                    var authenticatedUserInfo = await _userManager.GetUsersAsync(((IUserAccount)context.User.Identity).ID);

                    if (!Equals(userInfo, authenticatedUserInfo))
                    {
                        var loginName = authenticatedUserInfo.DisplayUserName(false, _displayUserSettingsHelper);
                        await _messageService.SendAsync(loginName, MessageAction.Logout);
                        await _cookiesManager.ResetUserCookieAsync();
                        _securityContext.Logout();
                    }
                    else
                    {
                        _log.DebugUserAlreadyAuthenticated(context.User.Identity);
                    }
                }
                try
                {
                    userInfo = await AddUserAsync(userInfo);
                }
                catch(Exception ex)
                {
                    _log.WarningWithException("Failed to save user", ex);
                }

<<<<<<< HEAD
                var authKey = _cookiesManager.AuthenticateMeAndSetCookies(userInfo.TenantId, userInfo.Id, MessageAction.LoginSuccessViaSSO);
=======
                var authKey = await _cookiesManager.AuthenticateMeAndSetCookiesAsync(userInfo.Tenant, userInfo.Id, MessageAction.LoginSuccessViaSSO);
>>>>>>> 6d89a03a

                context.Response.Redirect(_commonLinkUtility.GetDefault() + "?token=" + HttpUtility.UrlEncode(authKey), false);

            }
            else if (context.Request.Query["logout"] == "true")
            {
                var logoutSsoUserData = _signature.Read<LogoutSsoUserData>(data, _signatureResolver);

                if (logoutSsoUserData == null)
                {
                    throw new SSOException("SAML Logout response is not valid", MessageKey.SsoSettingsNotValidToken);
                }

                var userInfo = await _userManager.GetSsoUserByNameIdAsync(logoutSsoUserData.NameId);

                if (Equals(userInfo, Constants.LostUser))
                {
                    await _messageService.SendAsync(MessageAction.LoginFailViaSSO);
                    throw new SSOException("Can't logout userInfo using current SAML response", MessageKey.SsoSettingsNotValidToken);
                }

                if (userInfo.Status == EmployeeStatus.Terminated)
                {
                    throw new SSOException("Current user is terminated", MessageKey.SsoSettingsUserTerminated);
                }

                await _securityContext.AuthenticateMeWithoutCookieAsync(userInfo.Id);

                var loginName = userInfo.DisplayUserName(false, _displayUserSettingsHelper);
                await _messageService.SendAsync(loginName, MessageAction.Logout);

                await _cookiesManager.ResetUserCookieAsync();
                _securityContext.Logout();
            }
        }
        catch (SSOException e)
        {
            _log.ErrorWithException(e);
            RedirectToLogin(context, (int)e.MessageKey);
        }
        catch (Exception e)
        {
            _log.ErrorWithException(e);
            RedirectToLogin(context, (int)MessageKey.Error);
        }
        finally
        {
            await context.Response.CompleteAsync();
            //context.ApplicationInstance.CompleteRequest();
        }
    }
    private void RedirectToLogin(HttpContext context, int messageKey)
    {
        context.Response.Redirect("/login/error?messageKey=" + messageKey, false);
    }

    //TODO
    private async Task WriteErrorToResponse(HttpContext context, MessageKey messageKey)
    {
         context.Response.StatusCode = 500;
         context.Response.ContentType = "text/plain";
         await context.Response.WriteAsync(((int)messageKey).ToString());
    }

    private async Task<UserInfo> AddUserAsync(UserInfo userInfo)
    {
        UserInfo newUserInfo;

        try
        {
            newUserInfo = userInfo.Clone() as UserInfo;

            if (newUserInfo == null)
            {
                return Constants.LostUser;
            }

            _log.DebugAddingOrUpdatingUser(userInfo.Id);

            await _securityContext.AuthenticateMeWithoutCookieAsync(ASC.Core.Configuration.Constants.CoreSystem);

            if (string.IsNullOrEmpty(newUserInfo.UserName))
            {
                var type = EmployeeType.RoomAdmin;

                try
                {
                    await _countPaidUserChecker.CheckAppend();
                }
                catch (Exception)
                {
                    type = EmployeeType.User;
                }

                newUserInfo = await _userManagerWrapper.AddUserAsync(newUserInfo, UserManagerWrapper.GeneratePassword(), true,
                  false, type);
            }
            else
            {
                if (!_userFormatter.IsValidUserName(userInfo.FirstName, userInfo.LastName))
                {
                    throw new Exception(Resource.ErrorIncorrectUserName);
                }

                await _userManager.UpdateUserInfoAsync(newUserInfo);
            }

            /*var photoUrl = samlResponse.GetRemotePhotoUrl();
            if (!string.IsNullOrEmpty(photoUrl))
            {
                var photoLoader = new UserPhotoLoader();
                photoLoader.SaveOrUpdatePhoto(photoUrl, userInfo.ID);
            }*/
        }
        finally
        {
            _securityContext.Logout();
        }

        return newUserInfo;

    }

    private async Task<UserInfo> ToUserInfoAsync(SsoUserData UserData, bool checkExistance = false)
    {
        var firstName = TrimToLimit(UserData.FirstName);
        var lastName = TrimToLimit(UserData.LastName);
        var email = UserData.Email;
        var nameId = UserData.NameId;
        var sessionId = UserData.SessionId;
        var location = UserData.Location;
        var title = UserData.Title;
        var phone = UserData.Phone;

        if (string.IsNullOrEmpty(email) || string.IsNullOrEmpty(firstName) || string.IsNullOrEmpty(lastName))
        {
            return Constants.LostUser;
        }

        var userInfo = Constants.LostUser;

        if (checkExistance)
        {
            userInfo = await _userManager.GetSsoUserByNameIdAsync(nameId);

            if (Equals(userInfo, Constants.LostUser))
            {
                userInfo = await _userManager.GetUserByEmailAsync(email);
            }
        }

        if (Equals(userInfo, Constants.LostUser))
        {
            userInfo = new UserInfo
            {
                Email = email,
                FirstName = firstName,
                LastName = lastName,
                SsoNameId = nameId,
                SsoSessionId = sessionId,
                Location = location,
                Title = title,
                ActivationStatus = EmployeeActivationStatus.NotActivated,
                WorkFromDate = _tenantUtil.DateTimeNow()
            };

            if (string.IsNullOrEmpty(phone))
            {
                return userInfo;
            }

            var contacts = new List<string> { EXT_MOB_PHONE, phone };
            userInfo.ContactsList = contacts;
        }
        else
        {
            userInfo.Email = email;
            userInfo.FirstName = firstName;
            userInfo.LastName = lastName;
            userInfo.SsoNameId = nameId;
            userInfo.SsoSessionId = sessionId;
            userInfo.Location = location;
            userInfo.Title = title;

            var portalUserContacts = userInfo.ContactsList == null ? new List<string>() : userInfo.ContactsList;

            var newContacts = new List<string>();
            var phones = new List<string>();
            var otherContacts = new List<string>();

            for (int i = 0, n = portalUserContacts.Count; i < n; i += 2)
            {
                if (i + 1 >= portalUserContacts.Count)
                {
                    continue;
                }

                var type = portalUserContacts[i];
                var value = portalUserContacts[i + 1];

                switch (type)
                {
                    case EXT_MOB_PHONE:
                        break;
                    case MOB_PHONE:
                        phones.Add(value);
                        break;
                    default:
                        otherContacts.Add(type);
                        otherContacts.Add(value);
                        break;
                }
            }

            if (!string.IsNullOrEmpty(phone))
            {
                if (phones.Exists(p => p.Equals(phone)))
                {
                    phones.Remove(phone);
                }

                newContacts.Add(EXT_MOB_PHONE);
                newContacts.Add(phone);
            }

            phones.ForEach(p =>
            {
                newContacts.Add(MOB_PHONE);
                newContacts.Add(p);
            });

            newContacts.AddRange(otherContacts);

            userInfo.ContactsList = newContacts;
        }

        return userInfo;
    }

    private static string TrimToLimit(string str, int limit = MAX_NUMBER_OF_SYMBOLS)
    {
        if (string.IsNullOrEmpty(str))
        {
            return "";
        }

        var newStr = str.Trim();

        return newStr.Length > limit
                ? newStr.Substring(0, MAX_NUMBER_OF_SYMBOLS)
                : newStr;
    }
}
public enum MessageKey
{
    None,
    Error,
    ErrorUserNotFound,
    ErrorExpiredActivationLink,
    ErrorInvalidActivationLink,
    ErrorConfirmURLError,
    ErrorNotCorrectEmail,
    LoginWithBruteForce,
    RecaptchaInvalid,
    LoginWithAccountNotFound,
    InvalidUsernameOrPassword,
    SsoSettingsDisabled,
    ErrorNotAllowedOption,
    SsoSettingsEmptyToken,
    SsoSettingsNotValidToken,
    SsoSettingsCantCreateUser,
    SsoSettingsUserTerminated,
    SsoError,
    SsoAuthFailed,
    SsoAttributesNotFound,
}

public class SSOException : Exception
{
    public MessageKey MessageKey { get; }

    public SSOException(string message, MessageKey messageKey) : base(message)
    {
        MessageKey = messageKey;
    }
}

public static class SsoHandlerExtensions
{
    public static IApplicationBuilder UseSsoHandler(this IApplicationBuilder builder)
    {
        return builder.UseMiddleware<SsoHandler>();
    }
}
<|MERGE_RESOLUTION|>--- conflicted
+++ resolved
@@ -1,496 +1,492 @@
-﻿// (c) Copyright Ascensio System SIA 2010-2022
-//
-// This program is a free software product.
-// You can redistribute it and/or modify it under the terms
-// of the GNU Affero General Public License (AGPL) version 3 as published by the Free Software
-// Foundation. In accordance with Section 7(a) of the GNU AGPL its Section 15 shall be amended
-// to the effect that Ascensio System SIA expressly excludes the warranty of non-infringement of
-// any third-party rights.
-//
-// This program is distributed WITHOUT ANY WARRANTY, without even the implied warranty
-// of MERCHANTABILITY or FITNESS FOR A PARTICULAR  PURPOSE. For details, see
-// the GNU AGPL at: http://www.gnu.org/licenses/agpl-3.0.html
-//
-// You can contact Ascensio System SIA at Lubanas st. 125a-25, Riga, Latvia, EU, LV-1021.
-//
-// The  interactive user interfaces in modified source and object code versions of the Program must
-// display Appropriate Legal Notices, as required under Section 5 of the GNU AGPL version 3.
-//
-// Pursuant to Section 7(b) of the License you must retain the original Product logo when
-// distributing the program. Pursuant to Section 7(e) we decline to grant you any rights under
-// trademark law for use of our trademarks.
-//
-// All the Product's GUI elements, including illustrations and icon sets, as well as technical writing
-// content are licensed under the terms of the Creative Commons Attribution-ShareAlike 4.0
-// International. See the License terms at http://creativecommons.org/licenses/by-sa/4.0/legalcode
-
-using Constants = ASC.Core.Users.Constants;
-using JsonSerializer = System.Text.Json.JsonSerializer;
-
-namespace ASC.Web.Core.HttpHandlers;
-public class SsoHandler
-{
-    public SsoHandler(RequestDelegate next)
-    {
-    }
-
-    public async Task Invoke(HttpContext context, SsoHandlerService ssoHandlerService)
-    {
-        await ssoHandlerService.InvokeAsync(context).ConfigureAwait(false);
-    }
-
-}
-
-[Scope]
-public class SsoHandlerService
-{
-    private readonly ILogger<SsoHandlerService> _log;
-    private readonly CoreBaseSettings _coreBaseSettings;
-    private readonly UserManager _userManager;
-    private readonly TenantManager _tenantManager;
-    private readonly SettingsManager _settingsManager;
-    private readonly CommonLinkUtility _commonLinkUtility;
-    private readonly CookiesManager _cookiesManager;
-    private readonly Signature _signature;
-    private readonly SecurityContext _securityContext;
-    private readonly UserFormatter _userFormatter;
-    private readonly UserManagerWrapper _userManagerWrapper;
-    private readonly MessageService _messageService;
-    private readonly DisplayUserSettingsHelper _displayUserSettingsHelper;
-    private readonly TenantUtil _tenantUtil;
-    private readonly Action<string> _signatureResolver;
-    private readonly CountPaidUserChecker _countPaidUserChecker;
-    private const string MOB_PHONE = "mobphone";
-    private const string EXT_MOB_PHONE = "extmobphone";
-
-    private const int MAX_NUMBER_OF_SYMBOLS = 64;
-
-
-    public SsoHandlerService(
-        ILogger<SsoHandlerService> log,
-        CoreBaseSettings coreBaseSettings,
-        UserManager userManager,
-        TenantManager tenantManager,
-        SettingsManager settingsManager,
-        CommonLinkUtility commonLinkUtility,
-        CookiesManager cookiesManager,
-        Signature signature,
-        SecurityContext securityContext,
-        UserFormatter userFormatter,
-        UserManagerWrapper userManagerWrapper,
-        MessageService messageService,
-        DisplayUserSettingsHelper displayUserSettingsHelper,
-        TenantUtil tenantUtil,
-        CountPaidUserChecker countPaidUserChecker)
-    {
-        _log = log;
-        _coreBaseSettings = coreBaseSettings;
-        _userManager = userManager;
-        _tenantManager = tenantManager;
-        _settingsManager = settingsManager;
-        _commonLinkUtility = commonLinkUtility;
-        _cookiesManager = cookiesManager;
-        _signature = signature;
-        _securityContext = securityContext;
-        _userFormatter = userFormatter;
-        _userManagerWrapper = userManagerWrapper;
-        _messageService = messageService;
-        _displayUserSettingsHelper = displayUserSettingsHelper;
-        _tenantUtil = tenantUtil;
-        _countPaidUserChecker = countPaidUserChecker;
-        _signatureResolver = signature =>
-        {
-            int.TryParse(signature.Substring(signature.Length - 1), out var lastSignChar);
-            signature = signature.Remove(signature.Length - 1);
-
-            while (lastSignChar > 0)
-            {
-                signature = signature + "=";
-                lastSignChar--;
-            }
-        };
-    }
-
-    public async Task InvokeAsync(HttpContext context)
-    {
-        try
-        {
-            if (!SetupInfo.IsVisibleSettings(ManagementType.SingleSignOnSettings.ToString()) && !_coreBaseSettings.Standalone)
-            {
-                throw new SSOException("Single sign-on settings are disabled", MessageKey.SsoSettingsDisabled);
-            }
-
-            if (!(_coreBaseSettings.Standalone || (await _tenantManager.GetTenantQuotaAsync(await _tenantManager.GetCurrentTenantIdAsync())).Sso))
-            {
-                throw new SSOException("Single sign-on settings are not paid", MessageKey.ErrorNotAllowedOption);
-            }
-
-            var settings = await _settingsManager.LoadAsync<SsoSettingsV2>();
-
-            if (context.Request.Query["config"] == "saml")
-            {
-                context.Response.StatusCode = 200;
-                var signedSettings = _signature.Create(settings);
-                var ssoConfig = JsonSerializer.Serialize(signedSettings);
-                await context.Response.WriteAsync(ssoConfig.Replace("\"", ""));
-                return;
-            }
-
-            if (!settings.EnableSso)
-            {
-                throw new SSOException("Single sign-on is disabled", MessageKey.SsoSettingsDisabled);
-            }
-
-            var data = context.Request.Query["data"];
-
-            if (string.IsNullOrEmpty(data))
-            {
-                throw new SSOException("SAML response is null or empty", MessageKey.SsoSettingsEmptyToken);
-            }
-
-            if (context.Request.Query["auth"] == "true")
-            {
-                var userData = _signature.Read<SsoUserData>(data, _signatureResolver);
-
-                if (userData == null)
-                {
-                    await _messageService.SendAsync(MessageAction.LoginFailViaSSO);
-                    throw new SSOException("SAML response is not valid", MessageKey.SsoSettingsNotValidToken);
-                }
-
-                var userInfo = await ToUserInfoAsync(userData, true);
-
-                if (Equals(userInfo, Constants.LostUser))
-                {
-                    throw new SSOException("Can't create userInfo using current SAML response (fields Email, FirstName, LastName are required)", MessageKey.SsoSettingsCantCreateUser);
-                }
-
-                if (userInfo.Status == EmployeeStatus.Terminated)
-                {
-                    throw new SSOException("Current user is terminated", MessageKey.SsoSettingsUserTerminated);
-                }
-
-                if (context.User != null && context.User.Identity != null && context.User.Identity.IsAuthenticated)
-                {
-                    var authenticatedUserInfo = await _userManager.GetUsersAsync(((IUserAccount)context.User.Identity).ID);
-
-                    if (!Equals(userInfo, authenticatedUserInfo))
-                    {
-                        var loginName = authenticatedUserInfo.DisplayUserName(false, _displayUserSettingsHelper);
-                        await _messageService.SendAsync(loginName, MessageAction.Logout);
-                        await _cookiesManager.ResetUserCookieAsync();
-                        _securityContext.Logout();
-                    }
-                    else
-                    {
-                        _log.DebugUserAlreadyAuthenticated(context.User.Identity);
-                    }
-                }
-                try
-                {
-                    userInfo = await AddUserAsync(userInfo);
-                }
-                catch(Exception ex)
-                {
-                    _log.WarningWithException("Failed to save user", ex);
-                }
-
-<<<<<<< HEAD
-                var authKey = _cookiesManager.AuthenticateMeAndSetCookies(userInfo.TenantId, userInfo.Id, MessageAction.LoginSuccessViaSSO);
-=======
-                var authKey = await _cookiesManager.AuthenticateMeAndSetCookiesAsync(userInfo.Tenant, userInfo.Id, MessageAction.LoginSuccessViaSSO);
->>>>>>> 6d89a03a
-
-                context.Response.Redirect(_commonLinkUtility.GetDefault() + "?token=" + HttpUtility.UrlEncode(authKey), false);
-
-            }
-            else if (context.Request.Query["logout"] == "true")
-            {
-                var logoutSsoUserData = _signature.Read<LogoutSsoUserData>(data, _signatureResolver);
-
-                if (logoutSsoUserData == null)
-                {
-                    throw new SSOException("SAML Logout response is not valid", MessageKey.SsoSettingsNotValidToken);
-                }
-
-                var userInfo = await _userManager.GetSsoUserByNameIdAsync(logoutSsoUserData.NameId);
-
-                if (Equals(userInfo, Constants.LostUser))
-                {
-                    await _messageService.SendAsync(MessageAction.LoginFailViaSSO);
-                    throw new SSOException("Can't logout userInfo using current SAML response", MessageKey.SsoSettingsNotValidToken);
-                }
-
-                if (userInfo.Status == EmployeeStatus.Terminated)
-                {
-                    throw new SSOException("Current user is terminated", MessageKey.SsoSettingsUserTerminated);
-                }
-
-                await _securityContext.AuthenticateMeWithoutCookieAsync(userInfo.Id);
-
-                var loginName = userInfo.DisplayUserName(false, _displayUserSettingsHelper);
-                await _messageService.SendAsync(loginName, MessageAction.Logout);
-
-                await _cookiesManager.ResetUserCookieAsync();
-                _securityContext.Logout();
-            }
-        }
-        catch (SSOException e)
-        {
-            _log.ErrorWithException(e);
-            RedirectToLogin(context, (int)e.MessageKey);
-        }
-        catch (Exception e)
-        {
-            _log.ErrorWithException(e);
-            RedirectToLogin(context, (int)MessageKey.Error);
-        }
-        finally
-        {
-            await context.Response.CompleteAsync();
-            //context.ApplicationInstance.CompleteRequest();
-        }
-    }
-    private void RedirectToLogin(HttpContext context, int messageKey)
-    {
-        context.Response.Redirect("/login/error?messageKey=" + messageKey, false);
-    }
-
-    //TODO
-    private async Task WriteErrorToResponse(HttpContext context, MessageKey messageKey)
-    {
-         context.Response.StatusCode = 500;
-         context.Response.ContentType = "text/plain";
-         await context.Response.WriteAsync(((int)messageKey).ToString());
-    }
-
-    private async Task<UserInfo> AddUserAsync(UserInfo userInfo)
-    {
-        UserInfo newUserInfo;
-
-        try
-        {
-            newUserInfo = userInfo.Clone() as UserInfo;
-
-            if (newUserInfo == null)
-            {
-                return Constants.LostUser;
-            }
-
-            _log.DebugAddingOrUpdatingUser(userInfo.Id);
-
-            await _securityContext.AuthenticateMeWithoutCookieAsync(ASC.Core.Configuration.Constants.CoreSystem);
-
-            if (string.IsNullOrEmpty(newUserInfo.UserName))
-            {
-                var type = EmployeeType.RoomAdmin;
-
-                try
-                {
-                    await _countPaidUserChecker.CheckAppend();
-                }
-                catch (Exception)
-                {
-                    type = EmployeeType.User;
-                }
-
-                newUserInfo = await _userManagerWrapper.AddUserAsync(newUserInfo, UserManagerWrapper.GeneratePassword(), true,
-                  false, type);
-            }
-            else
-            {
-                if (!_userFormatter.IsValidUserName(userInfo.FirstName, userInfo.LastName))
-                {
-                    throw new Exception(Resource.ErrorIncorrectUserName);
-                }
-
-                await _userManager.UpdateUserInfoAsync(newUserInfo);
-            }
-
-            /*var photoUrl = samlResponse.GetRemotePhotoUrl();
-            if (!string.IsNullOrEmpty(photoUrl))
-            {
-                var photoLoader = new UserPhotoLoader();
-                photoLoader.SaveOrUpdatePhoto(photoUrl, userInfo.ID);
-            }*/
-        }
-        finally
-        {
-            _securityContext.Logout();
-        }
-
-        return newUserInfo;
-
-    }
-
-    private async Task<UserInfo> ToUserInfoAsync(SsoUserData UserData, bool checkExistance = false)
-    {
-        var firstName = TrimToLimit(UserData.FirstName);
-        var lastName = TrimToLimit(UserData.LastName);
-        var email = UserData.Email;
-        var nameId = UserData.NameId;
-        var sessionId = UserData.SessionId;
-        var location = UserData.Location;
-        var title = UserData.Title;
-        var phone = UserData.Phone;
-
-        if (string.IsNullOrEmpty(email) || string.IsNullOrEmpty(firstName) || string.IsNullOrEmpty(lastName))
-        {
-            return Constants.LostUser;
-        }
-
-        var userInfo = Constants.LostUser;
-
-        if (checkExistance)
-        {
-            userInfo = await _userManager.GetSsoUserByNameIdAsync(nameId);
-
-            if (Equals(userInfo, Constants.LostUser))
-            {
-                userInfo = await _userManager.GetUserByEmailAsync(email);
-            }
-        }
-
-        if (Equals(userInfo, Constants.LostUser))
-        {
-            userInfo = new UserInfo
-            {
-                Email = email,
-                FirstName = firstName,
-                LastName = lastName,
-                SsoNameId = nameId,
-                SsoSessionId = sessionId,
-                Location = location,
-                Title = title,
-                ActivationStatus = EmployeeActivationStatus.NotActivated,
-                WorkFromDate = _tenantUtil.DateTimeNow()
-            };
-
-            if (string.IsNullOrEmpty(phone))
-            {
-                return userInfo;
-            }
-
-            var contacts = new List<string> { EXT_MOB_PHONE, phone };
-            userInfo.ContactsList = contacts;
-        }
-        else
-        {
-            userInfo.Email = email;
-            userInfo.FirstName = firstName;
-            userInfo.LastName = lastName;
-            userInfo.SsoNameId = nameId;
-            userInfo.SsoSessionId = sessionId;
-            userInfo.Location = location;
-            userInfo.Title = title;
-
-            var portalUserContacts = userInfo.ContactsList == null ? new List<string>() : userInfo.ContactsList;
-
-            var newContacts = new List<string>();
-            var phones = new List<string>();
-            var otherContacts = new List<string>();
-
-            for (int i = 0, n = portalUserContacts.Count; i < n; i += 2)
-            {
-                if (i + 1 >= portalUserContacts.Count)
-                {
-                    continue;
-                }
-
-                var type = portalUserContacts[i];
-                var value = portalUserContacts[i + 1];
-
-                switch (type)
-                {
-                    case EXT_MOB_PHONE:
-                        break;
-                    case MOB_PHONE:
-                        phones.Add(value);
-                        break;
-                    default:
-                        otherContacts.Add(type);
-                        otherContacts.Add(value);
-                        break;
-                }
-            }
-
-            if (!string.IsNullOrEmpty(phone))
-            {
-                if (phones.Exists(p => p.Equals(phone)))
-                {
-                    phones.Remove(phone);
-                }
-
-                newContacts.Add(EXT_MOB_PHONE);
-                newContacts.Add(phone);
-            }
-
-            phones.ForEach(p =>
-            {
-                newContacts.Add(MOB_PHONE);
-                newContacts.Add(p);
-            });
-
-            newContacts.AddRange(otherContacts);
-
-            userInfo.ContactsList = newContacts;
-        }
-
-        return userInfo;
-    }
-
-    private static string TrimToLimit(string str, int limit = MAX_NUMBER_OF_SYMBOLS)
-    {
-        if (string.IsNullOrEmpty(str))
-        {
-            return "";
-        }
-
-        var newStr = str.Trim();
-
-        return newStr.Length > limit
-                ? newStr.Substring(0, MAX_NUMBER_OF_SYMBOLS)
-                : newStr;
-    }
-}
-public enum MessageKey
-{
-    None,
-    Error,
-    ErrorUserNotFound,
-    ErrorExpiredActivationLink,
-    ErrorInvalidActivationLink,
-    ErrorConfirmURLError,
-    ErrorNotCorrectEmail,
-    LoginWithBruteForce,
-    RecaptchaInvalid,
-    LoginWithAccountNotFound,
-    InvalidUsernameOrPassword,
-    SsoSettingsDisabled,
-    ErrorNotAllowedOption,
-    SsoSettingsEmptyToken,
-    SsoSettingsNotValidToken,
-    SsoSettingsCantCreateUser,
-    SsoSettingsUserTerminated,
-    SsoError,
-    SsoAuthFailed,
-    SsoAttributesNotFound,
-}
-
-public class SSOException : Exception
-{
-    public MessageKey MessageKey { get; }
-
-    public SSOException(string message, MessageKey messageKey) : base(message)
-    {
-        MessageKey = messageKey;
-    }
-}
-
-public static class SsoHandlerExtensions
-{
-    public static IApplicationBuilder UseSsoHandler(this IApplicationBuilder builder)
-    {
-        return builder.UseMiddleware<SsoHandler>();
-    }
-}
+﻿// (c) Copyright Ascensio System SIA 2010-2022
+//
+// This program is a free software product.
+// You can redistribute it and/or modify it under the terms
+// of the GNU Affero General Public License (AGPL) version 3 as published by the Free Software
+// Foundation. In accordance with Section 7(a) of the GNU AGPL its Section 15 shall be amended
+// to the effect that Ascensio System SIA expressly excludes the warranty of non-infringement of
+// any third-party rights.
+//
+// This program is distributed WITHOUT ANY WARRANTY, without even the implied warranty
+// of MERCHANTABILITY or FITNESS FOR A PARTICULAR  PURPOSE. For details, see
+// the GNU AGPL at: http://www.gnu.org/licenses/agpl-3.0.html
+//
+// You can contact Ascensio System SIA at Lubanas st. 125a-25, Riga, Latvia, EU, LV-1021.
+//
+// The  interactive user interfaces in modified source and object code versions of the Program must
+// display Appropriate Legal Notices, as required under Section 5 of the GNU AGPL version 3.
+//
+// Pursuant to Section 7(b) of the License you must retain the original Product logo when
+// distributing the program. Pursuant to Section 7(e) we decline to grant you any rights under
+// trademark law for use of our trademarks.
+//
+// All the Product's GUI elements, including illustrations and icon sets, as well as technical writing
+// content are licensed under the terms of the Creative Commons Attribution-ShareAlike 4.0
+// International. See the License terms at http://creativecommons.org/licenses/by-sa/4.0/legalcode
+
+using Constants = ASC.Core.Users.Constants;
+using JsonSerializer = System.Text.Json.JsonSerializer;
+
+namespace ASC.Web.Core.HttpHandlers;
+public class SsoHandler
+{
+    public SsoHandler(RequestDelegate next)
+    {
+    }
+
+    public async Task Invoke(HttpContext context, SsoHandlerService ssoHandlerService)
+    {
+        await ssoHandlerService.InvokeAsync(context).ConfigureAwait(false);
+    }
+
+}
+
+[Scope]
+public class SsoHandlerService
+{
+    private readonly ILogger<SsoHandlerService> _log;
+    private readonly CoreBaseSettings _coreBaseSettings;
+    private readonly UserManager _userManager;
+    private readonly TenantManager _tenantManager;
+    private readonly SettingsManager _settingsManager;
+    private readonly CommonLinkUtility _commonLinkUtility;
+    private readonly CookiesManager _cookiesManager;
+    private readonly Signature _signature;
+    private readonly SecurityContext _securityContext;
+    private readonly UserFormatter _userFormatter;
+    private readonly UserManagerWrapper _userManagerWrapper;
+    private readonly MessageService _messageService;
+    private readonly DisplayUserSettingsHelper _displayUserSettingsHelper;
+    private readonly TenantUtil _tenantUtil;
+    private readonly Action<string> _signatureResolver;
+    private readonly CountPaidUserChecker _countPaidUserChecker;
+    private const string MOB_PHONE = "mobphone";
+    private const string EXT_MOB_PHONE = "extmobphone";
+
+    private const int MAX_NUMBER_OF_SYMBOLS = 64;
+
+
+    public SsoHandlerService(
+        ILogger<SsoHandlerService> log,
+        CoreBaseSettings coreBaseSettings,
+        UserManager userManager,
+        TenantManager tenantManager,
+        SettingsManager settingsManager,
+        CommonLinkUtility commonLinkUtility,
+        CookiesManager cookiesManager,
+        Signature signature,
+        SecurityContext securityContext,
+        UserFormatter userFormatter,
+        UserManagerWrapper userManagerWrapper,
+        MessageService messageService,
+        DisplayUserSettingsHelper displayUserSettingsHelper,
+        TenantUtil tenantUtil,
+        CountPaidUserChecker countPaidUserChecker)
+    {
+        _log = log;
+        _coreBaseSettings = coreBaseSettings;
+        _userManager = userManager;
+        _tenantManager = tenantManager;
+        _settingsManager = settingsManager;
+        _commonLinkUtility = commonLinkUtility;
+        _cookiesManager = cookiesManager;
+        _signature = signature;
+        _securityContext = securityContext;
+        _userFormatter = userFormatter;
+        _userManagerWrapper = userManagerWrapper;
+        _messageService = messageService;
+        _displayUserSettingsHelper = displayUserSettingsHelper;
+        _tenantUtil = tenantUtil;
+        _countPaidUserChecker = countPaidUserChecker;
+        _signatureResolver = signature =>
+        {
+            int.TryParse(signature.Substring(signature.Length - 1), out var lastSignChar);
+            signature = signature.Remove(signature.Length - 1);
+
+            while (lastSignChar > 0)
+            {
+                signature = signature + "=";
+                lastSignChar--;
+            }
+        };
+    }
+
+    public async Task InvokeAsync(HttpContext context)
+    {
+        try
+        {
+            if (!SetupInfo.IsVisibleSettings(ManagementType.SingleSignOnSettings.ToString()) && !_coreBaseSettings.Standalone)
+            {
+                throw new SSOException("Single sign-on settings are disabled", MessageKey.SsoSettingsDisabled);
+            }
+
+            if (!(_coreBaseSettings.Standalone || (await _tenantManager.GetTenantQuotaAsync(await _tenantManager.GetCurrentTenantIdAsync())).Sso))
+            {
+                throw new SSOException("Single sign-on settings are not paid", MessageKey.ErrorNotAllowedOption);
+            }
+
+            var settings = await _settingsManager.LoadAsync<SsoSettingsV2>();
+
+            if (context.Request.Query["config"] == "saml")
+            {
+                context.Response.StatusCode = 200;
+                var signedSettings = _signature.Create(settings);
+                var ssoConfig = JsonSerializer.Serialize(signedSettings);
+                await context.Response.WriteAsync(ssoConfig.Replace("\"", ""));
+                return;
+            }
+
+            if (!settings.EnableSso)
+            {
+                throw new SSOException("Single sign-on is disabled", MessageKey.SsoSettingsDisabled);
+            }
+
+            var data = context.Request.Query["data"];
+
+            if (string.IsNullOrEmpty(data))
+            {
+                throw new SSOException("SAML response is null or empty", MessageKey.SsoSettingsEmptyToken);
+            }
+
+            if (context.Request.Query["auth"] == "true")
+            {
+                var userData = _signature.Read<SsoUserData>(data, _signatureResolver);
+
+                if (userData == null)
+                {
+                    await _messageService.SendAsync(MessageAction.LoginFailViaSSO);
+                    throw new SSOException("SAML response is not valid", MessageKey.SsoSettingsNotValidToken);
+                }
+
+                var userInfo = await ToUserInfoAsync(userData, true);
+
+                if (Equals(userInfo, Constants.LostUser))
+                {
+                    throw new SSOException("Can't create userInfo using current SAML response (fields Email, FirstName, LastName are required)", MessageKey.SsoSettingsCantCreateUser);
+                }
+
+                if (userInfo.Status == EmployeeStatus.Terminated)
+                {
+                    throw new SSOException("Current user is terminated", MessageKey.SsoSettingsUserTerminated);
+                }
+
+                if (context.User != null && context.User.Identity != null && context.User.Identity.IsAuthenticated)
+                {
+                    var authenticatedUserInfo = await _userManager.GetUsersAsync(((IUserAccount)context.User.Identity).ID);
+
+                    if (!Equals(userInfo, authenticatedUserInfo))
+                    {
+                        var loginName = authenticatedUserInfo.DisplayUserName(false, _displayUserSettingsHelper);
+                        await _messageService.SendAsync(loginName, MessageAction.Logout);
+                        await _cookiesManager.ResetUserCookieAsync();
+                        _securityContext.Logout();
+                    }
+                    else
+                    {
+                        _log.DebugUserAlreadyAuthenticated(context.User.Identity);
+                    }
+                }
+                try
+                {
+                    userInfo = await AddUserAsync(userInfo);
+                }
+                catch(Exception ex)
+                {
+                    _log.WarningWithException("Failed to save user", ex);
+                }
+
+                var authKey = await _cookiesManager.AuthenticateMeAndSetCookiesAsync(userInfo.TenantId, userInfo.Id, MessageAction.LoginSuccessViaSSO);
+
+                context.Response.Redirect(_commonLinkUtility.GetDefault() + "?token=" + HttpUtility.UrlEncode(authKey), false);
+
+            }
+            else if (context.Request.Query["logout"] == "true")
+            {
+                var logoutSsoUserData = _signature.Read<LogoutSsoUserData>(data, _signatureResolver);
+
+                if (logoutSsoUserData == null)
+                {
+                    throw new SSOException("SAML Logout response is not valid", MessageKey.SsoSettingsNotValidToken);
+                }
+
+                var userInfo = await _userManager.GetSsoUserByNameIdAsync(logoutSsoUserData.NameId);
+
+                if (Equals(userInfo, Constants.LostUser))
+                {
+                    await _messageService.SendAsync(MessageAction.LoginFailViaSSO);
+                    throw new SSOException("Can't logout userInfo using current SAML response", MessageKey.SsoSettingsNotValidToken);
+                }
+
+                if (userInfo.Status == EmployeeStatus.Terminated)
+                {
+                    throw new SSOException("Current user is terminated", MessageKey.SsoSettingsUserTerminated);
+                }
+
+                await _securityContext.AuthenticateMeWithoutCookieAsync(userInfo.Id);
+
+                var loginName = userInfo.DisplayUserName(false, _displayUserSettingsHelper);
+                await _messageService.SendAsync(loginName, MessageAction.Logout);
+
+                await _cookiesManager.ResetUserCookieAsync();
+                _securityContext.Logout();
+            }
+        }
+        catch (SSOException e)
+        {
+            _log.ErrorWithException(e);
+            RedirectToLogin(context, (int)e.MessageKey);
+        }
+        catch (Exception e)
+        {
+            _log.ErrorWithException(e);
+            RedirectToLogin(context, (int)MessageKey.Error);
+        }
+        finally
+        {
+            await context.Response.CompleteAsync();
+            //context.ApplicationInstance.CompleteRequest();
+        }
+    }
+    private void RedirectToLogin(HttpContext context, int messageKey)
+    {
+        context.Response.Redirect("/login/error?messageKey=" + messageKey, false);
+    }
+
+    //TODO
+    private async Task WriteErrorToResponse(HttpContext context, MessageKey messageKey)
+    {
+         context.Response.StatusCode = 500;
+         context.Response.ContentType = "text/plain";
+         await context.Response.WriteAsync(((int)messageKey).ToString());
+    }
+
+    private async Task<UserInfo> AddUserAsync(UserInfo userInfo)
+    {
+        UserInfo newUserInfo;
+
+        try
+        {
+            newUserInfo = userInfo.Clone() as UserInfo;
+
+            if (newUserInfo == null)
+            {
+                return Constants.LostUser;
+            }
+
+            _log.DebugAddingOrUpdatingUser(userInfo.Id);
+
+            await _securityContext.AuthenticateMeWithoutCookieAsync(ASC.Core.Configuration.Constants.CoreSystem);
+
+            if (string.IsNullOrEmpty(newUserInfo.UserName))
+            {
+                var type = EmployeeType.RoomAdmin;
+
+                try
+                {
+                    await _countPaidUserChecker.CheckAppend();
+                }
+                catch (Exception)
+                {
+                    type = EmployeeType.User;
+                }
+
+                newUserInfo = await _userManagerWrapper.AddUserAsync(newUserInfo, UserManagerWrapper.GeneratePassword(), true,
+                  false, type);
+            }
+            else
+            {
+                if (!_userFormatter.IsValidUserName(userInfo.FirstName, userInfo.LastName))
+                {
+                    throw new Exception(Resource.ErrorIncorrectUserName);
+                }
+
+                await _userManager.UpdateUserInfoAsync(newUserInfo);
+            }
+
+            /*var photoUrl = samlResponse.GetRemotePhotoUrl();
+            if (!string.IsNullOrEmpty(photoUrl))
+            {
+                var photoLoader = new UserPhotoLoader();
+                photoLoader.SaveOrUpdatePhoto(photoUrl, userInfo.ID);
+            }*/
+        }
+        finally
+        {
+            _securityContext.Logout();
+        }
+
+        return newUserInfo;
+
+    }
+
+    private async Task<UserInfo> ToUserInfoAsync(SsoUserData UserData, bool checkExistance = false)
+    {
+        var firstName = TrimToLimit(UserData.FirstName);
+        var lastName = TrimToLimit(UserData.LastName);
+        var email = UserData.Email;
+        var nameId = UserData.NameId;
+        var sessionId = UserData.SessionId;
+        var location = UserData.Location;
+        var title = UserData.Title;
+        var phone = UserData.Phone;
+
+        if (string.IsNullOrEmpty(email) || string.IsNullOrEmpty(firstName) || string.IsNullOrEmpty(lastName))
+        {
+            return Constants.LostUser;
+        }
+
+        var userInfo = Constants.LostUser;
+
+        if (checkExistance)
+        {
+            userInfo = await _userManager.GetSsoUserByNameIdAsync(nameId);
+
+            if (Equals(userInfo, Constants.LostUser))
+            {
+                userInfo = await _userManager.GetUserByEmailAsync(email);
+            }
+        }
+
+        if (Equals(userInfo, Constants.LostUser))
+        {
+            userInfo = new UserInfo
+            {
+                Email = email,
+                FirstName = firstName,
+                LastName = lastName,
+                SsoNameId = nameId,
+                SsoSessionId = sessionId,
+                Location = location,
+                Title = title,
+                ActivationStatus = EmployeeActivationStatus.NotActivated,
+                WorkFromDate = _tenantUtil.DateTimeNow()
+            };
+
+            if (string.IsNullOrEmpty(phone))
+            {
+                return userInfo;
+            }
+
+            var contacts = new List<string> { EXT_MOB_PHONE, phone };
+            userInfo.ContactsList = contacts;
+        }
+        else
+        {
+            userInfo.Email = email;
+            userInfo.FirstName = firstName;
+            userInfo.LastName = lastName;
+            userInfo.SsoNameId = nameId;
+            userInfo.SsoSessionId = sessionId;
+            userInfo.Location = location;
+            userInfo.Title = title;
+
+            var portalUserContacts = userInfo.ContactsList == null ? new List<string>() : userInfo.ContactsList;
+
+            var newContacts = new List<string>();
+            var phones = new List<string>();
+            var otherContacts = new List<string>();
+
+            for (int i = 0, n = portalUserContacts.Count; i < n; i += 2)
+            {
+                if (i + 1 >= portalUserContacts.Count)
+                {
+                    continue;
+                }
+
+                var type = portalUserContacts[i];
+                var value = portalUserContacts[i + 1];
+
+                switch (type)
+                {
+                    case EXT_MOB_PHONE:
+                        break;
+                    case MOB_PHONE:
+                        phones.Add(value);
+                        break;
+                    default:
+                        otherContacts.Add(type);
+                        otherContacts.Add(value);
+                        break;
+                }
+            }
+
+            if (!string.IsNullOrEmpty(phone))
+            {
+                if (phones.Exists(p => p.Equals(phone)))
+                {
+                    phones.Remove(phone);
+                }
+
+                newContacts.Add(EXT_MOB_PHONE);
+                newContacts.Add(phone);
+            }
+
+            phones.ForEach(p =>
+            {
+                newContacts.Add(MOB_PHONE);
+                newContacts.Add(p);
+            });
+
+            newContacts.AddRange(otherContacts);
+
+            userInfo.ContactsList = newContacts;
+        }
+
+        return userInfo;
+    }
+
+    private static string TrimToLimit(string str, int limit = MAX_NUMBER_OF_SYMBOLS)
+    {
+        if (string.IsNullOrEmpty(str))
+        {
+            return "";
+        }
+
+        var newStr = str.Trim();
+
+        return newStr.Length > limit
+                ? newStr.Substring(0, MAX_NUMBER_OF_SYMBOLS)
+                : newStr;
+    }
+}
+public enum MessageKey
+{
+    None,
+    Error,
+    ErrorUserNotFound,
+    ErrorExpiredActivationLink,
+    ErrorInvalidActivationLink,
+    ErrorConfirmURLError,
+    ErrorNotCorrectEmail,
+    LoginWithBruteForce,
+    RecaptchaInvalid,
+    LoginWithAccountNotFound,
+    InvalidUsernameOrPassword,
+    SsoSettingsDisabled,
+    ErrorNotAllowedOption,
+    SsoSettingsEmptyToken,
+    SsoSettingsNotValidToken,
+    SsoSettingsCantCreateUser,
+    SsoSettingsUserTerminated,
+    SsoError,
+    SsoAuthFailed,
+    SsoAttributesNotFound,
+}
+
+public class SSOException : Exception
+{
+    public MessageKey MessageKey { get; }
+
+    public SSOException(string message, MessageKey messageKey) : base(message)
+    {
+        MessageKey = messageKey;
+    }
+}
+
+public static class SsoHandlerExtensions
+{
+    public static IApplicationBuilder UseSsoHandler(this IApplicationBuilder builder)
+    {
+        return builder.UseMiddleware<SsoHandler>();
+    }
+}