--- conflicted
+++ resolved
@@ -54,13 +54,9 @@
 test("email activation success", async ({ page, baseUrl }) => {
   await page.goto(`${baseUrl}${URL_WITH_PARAMS}`);
 
-<<<<<<< HEAD
-  await page.waitForURL(`${baseUrl}/login?confirmedEmail=**`, {
+  await page.waitForURL(`${baseUrl}/login`, {
     waitUntil: "load",
   });
-=======
-  await page.waitForURL("/login", { waitUntil: "load" });
->>>>>>> e124014e
 
   await expect(page).toHaveScreenshot([
     "desktop",
