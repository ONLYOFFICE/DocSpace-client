--- conflicted
+++ resolved
@@ -1,907 +1,827 @@
-// (c) Copyright Ascensio System SIA 2010-2022
-//
-// This program is a free software product.
-// You can redistribute it and/or modify it under the terms
-// of the GNU Affero General Public License (AGPL) version 3 as published by the Free Software
-// Foundation. In accordance with Section 7(a) of the GNU AGPL its Section 15 shall be amended
-// to the effect that Ascensio System SIA expressly excludes the warranty of non-infringement of
-// any third-party rights.
-//
-// This program is distributed WITHOUT ANY WARRANTY, without even the implied warranty
-// of MERCHANTABILITY or FITNESS FOR A PARTICULAR  PURPOSE. For details, see
-// the GNU AGPL at: http://www.gnu.org/licenses/agpl-3.0.html
-//
-// You can contact Ascensio System SIA at Lubanas st. 125a-25, Riga, Latvia, EU, LV-1021.
-//
-// The  interactive user interfaces in modified source and object code versions of the Program must
-// display Appropriate Legal Notices, as required under Section 5 of the GNU AGPL version 3.
-//
-// Pursuant to Section 7(b) of the License you must retain the original Product logo when
-// distributing the program. Pursuant to Section 7(e) we decline to grant you any rights under
-// trademark law for use of our trademarks.
-//
-// All the Product's GUI elements, including illustrations and icon sets, as well as technical writing
-// content are licensed under the terms of the Creative Commons Attribution-ShareAlike 4.0
-// International. See the License terms at http://creativecommons.org/licenses/by-sa/4.0/legalcode
-
-using UnknownImageFormatException = SixLabors.ImageSharp.UnknownImageFormatException;
-
-namespace ASC.Web.Core.WhiteLabel;
-
-[Serializable]
+// (c) Copyright Ascensio System SIA 2010-2022
+//
+// This program is a free software product.
+// You can redistribute it and/or modify it under the terms
+// of the GNU Affero General Public License (AGPL) version 3 as published by the Free Software
+// Foundation. In accordance with Section 7(a) of the GNU AGPL its Section 15 shall be amended
+// to the effect that Ascensio System SIA expressly excludes the warranty of non-infringement of
+// any third-party rights.
+//
+// This program is distributed WITHOUT ANY WARRANTY, without even the implied warranty
+// of MERCHANTABILITY or FITNESS FOR A PARTICULAR  PURPOSE. For details, see
+// the GNU AGPL at: http://www.gnu.org/licenses/agpl-3.0.html
+//
+// You can contact Ascensio System SIA at Lubanas st. 125a-25, Riga, Latvia, EU, LV-1021.
+//
+// The  interactive user interfaces in modified source and object code versions of the Program must
+// display Appropriate Legal Notices, as required under Section 5 of the GNU AGPL version 3.
+//
+// Pursuant to Section 7(b) of the License you must retain the original Product logo when
+// distributing the program. Pursuant to Section 7(e) we decline to grant you any rights under
+// trademark law for use of our trademarks.
+//
+// All the Product's GUI elements, including illustrations and icon sets, as well as technical writing
+// content are licensed under the terms of the Creative Commons Attribution-ShareAlike 4.0
+// International. See the License terms at http://creativecommons.org/licenses/by-sa/4.0/legalcode
+
+using UnknownImageFormatException = SixLabors.ImageSharp.UnknownImageFormatException;
+
+namespace ASC.Web.Core.WhiteLabel;
+
+[Serializable]
 public class TenantWhiteLabelSettings : ISettings<TenantWhiteLabelSettings>
-{
-    public const string DefaultLogoText = BaseWhiteLabelSettings.DefaultLogoText;
-
+{
+    public const string DefaultLogoText = BaseWhiteLabelSettings.DefaultLogoText;
+
     #region Logos information: extension, isDefault, text for img auto generating
-
-    public string LogoLightSmallExt { get; set; }
-
-    [JsonPropertyName("DefaultLogoLightSmall")]
-    public bool IsDefaultLogoLightSmall { get; set; }
-
-    public string LogoDarkExt { get; set; }
-
-    [JsonPropertyName("DefaultLogoDark")]
-    public bool IsDefaultLogoDark { get; set; }
-
-    public string LogoFaviconExt { get; set; }
-
-    [JsonPropertyName("DefaultLogoFavicon")]
-    public bool IsDefaultLogoFavicon { get; set; }
-
-    public string LogoDocsEditorExt { get; set; }
-
-    [JsonPropertyName("DefaultLogoDocsEditor")]
-    public bool IsDefaultLogoDocsEditor { get; set; }
-
-    public string LogoDocsEditorEmbedExt { get; set; }
-
-    [JsonPropertyName("DefaultLogoDocsEditorEmbed")]
-    public bool IsDefaultLogoDocsEditorEmbed { get; set; }
-
-    public string LogoLeftMenuExt { get; set; }
-
-    [JsonPropertyName("DefaultLogoLeftMenu")]
-    public bool IsDefaultLogoLeftMenu { get; set; }
-
-    public string LogoAboutPageExt { get; set; }
-
-    [JsonPropertyName("DefaultLogoAboutPage")]
-    public bool IsDefaultLogoAboutPage { get; set; }
-
-    public string LogoText { get; set; }
-
-    public string GetLogoText(SettingsManager settingsManager)
-    {
-        if (!string.IsNullOrEmpty(LogoText) && LogoText != DefaultLogoText)
-        {
-            return LogoText;
-        }
-
-        var partnerSettings = settingsManager.LoadForDefaultTenant<TenantWhiteLabelSettings>();
-        return string.IsNullOrEmpty(partnerSettings.LogoText) ? DefaultLogoText : partnerSettings.LogoText;
-    }
-
-    public void SetLogoText(string val)
-    {
-        LogoText = val;
-    }
-
-    #endregion
-
+
+    public string LogoLightSmallExt { get; set; }
+
+    [JsonPropertyName("DefaultLogoLightSmall")]
+    public bool IsDefaultLogoLightSmall { get; set; }
+
+    public string LogoDarkExt { get; set; }
+
+    [JsonPropertyName("DefaultLogoDark")]
+    public bool IsDefaultLogoDark { get; set; }
+
+    public string LogoFaviconExt { get; set; }
+
+    [JsonPropertyName("DefaultLogoFavicon")]
+    public bool IsDefaultLogoFavicon { get; set; }
+
+    public string LogoDocsEditorExt { get; set; }
+
+    [JsonPropertyName("DefaultLogoDocsEditor")]
+    public bool IsDefaultLogoDocsEditor { get; set; }
+
+    public string LogoDocsEditorEmbedExt { get; set; }
+
+    [JsonPropertyName("DefaultLogoDocsEditorEmbed")]
+    public bool IsDefaultLogoDocsEditorEmbed { get; set; }
+
+    public string LogoLeftMenuExt { get; set; }
+
+    [JsonPropertyName("DefaultLogoLeftMenu")]
+    public bool IsDefaultLogoLeftMenu { get; set; }
+
+    public string LogoAboutPageExt { get; set; }
+
+    [JsonPropertyName("DefaultLogoAboutPage")]
+    public bool IsDefaultLogoAboutPage { get; set; }
+
+    public string LogoText { get; set; }
+
+    public string GetLogoText(SettingsManager settingsManager)
+    {
+        if (!string.IsNullOrEmpty(LogoText) && LogoText != DefaultLogoText)
+        {
+            return LogoText;
+        }
+
+        var partnerSettings = settingsManager.LoadForDefaultTenant<TenantWhiteLabelSettings>();
+        return string.IsNullOrEmpty(partnerSettings.LogoText) ? DefaultLogoText : partnerSettings.LogoText;
+    }
+
+    public void SetLogoText(string val)
+    {
+        LogoText = val;
+    }
+
+    #endregion
+
     #region Logo available sizes
-
-    public static readonly Size LogoLightSmallSize = new Size(422, 48);
-    public static readonly Size LogoLoginPageSize = new Size(810, 92);
-    public static readonly Size LogoFaviconSize = new Size(32, 32);
-    public static readonly Size LogoDocsEditorSize = new Size(172, 40);
-    public static readonly Size LogoDocsEditorEmbedSize = new Size(172, 40);
-    public static readonly Size LogoLeftMenuSize = new Size(56, 56);
-    public static readonly Size LogoAboutPageSize = new Size(810, 92);
-
-<<<<<<< HEAD
-    public static Size GetSize(WhiteLabelLogoTypeEnum type)
-    {
-        return type switch
-        {
-            WhiteLabelLogoTypeEnum.LightSmall => LogoLightSmallSize,
-            WhiteLabelLogoTypeEnum.LoginPage => LogoLoginPageSize,
-            WhiteLabelLogoTypeEnum.Favicon => LogoFaviconSize,
-            WhiteLabelLogoTypeEnum.DocsEditor => LogoDocsEditorSize,
-            WhiteLabelLogoTypeEnum.DocsEditorEmbed => LogoDocsEditorEmbedSize,
-            WhiteLabelLogoTypeEnum.LeftMenu => LogoLeftMenuSize,
-            WhiteLabelLogoTypeEnum.AboutPage => LogoAboutPageSize,
-            _ => new Size(),
-        };
-    }
-
-    #endregion
-=======
-    #endregion
->>>>>>> 0230776f
-
+
+    public static readonly Size LogoLightSmallSize = new Size(422, 48);
+    public static readonly Size LogoLoginPageSize = new Size(810, 92);
+    public static readonly Size LogoFaviconSize = new Size(32, 32);
+    public static readonly Size LogoDocsEditorSize = new Size(172, 40);
+    public static readonly Size LogoDocsEditorEmbedSize = new Size(172, 40);
+    public static readonly Size LogoLeftMenuSize = new Size(56, 56);
+    public static readonly Size LogoAboutPageSize = new Size(810, 92);
+
+    public static Size GetSize(WhiteLabelLogoTypeEnum type)
+    {
+        return type switch
+        {
+            WhiteLabelLogoTypeEnum.LightSmall => LogoLightSmallSize,
+            WhiteLabelLogoTypeEnum.LoginPage => LogoLoginPageSize,
+            WhiteLabelLogoTypeEnum.Favicon => LogoFaviconSize,
+            WhiteLabelLogoTypeEnum.DocsEditor => LogoDocsEditorSize,
+            WhiteLabelLogoTypeEnum.DocsEditorEmbed => LogoDocsEditorEmbedSize,
+            WhiteLabelLogoTypeEnum.LeftMenu => LogoLeftMenuSize,
+            WhiteLabelLogoTypeEnum.AboutPage => LogoAboutPageSize,
+            _ => new Size(),
+        };
+    }
+
+    #endregion
+
     #region ISettings Members
-
+
     public TenantWhiteLabelSettings GetDefault()
-    {
-        return new TenantWhiteLabelSettings
-        {
-            LogoLightSmallExt = null,
-            LogoDarkExt = null,
-            LogoFaviconExt = null,
-            LogoDocsEditorExt = null,
-            LogoDocsEditorEmbedExt = null,
-            LogoLeftMenuExt = null,
-            LogoAboutPageExt = null,
-
-            IsDefaultLogoLightSmall = true,
-            IsDefaultLogoDark = true,
-            IsDefaultLogoFavicon = true,
-            IsDefaultLogoDocsEditor = true,
-            IsDefaultLogoDocsEditorEmbed = true,
-            IsDefaultLogoLeftMenu = true,
-            IsDefaultLogoAboutPage = true,
-
-            LogoText = null
-        };
-    }
-    #endregion
-
-    [JsonIgnore]
-    public Guid ID
-    {
-        get { return new Guid("{05d35540-c80b-4b17-9277-abd9e543bf93}"); }
-    }
-
+    {
+        return new TenantWhiteLabelSettings
+        {
+            LogoLightSmallExt = null,
+            LogoDarkExt = null,
+            LogoFaviconExt = null,
+            LogoDocsEditorExt = null,
+            LogoDocsEditorEmbedExt = null,
+            LogoLeftMenuExt = null,
+            LogoAboutPageExt = null,
+
+            IsDefaultLogoLightSmall = true,
+            IsDefaultLogoDark = true,
+            IsDefaultLogoFavicon = true,
+            IsDefaultLogoDocsEditor = true,
+            IsDefaultLogoDocsEditorEmbed = true,
+            IsDefaultLogoLeftMenu = true,
+            IsDefaultLogoAboutPage = true,
+
+            LogoText = null
+        };
+    }
+    #endregion
+
+    [JsonIgnore]
+    public Guid ID
+    {
+        get { return new Guid("{05d35540-c80b-4b17-9277-abd9e543bf93}"); }
+    }
+
     #region Get/Set IsDefault and Extension
-
-    internal bool GetIsDefault(WhiteLabelLogoTypeEnum type)
-    {
-        return type switch
-        {
-            WhiteLabelLogoTypeEnum.LightSmall => IsDefaultLogoLightSmall,
-            WhiteLabelLogoTypeEnum.LoginPage => IsDefaultLogoDark,
-            WhiteLabelLogoTypeEnum.Favicon => IsDefaultLogoFavicon,
-            WhiteLabelLogoTypeEnum.DocsEditor => IsDefaultLogoDocsEditor,
-            WhiteLabelLogoTypeEnum.DocsEditorEmbed => IsDefaultLogoDocsEditorEmbed,
-            WhiteLabelLogoTypeEnum.LeftMenu => IsDefaultLogoLeftMenu,
-            WhiteLabelLogoTypeEnum.AboutPage => IsDefaultLogoAboutPage,
-            _ => true,
-        };
-    }
-
-    internal bool CanBeDark(WhiteLabelLogoTypeEnum type)
-    {
-        return type switch
-        {
-            WhiteLabelLogoTypeEnum.Favicon => false,
-            WhiteLabelLogoTypeEnum.DocsEditor => false,
-            WhiteLabelLogoTypeEnum.DocsEditorEmbed => false,
-            _ => true,
-        };
-    }
-
-    internal void SetIsDefault(WhiteLabelLogoTypeEnum type, bool value)
-    {
-        switch (type)
-        {
-            case WhiteLabelLogoTypeEnum.LightSmall:
-                IsDefaultLogoLightSmall = value;
-                break;
-            case WhiteLabelLogoTypeEnum.LoginPage:
-                IsDefaultLogoDark = value;
-                break;
-            case WhiteLabelLogoTypeEnum.Favicon:
-                IsDefaultLogoFavicon = value;
-                break;
-            case WhiteLabelLogoTypeEnum.DocsEditor:
-                IsDefaultLogoDocsEditor = value;
-                break;
-            case WhiteLabelLogoTypeEnum.DocsEditorEmbed:
-                IsDefaultLogoDocsEditorEmbed = value;
-                break;
-            case WhiteLabelLogoTypeEnum.LeftMenu:
-                IsDefaultLogoLeftMenu = value;
-                break;
-            case WhiteLabelLogoTypeEnum.AboutPage:
-                IsDefaultLogoAboutPage = value;
-                break;
-        }
-    }
-
-    internal string GetExt(WhiteLabelLogoTypeEnum type)
-    {
-        return type switch
-        {
-            WhiteLabelLogoTypeEnum.LightSmall => LogoLightSmallExt,
-            WhiteLabelLogoTypeEnum.LoginPage => LogoDarkExt,
-            WhiteLabelLogoTypeEnum.Favicon => LogoFaviconExt,
-            WhiteLabelLogoTypeEnum.DocsEditor => LogoDocsEditorExt,
-            WhiteLabelLogoTypeEnum.DocsEditorEmbed => LogoDocsEditorEmbedExt,
-            WhiteLabelLogoTypeEnum.LeftMenu => LogoLeftMenuExt,
-            WhiteLabelLogoTypeEnum.AboutPage => LogoAboutPageExt,
-            _ => "",
-        };
-    }
-
-    internal void SetExt(WhiteLabelLogoTypeEnum type, string fileExt)
-    {
-        switch (type)
-        {
-            case WhiteLabelLogoTypeEnum.LightSmall:
-                LogoLightSmallExt = fileExt;
-                break;
-            case WhiteLabelLogoTypeEnum.LoginPage:
-                LogoDarkExt = fileExt;
-                break;
-            case WhiteLabelLogoTypeEnum.Favicon:
-                LogoFaviconExt = fileExt;
-                break;
-            case WhiteLabelLogoTypeEnum.DocsEditor:
-                LogoDocsEditorExt = fileExt;
-                break;
-            case WhiteLabelLogoTypeEnum.DocsEditorEmbed:
-                LogoDocsEditorEmbedExt = fileExt;
-                break;
-            case WhiteLabelLogoTypeEnum.LeftMenu:
-                LogoLeftMenuExt = fileExt;
-                break;
-            case WhiteLabelLogoTypeEnum.AboutPage:
-                LogoAboutPageExt = fileExt;
-                break;
-        }
-    }
-
-    #endregion
-}
-
-[Scope]
-public class TenantWhiteLabelSettingsHelper
-{
-    private const string ModuleName = "whitelabel";
-
-    private readonly WebImageSupplier _webImageSupplier;
-    private readonly UserPhotoManager _userPhotoManager;
-    private readonly StorageFactory _storageFactory;
-    private readonly WhiteLabelHelper _whiteLabelHelper;
-    private readonly TenantManager _tenantManager;
-    private readonly SettingsManager _settingsManager;
-    private readonly ILogger<TenantWhiteLabelSettingsHelper> _log;
-
-    public TenantWhiteLabelSettingsHelper(
-        WebImageSupplier webImageSupplier,
-        UserPhotoManager userPhotoManager,
-        StorageFactory storageFactory,
-        WhiteLabelHelper whiteLabelHelper,
-        TenantManager tenantManager,
-        SettingsManager settingsManager,
+
+    internal bool GetIsDefault(WhiteLabelLogoTypeEnum type)
+    {
+        return type switch
+        {
+            WhiteLabelLogoTypeEnum.LightSmall => IsDefaultLogoLightSmall,
+            WhiteLabelLogoTypeEnum.LoginPage => IsDefaultLogoDark,
+            WhiteLabelLogoTypeEnum.Favicon => IsDefaultLogoFavicon,
+            WhiteLabelLogoTypeEnum.DocsEditor => IsDefaultLogoDocsEditor,
+            WhiteLabelLogoTypeEnum.DocsEditorEmbed => IsDefaultLogoDocsEditorEmbed,
+            WhiteLabelLogoTypeEnum.LeftMenu => IsDefaultLogoLeftMenu,
+            WhiteLabelLogoTypeEnum.AboutPage => IsDefaultLogoAboutPage,
+            _ => true,
+        };
+    }
+
+    internal bool CanBeDark(WhiteLabelLogoTypeEnum type)
+    {
+        return type switch
+        {
+            WhiteLabelLogoTypeEnum.Favicon => false,
+            WhiteLabelLogoTypeEnum.DocsEditor => false,
+            WhiteLabelLogoTypeEnum.DocsEditorEmbed => false,
+            _ => true,
+        };
+    }
+
+    internal void SetIsDefault(WhiteLabelLogoTypeEnum type, bool value)
+    {
+        switch (type)
+        {
+            case WhiteLabelLogoTypeEnum.LightSmall:
+                IsDefaultLogoLightSmall = value;
+                break;
+            case WhiteLabelLogoTypeEnum.LoginPage:
+                IsDefaultLogoDark = value;
+                break;
+            case WhiteLabelLogoTypeEnum.Favicon:
+                IsDefaultLogoFavicon = value;
+                break;
+            case WhiteLabelLogoTypeEnum.DocsEditor:
+                IsDefaultLogoDocsEditor = value;
+                break;
+            case WhiteLabelLogoTypeEnum.DocsEditorEmbed:
+                IsDefaultLogoDocsEditorEmbed = value;
+                break;
+            case WhiteLabelLogoTypeEnum.LeftMenu:
+                IsDefaultLogoLeftMenu = value;
+                break;
+            case WhiteLabelLogoTypeEnum.AboutPage:
+                IsDefaultLogoAboutPage = value;
+                break;
+        }
+    }
+
+    internal string GetExt(WhiteLabelLogoTypeEnum type)
+    {
+        return type switch
+        {
+            WhiteLabelLogoTypeEnum.LightSmall => LogoLightSmallExt,
+            WhiteLabelLogoTypeEnum.LoginPage => LogoDarkExt,
+            WhiteLabelLogoTypeEnum.Favicon => LogoFaviconExt,
+            WhiteLabelLogoTypeEnum.DocsEditor => LogoDocsEditorExt,
+            WhiteLabelLogoTypeEnum.DocsEditorEmbed => LogoDocsEditorEmbedExt,
+            WhiteLabelLogoTypeEnum.LeftMenu => LogoLeftMenuExt,
+            WhiteLabelLogoTypeEnum.AboutPage => LogoAboutPageExt,
+            _ => "",
+        };
+    }
+
+    internal void SetExt(WhiteLabelLogoTypeEnum type, string fileExt)
+    {
+        switch (type)
+        {
+            case WhiteLabelLogoTypeEnum.LightSmall:
+                LogoLightSmallExt = fileExt;
+                break;
+            case WhiteLabelLogoTypeEnum.LoginPage:
+                LogoDarkExt = fileExt;
+                break;
+            case WhiteLabelLogoTypeEnum.Favicon:
+                LogoFaviconExt = fileExt;
+                break;
+            case WhiteLabelLogoTypeEnum.DocsEditor:
+                LogoDocsEditorExt = fileExt;
+                break;
+            case WhiteLabelLogoTypeEnum.DocsEditorEmbed:
+                LogoDocsEditorEmbedExt = fileExt;
+                break;
+            case WhiteLabelLogoTypeEnum.LeftMenu:
+                LogoLeftMenuExt = fileExt;
+                break;
+            case WhiteLabelLogoTypeEnum.AboutPage:
+                LogoAboutPageExt = fileExt;
+                break;
+        }
+    }
+
+    #endregion
+}
+
+[Scope]
+public class TenantWhiteLabelSettingsHelper
+{
+    private const string ModuleName = "whitelabel";
+
+    private readonly WebImageSupplier _webImageSupplier;
+    private readonly UserPhotoManager _userPhotoManager;
+    private readonly StorageFactory _storageFactory;
+    private readonly WhiteLabelHelper _whiteLabelHelper;
+    private readonly TenantManager _tenantManager;
+    private readonly SettingsManager _settingsManager;
+    private readonly ILogger<TenantWhiteLabelSettingsHelper> _log;
+
+    public TenantWhiteLabelSettingsHelper(
+        WebImageSupplier webImageSupplier,
+        UserPhotoManager userPhotoManager,
+        StorageFactory storageFactory,
+        WhiteLabelHelper whiteLabelHelper,
+        TenantManager tenantManager,
+        SettingsManager settingsManager,
         ILogger<TenantWhiteLabelSettingsHelper> logger)
-    {
-        _webImageSupplier = webImageSupplier;
-        _userPhotoManager = userPhotoManager;
-        _storageFactory = storageFactory;
-        _whiteLabelHelper = whiteLabelHelper;
-        _tenantManager = tenantManager;
-        _settingsManager = settingsManager;
+    {
+        _webImageSupplier = webImageSupplier;
+        _userPhotoManager = userPhotoManager;
+        _storageFactory = storageFactory;
+        _whiteLabelHelper = whiteLabelHelper;
+        _tenantManager = tenantManager;
+        _settingsManager = settingsManager;
         _log = logger;
-    }
-
+    }
+
     #region Restore default
-
-    public bool IsDefault(TenantWhiteLabelSettings tenantWhiteLabelSettings)
-    {
-        var defaultSettings = _settingsManager.GetDefault<TenantWhiteLabelSettings>();
-
-        return tenantWhiteLabelSettings.LogoLightSmallExt == defaultSettings.LogoLightSmallExt &&
-                tenantWhiteLabelSettings.LogoDarkExt == defaultSettings.LogoDarkExt &&
-                tenantWhiteLabelSettings.LogoFaviconExt == defaultSettings.LogoFaviconExt &&
-                tenantWhiteLabelSettings.LogoDocsEditorExt == defaultSettings.LogoDocsEditorExt &&
-                tenantWhiteLabelSettings.LogoDocsEditorEmbedExt == defaultSettings.LogoDocsEditorEmbedExt &&
-                tenantWhiteLabelSettings.LogoLeftMenuExt == defaultSettings.LogoLeftMenuExt &&
-                tenantWhiteLabelSettings.LogoAboutPageExt == defaultSettings.LogoAboutPageExt &&
-
-                tenantWhiteLabelSettings.IsDefaultLogoLightSmall == defaultSettings.IsDefaultLogoLightSmall &&
-                tenantWhiteLabelSettings.IsDefaultLogoDark == defaultSettings.IsDefaultLogoDark &&
-                tenantWhiteLabelSettings.IsDefaultLogoFavicon == defaultSettings.IsDefaultLogoFavicon &&
-                tenantWhiteLabelSettings.IsDefaultLogoDocsEditor == defaultSettings.IsDefaultLogoDocsEditor &&
-                tenantWhiteLabelSettings.IsDefaultLogoDocsEditorEmbed == defaultSettings.IsDefaultLogoDocsEditorEmbed &&
-                tenantWhiteLabelSettings.IsDefaultLogoLeftMenu == defaultSettings.IsDefaultLogoLeftMenu &&
-                tenantWhiteLabelSettings.IsDefaultLogoAboutPage == defaultSettings.IsDefaultLogoAboutPage &&
-
-                tenantWhiteLabelSettings.LogoText == defaultSettings.LogoText;
-    }
-
-    public async Task RestoreDefault(TenantWhiteLabelSettings tenantWhiteLabelSettings, TenantLogoManager tenantLogoManager, int tenantId, IDataStore storage = null)
-    {
-        tenantWhiteLabelSettings.LogoLightSmallExt = null;
-        tenantWhiteLabelSettings.LogoDarkExt = null;
-        tenantWhiteLabelSettings.LogoFaviconExt = null;
-        tenantWhiteLabelSettings.LogoDocsEditorExt = null;
-        tenantWhiteLabelSettings.LogoDocsEditorEmbedExt = null;
-        tenantWhiteLabelSettings.LogoLeftMenuExt = null;
-        tenantWhiteLabelSettings.LogoAboutPageExt = null;
-
-        tenantWhiteLabelSettings.IsDefaultLogoLightSmall = true;
-        tenantWhiteLabelSettings.IsDefaultLogoDark = true;
-        tenantWhiteLabelSettings.IsDefaultLogoFavicon = true;
-        tenantWhiteLabelSettings.IsDefaultLogoDocsEditor = true;
-        tenantWhiteLabelSettings.IsDefaultLogoDocsEditorEmbed = true;
-        tenantWhiteLabelSettings.IsDefaultLogoLeftMenu = true;
-        tenantWhiteLabelSettings.IsDefaultLogoAboutPage = true;
-
-        tenantWhiteLabelSettings.SetLogoText(null);
-
-        var store = storage ?? _storageFactory.GetStorage(tenantId, ModuleName);
-
-        try
-        {
-           await store.DeleteFilesAsync("", "*", false);
-        }
-        catch (Exception e)
-        {
-            _log.ErrorRestoreDefault(e);
-        }
-
-        Save(tenantWhiteLabelSettings, tenantId, tenantLogoManager, true);
-    }
-
-    public async Task RestoreDefault(TenantWhiteLabelSettings tenantWhiteLabelSettings, WhiteLabelLogoTypeEnum type)
-    {
-        if (!tenantWhiteLabelSettings.GetIsDefault(type))
-        {
-            try
-            {
-                tenantWhiteLabelSettings.SetIsDefault(type, true);
-                var store = _storageFactory.GetStorage(_tenantManager.GetCurrentTenant().Id, ModuleName);
-<<<<<<< HEAD
-                DeleteLogoFromStore(tenantWhiteLabelSettings, store, type, false);
-                DeleteLogoFromStore(tenantWhiteLabelSettings, store, type, true);
-=======
-                await DeleteLogoFromStore(tenantWhiteLabelSettings, store, type);
->>>>>>> 0230776f
-            }
-            catch (Exception e)
-            {
-                _log.ErrorRestoreDefault(e);
-            }
-        }
-    }
-
-    #endregion
-
+
+    public bool IsDefault(TenantWhiteLabelSettings tenantWhiteLabelSettings)
+    {
+        var defaultSettings = _settingsManager.GetDefault<TenantWhiteLabelSettings>();
+
+        return tenantWhiteLabelSettings.LogoLightSmallExt == defaultSettings.LogoLightSmallExt &&
+                tenantWhiteLabelSettings.LogoDarkExt == defaultSettings.LogoDarkExt &&
+                tenantWhiteLabelSettings.LogoFaviconExt == defaultSettings.LogoFaviconExt &&
+                tenantWhiteLabelSettings.LogoDocsEditorExt == defaultSettings.LogoDocsEditorExt &&
+                tenantWhiteLabelSettings.LogoDocsEditorEmbedExt == defaultSettings.LogoDocsEditorEmbedExt &&
+                tenantWhiteLabelSettings.LogoLeftMenuExt == defaultSettings.LogoLeftMenuExt &&
+                tenantWhiteLabelSettings.LogoAboutPageExt == defaultSettings.LogoAboutPageExt &&
+
+                tenantWhiteLabelSettings.IsDefaultLogoLightSmall == defaultSettings.IsDefaultLogoLightSmall &&
+                tenantWhiteLabelSettings.IsDefaultLogoDark == defaultSettings.IsDefaultLogoDark &&
+                tenantWhiteLabelSettings.IsDefaultLogoFavicon == defaultSettings.IsDefaultLogoFavicon &&
+                tenantWhiteLabelSettings.IsDefaultLogoDocsEditor == defaultSettings.IsDefaultLogoDocsEditor &&
+                tenantWhiteLabelSettings.IsDefaultLogoDocsEditorEmbed == defaultSettings.IsDefaultLogoDocsEditorEmbed &&
+                tenantWhiteLabelSettings.IsDefaultLogoLeftMenu == defaultSettings.IsDefaultLogoLeftMenu &&
+                tenantWhiteLabelSettings.IsDefaultLogoAboutPage == defaultSettings.IsDefaultLogoAboutPage &&
+
+                tenantWhiteLabelSettings.LogoText == defaultSettings.LogoText;
+    }
+
+    public async Task RestoreDefault(TenantWhiteLabelSettings tenantWhiteLabelSettings, TenantLogoManager tenantLogoManager, int tenantId, IDataStore storage = null)
+    {
+        tenantWhiteLabelSettings.LogoLightSmallExt = null;
+        tenantWhiteLabelSettings.LogoDarkExt = null;
+        tenantWhiteLabelSettings.LogoFaviconExt = null;
+        tenantWhiteLabelSettings.LogoDocsEditorExt = null;
+        tenantWhiteLabelSettings.LogoDocsEditorEmbedExt = null;
+        tenantWhiteLabelSettings.LogoLeftMenuExt = null;
+        tenantWhiteLabelSettings.LogoAboutPageExt = null;
+
+        tenantWhiteLabelSettings.IsDefaultLogoLightSmall = true;
+        tenantWhiteLabelSettings.IsDefaultLogoDark = true;
+        tenantWhiteLabelSettings.IsDefaultLogoFavicon = true;
+        tenantWhiteLabelSettings.IsDefaultLogoDocsEditor = true;
+        tenantWhiteLabelSettings.IsDefaultLogoDocsEditorEmbed = true;
+        tenantWhiteLabelSettings.IsDefaultLogoLeftMenu = true;
+        tenantWhiteLabelSettings.IsDefaultLogoAboutPage = true;
+
+        tenantWhiteLabelSettings.SetLogoText(null);
+
+        var store = storage ?? _storageFactory.GetStorage(tenantId, ModuleName);
+
+        try
+        {
+            await store.DeleteFilesAsync("", "*", false);
+        }
+        catch (Exception e)
+        {
+            _log.ErrorRestoreDefault(e);
+        }
+
+        Save(tenantWhiteLabelSettings, tenantId, tenantLogoManager, true);
+    }
+
+    public async Task RestoreDefault(TenantWhiteLabelSettings tenantWhiteLabelSettings, WhiteLabelLogoTypeEnum type)
+    {
+        if (!tenantWhiteLabelSettings.GetIsDefault(type))
+        {
+            try
+            {
+                tenantWhiteLabelSettings.SetIsDefault(type, true);
+                var store = _storageFactory.GetStorage(_tenantManager.GetCurrentTenant().Id, ModuleName);
+                await DeleteLogoFromStore(tenantWhiteLabelSettings, store, type, false);
+                await DeleteLogoFromStore(tenantWhiteLabelSettings, store, type, true);
+            }
+            catch (Exception e)
+            {
+                _log.ErrorRestoreDefault(e);
+            }
+        }
+    }
+
+    #endregion
+
     #region Set logo
-
-<<<<<<< HEAD
-    public void SetLogo(TenantWhiteLabelSettings tenantWhiteLabelSettings, WhiteLabelLogoTypeEnum type, string logoFileExt, byte[] data, bool dark, IDataStore storage = null)
-=======
-    public async Task SetLogo(TenantWhiteLabelSettings tenantWhiteLabelSettings, WhiteLabelLogoTypeEnum type, string logoFileExt, byte[] data, IDataStore storage = null)
->>>>>>> 0230776f
-    {
-        var store = storage ?? _storageFactory.GetStorage(_tenantManager.GetCurrentTenant().Id, ModuleName);
-
+
+    public async Task SetLogo(TenantWhiteLabelSettings tenantWhiteLabelSettings, WhiteLabelLogoTypeEnum type, string logoFileExt, byte[] data, bool dark, IDataStore storage = null)
+    {
+        var store = storage ?? _storageFactory.GetStorage(_tenantManager.GetCurrentTenant().Id, ModuleName);
+
         #region delete from storage if already exists
-
-        var isAlreadyHaveBeenChanged = !tenantWhiteLabelSettings.GetIsDefault(type);
-
-        if (isAlreadyHaveBeenChanged)
-        {
-            try
-            {
-<<<<<<< HEAD
-                DeleteLogoFromStore(tenantWhiteLabelSettings, store, type, dark);
-=======
-                await DeleteLogoFromStore(tenantWhiteLabelSettings, store, type);
->>>>>>> 0230776f
-            }
-            catch (Exception e)
-            {
-                _log.ErrorSetLogo(e);
-            }
-        }
+
+        var isAlreadyHaveBeenChanged = !tenantWhiteLabelSettings.GetIsDefault(type);
+
+        if (isAlreadyHaveBeenChanged)
+        {
+            try
+            {
+                await DeleteLogoFromStore(tenantWhiteLabelSettings, store, type, dark);
+            }
+            catch (Exception e)
+            {
+                _log.ErrorSetLogo(e);
+            }
+        }
         #endregion
-
-        using (var memory = new MemoryStream(data))
-        {
-            var logoFileName = BuildLogoFileName(type, logoFileExt, false, dark, tenantWhiteLabelSettings);
-
-            memory.Seek(0, SeekOrigin.Begin);
-            await store.SaveAsync(logoFileName, memory);
-        }
-
-        var generalSize = GetSize(type, true);
-<<<<<<< HEAD
-        var generalFileName = BuildLogoFileName(type, logoFileExt, true, dark, tenantWhiteLabelSettings);
-        if (logoFileExt != "svg")
-        {
-            ResizeLogo(generalFileName, data, -1, generalSize, store);
-        }
-    }
-
-    public void SetLogo(TenantWhiteLabelSettings tenantWhiteLabelSettings, Dictionary<int, KeyValuePair<string, string>> logo, IDataStore storage = null)
-=======
-        var generalFileName = BuildLogoFileName(type, logoFileExt, true);
-        await ResizeLogo(generalFileName, data, -1, generalSize, store);
-    }
-
-    public async Task SetLogo(TenantWhiteLabelSettings tenantWhiteLabelSettings, Dictionary<int, string> logo, IDataStore storage = null)
->>>>>>> 0230776f
-    {
-        foreach (var currentLogo in logo)
-        {
-            var currentLogoType = (WhiteLabelLogoTypeEnum)currentLogo.Key;
-
-            byte[] lightData;
-            byte[] darkData;
-
-            string extLight;
-            string extDark;
-
-            lightData = GetLogoData(currentLogo.Value.Key, out extLight);
-            if (currentLogo.Value.Key == currentLogo.Value.Value)
-            {
-                darkData = lightData;
-                extDark = extLight;
-            }
-            else
-            {
-                darkData = GetLogoData(currentLogo.Value.Value, out extDark);
-            }
-
-            if(lightData == null && darkData == null)
-            {
-                return;
-            }
-
-            if (tenantWhiteLabelSettings.GetIsDefault(currentLogoType)) {
-                if (lightData == null)
-                {
-<<<<<<< HEAD
-                    lightData = darkData;
-                    extLight = extDark;
-=======
-                    var fileName = Path.GetFileName(currentLogoPath);
-                    fileExt = fileName.Split('.').Last();
-                    data = _userPhotoManager.GetTempPhotoData(fileName);
-                    try
-                    {
-                        await _userPhotoManager.RemoveTempPhoto(fileName);
-                    }
-                    catch (Exception ex)
-                    {
-                        _log.ErrorSetLogo(ex);
-                    }
->>>>>>> 0230776f
-                }
-                if (darkData == null)
-                {
-                    darkData = lightData;
-                    extDark = extLight;
-                }
-            }
-            if (extLight != null && extDark != null && extLight != extDark)
-            {
-                throw new InvalidOperationException("logo light and logo dark have different extention");
-            }
-
-            if ((extLight == null || extDark == null) 
-                && tenantWhiteLabelSettings.GetExt(currentLogoType) != extLight
-                && tenantWhiteLabelSettings.GetExt(currentLogoType) != extDark
-                && tenantWhiteLabelSettings.CanBeDark(currentLogoType))
-            {
-                throw new InvalidOperationException("current logos and downloaded logo have different extention");
-            }
-
-            if (lightData!= null)
-            {
-                SetLogo(tenantWhiteLabelSettings, currentLogoType, extLight, lightData, false, storage);
-            }
-            if(darkData != null && tenantWhiteLabelSettings.CanBeDark(currentLogoType))
-            {
-                SetLogo(tenantWhiteLabelSettings, currentLogoType, extDark, darkData, true, storage);
-            }
-
-            tenantWhiteLabelSettings.SetExt(currentLogoType, extLight);
-            tenantWhiteLabelSettings.SetIsDefault(currentLogoType, false);
-        }
-    }
-
-    private byte[] GetLogoData(string logo, out string ext)
-    {
-        var xStart = @"data:image/png;base64,";
-        ext = null;
-        if (!string.IsNullOrEmpty(logo))
-        {
-            byte[] data;
-            if (!logo.StartsWith(xStart))
-            {
-                var fileName = Path.GetFileName(logo);
-                ext = fileName.Split('.').Last();
-                data = _userPhotoManager.GetTempPhotoData(fileName);
-                try
-                {
-                    _userPhotoManager.RemoveTempPhoto(fileName);
-                }
-                catch (Exception ex)
-                {
-<<<<<<< HEAD
-                    _log.ErrorSetLogo(ex);
-=======
-                    await SetLogo(tenantWhiteLabelSettings, currentLogoType, fileExt, data, storage);
->>>>>>> 0230776f
-                }
-            }
-            else
-            {
-                ext = "png";
-                var xB64 = logo.Substring(xStart.Length); // Get the Base64 string
-                data = Convert.FromBase64String(xB64); // Convert the Base64 string to binary data
-            }
-
-            return data;
-        }
-        else
-        {
-            return null;
-        }
-    }
-
-<<<<<<< HEAD
-    public void SetLogoFromStream(TenantWhiteLabelSettings tenantWhiteLabelSettings, WhiteLabelLogoTypeEnum type, string fileExt, Stream fileStream, Stream fileDarkStream, IDataStore storage = null)
-=======
-    public async Task SetLogoFromStream(TenantWhiteLabelSettings tenantWhiteLabelSettings, WhiteLabelLogoTypeEnum type, string fileExt, Stream fileStream, IDataStore storage = null)
->>>>>>> 0230776f
-    {
-        var lightData = GetData(fileStream);
-        var darkData = GetData(fileDarkStream);
-
-        if (tenantWhiteLabelSettings.GetIsDefault(type))
-        {
-            if (lightData == null)
-            {
-                lightData = darkData;
-            }
-            if (darkData == null)
-            {
-                darkData = lightData;
-            }
-
-        }
-
-        if ((lightData == null || darkData == null) 
-            && tenantWhiteLabelSettings.GetExt(type) != fileExt
-            && tenantWhiteLabelSettings.CanBeDark(type))
-        {
-            throw new InvalidOperationException("current logos and downloaded logo have different extention");
-        }
-
-        if (lightData != null)
-        {
-            SetLogo(tenantWhiteLabelSettings, type, fileExt, lightData, false, storage);
-        }
-        if (darkData != null && tenantWhiteLabelSettings.CanBeDark(type))
-        {
-<<<<<<< HEAD
-            SetLogo(tenantWhiteLabelSettings, type, fileExt, darkData, true, storage);
-        }
-
-        tenantWhiteLabelSettings.SetExt(type, fileExt);
-        tenantWhiteLabelSettings.SetIsDefault(type, false);
-    }
-
-    private byte[] GetData(Stream stream)
-    {
-        if (stream != null)
-        {
-            using (var memoryStream = new MemoryStream())
-            {
-                stream.CopyTo(memoryStream);
-                return memoryStream.ToArray();
-            }
-=======
-            await SetLogo(tenantWhiteLabelSettings, type, fileExt, data, storage);
->>>>>>> 0230776f
-        }
-        return null;
-    }
-
-    #endregion
-
+
+        using (var memory = new MemoryStream(data))
+        {
+            var logoFileName = BuildLogoFileName(type, logoFileExt, false, dark, tenantWhiteLabelSettings);
+
+            memory.Seek(0, SeekOrigin.Begin);
+            await store.SaveAsync(logoFileName, memory);
+        }
+
+        var generalSize = GetSize(type, true);
+        var generalFileName = BuildLogoFileName(type, logoFileExt, true, dark, tenantWhiteLabelSettings);
+        if (logoFileExt != "svg")
+        {
+            await ResizeLogo(generalFileName, data, -1, generalSize, store);
+        }
+    }
+
+    public async Task SetLogo(TenantWhiteLabelSettings tenantWhiteLabelSettings, Dictionary<int, KeyValuePair<string, string>> logo, IDataStore storage = null)
+    {
+        foreach (var currentLogo in logo)
+        {
+            var currentLogoType = (WhiteLabelLogoTypeEnum)currentLogo.Key;
+
+            byte[] darkData;
+            string extDark;
+
+            var (lightData, extLight) = await GetLogoData(currentLogo.Value.Key);
+
+            if (currentLogo.Value.Key == currentLogo.Value.Value)
+            {
+                darkData = lightData;
+                extDark = extLight;
+            }
+            else
+            {
+                (darkData, extDark) = await GetLogoData(currentLogo.Value.Value);
+            }
+
+            if (lightData == null && darkData == null)
+            {
+                return;
+            }
+
+            if (tenantWhiteLabelSettings.GetIsDefault(currentLogoType))
+            {
+                if (lightData == null)
+                {
+                    lightData = darkData;
+                    extLight = extDark;
+                }
+                if (darkData == null)
+                {
+                    darkData = lightData;
+                    extDark = extLight;
+                }
+            }
+            if (extLight != null && extDark != null && extLight != extDark)
+            {
+                throw new InvalidOperationException("logo light and logo dark have different extention");
+            }
+
+            if ((extLight == null || extDark == null)
+                && tenantWhiteLabelSettings.GetExt(currentLogoType) != extLight
+                && tenantWhiteLabelSettings.GetExt(currentLogoType) != extDark
+                && tenantWhiteLabelSettings.CanBeDark(currentLogoType))
+            {
+                throw new InvalidOperationException("current logos and downloaded logo have different extention");
+            }
+
+            if (lightData != null)
+            {
+                await SetLogo(tenantWhiteLabelSettings, currentLogoType, extLight, lightData, false, storage);
+            }
+            if (darkData != null && tenantWhiteLabelSettings.CanBeDark(currentLogoType))
+            {
+                await SetLogo(tenantWhiteLabelSettings, currentLogoType, extDark, darkData, true, storage);
+            }
+
+            tenantWhiteLabelSettings.SetExt(currentLogoType, extLight);
+            tenantWhiteLabelSettings.SetIsDefault(currentLogoType, false);
+        }
+    }
+
+    private async Task<(byte[], string)> GetLogoData(string logo)
+    {
+        var xStart = @"data:image/png;base64,";
+        string ext = null;
+
+        if (!string.IsNullOrEmpty(logo))
+        {
+            byte[] data;
+            if (!logo.StartsWith(xStart))
+            {
+                var fileName = Path.GetFileName(logo);
+                ext = fileName.Split('.').Last();
+                data = _userPhotoManager.GetTempPhotoData(fileName);
+                try
+                {
+                    await _userPhotoManager.RemoveTempPhoto(fileName);
+                }
+                catch (Exception ex)
+                {
+                    _log.ErrorSetLogo(ex);
+                }
+            }
+            else
+            {
+                ext = "png";
+                var xB64 = logo.Substring(xStart.Length); // Get the Base64 string
+                data = Convert.FromBase64String(xB64); // Convert the Base64 string to binary data
+            }
+
+            return (data, ext);
+        }
+        else
+        {
+            return (null, ext);
+        }
+    }
+
+    public async Task SetLogoFromStream(TenantWhiteLabelSettings tenantWhiteLabelSettings, WhiteLabelLogoTypeEnum type, string fileExt, Stream fileStream, Stream fileDarkStream, IDataStore storage = null)
+    {
+        var lightData = GetData(fileStream);
+        var darkData = GetData(fileDarkStream);
+
+        if (tenantWhiteLabelSettings.GetIsDefault(type))
+        {
+            if (lightData == null)
+            {
+                lightData = darkData;
+            }
+            if (darkData == null)
+            {
+                darkData = lightData;
+            }
+
+        }
+
+        if ((lightData == null || darkData == null)
+            && tenantWhiteLabelSettings.GetExt(type) != fileExt
+            && tenantWhiteLabelSettings.CanBeDark(type))
+        {
+            throw new InvalidOperationException("current logos and downloaded logo have different extention");
+        }
+
+        if (lightData != null)
+        {
+            await SetLogo(tenantWhiteLabelSettings, type, fileExt, lightData, false, storage);
+        }
+        if (darkData != null && tenantWhiteLabelSettings.CanBeDark(type))
+        {
+            await SetLogo(tenantWhiteLabelSettings, type, fileExt, darkData, true, storage);
+        }
+
+        tenantWhiteLabelSettings.SetExt(type, fileExt);
+        tenantWhiteLabelSettings.SetIsDefault(type, false);
+    }
+
+    private byte[] GetData(Stream stream)
+    {
+        if (stream != null)
+        {
+            using (var memoryStream = new MemoryStream())
+            {
+                stream.CopyTo(memoryStream);
+                return memoryStream.ToArray();
+            }
+        }
+        return null;
+    }
+
+    #endregion
+
     #region Get logo path
-
-    public string GetAbsoluteLogoPath(TenantWhiteLabelSettings tenantWhiteLabelSettings, WhiteLabelLogoTypeEnum type, bool general = true, bool dark = false)
-    {
-        if (tenantWhiteLabelSettings.GetIsDefault(type))
-        {
-            return GetAbsoluteDefaultLogoPath(type, general, dark);
-        }
-
-        return GetAbsoluteStorageLogoPath(tenantWhiteLabelSettings, type, general, dark);
-    }
-
-    private string GetAbsoluteStorageLogoPath(TenantWhiteLabelSettings tenantWhiteLabelSettings, WhiteLabelLogoTypeEnum type, bool general, bool dark)
-    {
-        var store = _storageFactory.GetStorage(_tenantManager.GetCurrentTenant().Id, ModuleName);
-        var fileName = BuildLogoFileName(type, tenantWhiteLabelSettings.GetExt(type), general, dark, tenantWhiteLabelSettings);
-
-        if (store.IsFileAsync(fileName).Result)
-        {
-            return store.GetUriAsync(fileName).Result.ToString();
-        }
-        return GetAbsoluteDefaultLogoPath(type, general, dark);
-    }
-
-    public string GetAbsoluteDefaultLogoPath(WhiteLabelLogoTypeEnum type, bool general, bool dark)
-    {
-        var partnerLogoPath = GetPartnerStorageLogoPath(type, general, dark);
-        if (!string.IsNullOrEmpty(partnerLogoPath))
-        {
-            return partnerLogoPath;
-        }
-
-        var generalStr = general ? "_general" : "";
-        return type switch
-        {
-            WhiteLabelLogoTypeEnum.LightSmall => _webImageSupplier.GetAbsoluteWebPath("logo/light_small_doc_space.svg"),
-<<<<<<< HEAD
-            WhiteLabelLogoTypeEnum.LoginPage => _webImageSupplier.GetAbsoluteWebPath("logo/login_page_doc_space.svg"),
-            WhiteLabelLogoTypeEnum.DocsEditor => _webImageSupplier.GetAbsoluteWebPath($"logo/editor_logo{generalStr}.png"),
-            WhiteLabelLogoTypeEnum.DocsEditorEmbed => _webImageSupplier.GetAbsoluteWebPath($"logo/editor_logo_embed{generalStr}.png"),
-            WhiteLabelLogoTypeEnum.Favicon => _webImageSupplier.GetAbsoluteWebPath($"logo/favicon.ico"),
-            WhiteLabelLogoTypeEnum.LeftMenu => _webImageSupplier.GetAbsoluteWebPath($"logo/left_menu.svg"),
+
+    public string GetAbsoluteLogoPath(TenantWhiteLabelSettings tenantWhiteLabelSettings, WhiteLabelLogoTypeEnum type, bool general = true, bool dark = false)
+    {
+        if (tenantWhiteLabelSettings.GetIsDefault(type))
+        {
+            return GetAbsoluteDefaultLogoPath(type, general, dark);
+        }
+
+        return GetAbsoluteStorageLogoPath(tenantWhiteLabelSettings, type, general, dark);
+    }
+
+    private string GetAbsoluteStorageLogoPath(TenantWhiteLabelSettings tenantWhiteLabelSettings, WhiteLabelLogoTypeEnum type, bool general, bool dark)
+    {
+        var store = _storageFactory.GetStorage(_tenantManager.GetCurrentTenant().Id, ModuleName);
+        var fileName = BuildLogoFileName(type, tenantWhiteLabelSettings.GetExt(type), general, dark, tenantWhiteLabelSettings);
+
+        if (store.IsFileAsync(fileName).Result)
+        {
+            return store.GetUriAsync(fileName).Result.ToString();
+        }
+        return GetAbsoluteDefaultLogoPath(type, general, dark);
+    }
+
+    public string GetAbsoluteDefaultLogoPath(WhiteLabelLogoTypeEnum type, bool general, bool dark)
+    {
+        var partnerLogoPath = GetPartnerStorageLogoPath(type, general, dark);
+        if (!string.IsNullOrEmpty(partnerLogoPath))
+        {
+            return partnerLogoPath;
+        }
+
+        var generalStr = general ? "_general" : "";
+        return type switch
+        {
+            WhiteLabelLogoTypeEnum.LightSmall => _webImageSupplier.GetAbsoluteWebPath("logo/light_small_doc_space.svg"),
+            WhiteLabelLogoTypeEnum.LoginPage => _webImageSupplier.GetAbsoluteWebPath("logo/login_page_doc_space.svg"),
+            WhiteLabelLogoTypeEnum.DocsEditor => _webImageSupplier.GetAbsoluteWebPath($"logo/editor_logo{generalStr}.png"),
+            WhiteLabelLogoTypeEnum.DocsEditorEmbed => _webImageSupplier.GetAbsoluteWebPath($"logo/editor_logo_embed{generalStr}.png"),
+            WhiteLabelLogoTypeEnum.Favicon => _webImageSupplier.GetAbsoluteWebPath($"logo/favicon.ico"),
+            WhiteLabelLogoTypeEnum.LeftMenu => _webImageSupplier.GetAbsoluteWebPath($"logo/left_menu.svg"),
             WhiteLabelLogoTypeEnum.AboutPage => _webImageSupplier.GetAbsoluteWebPath("logo/about_doc_space.svg"),
-=======
-            WhiteLabelLogoTypeEnum.Dark => _webImageSupplier.GetAbsoluteWebPath("logo/dark_doc_space.svg"),
-            WhiteLabelLogoTypeEnum.DocsEditor => general ? _webImageSupplier.GetAbsoluteWebPath("logo/editor_logo_general.png") : _webImageSupplier.GetAbsoluteWebPath("logo/editor_logo.png"),
-            WhiteLabelLogoTypeEnum.DocsEditorEmbed => general ? _webImageSupplier.GetAbsoluteWebPath("logo/editor_logo_embed_general.png") : _webImageSupplier.GetAbsoluteWebPath("logo/editor_logo_embed.png"),
-            WhiteLabelLogoTypeEnum.Favicon => general ? _webImageSupplier.GetAbsoluteWebPath("logo/favicon_general.ico") : _webImageSupplier.GetAbsoluteWebPath("logo/favicon.ico"),
-            WhiteLabelLogoTypeEnum.LeftMenu => _webImageSupplier.GetAbsoluteWebPath("logo/left_menu_general.svg"),
-            WhiteLabelLogoTypeEnum.AboutPage => _webImageSupplier.GetAbsoluteWebPath("logo/about_doc_space.svg"),
->>>>>>> 0230776f
-            _ => "",
-        };
-    }
-
-    private string GetPartnerStorageLogoPath(WhiteLabelLogoTypeEnum type, bool general, bool dark)
-    {
-        var partnerSettings = _settingsManager.LoadForDefaultTenant<TenantWhiteLabelSettings>();
-
-        if (partnerSettings.GetIsDefault(type))
-        {
-            return null;
-        }
-
-        var partnerStorage = _storageFactory.GetStorage(null, "static_partnerdata");
-
-        if (partnerStorage == null)
-        {
-            return null;
-        }
-
-        var logoPath = BuildLogoFileName(type, partnerSettings.GetExt(type), general, dark, partnerSettings);
-
-        return partnerStorage.IsFileAsync(logoPath).Result ? partnerStorage.GetUriAsync(logoPath).Result.ToString() : null;
-    }
-
-    #endregion
-
+            _ => "",
+        };
+    }
+
+    private string GetPartnerStorageLogoPath(WhiteLabelLogoTypeEnum type, bool general, bool dark)
+    {
+        var partnerSettings = _settingsManager.LoadForDefaultTenant<TenantWhiteLabelSettings>();
+
+        if (partnerSettings.GetIsDefault(type))
+        {
+            return null;
+        }
+
+        var partnerStorage = _storageFactory.GetStorage(null, "static_partnerdata");
+
+        if (partnerStorage == null)
+        {
+            return null;
+        }
+
+        var logoPath = BuildLogoFileName(type, partnerSettings.GetExt(type), general, dark, partnerSettings);
+
+        return partnerStorage.IsFileAsync(logoPath).Result ? partnerStorage.GetUriAsync(logoPath).Result.ToString() : null;
+    }
+
+    #endregion
+
     #region Get Whitelabel Logo Stream
-
-<<<<<<< HEAD
+
     /// <summary>
     /// Get logo stream or null in case of default whitelabel
     /// </summary>
-    public Stream GetWhitelabelLogoData(TenantWhiteLabelSettings tenantWhiteLabelSettings, WhiteLabelLogoTypeEnum type, bool general, bool dark = false)
-=======
-    /// <summary>
-    /// Get logo stream or null in case of default whitelabel
-    /// </summary>
-    public Stream GetWhitelabelLogoData(TenantWhiteLabelSettings tenantWhiteLabelSettings, WhiteLabelLogoTypeEnum type, bool general)
->>>>>>> 0230776f
-    {
-        if (tenantWhiteLabelSettings.GetIsDefault(type))
-        {
-            return GetPartnerStorageLogoData(type, general, dark);
-        }
-
-        return GetStorageLogoData(tenantWhiteLabelSettings, type, general, dark);
-    }
-
-    private Stream GetStorageLogoData(TenantWhiteLabelSettings tenantWhiteLabelSettings, WhiteLabelLogoTypeEnum type, bool general, bool dark)
-    {
-        var storage = _storageFactory.GetStorage(_tenantManager.GetCurrentTenant().Id, ModuleName);
-
-        if (storage == null)
-        {
-            return null;
-        }
-
-        var fileName = BuildLogoFileName(type, tenantWhiteLabelSettings.GetExt(type), general, dark, tenantWhiteLabelSettings);
-
-        return storage.IsFileAsync(fileName).Result ? storage.GetReadStreamAsync(fileName).Result : null;
-    }
-
-    private Stream GetPartnerStorageLogoData(WhiteLabelLogoTypeEnum type, bool general, bool dark)
-    {
-        var partnerSettings = _settingsManager.LoadForDefaultTenant<TenantWhiteLabelSettings>();
-
-        if (partnerSettings.GetIsDefault(type))
-        {
-            return null;
-        }
-
-        var partnerStorage = _storageFactory.GetStorage(null, "static_partnerdata");
-
-        if (partnerStorage == null)
-        {
-            return null;
-        }
-
-        var fileName = BuildLogoFileName(type, partnerSettings.GetExt(type), general, dark, partnerSettings);
-
-        return partnerStorage.IsFileAsync(fileName).Result ? partnerStorage.GetReadStreamAsync(fileName).Result : null;
-    }
-
-    #endregion
-
-    public static string BuildLogoFileName(WhiteLabelLogoTypeEnum type, string fileExt, bool general, bool dark, TenantWhiteLabelSettings tenantWhiteLabelSettings)
-    {
-        general = fileExt != "svg" && general;
-        var arr = new WhiteLabelLogoTypeEnum[] { WhiteLabelLogoTypeEnum.Favicon, WhiteLabelLogoTypeEnum.DocsEditor, WhiteLabelLogoTypeEnum.DocsEditorEmbed };
-        dark = !arr.Contains(type) && dark;
-        return $"logo_{type.ToString().ToLowerInvariant()}{(general ? "_general" : "")}{(dark ? "_dark" : "")}.{fileExt}";
-    }
-
-    public static Size GetSize(WhiteLabelLogoTypeEnum type, bool general)
-    {
-        return type switch
-        {
-            WhiteLabelLogoTypeEnum.LightSmall => new Size(
-                   general ? TenantWhiteLabelSettings.LogoLightSmallSize.Width / 2 : TenantWhiteLabelSettings.LogoLightSmallSize.Width,
-                   general ? TenantWhiteLabelSettings.LogoLightSmallSize.Height / 2 : TenantWhiteLabelSettings.LogoLightSmallSize.Height),
-            WhiteLabelLogoTypeEnum.LoginPage => new Size(
-                    general ? TenantWhiteLabelSettings.LogoLoginPageSize.Width / 2 : TenantWhiteLabelSettings.LogoLoginPageSize.Width,
-                    general ? TenantWhiteLabelSettings.LogoLoginPageSize.Height / 2 : TenantWhiteLabelSettings.LogoLoginPageSize.Height),
-            WhiteLabelLogoTypeEnum.Favicon => new Size(
-                    general ? TenantWhiteLabelSettings.LogoFaviconSize.Width / 2 : TenantWhiteLabelSettings.LogoFaviconSize.Width,
-                    general ? TenantWhiteLabelSettings.LogoFaviconSize.Height / 2 : TenantWhiteLabelSettings.LogoFaviconSize.Height),
-            WhiteLabelLogoTypeEnum.DocsEditor => new Size(
-                    general ? TenantWhiteLabelSettings.LogoDocsEditorSize.Width / 2 : TenantWhiteLabelSettings.LogoDocsEditorSize.Width,
-                    general ? TenantWhiteLabelSettings.LogoDocsEditorSize.Height / 2 : TenantWhiteLabelSettings.LogoDocsEditorSize.Height),
-            WhiteLabelLogoTypeEnum.DocsEditorEmbed => new Size(
-                    general ? TenantWhiteLabelSettings.LogoDocsEditorEmbedSize.Width / 2 : TenantWhiteLabelSettings.LogoDocsEditorEmbedSize.Width,
-                    general ? TenantWhiteLabelSettings.LogoDocsEditorEmbedSize.Height / 2 : TenantWhiteLabelSettings.LogoDocsEditorEmbedSize.Height),
-            WhiteLabelLogoTypeEnum.LeftMenu => new Size(
-                    general ? TenantWhiteLabelSettings.LogoLeftMenuSize.Width / 2 : TenantWhiteLabelSettings.LogoLeftMenuSize.Width,
-                    general ? TenantWhiteLabelSettings.LogoLeftMenuSize.Height / 2 : TenantWhiteLabelSettings.LogoLeftMenuSize.Height),
-            WhiteLabelLogoTypeEnum.AboutPage => new Size(
-                    general ? TenantWhiteLabelSettings.LogoAboutPageSize.Width / 2 : TenantWhiteLabelSettings.LogoAboutPageSize.Width,
-                    general ? TenantWhiteLabelSettings.LogoAboutPageSize.Height / 2 : TenantWhiteLabelSettings.LogoAboutPageSize.Height),
-            _ => new Size(0, 0),
-        };
-    }
-
-    private static async Task ResizeLogo(string fileName, byte[] data, long maxFileSize, Size size, IDataStore store)
-    {
-        //Resize synchronously
-        if (data == null || data.Length <= 0)
-        {
-            throw new UnknownImageFormatException("data null");
-        }
-
-        if (maxFileSize != -1 && data.Length > maxFileSize)
-        {
-            throw new ImageWeightLimitException();
-        }
-
-        try
-        {
-            using var stream = new MemoryStream(data);
-            using var img = Image.Load(stream, out var format);
-
-            if (size != img.Size())
-            {
-                using var img2 = CommonPhotoManager.DoThumbnail(img, size, false, true, false);
-                data = CommonPhotoManager.SaveToBytes(img2);
-            }
-            else
-            {
-                data = CommonPhotoManager.SaveToBytes(img);
-            }
-
-            //fileExt = CommonPhotoManager.GetImgFormatName(imgFormat);
-
-            using var stream2 = new MemoryStream(data);
-            await store.SaveAsync(fileName, stream2);
-        }
-        catch (ArgumentException error)
-        {
-            throw new UnknownImageFormatException(error.Message);
-        }
-    }
-
+    public Stream GetWhitelabelLogoData(TenantWhiteLabelSettings tenantWhiteLabelSettings, WhiteLabelLogoTypeEnum type, bool general, bool dark = false)
+    {
+        if (tenantWhiteLabelSettings.GetIsDefault(type))
+        {
+            return GetPartnerStorageLogoData(type, general, dark);
+        }
+
+        return GetStorageLogoData(tenantWhiteLabelSettings, type, general, dark);
+    }
+
+    private Stream GetStorageLogoData(TenantWhiteLabelSettings tenantWhiteLabelSettings, WhiteLabelLogoTypeEnum type, bool general, bool dark)
+    {
+        var storage = _storageFactory.GetStorage(_tenantManager.GetCurrentTenant().Id, ModuleName);
+
+        if (storage == null)
+        {
+            return null;
+        }
+
+        var fileName = BuildLogoFileName(type, tenantWhiteLabelSettings.GetExt(type), general, dark, tenantWhiteLabelSettings);
+
+        return storage.IsFileAsync(fileName).Result ? storage.GetReadStreamAsync(fileName).Result : null;
+    }
+
+    private Stream GetPartnerStorageLogoData(WhiteLabelLogoTypeEnum type, bool general, bool dark)
+    {
+        var partnerSettings = _settingsManager.LoadForDefaultTenant<TenantWhiteLabelSettings>();
+
+        if (partnerSettings.GetIsDefault(type))
+        {
+            return null;
+        }
+
+        var partnerStorage = _storageFactory.GetStorage(null, "static_partnerdata");
+
+        if (partnerStorage == null)
+        {
+            return null;
+        }
+
+        var fileName = BuildLogoFileName(type, partnerSettings.GetExt(type), general, dark, partnerSettings);
+
+        return partnerStorage.IsFileAsync(fileName).Result ? partnerStorage.GetReadStreamAsync(fileName).Result : null;
+    }
+
+    #endregion
+
+    public static string BuildLogoFileName(WhiteLabelLogoTypeEnum type, string fileExt, bool general, bool dark, TenantWhiteLabelSettings tenantWhiteLabelSettings)
+    {
+        general = fileExt != "svg" && general;
+        var arr = new WhiteLabelLogoTypeEnum[] { WhiteLabelLogoTypeEnum.Favicon, WhiteLabelLogoTypeEnum.DocsEditor, WhiteLabelLogoTypeEnum.DocsEditorEmbed };
+        dark = !arr.Contains(type) && dark;
+        return $"logo_{type.ToString().ToLowerInvariant()}{(general ? "_general" : "")}{(dark ? "_dark" : "")}.{fileExt}";
+    }
+
+    public static Size GetSize(WhiteLabelLogoTypeEnum type, bool general)
+    {
+        return type switch
+        {
+            WhiteLabelLogoTypeEnum.LightSmall => new Size(
+                   general ? TenantWhiteLabelSettings.LogoLightSmallSize.Width / 2 : TenantWhiteLabelSettings.LogoLightSmallSize.Width,
+                   general ? TenantWhiteLabelSettings.LogoLightSmallSize.Height / 2 : TenantWhiteLabelSettings.LogoLightSmallSize.Height),
+            WhiteLabelLogoTypeEnum.LoginPage => new Size(
+                    general ? TenantWhiteLabelSettings.LogoLoginPageSize.Width / 2 : TenantWhiteLabelSettings.LogoLoginPageSize.Width,
+                    general ? TenantWhiteLabelSettings.LogoLoginPageSize.Height / 2 : TenantWhiteLabelSettings.LogoLoginPageSize.Height),
+            WhiteLabelLogoTypeEnum.Favicon => new Size(
+                    general ? TenantWhiteLabelSettings.LogoFaviconSize.Width / 2 : TenantWhiteLabelSettings.LogoFaviconSize.Width,
+                    general ? TenantWhiteLabelSettings.LogoFaviconSize.Height / 2 : TenantWhiteLabelSettings.LogoFaviconSize.Height),
+            WhiteLabelLogoTypeEnum.DocsEditor => new Size(
+                    general ? TenantWhiteLabelSettings.LogoDocsEditorSize.Width / 2 : TenantWhiteLabelSettings.LogoDocsEditorSize.Width,
+                    general ? TenantWhiteLabelSettings.LogoDocsEditorSize.Height / 2 : TenantWhiteLabelSettings.LogoDocsEditorSize.Height),
+            WhiteLabelLogoTypeEnum.DocsEditorEmbed => new Size(
+                    general ? TenantWhiteLabelSettings.LogoDocsEditorEmbedSize.Width / 2 : TenantWhiteLabelSettings.LogoDocsEditorEmbedSize.Width,
+                    general ? TenantWhiteLabelSettings.LogoDocsEditorEmbedSize.Height / 2 : TenantWhiteLabelSettings.LogoDocsEditorEmbedSize.Height),
+            WhiteLabelLogoTypeEnum.LeftMenu => new Size(
+                    general ? TenantWhiteLabelSettings.LogoLeftMenuSize.Width / 2 : TenantWhiteLabelSettings.LogoLeftMenuSize.Width,
+                    general ? TenantWhiteLabelSettings.LogoLeftMenuSize.Height / 2 : TenantWhiteLabelSettings.LogoLeftMenuSize.Height),
+            WhiteLabelLogoTypeEnum.AboutPage => new Size(
+                    general ? TenantWhiteLabelSettings.LogoAboutPageSize.Width / 2 : TenantWhiteLabelSettings.LogoAboutPageSize.Width,
+                    general ? TenantWhiteLabelSettings.LogoAboutPageSize.Height / 2 : TenantWhiteLabelSettings.LogoAboutPageSize.Height),
+            _ => new Size(0, 0),
+        };
+    }
+
+    private static async Task ResizeLogo(string fileName, byte[] data, long maxFileSize, Size size, IDataStore store)
+    {
+        //Resize synchronously
+        if (data == null || data.Length <= 0)
+        {
+            throw new UnknownImageFormatException("data null");
+        }
+
+        if (maxFileSize != -1 && data.Length > maxFileSize)
+        {
+            throw new ImageWeightLimitException();
+        }
+
+        try
+        {
+            using var stream = new MemoryStream(data);
+            using var img = Image.Load(stream, out var format);
+
+            if (size != img.Size())
+            {
+                using var img2 = CommonPhotoManager.DoThumbnail(img, size, false, true, false);
+                data = CommonPhotoManager.SaveToBytes(img2);
+            }
+            else
+            {
+                data = CommonPhotoManager.SaveToBytes(img);
+            }
+
+            //fileExt = CommonPhotoManager.GetImgFormatName(imgFormat);
+
+            using var stream2 = new MemoryStream(data);
+            await store.SaveAsync(fileName, stream2);
+        }
+        catch (ArgumentException error)
+        {
+            throw new UnknownImageFormatException(error.Message);
+        }
+    }
+
     #region Save for Resource replacement
-
-    private static readonly List<int> _appliedTenants = new List<int>();
-
-    public void Apply(TenantWhiteLabelSettings tenantWhiteLabelSettings, int tenantId)
-    {
-        if (_appliedTenants.Contains(tenantId))
-        {
-            return;
-        }
-
-        SetNewLogoText(tenantWhiteLabelSettings, tenantId);
-
-        if (!_appliedTenants.Contains(tenantId))
-        {
-            _appliedTenants.Add(tenantId);
-        }
-    }
-
-    public void Save(TenantWhiteLabelSettings tenantWhiteLabelSettings, int tenantId, TenantLogoManager tenantLogoManager, bool restore = false)
-    {
-        _settingsManager.SaveForTenant(tenantWhiteLabelSettings, tenantId);
-
-        if (tenantId == Tenant.DefaultTenant)
-        {
-            _appliedTenants.Clear();
-        }
-        else
-        {
-            SetNewLogoText(tenantWhiteLabelSettings, tenantId, restore);
-            tenantLogoManager.RemoveMailLogoDataFromCache();
-        }
-    }
-
-    private void SetNewLogoText(TenantWhiteLabelSettings tenantWhiteLabelSettings, int tenantId, bool restore = false)
-    {
-        _whiteLabelHelper.DefaultLogoText = TenantWhiteLabelSettings.DefaultLogoText;
-        var partnerSettings = _settingsManager.LoadForDefaultTenant<TenantWhiteLabelSettings>();
-
-        if (restore && string.IsNullOrEmpty(partnerSettings.GetLogoText(_settingsManager)))
-        {
-            _whiteLabelHelper.RestoreOldText(tenantId);
-        }
-        else
-        {
-            _whiteLabelHelper.SetNewText(tenantId, tenantWhiteLabelSettings.GetLogoText(_settingsManager));
-        }
-    }
-
-    #endregion
-
+
+    private static readonly List<int> _appliedTenants = new List<int>();
+
+    public void Apply(TenantWhiteLabelSettings tenantWhiteLabelSettings, int tenantId)
+    {
+        if (_appliedTenants.Contains(tenantId))
+        {
+            return;
+        }
+
+        SetNewLogoText(tenantWhiteLabelSettings, tenantId);
+
+        if (!_appliedTenants.Contains(tenantId))
+        {
+            _appliedTenants.Add(tenantId);
+        }
+    }
+
+    public void Save(TenantWhiteLabelSettings tenantWhiteLabelSettings, int tenantId, TenantLogoManager tenantLogoManager, bool restore = false)
+    {
+        _settingsManager.SaveForTenant(tenantWhiteLabelSettings, tenantId);
+
+        if (tenantId == Tenant.DefaultTenant)
+        {
+            _appliedTenants.Clear();
+        }
+        else
+        {
+            SetNewLogoText(tenantWhiteLabelSettings, tenantId, restore);
+            tenantLogoManager.RemoveMailLogoDataFromCache();
+        }
+    }
+
+    private void SetNewLogoText(TenantWhiteLabelSettings tenantWhiteLabelSettings, int tenantId, bool restore = false)
+    {
+        _whiteLabelHelper.DefaultLogoText = TenantWhiteLabelSettings.DefaultLogoText;
+        var partnerSettings = _settingsManager.LoadForDefaultTenant<TenantWhiteLabelSettings>();
+
+        if (restore && string.IsNullOrEmpty(partnerSettings.GetLogoText(_settingsManager)))
+        {
+            _whiteLabelHelper.RestoreOldText(tenantId);
+        }
+        else
+        {
+            _whiteLabelHelper.SetNewText(tenantId, tenantWhiteLabelSettings.GetLogoText(_settingsManager));
+        }
+    }
+
+    #endregion
+
     #region Delete from Store
-
-<<<<<<< HEAD
-    private void DeleteLogoFromStore(TenantWhiteLabelSettings tenantWhiteLabelSettings, IDataStore store, WhiteLabelLogoTypeEnum type, bool dark)
-    {
-        DeleteLogoFromStoreByGeneral(tenantWhiteLabelSettings, store, type, false, dark);
-        DeleteLogoFromStoreByGeneral(tenantWhiteLabelSettings, store, type, true, dark);
-    }
-
-    private void DeleteLogoFromStoreByGeneral(TenantWhiteLabelSettings tenantWhiteLabelSettings, IDataStore store, WhiteLabelLogoTypeEnum type, bool general, bool dark)
-    {
-        var fileExt = tenantWhiteLabelSettings.GetExt(type);
-        var logo = BuildLogoFileName(type, fileExt, general, dark, tenantWhiteLabelSettings);
-        if (store.IsFileAsync(logo).Result)
-=======
-    private async Task DeleteLogoFromStore(TenantWhiteLabelSettings tenantWhiteLabelSettings, IDataStore store, WhiteLabelLogoTypeEnum type)
-    {
-        await DeleteLogoFromStoreByGeneral(tenantWhiteLabelSettings, store, type, false);
-        await DeleteLogoFromStoreByGeneral(tenantWhiteLabelSettings, store, type, true);
-    }
-
-    private async Task DeleteLogoFromStoreByGeneral(TenantWhiteLabelSettings tenantWhiteLabelSettings, IDataStore store, WhiteLabelLogoTypeEnum type, bool general)
-    {
-        var fileExt = tenantWhiteLabelSettings.GetExt(type);
-        var logo = BuildLogoFileName(type, fileExt, general);
-        if (await store.IsFileAsync(logo))
->>>>>>> 0230776f
-        {
-            await store.DeleteAsync(logo);
-        }
-    }
-
-    #endregion
-}
+
+    private async Task DeleteLogoFromStore(TenantWhiteLabelSettings tenantWhiteLabelSettings, IDataStore store, WhiteLabelLogoTypeEnum type, bool dark)
+    {
+        await DeleteLogoFromStoreByGeneral(tenantWhiteLabelSettings, store, type, false, dark);
+        await DeleteLogoFromStoreByGeneral(tenantWhiteLabelSettings, store, type, true, dark);
+    }
+
+    private async Task DeleteLogoFromStoreByGeneral(TenantWhiteLabelSettings tenantWhiteLabelSettings, IDataStore store, WhiteLabelLogoTypeEnum type, bool general, bool dark)
+    {
+        var fileExt = tenantWhiteLabelSettings.GetExt(type);
+        var logo = BuildLogoFileName(type, fileExt, general, dark, tenantWhiteLabelSettings);
+        if (await store.IsFileAsync(logo))
+        {
+            await store.DeleteAsync(logo);
+        }
+    }
+
+    #endregion
+}