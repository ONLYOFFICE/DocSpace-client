// (c) Copyright Ascensio System SIA 2009-2024
//
// This program is a free software product.
// You can redistribute it and/or modify it under the terms
// of the GNU Affero General Public License (AGPL) version 3 as published by the Free Software
// Foundation. In accordance with Section 7(a) of the GNU AGPL its Section 15 shall be amended
// to the effect that Ascensio System SIA expressly excludes the warranty of non-infringement of
// any third-party rights.
//
// This program is distributed WITHOUT ANY WARRANTY, without even the implied warranty
// of MERCHANTABILITY or FITNESS FOR A PARTICULAR  PURPOSE. For details, see
// the GNU AGPL at: http://www.gnu.org/licenses/agpl-3.0.html
//
// You can contact Ascensio System SIA at Lubanas st. 125a-25, Riga, Latvia, EU, LV-1021.
//
// The  interactive user interfaces in modified source and object code versions of the Program must
// display Appropriate Legal Notices, as required under Section 5 of the GNU AGPL version 3.
//
// Pursuant to Section 7(b) of the License you must retain the original Product logo when
// distributing the program. Pursuant to Section 7(e) we decline to grant you any rights under
// trademark law for use of our trademarks.
//
// All the Product's GUI elements, including illustrations and icon sets, as well as technical writing
// content are licensed under the terms of the Creative Commons Attribution-ShareAlike 4.0
// International. See the License terms at http://creativecommons.org/licenses/by-sa/4.0/legalcode

import styled, { css } from "styled-components";

import ExpanderDownIcon from "PUBLIC_DIR/images/expander-down.react.svg";
import ArrowIcon from "PUBLIC_DIR/images/arrow.react.svg";

import { tablet, mobile, commonIconsStyles } from "../../utils";
import { Base, globalColors } from "../../themes";

import { ColorTheme } from "../color-theme";
import { Heading } from "../heading";
import { Text } from "../text";

const StyledContainer = styled.div<{
  isDropBoxComponent?: boolean;
  isDesktop: boolean;
  isInfoPanelVisible: boolean;
  isTrashFolder?: boolean;
  isRootFolder?: boolean;
  withLogo: boolean;
  isDesktopClient?: boolean;
  width?: number;
  isPublicRoom?: boolean;
  showNavigationButton?: boolean;
}>`
  ${(props) =>
    !props.isDropBoxComponent &&
    props.isDesktop &&
    !props.isPublicRoom &&
    css`
      width: 100%;
      max-width: 100%;
    `}

  display: grid;
  align-items: center;

  grid-template-columns: ${({
    isRootFolder,
    withLogo,
    showNavigationButton,
  }) =>
    isRootFolder
      ? withLogo
        ? "1fr auto 1fr"
        : "auto 1fr"
      : showNavigationButton
        ? "49px auto minmax(186px, 1fr)"
        : withLogo
          ? "1fr 49px auto 1fr"
          : "49px auto 1fr"};

  .navigation-logo {
    display: flex;
    height: 24px;
    margin-inline-end: 16px;

    @media ${tablet} {
      .logo-icon_svg {
        display: none;
      }
    }

    .header_separator {
      display: ${({ isRootFolder }) => (isRootFolder ? "block" : "none")};
<<<<<<< HEAD
      ${(props) =>
        props.theme.interfaceDirection === "rtl"
          ? css`
              border-right: 1px solid ${globalColors.lightGraySelected};
              margin: 0 15px 0 0;
            `
          : css`
              border-left: 1px solid ${globalColors.lightGraySelected};
              margin: 0 0 0 15px;
            `}
=======

      border-inline-start: 1px solid #dfe2e3;
      margin-block: 0;
      margin-inline: 15px 0;
>>>>>>> c89d0a63

      height: 21px;
    }

    .header-burger {
      cursor: pointer;
      display: none;
      margin-top: -2px;

      img {
        height: 28px;
        width: 28px;
      }

      @media ${tablet} {
        display: flex;
      }

      @media ${mobile} {
        display: none;
      }
    }
  }

  .drop-box-logo {
    display: none;

    @media ${tablet} {
      display: grid;
    }
  }

  height: 100%;
  ${(props) =>
    props.isDesktopClient &&
    props.isDropBoxComponent &&
    css`
      max-height: 32px;
    `}

  .navigation-arrow-container {
    display: flex;
  }

  .arrow-button {
    padding-top: 2px;
    width: 17px;
    min-width: 17px;

    svg {
      ${({ theme }) =>
        theme.interfaceDirection === "rtl" && `transform: scaleX(-1);`}
    }
  }

  .title-container {
    display: grid;
    grid-template-columns: minmax(1px, max-content) auto;
    white-space: nowrap;
    overflow: hidden;
    text-overflow: ellipsis;

    .room-title {
      cursor: pointer;
      min-height: 33px;
    }
  }

  .navigation-header-separator {
    display: block;
    padding-inline-start: 16px;
    border-inline-end: ${(props) =>
      `1px solid ${props.theme.navigation.icon.stroke}`};

    height: 21px;
    @media ${mobile} {
      display: none;
    }
  }

  .headline-heading {
    display: flex;
    height: 32px;
    align-items: center;
  }

  .title-block {
    display: flex;
    align-items: center;
    flex-direction: row;
    position: relative;
    cursor: pointer;
    overflow: hidden;
    white-space: nowrap;
    text-overflow: ellipsis;
    min-height: 33px;
    gap: 8px;

    @media ${mobile} {
      min-height: auto;
    }

    ${(props) =>
      props.showNavigationButton &&
      css`
        min-width: 43px;
      `}

    .title-icon {
      min-width: 16px;
      min-height: 16px;
      width: 16px;
      height: 16px;
    }
  }

  @media ${tablet} {
    width: 100%;
    grid-template-columns: ${({ isRootFolder, withLogo }) =>
      isRootFolder
        ? withLogo
          ? "59px 1fr auto"
          : "1fr auto"
        : withLogo
          ? "43px 49px 1fr auto"
          : "49px 1fr auto"};
  }

  @media ${mobile} {
    .navigation-logo {
      display: none;
    }

    grid-template-columns: ${(props) =>
      props.isRootFolder ? "auto 1fr" : "29px auto 1fr"};
  }
`;

const StyledInfoPanelToggleColorThemeWrapper = styled(ColorTheme)<{
  isInfoPanelVisible?: boolean;
  isRootFolder?: boolean;
}>`
  align-self: center;

  margin-inline-start: 20px;

  margin-bottom: 1px;
  padding: 0;

  svg {
    ${({ theme }) =>
      theme.interfaceDirection === "rtl" && `transform: scaleX(-1)`}
  }

  .info-panel-toggle {
    margin-inline-end: 8px;
  }

  ${(props) =>
    props.isInfoPanelVisible &&
    css`
      .info-panel-toggle-bg {
        height: 30px;
        width: 30px;
        background: ${props.theme.backgroundAndSubstrateColor};
        border: 1px solid ${props.theme.backgroundAndSubstrateColor};
        border-radius: 50%;
        .info-panel-toggle {
          margin: auto;
          margin-top: 25%;
        }
      }
    `}

  @media ${tablet} {
    display: none;
    margin-inline-start: ${(props) => (props.isRootFolder ? "auto" : "0")};
  }
`;
StyledInfoPanelToggleColorThemeWrapper.defaultProps = { theme: Base };

const StyledControlButtonContainer = styled.div<{
  isFrame?: boolean;
  showTitle?: boolean;
}>`
  ${(props) => props.showTitle && "margin-inline-start: 16px;"}
  display: flex;
  align-items: center;
  gap: 16px;
  height: 32px;

  @media ${tablet} {
    flex-direction: row-reverse;
  }

  .add-button {
    min-width: 15px;

    @media ${tablet} {
      display: ${(props) => (props.isFrame ? "flex" : "none")};
    }
  }

  .add-drop-down {
    margin-top: 8px;
  }

  .option-button {
    min-width: 17px;
  }

  .trash-button {
    margin-inline-end: 16px;
    min-width: 15px;
  }
`;

const StyledInfoPanelToggleWrapper = styled.div<{
  isRootFolder: boolean;
  isInfoPanelVisible: boolean;
}>`
  display: flex;
  align-items: center;
  align-self: center;
  justify-content: center;
  margin-inline-start: auto;

  @media ${tablet} {
    margin-inline-start: ${(props) => (props.isRootFolder ? "auto" : "0")};
  }

  .info-panel-toggle-bg {
    height: 32px;
    width: 32px;
    display: flex;
    align-items: center;
    justify-content: center;
    border-radius: 50%;
    background-color: ${(props) =>
      props.isInfoPanelVisible
        ? props.theme.infoPanel.sectionHeaderToggleBgActive
        : props.theme.infoPanel.sectionHeaderToggleBg};

    path {
      fill: ${(props) =>
        props.isInfoPanelVisible
          ? props.theme.infoPanel.sectionHeaderToggleIconActive
          : props.theme.infoPanel.sectionHeaderToggleIcon};
    }
  }
`;
StyledInfoPanelToggleWrapper.defaultProps = { theme: Base };

const StyledTrashWarning = styled.div`
  box-sizing: border-box;
  height: 32px;
  padding: 8px 12px;
  border-radius: 6px;

  display: grid;
  justify-content: flex-start;

  .warning-text {
    color: ${({ theme }) => theme.section.header.trashErasureLabelText};

    font-weight: 400;
    font-size: 12px;
    line-height: 16px;

    width: 100%;

    white-space: nowrap;
    overflow: hidden;
    text-overflow: ellipsis;
  }

  background: ${({ theme }) =>
    theme.section.header.trashErasureLabelBackground};

  @media ${tablet} {
    margin-bottom: 16px;
  }
`;

StyledTrashWarning.defaultProps = { theme: Base };

const StyledTextContainer = styled.div<{
  isRootFolder: boolean;
  isRootFolderTitle: boolean;
}>`
  display: flex;

  align-items: center;

  flex-direction: row;

  position: relative;

  ${(props) =>
    !props.isRootFolder && !props.isRootFolderTitle && "cursor: pointer"};
  ${(props) => props.isRootFolderTitle && "padding-inline-end: 3px;"};

  ${(props) =>
    !props.isRootFolderTitle &&
    css`
      white-space: nowrap;
      overflow: hidden;
      text-overflow: ellipsis;
    `};
`;

const StyledHeading = styled(Heading)<{ isRootFolderTitle: boolean }>`
  font-weight: 700;
  font-size: 18px;
  line-height: 24px;

  margin: 0;

  ${(props) =>
    props.isRootFolderTitle &&
    `color: ${props.theme.navigation.rootFolderTitleColor}`};

  @media ${tablet} {
    font-size: 21px;
    line-height: 28px;
  }

  @media ${mobile} {
    font-size: 18px;
    line-height: 24px;
  }
`;

const StyledExpanderDownIcon = styled(ExpanderDownIcon)`
  min-width: 8px !important;
  width: 8px !important;
  min-height: 18px !important;
  padding-block: 0;
  padding-inline: 4px 2px;
  path {
    fill: ${(props) => props.theme.navigation.expanderColor};
  }

  ${commonIconsStyles};
`;

const StyledArrowIcon = styled(ArrowIcon)`
  height: 12px;
  min-width: 12px;
  padding-inline-start: 6px;
  path {
    fill: ${(props) => props.theme.navigation.rootFolderTitleColor};
  }
`;

StyledExpanderDownIcon.defaultProps = { theme: Base };

const StyledExpanderDownIconRotate = styled(ExpanderDownIcon)`
  min-width: 8px !important;
  width: 8px !important;
  min-height: 18px !important;
  padding-block: 0;
  padding-inline: 2px 4px;
  transform: rotate(-180deg);

  path {
    fill: ${(props) => props.theme.navigation.expanderColor};
  }

  ${commonIconsStyles};
`;

StyledExpanderDownIconRotate.defaultProps = { theme: Base };

const StyledItem = styled.div<{ isRoot: boolean; withLogo: boolean }>`
  height: auto;
  width: auto !important;
  position: relative;
  display: grid;
  align-items: ${(props) => (props.isRoot ? "baseline" : "end")};
  grid-template-columns: 17px auto;
  cursor: pointer;

  margin-inline-start: 0;

  @media ${tablet} {
    ${({ withLogo }) => withLogo && "margin-inline-start: 44px;"};
  }

  @media ${mobile} {
    margin-inline-start: 0;
  }
`;

const StyledText = styled(Text)<{ isRoot: boolean }>`
  margin-inline-start: 10px;
  position: relative;
  bottom: ${(props) => (props.isRoot ? "2px" : "-1px")};
`;

const StyledBox = styled.div<{
  withLogo: boolean;
  height: number | null;
  dropBoxWidth: number;
}>`
  position: absolute;
  top: 0px;
  inset-inline-start: ${(props) => (props.withLogo ? "207px" : "-20px")};
  padding: 0 20px;
  padding-top: 18px;

  width: unset;

  height: ${(props) => (props.height ? `${props.height}px` : "fit-content")};
  max-height: calc(100vh - 48px);

  z-index: 401;
  display: table;
  margin: auto;
  flex-direction: column;

  background: ${(props) => props.theme.navigation.background};

  box-shadow: ${(props) => props.theme.navigation.boxShadow};
  border-radius: 0px 0px 6px 6px;

  .title-container {
    display: grid;
    grid-template-columns: minmax(1px, max-content) auto;
  }

  .title-block-text {
    margin-top: 0px;

    @media ${tablet} {
      margin: 0;
    }
  }

  @media ${tablet} {
    width: ${({ dropBoxWidth }) => `${dropBoxWidth}px`};
    inset-inline-start: -16px;
    padding: 0 16px;
    padding-top: 14px;
  }

  @media ${mobile} {
    width: ${({ dropBoxWidth }) => `${dropBoxWidth}px`};
    padding-top: 10px !important;
    inset-inline-start: 0;
  }
`;

StyledBox.defaultProps = { theme: Base };

const StyledTariffWrapper = styled.div`
  display: flex;
  align-items: center;

  justify-content: flex-end;
  margin-inline-start: auto;

  @media ${tablet} {
    flex-direction: row-reverse;
  }
`;

export {
  StyledContainer,
  StyledInfoPanelToggleColorThemeWrapper,
  StyledControlButtonContainer,
  StyledInfoPanelToggleWrapper,
  StyledTrashWarning,
  StyledTextContainer,
  StyledArrowIcon,
  StyledExpanderDownIcon,
  StyledExpanderDownIconRotate,
  StyledHeading,
  StyledText,
  StyledItem,
  StyledBox,
  StyledTariffWrapper,
};<|MERGE_RESOLUTION|>--- conflicted
+++ resolved
@@ -88,23 +88,10 @@
 
     .header_separator {
       display: ${({ isRootFolder }) => (isRootFolder ? "block" : "none")};
-<<<<<<< HEAD
-      ${(props) =>
-        props.theme.interfaceDirection === "rtl"
-          ? css`
-              border-right: 1px solid ${globalColors.lightGraySelected};
-              margin: 0 15px 0 0;
-            `
-          : css`
-              border-left: 1px solid ${globalColors.lightGraySelected};
-              margin: 0 0 0 15px;
-            `}
-=======
-
-      border-inline-start: 1px solid #dfe2e3;
+
+      border-inline-start: 1px solid ${globalColors.lightGraySelected};
       margin-block: 0;
       margin-inline: 15px 0;
->>>>>>> c89d0a63
 
       height: 21px;
     }
