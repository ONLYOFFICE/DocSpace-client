import AvatarBaseReactSvgUrl from "PUBLIC_DIR/images/avatar.base.react.svg?url";

import { globalColors } from "./globalColors";
import { CommonTheme } from "./commonTheme";

export type TColorScheme = {
  id: string | number;
  main: {
    accent: string;
    buttons: string;
  };
  name: string;
  text: {
    accent: string;
    buttons: string;
  };
};

const {
  black,
  white,

  grayLight,
  grayLightMid,
  grayMid,

  gray,
  grayMain,
  shuttleGrey,

  blueMain,

  blueDenim,
  blueDenimTransparent,
  blueMaya,
  blueSky,

  orangeMain,

  orangePressed,

  link,

  warningColor,
  red,
  blueLightMid,

  cyanBlueDarkShade,
  lightCumulus,
  lightMediumGoldenrod,
  activeSuccess,
  activeError,
  activeInfo,
  activeWarning,
  hoverSuccess,
  hoverError,
  hoverInfo,
  hoverWarning,
  darkBlack,
  silver,
  lightHover,
  strongBlue,
  lightGrayishStrongBlue,
  darkRed,

  lightErrorStatus,
} = globalColors;

export const getBaseTheme = () => {
  return {
    ...CommonTheme,

    isBase: true,
    color: black,
    backgroundColor: white,
    fontFamily: "Open Sans, sans-serif, Arial",
    fontSize: "13px",

    text: {
      color: black,
      disableColor: gray,
      emailColor: "#a3a9ae",
      fontWeight: "normal",
      fontWeightBold: "bold",
    },

    heading: {
      fontSize: {
        xlarge: "27px",
        large: "23px",
        medium: "21px",
        small: "19px",
        xsmall: "15px",
      },

      fontWeight: 600,
      color: black,
    },

    backgroundAndSubstrateColor: "#F8F9F9",

    betaBadgeTooltip: {
      boxShadowColor: "rgba(4, 15, 27, 0.12)",
    },

    button: {
      fontWeight: "600",
      margin: "0",
      display: "inline-block",
      textAlign: "center",
      textDecoration: "none",

      topVerticalAlign: "text-top",
      middleVerticalAlign: "middle",
      bottomVerticalAlign: "text-bottom",

      borderRadius: "3px",
      stroke: "none",
      overflow: "hidden",
      textOverflow: "ellipsis",
      whiteSpace: "nowrap",
      outline: "none",
      boxSizing: "border-box",

      paddingRight: "4px",

      height: {
        extraSmall: "24px",
        small: "32px",
        normal: "40px",
        medium: "44px",
      },

      lineHeight: {
        extraSmall: "15px",
        small: "20px",
        normal: "16px",
        medium: "22px",
      },

      fontSize: {
        extraSmall: "12px",
        small: "13px",
        normal: "14px",
        medium: "16px",
      },

      padding: {
        extraSmall: "0 11.5px",
        small: "0 28px",
        normal: "0 28px",
        medium: "0 32px",
      },

      color: {
        base: black,
        baseHover: black,
        baseActive: black,
        baseDisabled: grayMid,
        primary: white,
        primaryHover: white,
        primaryActive: white,
        primaryDisabled: white,
      },

      backgroundColor: {
        base: white,
        baseHover: white,
        baseActive: grayLightMid,
        baseDisabled: grayLight,

        primary: blueDenim,
        primaryHover: blueDenimTransparent,
        primaryActive: blueMaya,
        primaryDisabled: blueSky,
      },

      border: {
        base: `1px solid ${globalColors.grayMid}`,
        baseHover: `1px solid ${blueDenim}`,
        baseActive: `1px solid ${globalColors.grayMid}`,
        baseDisabled: `1px solid ${globalColors.grayLightMid}`,

        primary: `1px solid ${blueDenim}`,
        primaryHover: `1px solid ${blueDenimTransparent}`,
        primaryActive: `1px solid ${blueMaya}`,
        primaryDisabled: `1px solid ${blueSky}`,
      },

      loader: {
        base: blueDenim,
        primary: white,
      },
    },

    helpButton: {
      width: "100%",
      backgroundColor: white,
      maxWidth: "500px",
      margin: "0",
      lineHeight: "56px",
      fontWeight: "700",
      borderBottom: `1px solid ${globalColors.lightGrayishBlue}`,
      padding: "0 16px 16px",
      bodyPadding: "16px 0",
    },

    mainButtonMobile: {
      textColor: grayMain,

      buttonColor: orangeMain,
      iconFill: white,

      circleBackground: white,

      mobileProgressBarBackground: "rgb(48%, 58%, 69%, 0.4)",

      bar: {
        errorBackground: orangePressed,

        icon: "#A3A9AE",
      },

      buttonWrapper: {
        background: white,
        uploadingBackground: grayLightMid,
      },

      buttonOptions: {
        backgroundColor: blueLightMid,
        color: white,
      },

      dropDown: {
        position: "fixed",
        right: "32px",
        bottom: "32px",

        width: "400px",

        zIndex: "202",

        mobile: {
          right: "24px",
          bottom: "24px",

          marginLeft: "24px",

          width: "calc(100vw - 48px)",
        },
        separatorBackground: white,

        buttonColor: white,
        hoverButtonColor: "#3a6c9e",

        backgroundActionMobile: blueLightMid,
      },

      dropDownItem: {
        padding: "10px",
      },
    },

    mainButton: {
      backgroundColor: "#4781D1",
      disableBackgroundColor: "rgba(71, 129, 209, 0.6)",
      hoverBackgroundColor: "rgba(71, 129, 209, .85)",
      clickBackgroundColor: "#4074BC",

      padding: "5px 14px 5px 12px",
      borderRadius: "3px",
      lineHeight: "22px",
      fontSize: "16px",
      fontWeight: 700,
      textColor: white,
      textColorDisabled: white,

      cornerRoundsTopRight: "0",
      cornerRoundsBottomRight: "0",

      svg: {
        margin: "auto",
        height: "100%",
        fill: white,
      },

      dropDown: {
        top: "100%",
      },

      arrowDropdown: {
        borderLeft: "4px solid transparent",
        borderRight: "4px solid transparent",
        borderTop: "5px solid white",
        borderTopDisabled: `5px solid white`,
        right: "14px",
        top: "50%",
        width: "0",
        height: "0",
        marginTop: " -1px",
      },
    },

    socialButton: {
      fontWeight: "500",
      textDecoration: "none",
      padding: "0",
      borderRadius: "2px",
      height: "40px",
      heightSmall: "32px",
      textAlign: "left",
      stroke: " none",
      outline: "none",
      width: "100%",

      background: white,
      disableBackgroundColor: "#F8F9F9",
      connectBackground: "#3B72A7",
      hoverBackground: white,
      hoverConnectBackground: "#265A8F",
      activeBackground: "grayMaxLight",
      hoverBorder: "#1877f2",

      boxShadow:
        "0px 1px 1px rgba(0, 0, 0, 0.24),0px 0px 1px rgba(0, 0, 0, 0.12)",
      hoverBoxShadow: "none",

      color: "rgba(0, 0, 0, 0.54)",
      disableColor: "#333333",
      disabledSvgColor: "none",
      border: "none",
      text: {
        width: "100%",
        height: "18px",
        margin: "0 11px",
        fontWeight: "500",
        fontSize: "14px",
        lineHeight: "16px",
        letterSpacing: "0.21875px",
        overflow: "hidden",
        textOverflow: "ellipsis",
        whiteSpace: "nowrap",
        color: "#A3A9AE",
        hoverColor: black,
        connectColor: white,
      },

      svg: {
        margin: "11px 16px",
        width: "18px",
        height: "18px",
        minWidth: "18px",
        minHeight: "18px",
        fill: white,
      },
    },

    groupButton: {
      fontSize: "14px",
      lineHeight: "19px",
      color: black,
      disableColor: gray,
      float: "left",
      height: "19px",
      overflow: "hidden",
      padding: "0px",

      separator: {
        border: `1px solid ${globalColors.grayLightMid}`,
        width: "0px",
        height: "24px",
        margin: "16px 12px 0 12px",
      },

      checkbox: {
        margin: "16px 0 16px 24px",
        tabletMargin: "auto 0 auto 16px",
      },
    },

    groupButtonsMenu: {
      top: "0",
      background: white,
      boxShadow: " 0px 10px 18px -8px rgba(0, 0, 0, 0.100306)",
      height: "48px",
      tabletHeight: "56px",
      padding: "0 18px 19px 0",
      width: "100%",
      zIndex: "189",
      marginTop: "1px",

      closeButton: {
        right: "11px",
        top: "6px",
        tabletTop: "10px",
        width: "20px",
        height: "20px",
        padding: "8px",
        hoverBackgroundColor: cyanBlueDarkShade,
        backgroundColor: grayMid,
      },
    },

    iconButton: {
      color: gray,
      hoverColor: grayMain,
    },
    selectorAddButton: {
      background: grayLightMid,
      hoverBackground: lightGrayishStrongBlue,
      activeBackground: grayMid,

      iconColor: grayMain,
      iconColorHover: grayMain,
      iconColorActive: grayMain,

      border: `none`,
      boxSizing: "border-box",
      borderRadius: "3px",
      height: " 32px",
      width: "32px",
      padding: "10px",
      color: grayMain,
      hoverColor: black,
    },

    saveCancelButtons: {
      bottom: "0",
      width: "100%",
      left: "0",
      padding: "8px 24px 8px 16px",
      marginRight: "8px",

      unsavedColor: gray,
    },

    selectedItem: {
      background: grayLight,
      border: `1px solid ${globalColors.grayLightMid}`,
      borderRadius: "3px",

      textBox: {
        padding: "0 8px",
        height: "32px",
        alignItems: "center",
        borderRight: `1px solid ${globalColors.grayLightMid}`,
      },

      text: {
        color: cyanBlueDarkShade,
        disabledColor: grayMid,
      },

      closeButton: {
        alignItems: "center",
        padding: "0 8px",
        color: "#979797",
        colorHover: cyanBlueDarkShade,
        backgroundColor: grayLightMid,
      },
    },

    checkbox: {
      fillColor: white,
      borderColor: grayMid,
      arrowColor: black,
      indeterminateColor: black,

      disableArrowColor: grayMid,
      disableBorderColor: grayLightMid,
      disableFillColor: grayLight,
      disableIndeterminateColor: gray,

      hoverBorderColor: gray,
      hoverIndeterminateColor: black,

      pressedBorderColor: grayMid,
      pressedFillColor: grayLightMid,

      focusColor: gray,

      errorColor: "#F21C0E",
    },

    // slider: {
    //   sliderBarColorProgress: blueMain,
    //   sliderBarColorProgressDisabled: grayMid,
    //   sliderBarColor: grayLightMid,
    //   sliderBarDisableColor: grayLightMid,

    //   sliderBarBorderActive: `1px solid ${globalColors.grayMid}`,
    //   sliderBarBorderDisable: `1px solid ${globalColors.grayMid}`,

    //   thumbFillDisable: grayLightMid,
    //   thumbFillActive: grayLightMid,

    //   thumbBorderColorActive: `1px solid ${globalColors.gray}`,
    //   thumbBorderColorDisable: `1px solid ${globalColors.grayMid}`,

    //   sliderWidth: "202px",

    //   arrowHover: blueMain,
    //   arrowColor: grayMid,
    // },

    viewSelector: {
      fillColor: white,
      checkedFillColor: gray,
      fillColorDisabled: grayLight,
      disabledFillColor: grayLightMid,
      disabledFillColorInner: grayMid,
      hoverBorderColor: gray,
      borderColor: grayMid,
    },

    radioButton: {
      textColor: black,
      textDisableColor: gray,

      marginBeforeLabel: "8px",

      background: white,
      disableBackground: grayLight,

      fillColor: black,
      borderColor: grayMid,

      disableFillColor: grayMid,
      disableBorderColor: grayLightMid,

      hoverBorderColor: gray,
    },

    requestLoader: {
      backgroundColor: white,
      border: `1px solid ${globalColors.veryLightGrey}`,
      overflow: "hidden",
      padding: "5px 10px",
      lineHeight: "16px",
      borderRadius: "5px",
      boxShadow: "0 2px 8px rgba(0, 0, 0, 0.3)",

      marginRight: "10px",
      top: "10px",
      width: "100%",
    },

    row: {
      minHeight: "47px",
      width: "100%",
      borderBottom: globalColors.grayLightMid,
      backgroundColor: globalColors.lightHover,
      minWidth: "160px",
      overflow: "hidden",
      textOverflow: "ellipsis",

      element: {
        marginRight: "14px",
        marginLeft: "2px",
      },

      optionButton: {
        padding: "8px 0px 9px 7px",
      },
    },

    rowContent: {
      icons: {
        height: "19px",
      },

      margin: "0 6px",
      fontSize: "12px",
      fontStyle: "normal",
      fontWeight: "600",
      height: "56px",
      maxWidth: " 100%",

      sideInfo: {
        minWidth: "160px",
        margin: "0 6px",
        overflow: "hidden",
        textOverflow: "ellipsis",
      },

      mainWrapper: {
        minWidth: "140px",
        marginRight: "8px",
        marginTop: "8px",
        width: "95%",
      },
    },

    rowContainer: {
      borderColor: globalColors.grayLightMid,
    },

    badge: {
      border: "1px solid transparent",
      padding: "1px",
      lineHeight: "0.8",
      overflow: "hidden",
      color: white,
      backgroundColor: orangeMain,
      disableBackgroundColor: "#A3A9AE",
    },

    scrollbar: {
      bgColor: "rgba(6, 22, 38, 0.16)",
      hoverBgColor: "rgba(6, 22, 38, 0.32)",
      pressBgColor: "rgba(6, 22, 38, 0.5)",
    },

    modalDialog: {
      backgroundColor: white,
      textColor: black,
      headerBorderColor: globalColors.grayLightMid,
      footerBorderColor: globalColors.grayLightMid,
      width: "auto",
      maxwidth: "560px",
      margin: " 0 auto",
      minHeight: "100%",

      colorDisabledFileIcons: "#f3f4f4",

      content: {
        backgroundColor: white,
        modalPadding: "0 12px 12px",
        modalBorderRadius: "6px",
        asidePadding: "0 16px 16px",
        heading: {
          maxWidth: "calc(100% - 18px)",
          margin: "0",
          modalLineHeight: "40px",
          asideLineHeight: "56px",
          fontWeight: "700",
          asideFontSize: "21px",
          modalFontSize: "18px",
        },
      },

      header: {
        borderBottom: `1px solid ${globalColors.lightGrayishBlue}`,
      },

      closeButton: {
        // backgroundColor: "#9a9ea3",
        fillColor: white,
      },
    },

    paging: {
      button: {
        marginRight: "8px",
        maxWidth: "110px",
      },

      page: {
        marginRight: "8px",
        width: "110%",
      },

      comboBox: {
        marginLeft: "auto",
        marginRight: "0px",
      },
    },

    input: {
      color: black,
      disableColor: grayMid,

      backgroundColor: white,
      disableBackgroundColor: grayLight,

      width: {
        base: "173px",
        middle: "300px",
        big: "350px",
        huge: "500px",
        large: "550px",
      },

      borderRadius: "3px",
      boxShadow: "none",
      boxSizing: "border-box",
      border: "solid 1px",

      borderColor: grayMid,
      errorBorderColor: "#F21C0E",
      warningBorderColor: warningColor,
      disabledBorderColor: grayLightMid,

      hoverBorderColor: gray,
      hoverErrorBorderColor: red,
      hoverWarningBorderColor: warningColor,
      hoverDisabledBorderColor: grayLightMid,

      focusBorderColor: blueMain,
      focusErrorBorderColor: red,
      focusWarningBorderColor: warningColor,
      focusDisabledBorderColor: grayLightMid,
    },

    fileInput: {
      width: {
        base: "173px",
        middle: "300px",
        big: "350px",
        huge: "500px",
        large: "550px",
      },

      height: {
        base: "32px",
        middle: "38px",
        big: "38px",
        huge: "39px",
        large: "44px",
      },

      paddingRight: {
        base: "37px",
        middle: "48px",
        big: "53px",
        huge: "58px",
        large: "64px",
      },

      icon: {
        background: white,

        border: "1px solid",
        borderRadius: "0 3px 3px 0",

        width: {
          base: "30px",
          middle: "36px",
          big: "37px",
          huge: "38px",
          large: "48px",
        },

        height: {
          base: "30px",
          middle: "36px",
          big: "36px",
          huge: "37px",
          large: "42px",
        },
      },

      iconButton: {
        width: {
          base: "15px",
          middle: "15px",
          big: "16px",
          huge: "16px",
          large: "16px",
        },
      },
    },

    passwordInput: {
      disableColor: grayMid,
      color: gray,

      iconColor: grayMid,
      hoverIconColor: gray,

      hoverColor: gray,

      lineHeight: "32px",

      tooltipTextColor: black,

      text: {
        lineHeight: "14px",
        marginTop: "-2px",
      },

      link: {
        marginTop: "-6px",

        tablet: {
          width: "100%",
          marginLeft: "0px",
          marginTop: "-1px",
        },
      },

      progress: {
        borderRadius: "2px",
        marginTop: "-2px",
      },

      newPassword: {
        margin: "0 16px",

        svg: {
          overflow: "hidden",
          marginBottom: "4px",
        },
      },
    },

    searchInput: {
      fontSize: "14px",
      fontWeight: "600",

      iconColor: grayMid,
      hoverIconColor: grayMid,
    },

    inputPhone: {
      activeBorderColor: "#2da7db",
      inactiveBorderColor: "#d0d5da",
      errorBorderColor: "#f21c0e",
      backgroundColor: "#fff",
      color: "#33333",
      scrollBackground: "#a3a9ae",
      placeholderColor: "#a3a9ae",
      dialCodeColor: "#a3a9ae",
      width: "320px",
      height: "44px",
    },

    textInput: {
      fontWeight: "normal",
      placeholderColor: gray,
      disablePlaceholderColor: grayMid,

      transition: "all 0.2s ease 0s",
      appearance: "none",
      display: "flex",
      flex: "1 1 0%",
      outline: "none",
      overflow: "hidden",
      opacity: "1",

      lineHeight: {
        base: "20px",
        middle: "20px",
        big: "20px",
        huge: "21px",
        large: "20px",
      },

      fontSize: {
        base: "13px",
        middle: "14px",
        big: "16px",
        huge: "18px",
        large: "16px",
      },

      padding: {
        base: "5px 6px",
        middle: "8px 12px",
        big: "8px 16px",
        huge: "8px 20px",
        large: "11px 12px",
      },
    },

    inputBlock: {
      height: "100%",
      paddingRight: "8px",
      paddingLeft: "1px",

      display: "flex",
      alignItems: "center",
      padding: "2px 0px 2px 2px",
      margin: "0",

      borderColor: blueMain,

      iconColor: grayMid,
      hoverIconColor: grayMid,
    },

    textArea: {
      disabledColor: grayLight,

      focusBorderColor: blueMain,
      focusErrorBorderColor: red,
      focusOutline: "none",

      scrollWidth: "100%",
      scrollHeight: "91px",

      numerationColor: "#A3A9AE",

      copyIconFilter:
        "invert(71%) sepia(1%) saturate(1597%) hue-rotate(166deg) brightness(100%) contrast(73%)",
    },

    link: {
      color: black,
      lineHeight: "calc(100% + 6px)",
      opacity: "0.5",
      textDecoration: "none",
      cursor: "pointer",
      display: "inline-block",

      hover: {
        textDecoration: "underline dashed",
        page: { textDecoration: "underline" },
      },
    },

    linkWithDropdown: {
      paddingRight: "20px",
      semiTransparentOpacity: "0.5",
      textDecoration: "none",
      disableColor: gray,

      svg: {
        opacity: "1",
        semiTransparentOpacity: "0.5",
      },

      text: { maxWidth: "100%" },

      span: { maxWidth: "300px" },

      expander: {
        iconColor: black,
      },

      color: {
        default: "#A3A9AE",
        hover: "#555F65",
        active: "#333333",
        focus: "#333333",
      },

      background: {
        default: "transparent",
        hover: "#ECEEF1",
        active: "#D0D5DA",
        focus: "#DFE2E3",
      },

      caret: {
        width: "5px",
        minWidth: "5px",
        height: "4px",
        minHeight: "4px",
        marginLeft: "5px",
        marginTop: "-4px",
        right: "6px",
        top: "0",
        bottom: "0",
        isOpenBottom: "-1px",
        margin: "auto",
        opacity: "0",
        transform: "scale(1, -1)",
      },
    },

    tooltip: {
      borderRadius: "6px",
      boxShadow: "0px 10px 15px rgba(4, 15, 27, 0.12)",
      opacity: "1",
      padding: "8px 12px",
      pointerEvents: "auto",
      maxWidth: "340px",
      color: white,
      textColor: black,
      backgroundColor: "#f8f7bf",

      before: {
        border: "none",
      },
      after: {
        border: "none",
      },
    },

    tabsContainer: {
      scrollbar: {
        width: "100%",
        height: "44px",
      },

      label: {
        height: " 32px",
        borderRadius: "16px",
        minWidth: "fit-content",
        marginRight: "8px",
        width: "fit-content",

        backgroundColor: blueLightMid,
        hoverBackgroundColor: grayLight,
        disableBackgroundColor: grayLightMid,

        title: {
          margin: "7px 15px 7px 15px",
          overflow: "hidden",
          color: white,
          hoverColor: black,
          disableColor: grayMid,
        },
      },
    },

    fieldContainer: {
      horizontal: {
        margin: "0 0 16px 0",

        label: {
          lineHeight: "32px",
          margin: "0",
        },

        body: {
          flexGrow: "1",
        },

        iconButton: {
          marginTop: "10px",
          marginLeft: "8px",
        },
      },

      vertical: {
        margin: "0 0 16px 0",

        label: {
          lineHeight: "20px",
          height: "20px",
        },

        labelIcon: {
          width: "100%",
          margin: "0 0 4px 0",
        },

        body: {
          width: "100%",
        },

        iconButton: {
          margin: "0",
          padding: "0px 8px",
          width: "12px",
          height: "12px",
        },
      },

      errorLabel: {
        color: "#F21C0E",
      },
    },

    avatar: {
      defaultImage: `url("${AvatarBaseReactSvgUrl}")`,
      initialsContainer: {
        color: white,
        groupColor: black,
        left: "50%",
        top: "50%",
        transform: "translate(-50%, -50%)",
        fontWeight: "600",
        groupFontWeight: "700",

        fontSize: {
          min: "12px",
          small: "12px",
          base: "16px",
          medium: "20px",
          big: "34px",
          max: "72px",
          groupBig: "23px",
        },
      },

      roleWrapperContainer: {
        right: {
          min: "-5px",
          small: "-2px",
          base: "-2px",
          medium: "-4px",
          big: "3px",
          max: "0px",
        },

        bottom: {
          min: "-5px",
          small: "3px",
          base: "4px",
          medium: "6px",
          big: "3px",
          max: "0px",
        },

        width: {
          medium: "16px",
          max: "24px",
        },

        height: {
          medium: "16px",
          max: "24px",
        },
      },

      imageContainer: {
        backgroundImage: blueMain,
        background: grayMid,
        groupBackground: grayLightMid,
        borderRadius: "50%",
        height: "100%",

        svg: {
          display: "block",
          width: "50%",
          height: "100%",
          margin: "auto",
          fill: white,
        },
      },

      administrator: {
        fill: orangeMain,
        stroke: darkBlack,
        color: white,
      },

      guest: {
        fill: "#3B72A7",
        stroke: darkBlack,
        color: white,
      },

      owner: {
        fill: "#EDC409",
        stroke: darkBlack,
        color: white,
      },

      editContainer: {
        right: "0px",
        bottom: "0px",
        fill: white,
        backgroundColor: blueLightMid,
        borderRadius: "50%",
        height: "32px",
        width: "32px",
      },

      image: {
        width: "100%",
        height: "100%",
        borderRadius: "50%",
      },

      icon: {
        background: "#ECEEF1",
        color: "#A3A9AE",
      },

      width: {
        min: "32px",
        small: "36px",
        base: "40px",
        medium: "48px",
        big: "80px",
        max: "124px",
      },

      height: {
        min: "32px",
        small: "36px",
        base: "40px",
        medium: "48px",
        big: "80px",
        max: "124px",
      },
    },

    avatarEditor: {
      minWidth: "208px",
      maxWidth: "300px",
      width: "max-content",
    },

    avatarEditorBody: {
      maxWidth: "400px",

      selectLink: {
        color: black,
        linkColor: link,
      },

      slider: {
        width: "100%",
        margin: "24px 0",
        backgroundColor: "transparent",

        runnableTrack: {
          background: grayLightMid,
          focusBackground: grayLightMid,
          border: `1.4px solid ${grayLightMid}`,
          borderRadius: "5.6px",
          width: "100%",
          height: "8px",
        },

        sliderThumb: {
          marginTop: "-9.4px",
          width: "24px",
          height: "24px",
          background: blueMain,
          disabledBackground: "#A6DCF2",
          borderWidth: "6px",
          borderStyle: "solid",
          borderColor: `${white}`,
          borderRadius: "30px",
          boxShadow: "0px 5px 20px rgba(4, 15, 27, 0.13)",
        },

        thumb: {
          width: "24px",
          height: "24px",
          background: blueMain,
          border: `6px solid ${white}`,
          borderRadius: "30px",
          marginTop: "0px",
          boxShadow: "0px 5px 20px rgba(4, 15, 27, 0.13)",
        },

        rangeTrack: {
          background: grayLightMid,
          border: `1.4px solid ${grayLightMid}`,
          borderRadius: "5.6px",
          width: "100%",
          height: "8px",
        },

        rangeThumb: {
          width: "14px",
          height: "14px",
          background: blueMain,
          border: `6px solid ${white}`,
          borderRadius: "30px",
          boxShadow: "0px 5px 20px rgba(4, 15, 27, 0.13)",
        },

        track: {
          background: "transparent",
          borderColor: "transparent",
          borderWidth: "10.2px 0",
          color: "transparent",
          width: "100%",
          height: "8px",
        },

        trackNumber: {
          color: "#A3A9AE",
        },

        fillLower: {
          background: grayLightMid,
          focusBackground: grayLightMid,
          border: `1.4px solid ${grayLightMid}`,
          borderRadius: "11.2px",
        },

        fillUpper: {
          background: grayLightMid,
          focusBackground: grayLightMid,
          border: `1.4px solid ${grayLightMid}`,
          borderRadius: "11.2px",
        },
      },

      dropZone: {
        border: `1px dashed ${silver}`,
      },

      container: {
        miniPreview: {
          width: "160px",
          border: `1px solid ${grayLightMid}`,
          borderRadius: "6px",
          padding: "8px",
        },

        buttons: {
          height: "32px",
          background: gray,

          mobileWidth: "40px",
          mobileHeight: "100%",
          mobileBackground: "none",
        },

        button: {
          background: gray,
          fill: white,
          hoverFill: white,
          padding: "0 12px",
          height: "40px",
          borderRadius: "6px",
        },

        zoom: {
          height: "56px",

          mobileHeight: "24px",
          marginTop: "16px",
        },
      },
    },

    backdrop: {
      backgroundColor: "rgba(6, 22, 38, 0.2)",
      unsetBackgroundColor: "unset",
    },

    treeMenu: {
      disabledColor: "#767676",
    },

    treeNode: {
      background: "#f3f4f4",
      disableColor: "#A3A9AE",

      dragging: {
        draggable: {
          background: lightCumulus,
          hoverBackgroundColor: lightMediumGoldenrod,
          borderRadius: "3px",
        },

        title: {
          width: "85%",
        },
      },
      icon: {
        color: grayMain,
      },

      draggable: {
        color: cyanBlueDarkShade,
        dragOverBackgroundColor: strongBlue,
        border: `1px ${strongBlue} solid`,
        dragOverColor: white,

        gapTop: {
          borderTop: `2px blue solid`,
        },

        gapBottom: {
          borderBottom: `2px blue solid`,
        },
      },

      contentWrapper: {
        color: darkRed,
      },

      title: {
        color: cyanBlueDarkShade,
      },

      selected: {
        background: lightGrayishStrongBlue,
        hoverBackgroundColor: lightGrayishStrongBlue,
        borderRadius: "3px",
      },

      checkbox: {
        border: `2px solid ${white}`,
        borderTop: 0,
        borderLeft: 0,
      },
    },

    progressBar: {
      backgroundColor: "#F3F4F4",

      percent: {
        background: "#4781D1",
      },
    },

    dropDown: {
      fontWeight: "600",
      fontSize: "13px",
      zIndex: "400",
      background: white,
      borderRadius: "6px",
      boxShadow: "0px 5px 20px rgba(0, 0, 0, 0.13)",
      border: "none",
    },

    dropDownItem: {
      color: black,
      disableColor: gray,
      backgroundColor: white,
      hoverBackgroundColor: grayLight,
      hoverDisabledBackgroundColor: white,
      selectedBackgroundColor: lightHover,
      fontWeight: "600",
      fontSize: "13px",
      width: "100%",
      maxWidth: "500px",
      border: "0px",
      margin: "0px",
      padding: "0px 12px",
      tabletPadding: "0px 16px",
      lineHeight: "32px",
      tabletLineHeight: "36px",

      icon: {
        width: "16px",
        marginRight: "8px",
        lineHeight: "10px",

        color: black,
        disableColor: gray,
      },

      separator: {
        padding: "0px 16px",
        borderBottom: `1px solid ${globalColors.grayLightMid}`,
        margin: " 4px 16px 4px",
        lineHeight: "1px",
        height: "1px",
        width: "calc(100% - 32px)",
      },
    },

    toast: {
      active: {
        success: activeSuccess,
        error: activeError,
        info: activeInfo,
        warning: activeWarning,
      },
      hover: {
        success: hoverSuccess,
        error: hoverError,
        info: hoverInfo,
        warning: hoverWarning,
      },
      border: {
        success: "none",
        error: "none",
        info: "none",
        warning: "none",
      },

      zIndex: "9999",
      position: "fixed",
      padding: "4px",
      width: "320px",
      color: white,
      top: "16px",
      right: "24px",
      marginTop: "0px",

      closeButton: {
        color: white,
        fontWeight: "700",
        fontSize: "14px",
        background: "transparent",
        padding: "0",
        opacity: "0.7",
        hoverOpacity: "1",
        transition: "0.3s ease",
      },

      main: {
        marginBottom: "1rem",
        boxShadow: "0px 10px 16px -12px rgba(0, 0, 0, 0.3)",
        maxHeight: "800px",
        overflow: "hidden",
        borderRadius: "6px",
        color: darkBlack,
        margin: "0 0 12px",
        padding: "12px",
        minHeight: "32px",
        width: "100%",
        right: "0",
        transition: "0.3s",
      },
    },

    toastr: {
      svg: {
        width: "16px",
        minWidth: "16px",
        height: "16px",
        minHeight: "16px",
        color: {
          success: black,
          error: black,
          info: black,
          warning: black,
        },
      },

      text: {
        lineHeight: " 1.3",
        fontSize: "12px",
        color: black,
      },

      title: {
        fontWeight: "600",
        margin: "0",
        marginBottom: "5px",
        lineHeight: "16px",
        color: {
          success: darkBlack,
          error: darkBlack,
          info: darkBlack,
          warning: darkBlack,
        },
        fontSize: "12px",
      },

      closeButtonColor: black,
    },

    loader: {
      color: shuttleGrey,
      size: "40px",
      marginRight: "2px",
      borderRadius: "50%",
    },

    rombsLoader: {
      blue: {
        colorStep_1: "#F2CBBF",
        colorStep_2: "#fff",
        colorStep_3: "#E6E4E4",
        colorStep_4: "#D2D2D2",
      },
      red: {
        colorStep_1: "#BFE8F8",
        colorStep_2: "#fff",
        colorStep_3: "#EFEFEF",
      },
      green: {
        colorStep_1: "#CBE0AC",
        colorStep_2: "#fff",
        colorStep_3: "#EFEFEF",
        colorStep_4: "#E6E4E4",
      },
    },

    dialogLoader: {
      borderBottom: "1px solid rgb(222, 226, 230)",
    },

    // dropDownItem: {
    //   width: "100%",
    //   maxWidth: "240px",
    //   border: "none",
    //   cursor: "pointer",
    //   padding: "0px 16px",
    //   lineHeight: "32px",
    //   textAlign: "left",
    //   background: "none",
    //   textDecoration: "none",
    //   fontStyle: "normal",
    //   fontWeight: "600",
    //   fontSize: "13px",

    //   whiteSpace: "nowrap",
    //   overflow: "hidden",
    //   textOverflow: "ellipsis",

    //   outline: "none",
    //   color: black,
    //   textTransform: "none",

    //   hoverBackgroundColor: grayLight,
    //   noHoverBackgroundColor: white,

    //   header: {
    //     color: gray,
    //     hoverCursor: "default",
    //     hoverBackgroundColor: "white",
    //     textTransform: "uppercase",
    //   },

    //   disabled: {
    //     color: gray,
    //     hoverCursor: "default",
    //     hoverBackgroundColor: "white",
    //   },

    //   separator: {
    //     padding: "0px 16px",
    //     border: `0.5px solid ${grayLightMid}`,
    //     cursor: "default",
    //     margin: "6px 16px 6px",
    //     lineHeight: "1px",
    //     height: "1px",
    //     width: "calc(100% - 32px)",
    //   },

    //   tablet: { lineHeight: "36px" },

    comboBox: {
      padding: "6px 0px",
      background: lightGrayishStrongBlue,

      width: {
        base: "173px",
        middle: "300px",
        big: "350px",
        huge: "500px",
      },

      arrow: {
        width: "6px",
        flex: "0 0 6px",
        marginTopWithBorder: "5px",
        marginTop: "12px",
        marginRight: "8px",
        marginLeft: "auto",
      },

      button: {
        height: "18px",
        heightWithBorder: "30px",
        heightModernView: "28px",

        paddingLeft: "16px",
        paddingRightNoArrow: "16px",
        paddingRight: "8px",

        selectPaddingLeft: "8px",
        selectPaddingRightNoArrow: "14px",
        selectPaddingRight: "6px",

        color: black,
        disabledColor: grayMid,
        background: white,
        backgroundWithBorder: "none",
        backgroundModernView: "none",

        border: `1px solid ${grayMid}`,
        borderRadius: "3px",
        borderColor: blueMain,
        openBorderColor: blueMain,
        disabledBorderColor: grayLightMid,
        disabledBackground: grayLight,

        hoverBorderColor: gray,
        hoverBorderColorOpen: blueMain,
        hoverDisabledBorderColor: grayLightMid,

        hoverBackgroundModernView: "#ECEEF1",
        activeBackgroundModernView: "#D0D5DA",
        focusBackgroundModernView: "#DFE2E3",
      },

      label: {
        marginRightWithBorder: "8px",
        marginRight: "4px",

        disabledColor: grayMid,
        color: black,
        selectedColor: black,
        maxWidth: "175px",

        lineHeightWithoutBorder: "16px",
        lineHeightTextDecoration: "underline dashed",
      },

      childrenButton: {
        marginRight: "8px",
        width: "16px",
        height: "16px",

        defaultDisabledColor: grayMid,
        defaultColor: gray,
        disabledColor: grayMid,
        color: black,
        selectedColor: black,
      },
    },

    toggleContent: {
      headingHeight: "24px",
      headingLineHeight: "26px",
      hoverBorderBottom: "1px dashed",
      contentPadding: "10px 0px 0px 0px",
      arrowMargin: "4px 8px 4px 0px",
      transform: "rotate(180deg)",
      iconColor: black,

      childrenContent: {
        color: black,
        paddingTop: "6px",
      },
    },

    toggleButton: {
      fillColorDefault: "#4781D1",
      fillColorOff: "#D0D5DA",
      hoverFillColorOff: "#A3A9AE",
      fillCircleColor: white,
      fillCircleColorOff: white,
    },

    contextMenuButton: {
      content: {
        width: "100%",
        backgroundColor: white,
        padding: "0 16px 16px",
      },

      headerContent: {
        maxWidth: "500px",
        margin: "0",
        lineHeight: "56px",
        fontWeight: "700",
        borderBottom: `1px solid ${globalColors.lightGrayishBlue}`,
      },

      bodyContent: {
        padding: "16px 0",
      },
    },

    calendar: {
      color: "#333333",
      disabledColor: "#DFE2E3",
      pastColor: "#A3A9AE",
      onHoverBackground: "#f3f4f4",
      titleColor: "#555F65",
      outlineColor: "#eceef1",
      arrowColor: "#555f65",
      disabledArrow: "#A3A9AE",
      weekdayColor: "#A3A9AE",
      accent: "#4781d1",
      boxShadow: "0px 12px 40px rgba(4, 15, 27, 0.12)",
    },

    datePicker: {
      width: "115px",
      dropDownPadding: "16px 16px 16px 17px",
      contentPadding: "0 16px 16px",
      bodyPadding: "16px 0",
      backgroundColor: white,
      inputBorder: blueMain,
      iconPadding: "8px 8px 7px 0px",

      contentMaxWidth: "500px",
      contentLineHeight: "56px",
      contentFontWeight: "700",

      borderBottom: `1px solid ${globalColors.lightGrayishBlue}`,
    },

    aside: {
      backgroundColor: white,
      height: "100%",
      overflowX: "hidden",
      overflowY: "auto",
      position: "fixed",
      right: "0",
      top: "0",
      bottom: "16px",
      paddingBottom: "64px",
      transition: "transform 0.3s ease-in-out",
    },

    dragAndDrop: {
      height: "100%",
      border: `1px solid ${globalColors.darkSilver}`,
      transparentBorder: "1px solid transparent",
      acceptBackground: lightMediumGoldenrod,
      background: lightCumulus,
    },

    // phoneInput: {
    //   width: "304px",
    //   height: "44px",
    //   itemTextColor: black,
    //   itemBackgroundColor: white,
    //   itemHoverColor: grayLightMid,
    //   scrollBackground: "rgba(0, 0, 0, 0.1)",
    //   placeholderColor: gray,
    // },

    // squareButton: {
    //   height: "32px",
    //   width: "32px",
    //   color: gray,
    //   backgroundColor: white,
    //   border: `1px solid ${grayMid}`,
    //   borderRadius: "3px",
    //   outline: "none",
    //   hover: {
    //     backgroundColor: white,
    //     border: `1px solid ${gray}`,
    //   },
    //   click: {
    //     backgroundColor: grayLightMid,
    //     border: `1px solid ${gray}`,
    //   },
    //   disable: {
    //     backgroundColor: grayLight,
    //     border: `1px solid ${grayLightMid}`,
    //   },
    //   crossShape: {
    //     color: graySilver,
    //     disable: {
    //       color: gray,
    //     },
    //   },
    // },

    // roundButton: {
    //   height: "40px",
    //   width: "40px",
    //   backgroundColor: grayLight,
    //   borderRadius: {
    //     plus: "112px",
    //     minus: "81px",
    //   },
    //   borderStyle: "none",
    //   outline: "none",
    //   hover: {
    //     backgroundColor: grayLightMid,
    //   },
    //   click: {
    //     backgroundColor: grayMid,
    //   },
    //   disable: {
    //     backgroundColor: grayLight,
    //   },
    //   plus: {
    //     color: grayMid,
    //     disable: {
    //       color: black,
    //     },
    //   },
    // },

    catalog: {
      background: "#f8f9f9",

      header: {
        borderBottom: "1px solid #eceef1",
        iconFill: "#657077",
      },
      control: {
        background: "#9a9ea3",
        fill: "#ffffff",
      },

      headerBurgerColor: "#657077",

      verticalLine: "1px solid #eceef1",

      profile: {
        borderTop: "1px solid #eceef1",
        background: "#f3f4f4",
      },

      paymentAlert: {
        color: "#ed7309",
        warningColor: "#F21C0E",
      },

      teamTrainingAlert: {
        titleColor: "#388BDE",
        borderColor: "#388BDE",
        linkColor: "#5299E0",
      },
    },

    alertComponent: {
      descriptionColor: "#555F65",
      iconColor: "#657077",
    },

    catalogItem: {
      container: {
        width: "100%",
        height: "36px",
        padding: "0 12px",
        marginBottom: "16px",
        background: "#fff",
        tablet: {
          height: "44px",
          padding: "0 12px",
          marginBottom: "24px",
        },
      },
      sibling: {
        active: {
          background: lightGrayishStrongBlue,
        },
        hover: {
          background: grayLightMid,
        },
      },
      img: {
        svg: {
          width: "16px",
          height: "16px",

          fill: "#657077",
          isActiveFill: "#4781D1",
          tablet: {
            width: "20px",
            height: "20px",
          },
        },
      },
      text: {
        width: "100%",
        marginLeft: "8px",
        lineHeight: "20px",
        color: cyanBlueDarkShade,
        isActiveColor: "#4781D1",
        fontSize: "13px",
        fontWeight: 600,
        tablet: {
          marginLeft: "12px",
          lineHeight: "20px",
          fontSize: "15px",
          fontWeight: "600",
        },
      },
      initialText: {
        color: white,
        width: "16px",
        lineHeight: "11px",
        fontSize: "11px",
        fontWeight: "bold",
        tablet: {
          width: "20px",
          lineHeight: "19px",
          fontSize: "11px",
        },
      },
      badgeWrapper: {
        size: "16px",
        marginLeft: "8px",
        marginRight: "-2px",
        tablet: {
          width: "44px",
          height: "44px",
          marginRight: "-16px",
        },
      },
      badgeWithoutText: {
        backgroundColor: orangeMain,

        size: "8px",
        position: "-4px",
      },
      trashIconFill: "#A3A9AE",
    },

    navigation: {
      expanderColor: black,
      background: white,
      rootFolderTitleColor: "#A3A9AE",
      boxShadow: " 0px 12px 40px 0px #040F1B1F",

      icon: {
        fill: "#316DAA",
        stroke: "#DFE2E3",
      },
    },

    nav: {
      backgroundColor: "#0F4071",
    },

    navItem: {
      baseColor: "#7A95B0",
      activeColor: white,
      separatorColor: "#3E668D",

      wrapper: {
        hoverBackground: "#0d3760",
      },
    },

    header: {
      backgroundColor: "#F8F9F9",
      recoveryColor: "#657077",
      linkColor: "#657077",
      productColor: white,
    },

    menuContainer: {
      background: "#F3F4F4",
      color: black,
    },

    article: {
      background: grayLight,
      pinBorderColor: grayLightMid,
      catalogItemHeader: "#A3A9AE",
      catalogItemText: "#555F65",
      catalogItemActiveBackground: "#DFE2E3",
      catalogShowText: "#657077",
    },

    section: {
      toggler: {
        background: white,
        fill: gray,
        boxShadow: "0px 5px 20px rgba(0, 0, 0, 0.13)",
      },

      header: {
        backgroundColor: white,
        background: `linear-gradient(180deg,#ffffff 2.81%,rgba(255, 255, 255, 0.91) 63.03%,rgba(255, 255, 255, 0) 100%)`,
        trashErasureLabelBackground: "#f8f9f9",
        trashErasureLabelText: "#555f65",
      },
    },

    infoPanel: {
      sectionHeaderToggleIcon: gray,
      sectionHeaderToggleIconActive: "#3B72A7",
      sectionHeaderToggleBg: "transparent",
      sectionHeaderToggleBgActive: grayLight,

      backgroundColor: white,
      blurColor: "rgba(6, 22, 38, 0.2)",
      borderColor: grayLightMid,
      thumbnailBorderColor: grayLightMid,
      textColor: black,

      closeButtonWrapperPadding: "0px",
      closeButtonIcon: white,
      closeButtonSize: "17px",
      closeButtonBg: "transparent",

      links: {
        iconColor: "#3B72A7",
        iconErrorColor: "rgba(242, 28, 14, 0.5)", // "#F21C0E",
        primaryColor: "#555F65",
      },

      members: {
        iconColor: "#A3A9AE",
        iconHoverColor: "#657077",
        isExpectName: "#A3A9AE",
        subtitleColor: "#a3a9ae",
        meLabelColor: "#a3a9ae",
        roleSelectorColor: "#a3a9ae",
        disabledRoleSelectorColor: "#a3a9ae",
        roleSelectorArrowColor: "#a3a9ae",
      },

      history: {
        subtitleColor: "#a3a9ae",
        fileBlockBg: "#f8f9f9",
        dateColor: "#A3A9AE",
        fileExstColor: "#A3A9AE",
        locationIconColor: "#A3A9AE",
        folderLabelColor: "#A3A9AE",
      },

      details: {
        customLogoBorderColor: grayLightMid,
        commentEditorIconColor: "#333",
        tagBackground: "#ECEEF1",
      },

      gallery: {
        borderColor: "#d0d5da",
        descriptionColor: "#657077",
      },
    },

    filesArticleBody: {
      background: lightGrayishStrongBlue,
      panelBackground: lightGrayishStrongBlue,

      fill: grayMain,
      expanderColor: "dimgray",
      downloadAppList: {
        textColor: "#A3A9AE",
        color: "#CDCFD1",
        winHoverColor: "#3785D3",
        macHoverColor: "#000",
        linuxHoverColor: "#FFB800",
        androidHoverColor: "#9BD71C",
        iosHoverColor: "#000",
      },
      thirdPartyList: {
        color: "#818b91",
        linkColor: cyanBlueDarkShade,
      },
      devTools: {
        border: "1px solid #DFE2E3",
        color: "#A3A9AE",
      },
    },

    peopleArticleBody: {
      iconColor: grayMain,
      expanderColor: "dimgray",
    },

    peopleTableRow: {
      fill: "#3b72a7",

      nameColor: black,
      pendingNameColor: gray,

      sideInfoColor: gray,
      pendingSideInfoColor: grayMid,
    },

    filterInput: {
      button: {
        border: "1px solid #d0d5da",
        hoverBorder: "1px solid #a3a9ae",

        openBackground: "#a3a9ae",

        openFill: "#ffffff",
      },

      filter: {
        background: "#ffffff",
        border: "1px solid #eceef1",
        color: "#a3a9ae",

        separatorColor: "#eceef1",
        indicatorColor: "#ED7309",

        selectedItem: {
          background: "#265a8f",
          border: "#265a8f",
          color: "#ffffff",
        },
      },

      sort: {
        background: "#ffffff",
        hoverBackground: "#f8f9f9",
        selectedViewIcon: "#dfe2e3",
        viewIcon: "#a3a9ae",
        sortFill: "#657077",

        tileSortFill: black,
        tileSortColor: black,
      },

      selectedItems: {
        background: "#eceef1",
        hoverBackground: "#F3F4F4",
      },
    },

    profileInfo: {
      color: "#83888d",
      iconButtonColor: black,
      linkColor: gray,

      tooltipLinkColor: black,
      iconColor: "#C96C27",
    },

    updateUserForm: {
      tooltipTextColor: black,
      borderTop: "1px solid #eceef1",
    },

    tableContainer: {
      borderRight: `2px solid ${grayMid}`,
      hoverBorderColor: grayMain,
      tableCellBorder: `1px solid ${grayLightMid}`,

      groupMenu: {
        background: white,
        borderBottom: "1px solid transparent",
        borderRight: `1px solid ${grayMid}`,
        boxShadow: "0px 5px 20px rgba(4, 15, 27, 7%)",
      },

      header: {
        background: white,
        borderBottom: `1px solid ${grayLightMid}`,
        textColor: gray,
        activeTextColor: grayMain,
        hoverTextColor: grayMain,

        iconColor: gray,
        activeIconColor: grayMain,
        hoverIconColor: grayMain,

        borderImageSource: `linear-gradient(to right,${white} 21px,${grayLightMid} 21px,${grayLightMid} calc(100% - 20px),${white} calc(100% - 20px))`,
        borderHoverImageSource: `linear-gradient(to right,${white} 0px,${grayLightMid} 0px,${grayLightMid} 100% ,${white} 100%)`,

        lengthenBorderImageSource: `linear-gradient(to right, ${grayLightMid}, ${grayLightMid})`,
        hotkeyBorderBottom: `1px solid ${globalColors.blueMain}`,

        settingsIconDisableColor: "#D0D5DA",
      },

      tableCell: {
        border: `1px solid ${grayLightMid}`,
      },
    },

    filesSection: {
      rowView: {
        checkedBackground: "#f3f4f4",

        draggingBackground: lightCumulus,
        draggingHoverBackground: lightMediumGoldenrod,

        shareButton: {
          color: grayMain,
          fill: grayMain,
        },

        sideColor: gray,
        linkColor: black,
        textColor: gray,

        editingIconColor: "#3b72a7",
        shareHoverColor: "#3b72a7",
        pinColor: "#3b72a7",
      },

      tableView: {
        fileName: {
          linkColor: black,
          textColor: gray,
        },

        row: {
          checkboxChecked: `linear-gradient(to right, #f3f4f4 24px, ${grayLightMid} 24px)`,
          checkboxDragging: `linear-gradient(to right, ${lightCumulus} 24px, ${grayLightMid} 24px)`,
          checkboxDraggingHover: `linear-gradient(to right,rgb(239, 239, 178) 24px, ${grayLightMid} 24px)`,

          contextMenuWrapperChecked: `linear-gradient(to left, #f3f4f4 24px, ${grayLightMid} 24px)`,
          contextMenuWrapperDragging: `border-image-source: linear-gradient(to left, ${lightCumulus} 24px, ${grayLightMid} 24px)`,
          contextMenuWrapperDraggingHover: `linear-gradient(to left,rgb(239, 239, 178) 24px,${grayLightMid} 24px)`,

          backgroundActive: `#F3F4F4`,

          borderImageCheckbox: `linear-gradient(to right, ${white} 24px, ${grayLightMid} 24px)`,
          borderImageContextMenu: `linear-gradient(to left, ${white} 24px, ${grayLightMid} 24px)`,

          borderHover: gray,
          sideColor: gray,
          shareHoverColor: "#3b72a7",

          borderImageRight:
            "linear-gradient(to right, #ffffff 25px,#eceef1 24px)",
          borderImageLeft:
            "linear-gradient(to left, #ffffff 24px,#eceef1 24px)",

          borderColor: "#ECEEf1",
          borderColorTransition: "#f3f4f4",
        },
      },

      tilesView: {
        tile: {
          draggingColor: lightCumulus,
          draggingHoverColor: lightMediumGoldenrod,
          checkedColor: "#f3f4f4",
          roomsCheckedColor: "#f3f4f4",
          border: `1px solid ${grayMid}`,
          backgroundBadgeColor: white,
          backgroundColor: white,
          borderRadius: "6px",
          roomsBorderRadius: "12px",
          bottomBorderRadius: "0 0 6px 6px",
          roomsBottomBorderRadius: "0 0 12px 12px",
          upperBorderRadius: "6px 6px 0 0",
          roomsUpperBorderRadius: "12px 12px 0 0",
          backgroundColorTop: white,
        },

        sideColor: black,
        color: black,
        textColor: gray,
      },

      animationColor: "rgba(82, 153, 224, 0.16)",
    },

    advancedSelector: {
      footerBorder: `1px solid ${grayLightMid}`,

      hoverBackgroundColor: grayLightMid,
      selectedBackgroundColor: grayLightMid,
      borderLeft: `1px solid ${grayLightMid}`,

      searcher: {
        hoverBorderColor: grayMid,
        focusBorderColor: blueMain,
        placeholderColor: gray,
      },
    },

    selector: {
      border: `1px solid ${grayLightMid}`,

      breadCrumbs: {
        prevItemColor: "#657077",
        arrowRightColor: "#657077",
      },

      bodyDescriptionText: "#A3A9AE",

      item: {
        hoverBackground: grayLight,
        selectedBackground: lightHover,
      },

      emptyScreen: {
        descriptionColor: cyanBlueDarkShade,
      },
    },

    floatingButton: {
      backgroundColor: "#3B72A7",
      color: white,
      boxShadow: "0px 5px 20px rgba(0, 0, 0, 0.13)",
      fill: white,

      alert: {
        fill: "",
        path: "",
      },
    },

    mediaViewer: {
      color: "#d1d1d1",
      background: "rgba(17, 17, 17, 0.867)",
      backgroundColor: "rgba(11, 11, 11, 0.7)",
      fill: white,
      titleColor: white,
      iconColor: white,

      controlBtn: {
        backgroundColor: "rgba(200, 200, 200, 0.2)",
      },

      imageViewer: {
        backgroundColor: "rgba(200, 200, 200, 0.2)",
        inactiveBackgroundColor: "rgba(11,11,11,0.7)",
        fill: white,
      },

      progressBar: {
        background: "#d1d1d1",
        backgroundColor: "rgba(200, 200, 200, 0.2)",
      },

      scrollButton: {
        backgroundColor: "rgba(11, 11, 11, 0.7)",
        background: "rgba(200, 200, 200, 0.2)",
        border: `solid ${white}`,
      },

      videoViewer: {
        fill: white,
        stroke: white,
        color: "#d1d1d1",
        colorError: white,
        backgroundColorError: darkBlack,
        backgroundColor: "rgba(11, 11, 11, 0.7)",
        background: "rgba(200, 200, 200, 0.2)",
      },
    },

    connectCloud: {
      connectBtnContent: black,
      connectBtnTextBg: white,
      connectBtnIconBg: white,
      connectBtnTextBorder: grayMid,
      connectBtnIconBorder: grayMid,
    },

    createEditRoomDialog: {
      commonParam: {
        descriptionColor: "#a3a9ae",
        textColor: "#657077",
      },

      roomType: {
        listItem: {
          background: "none",
          borderColor: "#ECEEF1",
          descriptionText: "#A3A9AE",
        },
        dropdownButton: {
          background: "none",
          borderColor: "#ECEEF1",
          isOpenBorderColor: "#2DA7DB",
          descriptionText: "#A3A9AE",
        },
        dropdownItem: {
          background: "#ffffff",
          hoverBackground: "#f3f4f4",
          descriptionText: "#A3A9AE",
        },
        displayItem: {
          background: "#f8f8f8",
          borderColor: "#f8f8f8",
          descriptionText: "#555F65",
        },
      },

      roomTypeDropdown: {
        desktop: {
          background: "#ffffff",
          borderColor: "#d0d5da",
        },
        mobile: {
          background: "#ffffff",
        },
      },

      permanentSettings: {
        background: "#f8f9f9",
        isPrivateIcon: "#35ad17",
        descriptionColor: "#555f65",
      },

      tagInput: {
        tagBackground: "#ECEEF1",
        tagHoverBackground: "#F3F4F4",
      },

      dropdown: {
        background: "#ffffff",
        borderColor: "#d0d5da",
        item: {
          hoverBackground: "#f3f4f4",
        },
      },

      isPrivate: {
        limitations: {
          background: "#f8f9f9",
          iconColor: "#ed7309",
          titleColor: "#ed7309",
          descriptionColor: "#555f65",
          linkColor: "#555f65",
        },
      },

      thirdpartyStorage: {
        combobox: {
          background: "#ffffff",
          dropdownBorderColor: "#d0d5da",
          hoverDropdownBorderColor: "#a3a9ae",
          isOpenDropdownBorderColor: "#2DA7DB",
          arrowFill: "#a3a9ae",
        },
        folderInput: {
          background: "#ffffff",
          borderColor: "#d0d5da",
          hoverBorderColor: "#a3a9ae",
          focusBorderColor: "#35abd8",
          rootLabelColor: "#a3a9ae",
          iconFill: "#657177",
        },
      },

      iconCropper: {
        gridColor: "#333333",
        deleteButton: {
          background: "#f8f9f9",
          hoverBackground: "#f3f4f4",
          borderColor: "#f8f9f9",
          hoverBorderColor: "#f3f4f4",
          color: "#555f65",
          iconColor: "#657077",
        },
      },

      previewTile: {
        background: "#ffffff",
        borderColor: "#d0d5da",
        iconBorderColor: "#eceef1",
      },

      dropzone: {
        borderColor: "#eceef1",
        linkMainColor: "#316daa",
        linkSecondaryColor: "#333333",
        exstsColor: "#a3a9ae",
      },
    },

    filesThirdPartyDialog: {
      border: "1px solid #d1d1d1",
    },

    connectedClouds: {
      color: "#657077",
      borderBottom: `1px solid #eceef1`,
      borderRight: `1px solid #d0d5da`,
    },

    filesModalDialog: {
      border: `1px solid lightgray`,
    },

    filesDragTooltip: {
      background: white,
      boxShadow: "0px 5px 20px rgba(0, 0, 0, 0.13)",
      color: gray,
    },

    filesEmptyContainer: {
      linkColor: cyanBlueDarkShade,
      privateRoom: {
        linkColor: "#116d9d",
      },
    },

    emptyContent: {
      header: {
        color: "#333333",
      },

      description: {
        color: cyanBlueDarkShade,
      },
      button: {
        colorLink: "#657077",
        colorText: "#555F65",
      },
    },

    filesPanels: {
      color: black,

      aside: {
        backgroundColor: white,
      },

      addGroups: {
        iconColor: gray,
        arrowColor: darkBlack,
      },

      addUsers: {
        iconColor: gray,
        arrowColor: darkBlack,
      },

      changeOwner: {
        iconColor: gray,
        arrowColor: darkBlack,
      },

      embedding: {
        textAreaColor: "#AEAEAE",
        iconColor: black,
        color: gray,
      },

      versionHistory: {
        borderTop: `1px solid ${grayLightMid}`,
      },

      content: {
        backgroundColor: white,
        fill: gray,
        disabledFill: grayMid,
      },

      body: {
        backgroundColor: grayLightMid,
        fill: black,
      },

      footer: {
        backgroundColor: white,
        borderTop: `1px solid ${grayLightMid}`,
      },

      linkRow: {
        backgroundColor: grayLight,
        fill: gray,
        disabledFill: grayMid,
      },

      selectFolder: {
        color: gray,
      },

      selectFile: {
        color: gray,
        background: grayLight,
        borderBottom: `1px solid ${grayLightMid}`,
        borderRight: `1px solid ${globalColors.lightGrayishBlue}`,

        buttonsBackground: white,
      },

      filesList: {
        color: gray,
        backgroundColor: grayLightMid,
        borderBottom: `1px solid ${grayLightMid}`,
      },

      modalRow: {
        backgroundColor: grayLightMid,
        fill: gray,
        disabledFill: grayMid,
      },

      sharing: {
        color: gray,
        fill: gray,
        loadingFill: grayMid,

        borderBottom: "1px solid #eceef1",
        borderTop: "1px solid #eceef1",
        externalLinkBackground: "#f8f9f9",
        externalLinkSvg: "#333333",

        internalLinkBorder: "1px dashed #333333",

        itemBorder: "1px dashed #333333",

        itemOwnerColor: "rgb(163, 169, 174)",

        backgroundButtons: "#FFFFFF",

        dropdownColor: black,

        loader: {
          foregroundColor: grayLight,
          backgroundColor: grayLight,
        },
      },

      upload: {
        color: gray,
        tooltipColor: lightCumulus,

        shareButton: {
          color: gray,
          sharedColor: grayMain,
        },

        loadingButton: {
          color: blueMain,
          background: white,
        },
      },
    },

    menuItem: {
      iconWrapper: {
        width: "16px",
        height: "16px",
        header: {
          width: "auto",
          height: "auto",
        },
      },
      separator: {
        borderBottom: `1px solid ${grayLightMid} !important`,
        margin: "6px 16px 6px 16px !important",
        height: "1px !important",
        width: "calc(100% - 32px) !important",
      },
      text: {
        header: {
          fontSize: "15px",
          lineHeight: "20px",
        },
        mobile: {
          fontSize: "13px",
          lineHeight: "36px",
        },
        fontSize: "12px",
        lineHeight: "30px",
        fontWeight: "600",
        margin: "0 0 0 8px",
        color: black,
      },
      hover: grayLight,
      background: "none",
      svgFill: black,
      header: {
        height: "49px",
        borderBottom: `1px solid ${grayLightMid}`,
        marginBottom: "6px",
      },
      height: "30px",
      borderBottom: "none",
      marginBottom: "0",
      padding: "0 12px",
      mobile: {
        height: "36px",
        padding: "0 16px 6px",
      },
    },
    newContextMenu: {
      background: white,
      borderRadius: "6px",
      mobileBorderRadius: "6px 6px 0 0",
      boxShadow: "0px 12px 40px rgba(4, 15, 27, 0.12)",
      padding: "6px 0px",
      border: "none",
      devices: {
        maxHeight: "calc(100vh - 64px)",
        tabletWidth: "375px",
        mobileWidth: "100vw",
        left: 0,
        right: 0,
        bottom: 0,
        margin: "0 auto",
      },
    },
    filesSettings: {
      color: cyanBlueDarkShade,

      linkColor: black,
    },

    filesBadges: {
      iconColor: gray,
      hoverIconColor: "#3B72A7",

      color: white,
      backgroundColor: white,

      badgeColor: white,
      badgeBackgroundColor: gray,
    },

    filesEditingWrapper: {
      color: black,
      border: `1px solid ${grayMid}`,
      borderBottom: `1px solid ${grayLightMid}`,

      tile: {
        background: globalColors.lightHover,
        itemBackground: white,
        itemBorder: grayMid,
        itemActiveBorder: blueMain,
      },

      row: {
        itemBackground: white,
      },

      fill: gray,
      hoverFill: grayMain,
    },

    filesIcons: {
      fill: "#3b72a7",
      hoverFill: "#3b72a7",
    },

    filesQuickButtons: {
      color: gray,
      sharedColor: "#3b72a7",
      hoverColor: "#3b72a7",
    },

    filesSharedButton: {
      color: gray,
      sharedColor: grayMain,
    },

    filesPrivateRoom: {
      borderBottom: "1px solid #d3d3d3",
      linkColor: "#116d9d",
      textColor: "#83888D",
    },

    filesVersionHistory: {
      row: {
        color: gray,
        fill: black,
      },

      badge: {
        color: white,
        stroke: gray,
        fill: gray,
        defaultFill: white,
        badgeFill: orangeMain,
      },

      versionList: {
        fill: grayMid,
        stroke: grayMid,
        color: grayMid,
      },
    },

    login: {
      linkColor: link,
      textColor: gray,
      navBackground: "#F8F9F9",
      headerColor: black,
      helpButton: "#A3A9AE",
      orLineColor: "#ECEEF1",
      orTextColor: "#A3A9AE",
      titleColor: black,

      register: {
        backgroundColor: grayLight,
        textColor: link,
      },

      container: {
        backgroundColor: grayLightMid,
      },

      captcha: {
        border: `1px solid ${lightErrorStatus}`,
        color: lightErrorStatus,
      },
    },

    facebookButton: {
      background: white,
      border: "1px solid #1877f2",
      color: "#1877f2",
    },

    peopleSelector: {
      textColor: gray,
    },

    peopleWithContent: {
      color: gray,
      pendingColor: grayMid,
    },

    peopleDialogs: {
      modal: {
        border: `1px solid ${gray}`,
      },

      deleteUser: {
        textColor: red,
      },

      deleteSelf: {
        linkColor: link,
      },

      changePassword: {
        linkColor: link,
      },
    },

    downloadDialog: {
      background: "#f8f9f9",
    },

    client: {
      about: {
        linkColor: blueMain,
        border: "1px solid lightgray",
        logoColor: black,
      },

      comingSoon: {
        linkColor: cyanBlueDarkShade,
        linkIconColor: black,
        backgroundColor: white,
        foregroundColor: white,
      },

      confirm: {
        activateUser: {
          textColor: "#116d9d",
          textColorError: red,
        },
        change: {
          titleColor: "#116d9d",
        },
      },

      home: {
        logoColor: black,
        textColorError: red,
      },

      payments: {
        linkColor: link,
        delayColor: "#F21C0E",
      },

      paymentsEnterprise: {
        background: grayLight,

        buttonBackground: "#edf2f7",

        linkColor: link,
        headerColor: orangePressed,
      },

      settings: {
        iconFill: black,
        headerTitleColor: "#333333",
        trashIcon: "#A3A9AE",
        article: {
          titleColor: grayMain,
          fillIcon: "dimgray",
          expanderColor: "dimgray",
        },

        separatorBorder: `1px solid ${grayLightMid}`,

        security: {
          arrowFill: black,
          descriptionColor: cyanBlueDarkShade,

          admins: {
            backgroundColor: black,
            backgroundColorWrapper: blueMain,
            roleColor: grayMid,

            color: link,
            departmentColor: gray,

            tooltipColor: lightCumulus,

            nameColor: black,
            pendingNameColor: gray,

            textColor: white,
            iconColor: blueMain,
          },

          owner: {
            backgroundColor: grayLight,
            linkColor: link,
            departmentColor: gray,
            tooltipColor: lightCumulus,
          },
          auditTrail: {
            sideColor: "#A3A9AE",
            nameColor: "#333333",
            downloadReportDescriptionColor: gray,
          },
          loginHistory: {
            sideColor: "#A3A9AE",
            nameColor: "#333333",
          },
        },

        common: {
          linkColor: gray,
          linkColorHelp: link,
          tooltipLinkColor: black,
          arrowColor: black,
          descriptionColor: grayMain,
          brandingDescriptionColor: "#657077",

          whiteLabel: {
            borderImg: "1px solid #d1d1d1",

            backgroundColorWhite: white,
            backgroundColorLight: "#F8F9F9",
            backgroundColorDark: "#282828",
            greenBackgroundColor: "#40865C",
            blueBackgroundColor: "#446995",
            orangeBackgroundColor: "#AA5252",

            dataFontColor: white,
            dataFontColorBlack: black,
          },
        },

        integration: {
          separatorBorder: `1px solid ${grayMid}`,
          linkColor: link,

          sso: {
            toggleContentBackground: grayLight,
            iconButton: black,
            iconButtonDisabled: gray,
            border: "1px solid #eceef1",
          },

          smtp: {
            requirementColor: "#F21C0E",
          },
        },

        backup: {
          rectangleBackgroundColor: "#f8f9f9",
          separatorBorder: "1px solid #eceef1",
          warningColor: "#f21c0e",
          textColor: "#A3A9AE",
          backupCheckedListItemBackground: "#F3F4F4",
        },

        payment: {
          priceColor: "#555F65",
          storageSizeTitle: "#A3A9AE",

          backgroundColor: "#f8f9f9",
          linkColor: "#316DAA",
          tariffText: "#555F65",
          border: "1px solid #f8f9f9",
          backgroundBenefitsColor: "#f8f9f9",
          rectangleColor: "#f3f4f4",

          priceContainer: {
            backgroundText: "#f3f4f4",
            background: "transparent",
            border: "1px solid #d0d5da",
            featureTextColor: "#A3A9AE",

            disableColor: "#A3A9AE",
            trackNumberColor: "#A3A9AE",
            disablePriceColor: "#A3A9AE",
          },

          benefitsContainer: {
            iconsColor: "#657077",
          },

          contactContainer: {
            textColor: "#A3A9AE",
            linkColor: "#657077",
          },

          warningColor: "#F21C0E",
          color: "#F97A0B",
        },

<<<<<<< HEAD
        migration: {
          descriptionColor: grayMain,
          subtitleColor: "#333333",
          workspaceBackground: "#FFFFFF",
          workspaceBorder: "1px solid #d0d5da",
          stepDescriptionColor: "#333333",
          fileInputIconColor: "#A3A9AE",
          infoBlockBackground: "#f8f9f9",
          infoBlockTextColor: "#555F65",
          errorTextColor: "#F21C0E",
          existingTextColor: "#2db482",
          tableHeaderText: "#A3A9AE",
          tableRowHoverColor: "#F3F4F4",
          tableRowTextColor: "#A3A9AE",
          importSectionBackground: "#F8F9F9",
          importSectionTextColor: "#A3A9AE",
          importItemBackground: "#eceef1",
          importItemDisableBackground: "#F3F4F4",
          importItemTextColor: "#555f65",
          importItemDisableTextColor: "#A3A9AE",
          importItemDescription: "#333333",
          importIconColor: "#657077",
          groupMenuBackground: "#fff",
          groupMenuBorder: "1px solid #fff",
          groupMenuBoxShadow: "rgba(4, 15, 27, 0.07) 0px 5px 5px 0px",
=======
        storageManagement: {
          grayBackgroundText: "#555F65",
          descriptionColor: "#657077",
>>>>>>> 9e8f3caa
        },
      },

      wizard: {
        linkColor: "#116d9d",
        generatePasswordColor: "#657077",
      },
    },

    campaignsBanner: {
      border: "1px solid #d1d1d1",
      color: darkBlack,

      btnColor: white,
      btnBackgroundActive: blueMain,
    },

    tileLoader: {
      border: `1px solid ${grayMid}`,

      background: white,
    },

    errorContainer: {
      background: white,
      bodyText: "#A3A9AE",
    },

    editor: {
      color: "#555f65",
      background: white,
    },

    submenu: {
      lineColor: "#eceef1",
      backgroundColor: white,
      textColor: "#657077",
      activeTextColor: "#316DAA",
      bottomLineColor: "#316DAA",
    },

    hotkeys: {
      key: {
        color: grayMain,
      },
    },

    tag: {
      color: black,
      background: "#f3f4f4",
      hoverBackground: "#eceef1",
      disabledBackground: "#f8f9f9",
      defaultTagColor: black,
      newTagBackground: "#eceef1",
    },

    profile: {
      main: {
        background: "#F8F9F9",
        textColor: black,

        descriptionTextColor: "#A3A9AE",
        pendingEmailTextColor: "#A3A9AE",

        mobileRowBackground: "#F8F9F9",
      },
      themePreview: {
        descriptionColor: "#A3A9AE",
        border: "1px solid #eceef1",
      },
      notifications: {
        textDescriptionColor: "#A3A9AE",
      },
    },

    activeSessions: {
      color: "#333",
      borderColor: "#eceef1",
      tickIconColor: "#35AD17",
      removeIconColor: "#A3A9AE",
      sortHeaderColor: "#d0d5da",
    },

    formWrapper: {
      background: white,
      boxShadow: "0px 5px 20px rgba(4, 15, 27, 0.07)",
    },

    preparationPortalProgress: {
      backgroundColor: "#F3F4F4",
      colorPercentSmall: "#333333",
      colorPercentBig: "#FFFFFF",
      errorTextColor: "#F21C0E",
      descriptionTextColor: "#A3A9AE",
    },

    codeInput: {
      background: white,
      border: "1px solid #d0d5da",
      color: black,
      lineColor: "#C4C4C4",
      disabledBackground: "#F8F9F9",
      disabledBorder: "1px solid #ECEEF1",
      disabledColor: "#A3A9AE",
    },

    accessRightSelect: {
      descriptionColor: gray,
    },

    itemIcon: {
      borderColor: grayLightMid,
    },

    invitePage: {
      borderColor: "#eceef1",
    },

    portalUnavailable: {
      textDescriptionColor: "#A3A9AE",
    },

    deepLink: {
      navBackground: "#f8f9f9",
      fileTileBackground: "#f3f4f4",
    },

    emailChips: {
      borderColor: "#A3A9AE",
      dashedBorder: "1px dashed #5299E0",
    },

    dialogs: {
      disableText: "#A3A9AE",
    },

    editLink: {
      text: {
        color: "#A3A9AE",
        errorColor: "#F21C0E",
      },
    },

    oformGallery: {
      errorView: {
        subHeaderTextColor: "#555F65",
      },
      submitToGalleryTile: {
        bodyText: "#555F65",
        closeIconFill: "#657077",
      },
    },

    infoBlock: {
      background: "#F8F9F9",
      headerColor: "#333",
      descriptionColor: "#555F65",
    },

    infoBar: {
      background: "#f8f9f9",
      title: black,
      description: cyanBlueDarkShade,
    },

    roomIcon: {
      backgroundArchive: "#A3A9AE",
      opacityBackground: "1",
    },

    plugins: {
      borderColor: "#D0D5DA",
      pluginName: "#5C5C5C",
      descriptionColor: "#657077",
    },

    sdkPresets: {
      borderColor: "#d0d5da",
      secondaryColor: "#657077",
    },
  };
};

const Base = getBaseTheme();

export default Base;

export type TTheme = ReturnType<typeof getBaseTheme> & {
  currentColorScheme?: TColorScheme;
};<|MERGE_RESOLUTION|>--- conflicted
+++ resolved
@@ -3047,7 +3047,6 @@
           color: "#F97A0B",
         },
 
-<<<<<<< HEAD
         migration: {
           descriptionColor: grayMain,
           subtitleColor: "#333333",
@@ -3073,11 +3072,10 @@
           groupMenuBackground: "#fff",
           groupMenuBorder: "1px solid #fff",
           groupMenuBoxShadow: "rgba(4, 15, 27, 0.07) 0px 5px 5px 0px",
-=======
+        },
         storageManagement: {
           grayBackgroundText: "#555F65",
           descriptionColor: "#657077",
->>>>>>> 9e8f3caa
         },
       },
 
