--- conflicted
+++ resolved
@@ -11,15 +11,6 @@
 import throttle from "lodash/throttle";
 import styled from "styled-components";
 
-<<<<<<< HEAD
-const HelpContainer = styled.div`
-    white-space: unset;
-    overflow: unset;
-    text-overflow: unset;
-`;
-
-=======
->>>>>>> b5beaef6
 const Content = styled.div`
   box-sizing: border-box;
   position: relative;
