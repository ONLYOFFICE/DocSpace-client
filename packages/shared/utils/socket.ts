--- conflicted
+++ resolved
@@ -265,13 +265,12 @@
     isCompleted: boolean;
     error: string;
   }) => void;
-<<<<<<< HEAD
   [SocketEvents.BackupProgress]: (opt: {
     progress: number;
     isCompleted?: boolean;
     link?: string;
     error?: string;
-=======
+  }) => void;
   [SocketEvents.EncryptionProgress]: (opt: {
     percentage: number;
     error: string;
@@ -281,7 +280,6 @@
     data: TUser;
     admin: string;
     hasPersonalFolder: boolean;
->>>>>>> e7245b50
   }) => void;
 };
 
