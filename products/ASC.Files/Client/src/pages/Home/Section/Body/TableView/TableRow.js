--- conflicted
+++ resolved
@@ -265,17 +265,12 @@
         onHideContextMenu={onHideContextMenu}
         isThirdPartyFolder={item.isThirdPartyFolder}
         onDoubleClick={onFilesClick}
-<<<<<<< HEAD
-        checked={checkedProps}>
-=======
         checked={checkedProps}
         title={
           item.isFolder
-            ? t("Translations:TitleShowFolderActions")
-            : t("Translations:TitleShowActions")
-        }
-      >
->>>>>>> d5c6ba08
+            ? t('Translations:TitleShowFolderActions')
+            : t('Translations:TitleShowActions')
+        }>
         <TableCell {...dragStyles} {...selectionProp}>
           <FileNameCell
             theme={theme}
@@ -314,11 +309,7 @@
   );
 };
 
-<<<<<<< HEAD
-export default withTranslation(['Home', 'VersionBadge'])(
-=======
-export default withTranslation(["Home", "Common", "VersionBadge"])(
->>>>>>> d5c6ba08
+export default withTranslation(['Home', 'Common', 'VersionBadge'])(
   withFileActions(
     withRouter(withContextOptions(withContent(withQuickButtons(withBadges(FilesTableRow))))),
   ),
