/*
 *
 * (c) Copyright Ascensio System Limited 2010-2018
 *
 * This program is freeware. You can redistribute it and/or modify it under the terms of the GNU 
 * General Public License (GPL) version 3 as published by the Free Software Foundation (https://www.gnu.org/copyleft/gpl.html). 
 * In accordance with Section 7(a) of the GNU GPL its Section 15 shall be amended to the effect that 
 * Ascensio System SIA expressly excludes the warranty of non-infringement of any third-party rights.
 *
 * THIS PROGRAM IS DISTRIBUTED WITHOUT ANY WARRANTY; WITHOUT EVEN THE IMPLIED WARRANTY OF MERCHANTABILITY OR
 * FITNESS FOR A PARTICULAR PURPOSE. For more details, see GNU GPL at https://www.gnu.org/copyleft/gpl.html
 *
 * You can contact Ascensio System SIA by email at sales@onlyoffice.com
 *
 * The interactive user interfaces in modified source and object code versions of ONLYOFFICE must display 
 * Appropriate Legal Notices, as required under Section 5 of the GNU GPL version 3.
 *
 * Pursuant to Section 7 § 3(b) of the GNU GPL you must retain the original ONLYOFFICE logo which contains 
 * relevant author attributions when distributing the software. If the display of the logo in its graphic 
 * form is not reasonably feasible for technical reasons, you must include the words "Powered by ONLYOFFICE" 
 * in every copy of the program you distribute. 
 * Pursuant to Section 7 § 3(e) we decline to grant you any rights under trademark law for use of our trademarks.
 *
*/


#if DEBUG
using System;
using System.Linq;

<<<<<<< HEAD
using ASC.Common;
=======
>>>>>>> b5fcca25
using ASC.Core.Notify;
using ASC.Notify.Model;
using ASC.Notify.Recipients;

using Microsoft.Extensions.DependencyInjection;

using NUnit.Framework;

namespace ASC.Core.Common.Tests
{
    [TestFixture]
    class TopSubscriptionProviderTest
    {
        private TopSubscriptionProvider subProvider;
        private RecipientProviderImpl recProvider;
        private Tenants.Tenant tenant;
        private string sourceId;
        private string actionId;
        private string objectId;
        private string rndObj;
        private string rndObj2;
        private IRecipient everyone = new RecipientsGroup(string.Empty, string.Empty);
        private IRecipient otdel = new RecipientsGroup(string.Empty, string.Empty);
        private IRecipient testRec;
        private IRecipient testRec2;
        private NotifyAction nAction;
        private IServiceProvider serviceProvider;
        
        [OneTimeSetUp]
        public void CreateProviders()
        {
            using var scope = serviceProvider.CreateScope();
            var scopeClass = scope.ServiceProvider.GetService<TopSubscriptionProviderTestScope>();
            (var tenantManager, var subscriptionManager, var recipientProviderImpl) = scopeClass;
            tenantManager.SetCurrentTenant(tenant);

            tenant = new Tenants.Tenant(0, "teamlab");
            sourceId = "6045b68c-2c2e-42db-9e53-c272e814c4ad";
            actionId = "NewCommentForTask";
            objectId = "Task_5946_457";
            nAction = new NotifyAction(actionId, actionId);
            testRec = new DirectRecipient("ff0c4e13-1831-43c2-91ce-7b7beb56179b", null); //Oliver Khan
            testRec2 = new DirectRecipient("0017794f-aeb7-49a5-8817-9e870e02bd3f", null); //Якутова Юлия

            recProvider = recipientProviderImpl;
            var directSubProvider = new DirectSubscriptionProvider(sourceId,subscriptionManager, recProvider);
            subProvider = new TopSubscriptionProvider(recProvider, directSubProvider);
        }

        [Test]
        public void TopSubProviderTest()
        {
            try
            {
                //0017794f-aeb7-49a5-8817-9e870e02bd3f - Якутова Юлия
                //ff0c4e13-1831-43c2-91ce-7b7beb56179b - Oliver Khan
                //cc8eea30-1260-427e-83c4-ff9e9680edba - Отдел интернет-приложений!!!;)

                IRecipient[] res;

                //GetRecipients
                res = subProvider.GetRecipients(nAction, objectId);
                var cnt = res.Count();

                //Subscribe
                subProvider.Subscribe(nAction, objectId, testRec);
                res = subProvider.GetRecipients(nAction, objectId);
                Assert.AreEqual(cnt + 1, res.Count());

                //UnSubscribe
                subProvider.UnSubscribe(nAction, testRec);
                res = subProvider.GetRecipients(nAction, objectId);
                Assert.AreEqual(cnt, res.Count());

                string[] objs;

                //GetSubscribtions

                //Получаем подписки юзера
                //for (int i = 0; i < 6; i++) subProvider.Subscribe(nAction, new Random().Next().ToString(), testRec2);
                objs = subProvider.GetSubscriptions(nAction, testRec2);
                Assert.AreNotEqual(0, objs.Count());
                CollectionAssert.AllItemsAreUnique(objs);

                //Получаем список групп к которым он принадлежит
                var parents = recProvider.GetGroups(testRec2);
                Assert.AreNotEqual(0, parents.Count());
                otdel = parents.First();
                everyone = parents.Last();

                var objsGroup = subProvider.GetSubscriptions(nAction, otdel);
                CollectionAssert.AllItemsAreUnique(objsGroup);

                //Подписываем весь отдел на объект
                rndObj = string.Concat("TestObject#", new Random().Next().ToString());
                subProvider.Subscribe(nAction, rndObj, otdel);
                //Проверяем подписался ли юзер вместе со всем отделом двумя способами.
                Assert.AreEqual(objsGroup.Count() + 1, subProvider.GetSubscriptions(nAction, otdel).Count());
                Assert.AreEqual(objs.Count() + 1, subProvider.GetSubscriptions(nAction, testRec2).Count());
                Assert.AreEqual(true, subProvider.IsSubscribed(null, nAction, testRec2, rndObj));

                //Подписываем Everybody
                rndObj2 = string.Concat("TestObject#", new Random().Next().ToString());
                objs = subProvider.GetSubscriptions(nAction, testRec2);
                subProvider.Subscribe(nAction, rndObj2, everyone);
                //Проверяем подписался ли user двумя способами.
                Assert.AreEqual(objs.Count() + 1, subProvider.GetSubscriptions(nAction, testRec2).Count());
                Assert.AreEqual(true, subProvider.IsSubscribed(null, nAction, testRec2, rndObj2));

            }
            finally
            {
                subProvider.UnSubscribe(nAction, objectId, testRec);
                subProvider.UnSubscribe(nAction, rndObj, otdel);
                subProvider.UnSubscribe(nAction, rndObj2, everyone);
            }
        }
    }

    public class TopSubscriptionProviderTestScope
    {
        private TenantManager TenantManager { get; }
        private SubscriptionManager SubscriptionManager { get; }
        private RecipientProviderImpl RecipientProviderImpl { get; }

        public TopSubscriptionProviderTestScope(TenantManager tenantManager, SubscriptionManager subscriptionManager, RecipientProviderImpl recipientProviderImpl)
        {
            TenantManager = tenantManager;
            SubscriptionManager = subscriptionManager;
            RecipientProviderImpl = recipientProviderImpl;
        }

        public void Deconstruct(out TenantManager tenantManager, out SubscriptionManager subscriptionManager, out RecipientProviderImpl recipientProviderImpl)
        {
            tenantManager = TenantManager;
            subscriptionManager = SubscriptionManager;
            recipientProviderImpl = RecipientProviderImpl;
        }
    }
}
#endif<|MERGE_RESOLUTION|>--- conflicted
+++ resolved
@@ -26,18 +26,14 @@
 
 #if DEBUG
 using System;
-using System.Linq;
-
-<<<<<<< HEAD
-using ASC.Common;
-=======
->>>>>>> b5fcca25
+using System.Linq;
+
 using ASC.Core.Notify;
 using ASC.Notify.Model;
-using ASC.Notify.Recipients;
-
-using Microsoft.Extensions.DependencyInjection;
-
+using ASC.Notify.Recipients;
+
+using Microsoft.Extensions.DependencyInjection;
+
 using NUnit.Framework;
 
 namespace ASC.Core.Common.Tests
@@ -58,15 +54,15 @@
         private IRecipient testRec;
         private IRecipient testRec2;
         private NotifyAction nAction;
-        private IServiceProvider serviceProvider;
-        
+        private IServiceProvider serviceProvider;
+
         [OneTimeSetUp]
         public void CreateProviders()
-        {
-            using var scope = serviceProvider.CreateScope();
-            var scopeClass = scope.ServiceProvider.GetService<TopSubscriptionProviderTestScope>();
-            (var tenantManager, var subscriptionManager, var recipientProviderImpl) = scopeClass;
-            tenantManager.SetCurrentTenant(tenant);
+        {
+            using var scope = serviceProvider.CreateScope();
+            var tenantManager = scope.ServiceProvider.GetService<TenantManager>();
+            var subscriptionManager = scope.ServiceProvider.GetService<SubscriptionManager>();
+            tenantManager.SetCurrentTenant(tenant);
 
             tenant = new Tenants.Tenant(0, "teamlab");
             sourceId = "6045b68c-2c2e-42db-9e53-c272e814c4ad";
@@ -74,10 +70,10 @@
             objectId = "Task_5946_457";
             nAction = new NotifyAction(actionId, actionId);
             testRec = new DirectRecipient("ff0c4e13-1831-43c2-91ce-7b7beb56179b", null); //Oliver Khan
-            testRec2 = new DirectRecipient("0017794f-aeb7-49a5-8817-9e870e02bd3f", null); //Якутова Юлия
+            testRec2 = new DirectRecipient("0017794f-aeb7-49a5-8817-9e870e02bd3f", null); //Якутова Юлия
 
-            recProvider = recipientProviderImpl;
-            var directSubProvider = new DirectSubscriptionProvider(sourceId,subscriptionManager, recProvider);
+            recProvider = scope.ServiceProvider.GetService<RecipientProviderImpl>();
+            var directSubProvider = new DirectSubscriptionProvider(sourceId, subscriptionManager, recProvider);
             subProvider = new TopSubscriptionProvider(recProvider, directSubProvider);
         }
 
@@ -150,26 +146,5 @@
             }
         }
     }
-
-    public class TopSubscriptionProviderTestScope
-    {
-        private TenantManager TenantManager { get; }
-        private SubscriptionManager SubscriptionManager { get; }
-        private RecipientProviderImpl RecipientProviderImpl { get; }
-
-        public TopSubscriptionProviderTestScope(TenantManager tenantManager, SubscriptionManager subscriptionManager, RecipientProviderImpl recipientProviderImpl)
-        {
-            TenantManager = tenantManager;
-            SubscriptionManager = subscriptionManager;
-            RecipientProviderImpl = recipientProviderImpl;
-        }
-
-        public void Deconstruct(out TenantManager tenantManager, out SubscriptionManager subscriptionManager, out RecipientProviderImpl recipientProviderImpl)
-        {
-            tenantManager = TenantManager;
-            subscriptionManager = SubscriptionManager;
-            recipientProviderImpl = RecipientProviderImpl;
-        }
-    }
-}
+}
 #endif