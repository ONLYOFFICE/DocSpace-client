{
  "key_path": "AIAgentsPinned",
  "content": "{{aiAgents}} pinned",
  "content_en_sha1_hash": "eb082fefead670be95a56c7f27e16e6830f2bcff",
  "created_at": "2025-12-19T13:03:48.272Z",
<<<<<<< HEAD
  "updated_at": "2025-12-19T13:04:06.091Z",
  "comment": {
    "text": "",
    "is_auto": false,
    "updated_at": null
=======
  "updated_at": "2025-12-22T10:01:39.828Z",
  "comment": {
    "text": "This key displays a confirmation message when one or more AI agents are pinned. It's used to indicate the status of pinned AI agents, likely appearing near a pin button or similar UI element. The `aiAgents` variable will be replaced with the pluralized \"AI Agents\" label.",
    "is_auto": true,
    "updated_at": "2025-12-22T10:01:39.828Z"
>>>>>>> 7bd0b0d7
  },
  "usage": [
    {
      "file_path": "/packages/client/src/store/FilesActionsStore.js",
      "line_number": 1337,
      "context": "if (isAIAgent) {\n translationForOneItem = isPin\n ? t(\"AIAgentPinned\", { aiAgent: t(\"Common:AIAgent\") })\n : t(\"AIAgentUnpinned\", { aiAgent: t(\"Common:AIAgent\") });\n translationForSeverals = isPin\n ? t(\"AIAgentsPinned\", { aiAgents: t(\"Common:AIAgents\") })\n : t(\"AIAgentsUnpinned\", { aiAgents: t(\"Common:AIAgents\") });\n } else {\n translationForOneItem = isPin ? t(\"RoomPinned\") : t(\"RoomUnpinned\");\n translationForSeverals = isPin\n ? t(\"RoomsPinned\", { count: elems.length })",
      "module": "/packages/client"
    }
  ],
  "languages": {
    "en": {
      "ai_translated": false,
      "ai_model": null,
      "ai_spell_check_issues": [],
      "approved_at": null
    },
    "ar-SA": {
      "ai_translated": false,
      "ai_model": null,
      "ai_spell_check_issues": [],
      "approved_at": null
    },
    "az": {
      "ai_translated": false,
      "ai_model": null,
      "ai_spell_check_issues": [],
      "approved_at": null
    },
    "bg": {
      "ai_translated": false,
      "ai_model": null,
      "ai_spell_check_issues": [],
      "approved_at": null
    },
    "cs": {
      "ai_translated": false,
      "ai_model": null,
      "ai_spell_check_issues": [],
      "approved_at": null
    },
    "de": {
      "ai_translated": false,
      "ai_model": null,
      "ai_spell_check_issues": [],
      "approved_at": null
    },
    "el-GR": {
      "ai_translated": false,
      "ai_model": null,
      "ai_spell_check_issues": [],
      "approved_at": null
    },
    "es": {
      "ai_translated": false,
      "ai_model": null,
      "ai_spell_check_issues": [],
      "approved_at": null
    },
    "fi": {
      "ai_translated": false,
      "ai_model": null,
      "ai_spell_check_issues": [],
      "approved_at": null
    },
    "fr": {
      "ai_translated": false,
      "ai_model": null,
      "ai_spell_check_issues": [],
      "approved_at": null
    },
    "hy-AM": {
      "ai_translated": false,
      "ai_model": null,
      "ai_spell_check_issues": [],
      "approved_at": null
    },
    "it": {
      "ai_translated": false,
      "ai_model": null,
      "ai_spell_check_issues": [],
      "approved_at": null
    },
    "ja-JP": {
      "ai_translated": false,
      "ai_model": null,
      "ai_spell_check_issues": [],
      "approved_at": null
    },
    "ko-KR": {
      "ai_translated": false,
      "ai_model": null,
      "ai_spell_check_issues": [],
      "approved_at": null
    },
    "lo-LA": {
      "ai_translated": false,
      "ai_model": null,
      "ai_spell_check_issues": [],
      "approved_at": null
    },
    "lv": {
      "ai_translated": false,
      "ai_model": null,
      "ai_spell_check_issues": [],
      "approved_at": null
    },
    "nl": {
      "ai_translated": false,
      "ai_model": null,
      "ai_spell_check_issues": [],
      "approved_at": null
    },
    "pl": {
      "ai_translated": false,
      "ai_model": null,
      "ai_spell_check_issues": [],
      "approved_at": null
    },
    "pt": {
      "ai_translated": false,
      "ai_model": null,
      "ai_spell_check_issues": [],
      "approved_at": null
    },
    "pt-BR": {
      "ai_translated": false,
      "ai_model": null,
      "ai_spell_check_issues": [],
      "approved_at": null
    },
    "ro": {
      "ai_translated": false,
      "ai_model": null,
      "ai_spell_check_issues": [],
      "approved_at": null
    },
    "ru": {
      "ai_translated": false,
      "ai_model": null,
      "ai_spell_check_issues": [],
      "approved_at": null
    },
    "si": {
      "ai_translated": false,
      "ai_model": null,
      "ai_spell_check_issues": [],
      "approved_at": null
    },
    "sk": {
      "ai_translated": false,
      "ai_model": null,
      "ai_spell_check_issues": [],
      "approved_at": null
    },
    "sl": {
      "ai_translated": false,
      "ai_model": null,
      "ai_spell_check_issues": [],
      "approved_at": null
    },
    "sq-AL": {
      "ai_translated": false,
      "ai_model": null,
      "ai_spell_check_issues": [],
      "approved_at": null
    },
    "sr-Cyrl-RS": {
      "ai_translated": false,
      "ai_model": null,
      "ai_spell_check_issues": [],
      "approved_at": null
    },
    "sr-Latn-RS": {
      "ai_translated": false,
      "ai_model": null,
      "ai_spell_check_issues": [],
      "approved_at": null
    },
    "tr": {
      "ai_translated": false,
      "ai_model": null,
      "ai_spell_check_issues": [],
      "approved_at": null
    },
    "uk-UA": {
      "ai_translated": false,
      "ai_model": null,
      "ai_spell_check_issues": [],
      "approved_at": null
    },
    "vi": {
      "ai_translated": false,
      "ai_model": null,
      "ai_spell_check_issues": [],
      "approved_at": null
    },
    "zh-CN": {
      "ai_translated": false,
      "ai_model": null,
      "ai_spell_check_issues": [],
      "approved_at": null
    }
  }
}<|MERGE_RESOLUTION|>--- conflicted
+++ resolved
@@ -3,19 +3,11 @@
   "content": "{{aiAgents}} pinned",
   "content_en_sha1_hash": "eb082fefead670be95a56c7f27e16e6830f2bcff",
   "created_at": "2025-12-19T13:03:48.272Z",
-<<<<<<< HEAD
-  "updated_at": "2025-12-19T13:04:06.091Z",
-  "comment": {
-    "text": "",
-    "is_auto": false,
-    "updated_at": null
-=======
   "updated_at": "2025-12-22T10:01:39.828Z",
   "comment": {
     "text": "This key displays a confirmation message when one or more AI agents are pinned. It's used to indicate the status of pinned AI agents, likely appearing near a pin button or similar UI element. The `aiAgents` variable will be replaced with the pluralized \"AI Agents\" label.",
     "is_auto": true,
     "updated_at": "2025-12-22T10:01:39.828Z"
->>>>>>> 7bd0b0d7
   },
   "usage": [
     {
