--- conflicted
+++ resolved
@@ -751,13 +751,10 @@
       columns,
       infoPanelVisible,
     } = this.props;
-<<<<<<< HEAD
-    console.log("resetColumns");
+
     const defaultSize = this.props.columns.find(
       (col) => col.defaultSize
     )?.defaultSize;
-=======
->>>>>>> e7340c4e
 
     let str = "";
 
