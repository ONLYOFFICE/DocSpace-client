--- conflicted
+++ resolved
@@ -26,11 +26,6 @@
 
 import React, { useEffect } from "react";
 import Article from "@docspace/shared/components/article";
-<<<<<<< HEAD
-import { ArticleHeaderContent, ArticleBodyContent } from "./Article";
-import { SectionHeaderContent } from "./Section";
-=======
->>>>>>> 434ad0d3
 import { inject, observer } from "mobx-react";
 import Section from "@docspace/shared/components/section";
 import withLoading from "SRC_DIR/HOCs/withLoading";
@@ -39,7 +34,7 @@
 import SectionWrapper from "SRC_DIR/components/Section";
 
 import { useParams } from "react-router-dom";
-import { SectionHeaderContent, SectionPagingContent } from "./Section";
+import { SectionHeaderContent } from "./Section/Header";
 import { ArticleHeaderContent, ArticleBodyContent } from "./Article";
 import HistoryHeader from "../categories/developer-tools/Webhooks/WebhookHistory/sub-components/HistoryHeader";
 import DetailsNavigationHeader from "../categories/developer-tools/Webhooks/WebhookEventDetails/sub-components/DetailsNavigationHeader";
@@ -75,7 +70,6 @@
   setCurrentProductId,
   language,
   children,
-  addUsers,
   isGeneralPage,
   enablePlugins,
   isInitPlugins,
@@ -106,7 +100,7 @@
         showArticleLoader={!isLoadedArticleBody}
         needPageReload={needPageReload}
       />
-      {!isGeneralPage && (
+      {!isGeneralPage ? (
         <SectionWrapper viewAs="settings" withBodyScroll settingsStudio>
           <Section.SectionHeader>
             {currentPath === webhookHistoryPath ? (
@@ -123,7 +117,7 @@
 
           <Section.SectionBody>{children}</Section.SectionBody>
         </SectionWrapper>
-      )}
+      ) : null}
     </>
   );
 };
