{
  "key_path": "DeleteLink",
  "content": "Delete link",
  "content_en_sha1_hash": "9438458e8efd4955eb76470c38ec989d94f130d4",
  "created_at": "2025-05-19T21:30:55.425Z",
<<<<<<< HEAD
  "updated_at": "2025-05-26T07:57:32.296Z",
=======
  "updated_at": "2025-06-24T16:31:24.358Z",
>>>>>>> 0de93b01
  "comment": {
    "text": "The translation key \"DeleteLink\" is used to display the English phrase \"Delete link\" when the user clicks on a delete action in a file management dialog. This text appears as a button label or header in the modal dialog that allows users to revoke or permanently delete links associated with files.",
    "is_auto": true,
    "updated_at": "2025-05-20T09:40:00.113Z"
  },
  "usage": [
    {
      "file_path": "/packages/client/src/components/dialogs/DeleteLinkDialog/index.js",
      "line_number": 160,
      "context": "return (\n <ModalDialog isLoading={!tReady} visible={visible} onClose={onClose}>\n <ModalDialog.Header>\n {link.sharedTo.primary && (isPublicRoomType || isFormRoom)\n ? t(\"Files:RevokeLink\")\n : t(\"Files:DeleteLink\")}\n </ModalDialog.Header>\n <ModalDialog.Body>\n <DeleteLinkDialogContainer className=\"modal-dialog-content-body\">\n <Text lineHeight=\"20px\" noSelect>\n {getDescription()}",
      "module": "/packages/client"
    },
    {
      "file_path": "/packages/client/src/components/dialogs/DeleteLinkDialog/index.js",
      "line_number": 160,
      "context": "return (\n <ModalDialog isLoading={!tReady} visible={visible} onClose={onClose}>\n <ModalDialog.Header>\n {link.sharedTo.primary && (isPublicRoomType || isFormRoom)\n ? t(\"Files:RevokeLink\")\n : t(\"Files:DeleteLink\")}\n </ModalDialog.Header>\n <ModalDialog.Body>\n <DeleteLinkDialogContainer className=\"modal-dialog-content-body\">\n <Text lineHeight=\"20px\" noSelect>\n {getDescription()}",
      "module": "/packages/client"
    }
  ],
  "languages": {
    "en": {
      "ai_translated": false,
      "ai_model": null,
      "ai_spell_check_issues": [],
      "approved_at": null
    },
    "ar-SA": {
      "ai_translated": false,
      "ai_model": null,
      "ai_spell_check_issues": [],
      "approved_at": null
    },
    "az": {
      "ai_translated": false,
      "ai_model": null,
      "ai_spell_check_issues": [
        {
          "type": "incorrect_translation",
          "description": "The translation \"Keçidi silin\" is a literal translation of 'Delete link' but sounds unnatural in Azerbaijani. While technically correct, a more natural phrasing would be preferred for user interface text.",
          "suggestion": "Sil buttoni"
        }
      ],
      "approved_at": null
    },
    "bg": {
      "ai_translated": false,
      "ai_model": null,
      "ai_spell_check_issues": [],
      "approved_at": null
    },
    "cs": {
      "ai_translated": false,
      "ai_model": null,
      "ai_spell_check_issues": [],
      "approved_at": null
    },
    "de": {
      "ai_translated": false,
      "ai_model": null,
      "ai_spell_check_issues": [],
      "approved_at": null
    },
    "el-GR": {
      "ai_translated": false,
      "ai_model": null,
      "ai_spell_check_issues": [],
      "approved_at": null
    },
    "es": {
      "ai_translated": false,
      "ai_model": null,
      "ai_spell_check_issues": [],
      "approved_at": null
    },
    "fi": {
      "ai_translated": false,
      "ai_model": null,
      "ai_spell_check_issues": [],
      "approved_at": null
    },
    "fr": {
      "ai_translated": false,
      "ai_model": null,
      "ai_spell_check_issues": [],
      "approved_at": null
    },
    "hy-AM": {
      "ai_translated": false,
      "ai_model": null,
      "ai_spell_check_issues": [],
      "approved_at": null
    },
    "it": {
      "ai_translated": false,
      "ai_model": null,
      "ai_spell_check_issues": [],
      "approved_at": null
    },
    "ja-JP": {
      "ai_translated": false,
      "ai_model": null,
      "ai_spell_check_issues": [],
      "approved_at": null
    },
    "ko-KR": {
      "ai_translated": false,
      "ai_model": null,
      "ai_spell_check_issues": [],
      "approved_at": null
    },
    "lo-LA": {
      "ai_translated": false,
      "ai_model": null,
      "ai_spell_check_issues": [],
      "approved_at": null
    },
    "lv": {
      "ai_translated": false,
      "ai_model": null,
      "ai_spell_check_issues": [],
      "approved_at": null
    },
    "nl": {
      "ai_translated": false,
      "ai_model": null,
      "ai_spell_check_issues": [],
      "approved_at": null
    },
    "pl": {
      "ai_translated": false,
      "ai_model": null,
      "ai_spell_check_issues": [],
      "approved_at": null
    },
    "pt": {
      "ai_translated": false,
      "ai_model": null,
      "ai_spell_check_issues": [],
      "approved_at": null
    },
    "pt-BR": {
      "ai_translated": false,
      "ai_model": null,
      "ai_spell_check_issues": [],
      "approved_at": null
    },
    "ro": {
      "ai_translated": false,
      "ai_model": null,
      "ai_spell_check_issues": [
        {
          "type": "incorrect_translation",
          "description": "While technically correct, 'Ștergere link' is a literal translation and doesn't quite capture the natural phrasing in Romanian.  'Link de ștergere' would be more idiomatic and user-friendly.",
          "suggestion": "Link de ștergere"
        }
      ],
      "approved_at": null
    },
    "ru": {
      "ai_translated": false,
      "ai_model": null,
      "ai_spell_check_issues": [],
      "approved_at": null
    },
    "si": {
      "ai_translated": false,
      "ai_model": null,
      "ai_spell_check_issues": [],
      "approved_at": null
    },
    "sk": {
      "ai_translated": false,
      "ai_model": null,
      "ai_spell_check_issues": [],
      "approved_at": null
    },
    "sl": {
      "ai_translated": false,
      "ai_model": null,
      "ai_spell_check_issues": [],
      "approved_at": null
    },
    "sr-Cyrl-RS": {
      "ai_translated": false,
      "ai_model": null,
      "ai_spell_check_issues": [
        {
          "type": "incorrect_translation",
          "description": "While \"Обриши линк\" is understandable, a more accurate and standard translation of \"Delete link\" would be \"Избриши линк\". \"Обриши\" implies a wiping or erasing action, which isn't the precise meaning of 'delete' in a digital context. \"Избриши\" is the conventional term for deleting files or links.",
          "suggestion": "Избриши линк"
        }
      ],
      "approved_at": null
    },
    "sr-Latn-RS": {
      "ai_translated": false,
      "ai_model": null,
      "ai_spell_check_issues": [
        {
          "type": "incorrect_translation",
          "description": "The translation 'Obriši link' is a literal translation of 'Delete link' but doesn't fully capture the intended meaning within a user interface context. A more natural translation would be 'Izbriši link' or 'Briši link'. 'Obriši' can be perceived as more formal or suggesting a longer action.",
          "suggestion": "Izbriši link"
        }
      ],
      "approved_at": null
    },
    "tr": {
      "ai_translated": false,
      "ai_model": null,
      "ai_spell_check_issues": [],
      "approved_at": null
    },
    "uk-UA": {
      "ai_translated": false,
      "ai_model": null,
      "ai_spell_check_issues": [],
      "approved_at": null
    },
    "vi": {
      "ai_translated": false,
      "ai_model": null,
      "ai_spell_check_issues": [],
      "approved_at": null
    },
    "zh-CN": {
      "ai_translated": false,
      "ai_model": null,
      "ai_spell_check_issues": [],
      "approved_at": null
    }
  }
}<|MERGE_RESOLUTION|>--- conflicted
+++ resolved
@@ -3,11 +3,7 @@
   "content": "Delete link",
   "content_en_sha1_hash": "9438458e8efd4955eb76470c38ec989d94f130d4",
   "created_at": "2025-05-19T21:30:55.425Z",
-<<<<<<< HEAD
-  "updated_at": "2025-05-26T07:57:32.296Z",
-=======
   "updated_at": "2025-06-24T16:31:24.358Z",
->>>>>>> 0de93b01
   "comment": {
     "text": "The translation key \"DeleteLink\" is used to display the English phrase \"Delete link\" when the user clicks on a delete action in a file management dialog. This text appears as a button label or header in the modal dialog that allows users to revoke or permanently delete links associated with files.",
     "is_auto": true,
@@ -43,13 +39,7 @@
     "az": {
       "ai_translated": false,
       "ai_model": null,
-      "ai_spell_check_issues": [
-        {
-          "type": "incorrect_translation",
-          "description": "The translation \"Keçidi silin\" is a literal translation of 'Delete link' but sounds unnatural in Azerbaijani. While technically correct, a more natural phrasing would be preferred for user interface text.",
-          "suggestion": "Sil buttoni"
-        }
-      ],
+      "ai_spell_check_issues": [],
       "approved_at": null
     },
     "bg": {
@@ -157,13 +147,7 @@
     "ro": {
       "ai_translated": false,
       "ai_model": null,
-      "ai_spell_check_issues": [
-        {
-          "type": "incorrect_translation",
-          "description": "While technically correct, 'Ștergere link' is a literal translation and doesn't quite capture the natural phrasing in Romanian.  'Link de ștergere' would be more idiomatic and user-friendly.",
-          "suggestion": "Link de ștergere"
-        }
-      ],
+      "ai_spell_check_issues": [],
       "approved_at": null
     },
     "ru": {
@@ -193,25 +177,13 @@
     "sr-Cyrl-RS": {
       "ai_translated": false,
       "ai_model": null,
-      "ai_spell_check_issues": [
-        {
-          "type": "incorrect_translation",
-          "description": "While \"Обриши линк\" is understandable, a more accurate and standard translation of \"Delete link\" would be \"Избриши линк\". \"Обриши\" implies a wiping or erasing action, which isn't the precise meaning of 'delete' in a digital context. \"Избриши\" is the conventional term for deleting files or links.",
-          "suggestion": "Избриши линк"
-        }
-      ],
+      "ai_spell_check_issues": [],
       "approved_at": null
     },
     "sr-Latn-RS": {
       "ai_translated": false,
       "ai_model": null,
-      "ai_spell_check_issues": [
-        {
-          "type": "incorrect_translation",
-          "description": "The translation 'Obriši link' is a literal translation of 'Delete link' but doesn't fully capture the intended meaning within a user interface context. A more natural translation would be 'Izbriši link' or 'Briši link'. 'Obriši' can be perceived as more formal or suggesting a longer action.",
-          "suggestion": "Izbriši link"
-        }
-      ],
+      "ai_spell_check_issues": [],
       "approved_at": null
     },
     "tr": {
