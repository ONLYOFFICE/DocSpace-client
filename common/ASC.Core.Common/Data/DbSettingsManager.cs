--- conflicted
+++ resolved
@@ -30,7 +30,7 @@
 using System.Linq;
 using System.Runtime.Serialization.Json;
 using System.Text;
-
+
 using ASC.Common;
 using ASC.Common.Caching;
 using ASC.Common.Logging;
@@ -39,7 +39,7 @@
 using ASC.Core.Common.EF.Model;
 using ASC.Core.Common.Settings;
 using ASC.Core.Tenants;
-
+
 using Microsoft.Extensions.Options;
 
 namespace ASC.Core.Data
@@ -54,7 +54,6 @@
             Cache = AscCache.Memory;
             Notify = notify;
             Notify.Subscribe((i) => Cache.Remove(i.Key), CacheNotifyAction.Remove);
-<<<<<<< HEAD
         }
 
         public void Remove(string key)
@@ -62,133 +61,88 @@
             Notify.Publish(new SettingsCacheItem { Key = key }, CacheNotifyAction.Remove);
         }
     }
-=======
-        }
-
-        public void Remove(string key)
-        {
-            Notify.Publish(new SettingsCacheItem { Key = key }, CacheNotifyAction.Remove);
-        }
-    }
 
     class ConfigureDbSettingsManager : IConfigureNamedOptions<DbSettingsManager>
-    {
-        private IServiceProvider ServiceProvider { get; }
-        private DbSettingsManagerCache DbSettingsManagerCache { get; }
-        private IOptionsMonitor<ILog> ILog { get; }
-        private AuthContext AuthContext { get; }
-        private IOptionsSnapshot<TenantManager> TenantManager { get; }
-        private DbContextManager<WebstudioDbContext> DbContextManager { get; }
-
-        public ConfigureDbSettingsManager(
-            IServiceProvider serviceProvider,
-            DbSettingsManagerCache dbSettingsManagerCache,
-            IOptionsMonitor<ILog> iLog,
-            AuthContext authContext,
-            IOptionsSnapshot<TenantManager> tenantManager,
-            DbContextManager<WebstudioDbContext> dbContextManager
-            )
-        {
-            ServiceProvider = serviceProvider;
-            DbSettingsManagerCache = dbSettingsManagerCache;
-            ILog = iLog;
-            AuthContext = authContext;
-            TenantManager = tenantManager;
-            DbContextManager = dbContextManager;
-        }
-
-        public void Configure(string name, DbSettingsManager options)
-        {
-            Configure(options);
-
-            options.TenantManager = TenantManager.Get(name);
-            options.WebstudioDbContext = DbContextManager.Get(name);
-        }
-
-        public void Configure(DbSettingsManager options)
-        {
-            options.ServiceProvider = ServiceProvider;
-            options.DbSettingsManagerCache = DbSettingsManagerCache;
-            options.AuthContext = AuthContext;
-            options.Log = ILog.CurrentValue;
-
-            options.TenantManager = TenantManager.Value;
-            options.WebstudioDbContext = DbContextManager.Value;
-        }
-    }
->>>>>>> 30d952b9
+    {
+        private IServiceProvider ServiceProvider { get; }
+        private DbSettingsManagerCache DbSettingsManagerCache { get; }
+        private IOptionsMonitor<ILog> ILog { get; }
+        private AuthContext AuthContext { get; }
+        private IOptionsSnapshot<TenantManager> TenantManager { get; }
+        private DbContextManager<WebstudioDbContext> DbContextManager { get; }
+
+        public ConfigureDbSettingsManager(
+            IServiceProvider serviceProvider,
+            DbSettingsManagerCache dbSettingsManagerCache,
+            IOptionsMonitor<ILog> iLog,
+            AuthContext authContext,
+            IOptionsSnapshot<TenantManager> tenantManager,
+            DbContextManager<WebstudioDbContext> dbContextManager
+            )
+        {
+            ServiceProvider = serviceProvider;
+            DbSettingsManagerCache = dbSettingsManagerCache;
+            ILog = iLog;
+            AuthContext = authContext;
+            TenantManager = tenantManager;
+            DbContextManager = dbContextManager;
+        }
+
+        public void Configure(string name, DbSettingsManager options)
+        {
+            Configure(options);
+
+            options.TenantManager = TenantManager.Get(name);
+            options.WebstudioDbContext = DbContextManager.Get(name);
+        }
+
+        public void Configure(DbSettingsManager options)
+        {
+            options.ServiceProvider = ServiceProvider;
+            options.DbSettingsManagerCache = DbSettingsManagerCache;
+            options.AuthContext = AuthContext;
+            options.Log = ILog.CurrentValue;
+
+            options.TenantManager = TenantManager.Value;
+            options.WebstudioDbContext = DbContextManager.Value;
+        }
+    }
 
     public class DbSettingsManager
     {
         private readonly TimeSpan expirationTimeout = TimeSpan.FromMinutes(5);
-<<<<<<< HEAD
         private readonly IDictionary<Type, DataContractJsonSerializer> jsonSerializers = new Dictionary<Type, DataContractJsonSerializer>();
-        private readonly string dbId;
-
-        private ICache Cache { get; }
-        private IServiceProvider ServiceProvider { get; }
-        private DbSettingsManagerCache DbSettingsManagerCache { get; }
-        public AuthContext AuthContext { get; }
-        public TenantManager TenantManager { get; }
-        private WebstudioDbContext WebstudioDbContext { get; }
-
+
+        internal ILog Log { get; set; }
+        internal ICache Cache { get; set; }
+        internal IServiceProvider ServiceProvider { get; set; }
+        internal DbSettingsManagerCache DbSettingsManagerCache { get; set; }
+        internal AuthContext AuthContext { get; set; }
+        internal TenantManager TenantManager { get; set; }
+        internal WebstudioDbContext WebstudioDbContext { get; set; }
+
+        public DbSettingsManager()
+        {
+
+        }
+
         public DbSettingsManager(
             IServiceProvider serviceProvider,
             DbSettingsManagerCache dbSettingsManagerCache,
             IOptionsMonitor<ILog> option,
             AuthContext authContext,
             TenantManager tenantManager,
-            DbContextManager<WebstudioDbContext> dbContextManager) : this(null)
+            DbContextManager<WebstudioDbContext> dbContextManager)
         {
             ServiceProvider = serviceProvider;
             DbSettingsManagerCache = dbSettingsManagerCache;
             AuthContext = authContext;
             TenantManager = tenantManager;
             Cache = dbSettingsManagerCache.Cache;
-            log = option.CurrentValue;
+            Log = option.CurrentValue;
             WebstudioDbContext = dbContextManager.Value;
         }
 
-        //TODO: remove
-        public DbSettingsManager(ConnectionStringSettings connectionString)
-        {
-            dbId = connectionString != null ? connectionString.Name : "default";
-        }
-
-=======
-        private readonly IDictionary<Type, DataContractJsonSerializer> jsonSerializers = new Dictionary<Type, DataContractJsonSerializer>();
-
-        internal ILog Log { get; set; }
-        internal ICache Cache { get; set; }
-        internal IServiceProvider ServiceProvider { get; set; }
-        internal DbSettingsManagerCache DbSettingsManagerCache { get; set; }
-        internal AuthContext AuthContext { get; set; }
-        internal TenantManager TenantManager { get; set; }
-        internal WebstudioDbContext WebstudioDbContext { get; set; }
-
-        public DbSettingsManager()
-        {
-
-        }
-
-        public DbSettingsManager(
-            IServiceProvider serviceProvider,
-            DbSettingsManagerCache dbSettingsManagerCache,
-            IOptionsMonitor<ILog> option,
-            AuthContext authContext,
-            TenantManager tenantManager,
-            DbContextManager<WebstudioDbContext> dbContextManager)
-        {
-            ServiceProvider = serviceProvider;
-            DbSettingsManagerCache = dbSettingsManagerCache;
-            AuthContext = authContext;
-            TenantManager = tenantManager;
-            Cache = dbSettingsManagerCache.Cache;
-            Log = option.CurrentValue;
-            WebstudioDbContext = dbContextManager.Value;
-        }
-
->>>>>>> 30d952b9
         private int TenantID
         {
             get { return TenantManager.GetCurrentTenant().TenantId; }
@@ -394,18 +348,11 @@
 
     public static class DbSettingsManagerExtension
     {
-<<<<<<< HEAD
         public static DIHelper AddDbSettingsManagerService(this DIHelper services)
         {
             services.TryAddSingleton<DbSettingsManagerCache>();
             services.TryAddScoped<DbSettingsManager>();
-=======
-        public static IServiceCollection AddDbSettingsManagerService(this IServiceCollection services)
-        {
-            services.TryAddSingleton<DbSettingsManagerCache>();
-            services.TryAddScoped<DbSettingsManager>();
-            services.TryAddScoped<IConfigureOptions<DbSettingsManager>, ConfigureDbSettingsManager>();
->>>>>>> 30d952b9
+            services.TryAddScoped<IConfigureOptions<DbSettingsManager>, ConfigureDbSettingsManager>();
 
             return services.AddWebstudioDbContextService();
         }
