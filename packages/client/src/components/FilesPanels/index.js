--- conflicted
+++ resolved
@@ -168,11 +168,8 @@
     userId,
     getRefElement,
     config,
-<<<<<<< HEAD
     isShareFormData,
-=======
     reducedRightsVisible,
->>>>>>> 8d6c4ed7
   } = props;
 
   const [sharePDFForm, setSharePDFForm] = useState({
@@ -417,15 +414,12 @@
       />
     ) : null,
 
-<<<<<<< HEAD
     isShareFormData.visible && (
       <ShareFormPanel key="share-form-dialog" {...isShareFormData} />
     ),
-=======
     reducedRightsVisible ? (
       <ReducedRightsDialog key="reduced-rights-dialog" />
     ) : null,
->>>>>>> 8d6c4ed7
   ];
 };
 
@@ -507,11 +501,8 @@
 
       setFormFillingTipsDialog,
       formFillingTipsVisible,
-<<<<<<< HEAD
       isShareFormData,
-=======
       reducedRightsData,
->>>>>>> 8d6c4ed7
     } = dialogsStore;
 
     const { viewAs } = filesStore;
@@ -626,11 +617,8 @@
       userId: userStore?.user?.id,
       getRefElement,
       config,
-<<<<<<< HEAD
       isShareFormData,
-=======
       reducedRightsVisible: reducedRightsData.visible,
->>>>>>> 8d6c4ed7
     };
   },
 )(observer(Panels));