// (c) Copyright Ascensio System SIA 2009-2025
//
// This program is a free software product.
// You can redistribute it and/or modify it under the terms
// of the GNU Affero General Public License (AGPL) version 3 as published by the Free Software
// Foundation. In accordance with Section 7(a) of the GNU AGPL its Section 15 shall be amended
// to the effect that Ascensio System SIA expressly excludes the warranty of non-infringement of
// any third-party rights.
//
// This program is distributed WITHOUT ANY WARRANTY, without even the implied warranty
// of MERCHANTABILITY or FITNESS FOR A PARTICULAR  PURPOSE. For details, see
// the GNU AGPL at: http://www.gnu.org/licenses/agpl-3.0.html
//
// You can contact Ascensio System SIA at Lubanas st. 125a-25, Riga, Latvia, EU, LV-1021.
//
// The  interactive user interfaces in modified source and object code versions of the Program must
// display Appropriate Legal Notices, as required under Section 5 of the GNU AGPL version 3.
//
// Pursuant to Section 7(b) of the License you must retain the original Product logo when
// distributing the program. Pursuant to Section 7(e) we decline to grant you any rights under
// trademark law for use of our trademarks.
//
// All the Product's GUI elements, including illustrations and icon sets, as well as technical writing
// content are licensed under the terms of the Creative Commons Attribution-ShareAlike 4.0
// International. See the License terms at http://creativecommons.org/licenses/by-sa/4.0/legalcode
import { useState, useEffect } from "react";
import { inject, observer } from "mobx-react";

import ContactsTabs from "./ContactsTabs";
import MyDocumentsTabs from "./MyDocumentsTabs";
import RoomTemplatesTabs from "./RoomTemplatesTabs";
import AiRoomTabs from "./AiRoomTabs";

const SectionSubmenuContent = ({
  isPersonalRoom,
  isAIRoom,
  isRecentTab,
  isRoomsFolderRoot,
  isTemplatesFolder,
  allowInvitingGuests,
  checkGuests,
  hasGuests,
  currentClientView,
}) => {
  const [showGuestsTab, setShowGuestsTab] = useState(true);
  const [isCheckGuests, setIsCheckGuests] = useState(false);

  const isContacts =
    currentClientView === "users" || currentClientView === "groups";

  useEffect(() => {
    if (typeof hasGuests !== "boolean") return;
    if (!hasGuests) setShowGuestsTab(hasGuests);
    setIsCheckGuests(true);
  }, [hasGuests]);

  if (isContacts && allowInvitingGuests === false) checkGuests();

<<<<<<< HEAD
  if (isPersonalRoom || isRecentTab) return <MyDocumentsTabs />;
  if (isAIRoom) return <AiRoomTabs />;
=======
>>>>>>> 58da478d
  if (isContacts && (allowInvitingGuests || isCheckGuests))
    return (
      <ContactsTabs showGuestsTab={allowInvitingGuests || showGuestsTab} />
    );

  if (!isContacts && (isPersonalRoom || isRecentTab))
    return <MyDocumentsTabs />;
  if (!isContacts && (isRoomsFolderRoot || isTemplatesFolder))
    return <RoomTemplatesTabs />;
  return null;
};

export default inject(
<<<<<<< HEAD
  ({ treeFoldersStore, settingsStore, selectedFolderStore }) => {
=======
  ({ treeFoldersStore, settingsStore, clientLoadingStore }) => {
>>>>>>> 58da478d
    const {
      isPersonalRoom,
      isRecentTab,
      isRoomsFolderRoot,
      isTemplatesFolder,
    } = treeFoldersStore;
<<<<<<< HEAD

    const { allowInvitingGuests, checkGuests, hasGuests } = settingsStore;

    return {
      isPersonalRoom,
      isAIRoom: selectedFolderStore.isAIRoom,
=======

    const { allowInvitingGuests, checkGuests, hasGuests } = settingsStore;

    const { currentClientView } = clientLoadingStore;

    return {
      isPersonalRoom,
>>>>>>> 58da478d
      isRecentTab,
      isRoomsFolderRoot,
      isTemplatesFolder,
      allowInvitingGuests,
      checkGuests,
      hasGuests,
<<<<<<< HEAD
=======
      currentClientView,
>>>>>>> 58da478d
    };
  },
)(observer(SectionSubmenuContent));<|MERGE_RESOLUTION|>--- conflicted
+++ resolved
@@ -56,11 +56,8 @@
 
   if (isContacts && allowInvitingGuests === false) checkGuests();
 
-<<<<<<< HEAD
   if (isPersonalRoom || isRecentTab) return <MyDocumentsTabs />;
   if (isAIRoom) return <AiRoomTabs />;
-=======
->>>>>>> 58da478d
   if (isContacts && (allowInvitingGuests || isCheckGuests))
     return (
       <ContactsTabs showGuestsTab={allowInvitingGuests || showGuestsTab} />
@@ -74,25 +71,18 @@
 };
 
 export default inject(
-<<<<<<< HEAD
-  ({ treeFoldersStore, settingsStore, selectedFolderStore }) => {
-=======
-  ({ treeFoldersStore, settingsStore, clientLoadingStore }) => {
->>>>>>> 58da478d
+  ({
+    treeFoldersStore,
+    settingsStore,
+    clientLoadingStore,
+    selectedFolderStore,
+  }) => {
     const {
       isPersonalRoom,
       isRecentTab,
       isRoomsFolderRoot,
       isTemplatesFolder,
     } = treeFoldersStore;
-<<<<<<< HEAD
-
-    const { allowInvitingGuests, checkGuests, hasGuests } = settingsStore;
-
-    return {
-      isPersonalRoom,
-      isAIRoom: selectedFolderStore.isAIRoom,
-=======
 
     const { allowInvitingGuests, checkGuests, hasGuests } = settingsStore;
 
@@ -100,17 +90,14 @@
 
     return {
       isPersonalRoom,
->>>>>>> 58da478d
       isRecentTab,
+      isAIRoom: selectedFolderStore.isAIRoom,
       isRoomsFolderRoot,
       isTemplatesFolder,
       allowInvitingGuests,
       checkGuests,
       hasGuests,
-<<<<<<< HEAD
-=======
       currentClientView,
->>>>>>> 58da478d
     };
   },
 )(observer(SectionSubmenuContent));