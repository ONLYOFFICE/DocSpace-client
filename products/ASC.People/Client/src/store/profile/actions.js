import { getUserByUserName } from '../people/selectors';
import { fetchPeople } from "../people/actions";
import { store, api } from 'asc-web-common';
const { setCurrentUser } = store.auth.actions;
const { isMe } = store.auth.selectors;


export const SET_PROFILE = 'SET_PROFILE';
export const CLEAN_PROFILE = 'CLEAN_PROFILE';

export function setProfile(targetUser) {
    return {
        type: SET_PROFILE,
        targetUser
    };
};

export function resetProfile() {
    return {
        type: CLEAN_PROFILE
    };
};

export function employeeWrapperToMemberModel(profile) {
    const comment = profile.notes;
    const department = profile.groups ? profile.groups.map(group => group.id) : [];
    const worksFrom = profile.workFrom;

    return { ...profile, comment, department, worksFrom };
};

export function fetchProfile(userName) {
    return (dispatch, getState) => {
        const { auth, people } = getState();

        if (isMe(auth.user, userName)) {
            dispatch(setProfile(auth.user));
        } else {
            const user = getUserByUserName(people.users, userName);
            if (!user) {
                api.people.getUser(userName).then(user => {
                    dispatch(setProfile(user));
                });
            } else {
                dispatch(setProfile(user));
            }
        }
    };
};

export function createProfile(profile) {
    return (dispatch, getState) => {
        const { people } = getState();
        const { filter } = people;
        const member = employeeWrapperToMemberModel(profile);
        let result;

        return api.people.createUser(member).then(user => {
            result = user;
            return dispatch(setProfile(user));
        }).then(() => {
            return fetchPeople(filter, dispatch);
        }).then(() => {
            return Promise.resolve(result);
        });
    };
};

export function updateProfile(profile) {
    return (dispatch, getState) => {
        const { people } = getState();
        const { filter } = people;
        const member = employeeWrapperToMemberModel(profile);
        let result;

        return api.people.updateUser(member).then(user => {
            result = user;
            return Promise.resolve(dispatch(setProfile(user)));
        }).then(() => {
            return fetchPeople(filter, dispatch);
        }).then(() => {
            return Promise.resolve(result);
        });
    };
};

export function updateProfileCulture(id, culture) {
    return (dispatch) => {
        return api.people.updateUserCulture(id, culture).then(user => {
            dispatch(setCurrentUser(user));
            return dispatch(setProfile(user));
        });
    };
};
<<<<<<< HEAD

export function getInvitationLink(isGuest = false) {
    return dispatch => {
        return api.portal.getInvitationLink(isGuest);
    }
};
export function getUserPhoto(id) {
    return api.people.getUserPhoto(id);
};
=======
>>>>>>> d187c8c8
<|MERGE_RESOLUTION|>--- conflicted
+++ resolved
@@ -92,15 +92,8 @@
         });
     };
 };
-<<<<<<< HEAD
 
-export function getInvitationLink(isGuest = false) {
-    return dispatch => {
-        return api.portal.getInvitationLink(isGuest);
-    }
 };
 export function getUserPhoto(id) {
     return api.people.getUserPhoto(id);
-};
-=======
->>>>>>> d187c8c8
+};