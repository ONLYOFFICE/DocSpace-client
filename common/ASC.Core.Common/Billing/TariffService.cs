--- conflicted
+++ resolved
@@ -1,1083 +1,1075 @@
-// (c) Copyright Ascensio System SIA 2010-2022
-//
-// This program is a free software product.
-// You can redistribute it and/or modify it under the terms
-// of the GNU Affero General Public License (AGPL) version 3 as published by the Free Software
-// Foundation. In accordance with Section 7(a) of the GNU AGPL its Section 15 shall be amended
-// to the effect that Ascensio System SIA expressly excludes the warranty of non-infringement of
-// any third-party rights.
-//
-// This program is distributed WITHOUT ANY WARRANTY, without even the implied warranty
-// of MERCHANTABILITY or FITNESS FOR A PARTICULAR  PURPOSE. For details, see
-// the GNU AGPL at: http://www.gnu.org/licenses/agpl-3.0.html
-//
-// You can contact Ascensio System SIA at Lubanas st. 125a-25, Riga, Latvia, EU, LV-1021.
-//
-// The  interactive user interfaces in modified source and object code versions of the Program must
-// display Appropriate Legal Notices, as required under Section 5 of the GNU AGPL version 3.
-//
-// Pursuant to Section 7(b) of the License you must retain the original Product logo when
-// distributing the program. Pursuant to Section 7(e) we decline to grant you any rights under
-// trademark law for use of our trademarks.
-//
-// All the Product's GUI elements, including illustrations and icon sets, as well as technical writing
-// content are licensed under the terms of the Creative Commons Attribution-ShareAlike 4.0
-// International. See the License terms at http://creativecommons.org/licenses/by-sa/4.0/legalcode
-
-namespace ASC.Core.Billing;
-
-[Singletone]
-public class TenantExtraConfig
-{
-    private readonly CoreBaseSettings _coreBaseSettings;
-    private readonly LicenseReaderConfig _licenseReaderConfig;
-
-    public TenantExtraConfig(CoreBaseSettings coreBaseSettings, LicenseReaderConfig licenseReaderConfig)
-    {
-        _coreBaseSettings = coreBaseSettings;
-        _licenseReaderConfig = licenseReaderConfig;
-    }
-
-    public bool Saas
-    {
-        get { return !_coreBaseSettings.Standalone; }
-    }
-
-    public bool Enterprise
-    {
-        get { return _coreBaseSettings.Standalone && !string.IsNullOrEmpty(_licenseReaderConfig.LicensePath); }
-    }
-
-    public bool Opensource
-    {
-        get { return _coreBaseSettings.Standalone && string.IsNullOrEmpty(_licenseReaderConfig.LicensePath); }
-    }
-}
-
-[Singletone]
-public class TariffServiceStorage
-{
-    private static readonly TimeSpan _defaultCacheExpiration = TimeSpan.FromMinutes(5);
-    private static readonly TimeSpan _standaloneCacheExpiration = TimeSpan.FromMinutes(15);
-    internal readonly ICache Cache;
-    private readonly CoreBaseSettings _coreBaseSettings;
-    private readonly IServiceProvider _serviceProvider;
-    internal readonly ICacheNotify<TariffCacheItem> Notify;
-    private TimeSpan _cacheExpiration;
-
-    public TariffServiceStorage(ICacheNotify<TariffCacheItem> notify, ICache cache, CoreBaseSettings coreBaseSettings, IServiceProvider serviceProvider)
-    {
-        _cacheExpiration = _defaultCacheExpiration;
-
-        Cache = cache;
-        _coreBaseSettings = coreBaseSettings;
-        _serviceProvider = serviceProvider;
-        Notify = notify;
-        Notify.Subscribe((i) =>
-        {
-            Cache.Insert(TariffService.GetTariffNeedToUpdateCacheKey(i.TenantId), "update", _cacheExpiration);
-
-            Cache.Remove(TariffService.GetTariffCacheKey(i.TenantId));
-            Cache.Remove(TariffService.GetBillingUrlCacheKey(i.TenantId));
-            Cache.Remove(TariffService.GetBillingPaymentCacheKey(i.TenantId)); // clear all payments
-        }, CacheNotifyAction.Remove);
-
-        Notify.Subscribe((i) =>
-        {
-            using var scope = _serviceProvider.CreateScope();
-            var tariffService = scope.ServiceProvider.GetService<ITariffService>();
-            var tariff = tariffService.GetBillingInfoAsync(i.TenantId, i.TariffId).Result;
-            if (tariff != null)
-            {
-                InsertToCache(i.TenantId, tariff);
-            }
-        }, CacheNotifyAction.Insert);
-    }
-
-    private TimeSpan GetCacheExpiration()
-    {
-        if (_coreBaseSettings.Standalone && _cacheExpiration < _standaloneCacheExpiration)
-        {
-            _cacheExpiration = _cacheExpiration.Add(TimeSpan.FromSeconds(30));
-        }
-        return _cacheExpiration;
-    }
-
-    public void InsertToCache(int tenantId, Tariff tariff)
-    {
-        Cache.Insert(TariffService.GetTariffCacheKey(tenantId), tariff, DateTime.UtcNow.Add(GetCacheExpiration()));
-    }
-
-    public void ResetCacheExpiration()
-    {
-        if (_coreBaseSettings.Standalone)
-        {
-            _cacheExpiration = _defaultCacheExpiration;
-        }
-    }
-}
-
-public class TariffService : ITariffService
-{
-    private const int DefaultTrialPeriod = 30;
-
-    private readonly ICache _cache;
-    private readonly ICacheNotify<TariffCacheItem> _notify;
-    private readonly ILogger<TariffService> _logger;
-    private readonly IQuotaService _quotaService;
-    private readonly ITenantService _tenantService;
-    private readonly int _paymentDelay;
-    private readonly bool _trialEnabled;
-    private readonly CoreBaseSettings _coreBaseSettings;
-    private readonly CoreSettings _coreSettings;
-    private readonly IDbContextFactory<CoreDbContext> _dbContextFactory;
-    private readonly TariffServiceStorage _tariffServiceStorage;
-    private readonly BillingClient _billingClient;
-    private readonly IServiceProvider _serviceProvider;
-    private readonly TenantExtraConfig _tenantExtraConfig;
-
-    //private readonly int _activeUsersMin;
-    //private readonly int _activeUsersMax;
-
-    public TariffService()
-    {
-    }
-
-    public TariffService(
-        IQuotaService quotaService,
-        ITenantService tenantService,
-        CoreBaseSettings coreBaseSettings,
-        CoreSettings coreSettings,
-        IConfiguration configuration,
-        IDbContextFactory<CoreDbContext> coreDbContextManager,
-        TariffServiceStorage tariffServiceStorage,
-        ILogger<TariffService> logger,
-        BillingClient billingClient,
-        IServiceProvider serviceProvider,
-        TenantExtraConfig tenantExtraConfig)
-    {
-        _logger = logger;
-        _quotaService = quotaService;
-        _tenantService = tenantService;
-        _coreSettings = coreSettings;
-        _tariffServiceStorage = tariffServiceStorage;
-        _billingClient = billingClient;
-        _serviceProvider = serviceProvider;
-        _tenantExtraConfig = tenantExtraConfig;
-        _coreBaseSettings = coreBaseSettings;
-
-        var paymentConfiguration = configuration.GetSection("core:payment").Get<PaymentConfiguration>() ?? new PaymentConfiguration();
-        _paymentDelay = paymentConfiguration.Delay;
-        _trialEnabled = paymentConfiguration.TrialEnabled;
-
-        _cache = _tariffServiceStorage.Cache;
-        _notify = _tariffServiceStorage.Notify;
-        _dbContextFactory = coreDbContextManager;
-    }
-
-    public async Task<Tariff> GetTariffAsync(int tenantId, bool withRequestToPaymentSystem = true, bool refresh = false)
-    {
-        //single tariff for all portals
-        if (_coreBaseSettings.Standalone)
-        {
-            tenantId = -1;
-        }
-
-        var tariff = refresh ? null : _cache.Get<Tariff>(GetTariffCacheKey(tenantId));
-
-        if (tariff == null)
-        {
-            tariff = await GetBillingInfoAsync(tenantId) ?? await CreateDefaultAsync();
-            tariff = await CalculateTariffAsync(tenantId, tariff);
-            _tariffServiceStorage.InsertToCache(tenantId, tariff);
-
-            if (_billingClient.Configured && withRequestToPaymentSystem)
-            {
-                try
-                {
-<<<<<<< HEAD
-                    var currentPayments = _billingClient.GetCurrentPayments(await _coreSettings.GetKeyAsync(tenantId));
-=======
-                    var currentPayments = _billingClient.GetCurrentPayments(GetPortalId(tenantId), refresh);
->>>>>>> 15d345d4
-                    if (currentPayments.Length == 0)
-                    {
-                        throw new BillingNotFoundException("Empty PaymentLast");
-                    }
-
-                    var asynctariff = await CreateDefaultAsync(true);
-                    string email = null;
-                    var tenantQuotas = await _quotaService.GetTenantQuotasAsync();
-
-                    foreach (var currentPayment in currentPayments.OrderBy(r => r.EndDate))
-                    {
-                        var quota = tenantQuotas.SingleOrDefault(q => q.ProductId == currentPayment.ProductId.ToString());
-                        if (quota == null)
-                        {
-                            throw new InvalidOperationException($"Quota with id {currentPayment.ProductId} not found for portal {await _coreSettings.GetKeyAsync(tenantId)}.");
-                        }
-
-                        asynctariff.Id = currentPayment.PaymentId;
-
-                        var paymentEndDate = 9999 <= currentPayment.EndDate.Year ? DateTime.MaxValue : currentPayment.EndDate;
-                        asynctariff.DueDate = DateTime.Compare(asynctariff.DueDate, paymentEndDate) < 0 ? asynctariff.DueDate : paymentEndDate;
-
-                        asynctariff.Quotas = asynctariff.Quotas.Where(r => r.Id != quota.TenantId).ToList();
-                        asynctariff.Quotas.Add(new Quota(quota.TenantId, currentPayment.Quantity));
-                        email = currentPayment.PaymentEmail;
-                    }
-
-                    TenantQuota updatedQuota = null;
-
-                    foreach (var quota in asynctariff.Quotas)
-                    {
-                        var tenantQuota = tenantQuotas.SingleOrDefault(q => q.TenantId == quota.Id);
-
-                        tenantQuota *= quota.Quantity;
-                        updatedQuota += tenantQuota;
-                    }
-
-                    await updatedQuota.CheckAsync(_serviceProvider);
-
-                    if (!string.IsNullOrEmpty(email))
-                    {
-                        asynctariff.CustomerId = email;
-                    }
-
-                    if (await SaveBillingInfoAsync(tenantId, asynctariff))
-                    {
-                        asynctariff = await CalculateTariffAsync(tenantId, asynctariff);
-                        tariff = asynctariff;
-                    }
-
-                    UpdateCache(tariff.Id);
-                }
-                catch (Exception error)
-                {
-                    if (error is not BillingNotFoundException)
-                    {
-                        LogError(error, tenantId.ToString());
-                    }
-                }
-
-                if (tariff.Id == 0)
-                {
-                    var freeTariff = await tariff.Quotas.ToAsyncEnumerable().FirstOrDefaultAwaitAsync(async tariffRow =>
-                    {
-                        var q = await _quotaService.GetTenantQuotaAsync(tariffRow.Id);
-                        return q == null
-                            || (_trialEnabled && q.Trial)
-                            || q.Free
-                            || q.NonProfit
-                            || q.Custom;
-                    });
-
-                    var asynctariff = await CreateDefaultAsync();
-
-                    if (freeTariff == null)
-                    {
-                        asynctariff.DueDate = DateTime.Today.AddDays(-1);
-                        asynctariff.State = TariffState.NotPaid;
-                    }
-
-                    if (await SaveBillingInfoAsync(tenantId, asynctariff))
-                    {
-                        asynctariff = await CalculateTariffAsync(tenantId, asynctariff);
-                        tariff = asynctariff;
-                    }
-
-                    UpdateCache(tariff.Id);
-                }
-            }
-            else if (_tenantExtraConfig.Enterprise && tariff.Id == 0 && tariff.LicenseDate == DateTime.MaxValue)
-            {
-                var defaultQuota = await _quotaService.GetTenantQuotaAsync(Tenant.DefaultTenant);
-
-                var quota = new TenantQuota(defaultQuota)
-                {
-                    Name = "start_trial",
-                    Trial = true,
-                    TenantId = -1000
-                };
-
-                await _quotaService.SaveTenantQuotaAsync(quota);
-
-                tariff = new Tariff
-                {
-                    Quotas = new List<Quota> { new Quota(quota.TenantId, 1) },
-                    DueDate = DateTime.UtcNow.AddDays(DefaultTrialPeriod)
-                };
-
-                await SetTariffAsync(Tenant.DefaultTenant, tariff, new List<TenantQuota> { quota });
-                UpdateCache(tariff.Id);
-            }
-        }
-        else
-        {
-            tariff = await CalculateTariffAsync(tenantId, tariff);
-        }
-
-        return tariff;
-
-        void UpdateCache(int tariffId)
-        {
-            _notify.Publish(new TariffCacheItem { TenantId = tenantId, TariffId = tariffId }, CacheNotifyAction.Insert);
-        }
-    }
-
-    public async Task<bool> PaymentChangeAsync(int tenantId, Dictionary<string, int> quantity)
-    {
-        if (quantity == null || !quantity.Any()
-            || !_billingClient.Configured)
-        {
-            return false;
-        }
-
-        var allQuotas = (await _quotaService.GetTenantQuotasAsync()).Where(q => !string.IsNullOrEmpty(q.ProductId));
-        var newQuotas = quantity.Keys.Select(name => allQuotas.FirstOrDefault(q => q.Name == name));
-
-        var tariff = await GetTariffAsync(tenantId);
-
-        // update the quantity of present quotas
-        TenantQuota updatedQuota = null;
-        foreach (var tariffRow in tariff.Quotas)
-        {
-            var quotaId = tariffRow.Id;
-            var qty = tariffRow.Quantity;
-
-            var quota = await _quotaService.GetTenantQuotaAsync(quotaId);
-
-            var mustUpdateQuota = newQuotas.FirstOrDefault(q => q.TenantId == quota.TenantId);
-            if (mustUpdateQuota != null)
-            {
-                qty = quantity[mustUpdateQuota.Name];
-            }
-
-            quota *= qty;
-            updatedQuota += quota;
-        }
-
-        // add new quotas
-        var addedQuotas = newQuotas.Where(q => !tariff.Quotas.Any(t => t.Id == q.TenantId));
-        foreach (var addedQuota in addedQuotas)
-        {
-            var qty = quantity[addedQuota.Name];
-
-            var quota = addedQuota;
-
-            quota *= qty;
-            updatedQuota += quota;
-        }
-
-        await updatedQuota.CheckAsync(_serviceProvider);
-
-        var productIds = newQuotas.Select(q => q.ProductId);
-
-        try
-        {
-            var changed = _billingClient.ChangePayment(await _coreSettings.GetKeyAsync(tenantId), productIds.ToArray(), quantity.Values.ToArray());
-
-            if (!changed)
-            {
-                return false;
-            }
-
-            ClearCache(tenantId);
-        }
-        catch (Exception error)
-        {
-            _logger.ErrorWithException(error);
-        }
-
-        return true;
-    }
-
-
-    public async Task SetTariffAsync(int tenantId, Tariff tariff, List<TenantQuota> quotas = null)
-    {
-        ArgumentNullException.ThrowIfNull(tariff);
-
-        if (tariff.Quotas == null ||
-            (quotas ??= await tariff.Quotas.ToAsyncEnumerable().SelectAwait(async q => await _quotaService.GetTenantQuotaAsync(q.Id)).ToListAsync()).Any(q => q == null))
-        {
-            return;
-        }
-
-        await SaveBillingInfoAsync(tenantId, tariff);
-
-        if (quotas.Any(q => q.Trial))
-        {
-            // reset trial date
-            if (tenantId != Tenant.DefaultTenant)
-            {
-                var tenant = await _tenantService.GetTenantAsync(tenantId);
-                if (tenant != null)
-                {
-                    tenant.VersionChanged = DateTime.UtcNow;
-                    await _tenantService.SaveTenantAsync(_coreSettings, tenant);
-                }
-            }
-        }
-    }
-
-    internal static string GetTariffCacheKey(int tenantId)
-    {
-        return $"{tenantId}:tariff";
-    }
-
-    internal static string GetTariffNeedToUpdateCacheKey(int tenantId)
-    {
-        return $"{tenantId}:update";
-    }
-
-    internal static string GetBillingUrlCacheKey(int tenantId)
-    {
-        return $"{tenantId}:billing:urls";
-    }
-
-    internal static string GetBillingPaymentCacheKey(int tenantId)
-    {
-        return $"{tenantId}:billing:payments";
-    }
-
-
-    public void ClearCache(int tenantId)
-    {
-        _notify.Publish(new TariffCacheItem { TenantId = tenantId, TariffId = -1 }, CacheNotifyAction.Remove);
-    }
-
-    public async Task<IEnumerable<PaymentInfo>> GetPaymentsAsync(int tenantId)
-    {
-        var key = GetBillingPaymentCacheKey(tenantId);
-        var payments = _cache.Get<List<PaymentInfo>>(key);
-        if (payments == null)
-        {
-            payments = new List<PaymentInfo>();
-            if (_billingClient.Configured)
-            {
-                try
-                {
-                    var quotas = await _quotaService.GetTenantQuotasAsync();
-                    foreach (var pi in _billingClient.GetPayments(await _coreSettings.GetKeyAsync(tenantId)))
-                    {
-                        var quota = quotas.SingleOrDefault(q => q.ProductId == pi.ProductRef.ToString());
-                        if (quota != null)
-                        {
-                            pi.QuotaId = quota.TenantId;
-                        }
-                        payments.Add(pi);
-                    }
-                }
-                catch (Exception error)
-                {
-                    LogError(error, tenantId.ToString());
-                }
-            }
-
-            _cache.Insert(key, payments, DateTime.UtcNow.Add(TimeSpan.FromMinutes(10)));
-        }
-
-        return payments;
-    }
-
-<<<<<<< HEAD
-    public async Task<Uri> GetShoppingUriAsync(int tenant, string currency = null, string language = null, string customerEmail = null, Dictionary<string, int> quantity = null, string backUrl = null)
-=======
-    public async Task<Uri> GetShoppingUri(int tenant, string affiliateId, string currency = null, string language = null, string customerEmail = null, Dictionary<string, int> quantity = null, string backUrl = null)
->>>>>>> 15d345d4
-    {
-        List<TenantQuota> newQuotas = new();
-
-        if (_billingClient.Configured)
-        {
-            var allQuotas = (await _quotaService.GetTenantQuotasAsync()).Where(q => !string.IsNullOrEmpty(q.ProductId) && q.Visible).ToList();
-            newQuotas = quantity.Select(item => allQuotas.FirstOrDefault(q => q.Name == item.Key)).ToList();
-
-            TenantQuota updatedQuota = null;
-            foreach (var addedQuota in newQuotas)
-            {
-                var qty = quantity[addedQuota.Name];
-
-                var quota = addedQuota;
-
-                quota *= qty;
-                updatedQuota += quota;
-            }
-
-            await updatedQuota.CheckAsync(_serviceProvider);
-        }
-
-        var hasQuantity = quantity != null && quantity.Any();
-        var key = "shopingurl_" + (hasQuantity ? string.Join('_', quantity.Keys.ToArray()) : "all") + (!string.IsNullOrEmpty(affiliateId) ? "_" + affiliateId : "");
-        var url = _cache.Get<string>(key);
-        if (url == null)
-        {
-            url = string.Empty;
-            if (_billingClient.Configured)
-            {
-                var productIds = newQuotas.Select(q => q.ProductId);
-
-                try
-                {
-                    url =
-                        _billingClient.GetPaymentUrl(
-                            "__Tenant__",
-                            productIds.ToArray(),
-                            affiliateId,
-                            null,
-                            !string.IsNullOrEmpty(currency) ? "__Currency__" : null,
-                            !string.IsNullOrEmpty(language) ? "__Language__" : null,
-                            !string.IsNullOrEmpty(customerEmail) ? "__CustomerEmail__" : null,
-                            hasQuantity ? "__Quantity__" : null,
-                            !string.IsNullOrEmpty(backUrl) ? "__BackUrl__" : null
-                            );
-                }
-                catch (Exception error)
-                {
-                    _logger.ErrorWithException(error);
-                }
-            }
-            _cache.Insert(key, url, DateTime.UtcNow.Add(TimeSpan.FromMinutes(10)));
-        }
-
-        _tariffServiceStorage.ResetCacheExpiration();
-
-        if (string.IsNullOrEmpty(url))
-        {
-            return null;
-        }
-
-        var result = new Uri(url.ToString()
-                               .Replace("__Tenant__", HttpUtility.UrlEncode(await _coreSettings.GetKeyAsync(tenant)))
-                               .Replace("__Currency__", HttpUtility.UrlEncode(currency ?? ""))
-                               .Replace("__Language__", HttpUtility.UrlEncode((language ?? "").ToLower()))
-                               .Replace("__CustomerEmail__", HttpUtility.UrlEncode(customerEmail ?? ""))
-                               .Replace("__Quantity__", hasQuantity ? string.Join(',', quantity.Values) : "")
-                               .Replace("__BackUrl__", HttpUtility.UrlEncode(backUrl ?? "")));
-        return result;
-    }
-
-    public async Task<Uri> GetShoppingUriAsync(int? tenant, int quotaId, string affiliateId, string currency = null, string language = null, string customerId = null, string quantity = null)
-    {
-        var quota = await _quotaService.GetTenantQuotaAsync(quotaId);
-        if (quota == null)
-        {
-            return null;
-        }
-
-        var key = tenant.HasValue
-                      ? GetBillingUrlCacheKey(tenant.Value)
-                      : string.Format($"notenant{(!string.IsNullOrEmpty(affiliateId) ? "_" + affiliateId : "")}");
-        key += quota.Visible ? "" : "0";
-        if (_cache.Get<Dictionary<string, Uri>>(key) is not IDictionary<string, Uri> urls)
-        {
-            urls = new Dictionary<string, Uri>();
-            if (_billingClient.Configured)
-            {
-                try
-                {
-                    var products = (await _quotaService.GetTenantQuotasAsync())
-                                               .Where(q => !string.IsNullOrEmpty(q.ProductId) && q.Visible == quota.Visible)
-                                               .Select(q => q.ProductId)
-                                               .ToArray();
-
-                    urls =
-                        _billingClient.GetPaymentUrls(
-                            tenant.HasValue ? await _coreSettings.GetKeyAsync(tenant.Value) : null,
-                            products,
-                            tenant.HasValue ? await _coreSettings.GetAffiliateIdAsync(tenant.Value) : affiliateId,
-                            tenant.HasValue ? await _coreSettings.GetCampaignAsync(tenant.Value) : null,
-                            !string.IsNullOrEmpty(currency) ? "__Currency__" : null,
-                            !string.IsNullOrEmpty(language) ? "__Language__" : null,
-                            !string.IsNullOrEmpty(customerId) ? "__CustomerID__" : null,
-                            !string.IsNullOrEmpty(quantity) ? "__Quantity__" : null
-                            );
-                }
-                catch (Exception error)
-                {
-                    _logger.ErrorGetShoppingUri(error);
-                }
-            }
-            _cache.Insert(key, urls, DateTime.UtcNow.Add(TimeSpan.FromMinutes(10)));
-        }
-
-        _tariffServiceStorage.ResetCacheExpiration();
-
-        if (!string.IsNullOrEmpty(quota.ProductId) && urls.TryGetValue(quota.ProductId, out var url))
-        {
-            if (url == null)
-            {
-                return null;
-            }
-
-            url = new Uri(url.ToString()
-                                   .Replace("__Currency__", HttpUtility.UrlEncode(currency ?? ""))
-                                   .Replace("__Language__", HttpUtility.UrlEncode((language ?? "").ToLower()))
-                                   .Replace("__CustomerID__", HttpUtility.UrlEncode(customerId ?? ""))
-                                   .Replace("__Quantity__", HttpUtility.UrlEncode(quantity ?? "")));
-            return url;
-        }
-        return null;
-    }
-
-    public Uri GetShoppingUri(string[] productIds, string affiliateId = null, string currency = null, string language = null, string customerId = null, string quantity = null)
-    {
-        var key = "shopingurl" + string.Join("_", productIds) + (!string.IsNullOrEmpty(affiliateId) ? "_" + affiliateId : "");
-        var url = _cache.Get<string>(key);
-        if (url == null)
-        {
-            url = string.Empty;
-            if (_billingClient.Configured)
-            {
-                try
-                {
-                    url =
-                        _billingClient.GetPaymentUrl(
-                            null,
-                            productIds,
-                            affiliateId,
-                            null,
-                            !string.IsNullOrEmpty(currency) ? "__Currency__" : null,
-                            !string.IsNullOrEmpty(language) ? "__Language__" : null,
-                            !string.IsNullOrEmpty(customerId) ? "__CustomerID__" : null,
-                            !string.IsNullOrEmpty(quantity) ? "__Quantity__" : null
-                            );
-                }
-                catch (Exception error)
-                {
-                    _logger.ErrorWithException(error);
-                }
-            }
-            _cache.Insert(key, url, DateTime.UtcNow.Add(TimeSpan.FromMinutes(10)));
-        }
-
-        _tariffServiceStorage.ResetCacheExpiration();
-
-        if (string.IsNullOrEmpty(url))
-        {
-            return null;
-        }
-
-        var result = new Uri(url.ToString()
-                               .Replace("__Currency__", HttpUtility.UrlEncode(currency ?? ""))
-                               .Replace("__Language__", HttpUtility.UrlEncode((language ?? "").ToLower()))
-                               .Replace("__CustomerID__", HttpUtility.UrlEncode(customerId ?? ""))
-                               .Replace("__Quantity__", HttpUtility.UrlEncode(quantity ?? "")));
-        return result;
-    }
-
-    public IDictionary<string, Dictionary<string, decimal>> GetProductPriceInfo(params string[] productIds)
-    {
-        ArgumentNullException.ThrowIfNull(productIds);
-
-        try
-        {
-            var key = "biling-prices" + string.Join(",", productIds);
-            var result = _cache.Get<IDictionary<string, Dictionary<string, decimal>>>(key);
-            if (result == null)
-            {
-                result = _billingClient.GetProductPriceInfo(productIds);
-                _cache.Insert(key, result, DateTime.Now.AddHours(1));
-            }
-
-            return result;
-        }
-        catch (Exception error)
-        {
-            LogError(error);
-
-            return productIds
-                .Select(p => new { ProductId = p, Prices = new Dictionary<string, decimal>() })
-                .ToDictionary(e => e.ProductId, e => e.Prices);
-        }
-    }
-
-    public async Task<Uri> GetAccountLinkAsync(int tenant, string backUrl)
-    {
-        var key = "accountlink_" + tenant;
-        var url = _cache.Get<string>(key);
-        if (url == null)
-        {
-            if (_billingClient.Configured)
-            {
-                try
-                {
-                    url = _billingClient.GetAccountLink(await _coreSettings.GetKeyAsync(tenant), backUrl);
-                    _cache.Insert(key, url, DateTime.UtcNow.Add(TimeSpan.FromMinutes(10)));
-                }
-                catch (Exception error)
-                {
-                    LogError(error);
-                }
-            }
-        }
-        if (!string.IsNullOrEmpty(url))
-        {
-            return new Uri(url);
-        }
-
-        return null;
-    }
-
-
-    public async Task<Tariff> GetBillingInfoAsync(int? tenant = null, int? id = null)
-    {
-        await using var coreDbContext = _dbContextFactory.CreateDbContext();
-
-        var r = await Queries.TariffAsync(coreDbContext, tenant, id);
-
-        if (r == null)
-        {
-            return null;
-        }
-
-        var tariff = await CreateDefaultAsync(true);
-        tariff.Id = r.Id;
-        tariff.DueDate = r.Stamp.Year < 9999 ? r.Stamp : DateTime.MaxValue;
-        tariff.CustomerId = r.CustomerId;
-        tariff.Quotas = await Queries.QuotasAsync(coreDbContext, r.TenantId, r.Id).ToListAsync();
-
-        return tariff;
-    }
-
-    private async Task<bool> SaveBillingInfoAsync(int tenant, Tariff tariffInfo)
-    {
-        var inserted = false;
-        var currentTariff = await GetBillingInfoAsync(tenant);
-        if (!tariffInfo.EqualsByParams(currentTariff))
-        {
-            try
-            {
-                await using var dbContext = _dbContextFactory.CreateDbContext();
-
-                var stamp = tariffInfo.DueDate;
-                if (stamp.Equals(DateTime.MaxValue))
-                {
-                    stamp = stamp.Date.Add(new TimeSpan(tariffInfo.DueDate.Hour, tariffInfo.DueDate.Minute, tariffInfo.DueDate.Second));
-                }
-
-                var efTariff = new DbTariff
-                {
-                    Id = tariffInfo.Id,
-                    TenantId = tenant,
-                    Stamp = stamp,
-                    CustomerId = tariffInfo.CustomerId,
-                    CreateOn = DateTime.UtcNow
-                };
-
-                if (efTariff.Id == default)
-                {
-                    efTariff.Id = (-tenant);
-                    tariffInfo.Id = efTariff.Id;
-                }
-
-                if (efTariff.CustomerId == default)
-                {
-                    efTariff.CustomerId = "";
-                }
-
-                efTariff = await dbContext.AddOrUpdateAsync(q => q.Tariffs, efTariff);
-
-                foreach (var q in tariffInfo.Quotas)
-                {
-                    await dbContext.AddOrUpdateAsync(q => q.TariffRows, new DbTariffRow
-                    {
-                        TariffId = efTariff.Id,
-                        Quota = q.Id,
-                        Quantity = q.Quantity,
-                        TenantId = tenant
-                    });
-                }
-
-                await dbContext.SaveChangesAsync();
-
-                inserted = true;
-            }
-            catch (DbUpdateException)
-            {
-
-            }
-        }
-
-        if (inserted)
-        {
-            if (tenant != Tenant.DefaultTenant)
-            {
-                var t = await _tenantService.GetTenantAsync(tenant);
-                if (t != null)
-                {
-                    // update tenant.LastModified to flush cache in documents
-                    await _tenantService.SaveTenantAsync(_coreSettings, t);
-                }
-            }
-
-            ClearCache(tenant);
-
-            await NotifyWebSocketAsync(currentTariff, tariffInfo);
-        }
-
-        return inserted;
-    }
-
-    public async Task DeleteDefaultBillingInfoAsync()
-    {
-        const int tenant = Tenant.DefaultTenant;
-
-        await using var coreDbContext = _dbContextFactory.CreateDbContext();
-        await Queries.UpdateTariffs(coreDbContext, tenant);
-
-        ClearCache(tenant);
-    }
-
-
-    private async Task<Tariff> CalculateTariffAsync(int tenantId, Tariff tariff)
-    {
-        tariff.State = TariffState.Paid;
-
-        if (tariff.Quotas.Count == 0)
-        {
-            await AddDefaultQuotaAsync(tariff);
-        }
-
-        var delay = 0;
-        var setDelay = true;
-
-        if (_trialEnabled)
-        {
-            var trial = await tariff.Quotas.ToAsyncEnumerable().AnyAwaitAsync(async q => (await _quotaService.GetTenantQuotaAsync(q.Id)).Trial);
-            if (trial)
-            {
-                setDelay = false;
-                tariff.State = TariffState.Trial;
-                if (tariff.DueDate == DateTime.MinValue || tariff.DueDate == DateTime.MaxValue)
-                {
-                    var tenant = await _tenantService.GetTenantAsync(tenantId);
-                    if (tenant != null)
-                    {
-                        var fromDate = tenant.CreationDateTime < tenant.VersionChanged ? tenant.VersionChanged : tenant.CreationDateTime;
-                        var trialPeriod = await GetPeriodAsync("TrialPeriod", DefaultTrialPeriod);
-                        if (fromDate == DateTime.MinValue)
-                        {
-                            fromDate = DateTime.UtcNow.Date;
-                        }
-
-                        tariff.DueDate = trialPeriod != default ? fromDate.Date.AddDays(trialPeriod) : DateTime.MaxValue;
-                    }
-                    else
-                    {
-                        tariff.DueDate = DateTime.MaxValue;
-                    }
-                }
-            }
-        }
-
-        if (setDelay)
-        {
-            delay = _paymentDelay;
-        }
-
-        if (tariff.DueDate != DateTime.MinValue && tariff.DueDate.Date < DateTime.UtcNow.Date && delay > 0)
-        {
-            tariff.State = TariffState.Delay;
-            tariff.DelayDueDate = tariff.DueDate.Date.AddDays(delay);
-        }
-
-        if (tariff.DueDate == DateTime.MinValue ||
-            tariff.DueDate != DateTime.MaxValue && tariff.DueDate.Date < DateTime.UtcNow.Date.AddDays(-delay))
-        {
-            tariff.State = TariffState.NotPaid;
-
-            if (_coreBaseSettings.Standalone)
-            {
-                TenantQuota updatedQuota = null;
-
-                var tenantQuotas = await _quotaService.GetTenantQuotasAsync();
-
-                foreach (var quota in tariff.Quotas)
-                {
-                    var tenantQuota = tenantQuotas.SingleOrDefault(q => q.TenantId == quota.Id);
-
-                    if (tenantQuota != null)
-                    {
-                        tenantQuota *= quota.Quantity;
-                        updatedQuota += tenantQuota;
-                    }
-                }
-
-                var defaultQuota = await _quotaService.GetTenantQuotaAsync(Tenant.DefaultTenant);
-                defaultQuota.Name = "overdue";
-                defaultQuota.Features = updatedQuota.Features;
-
-                await _quotaService.SaveTenantQuotaAsync(defaultQuota);
-
-                var unlimTariff = await CreateDefaultAsync();
-                unlimTariff.LicenseDate = tariff.DueDate;
-                unlimTariff.DueDate = tariff.DueDate;
-                unlimTariff.Quotas = new List<Quota>()
-                {
-                    new Quota(defaultQuota.TenantId, 1)
-                };
-
-                tariff = unlimTariff;
-            }
-        }
-
-        return tariff;
-    }
-
-    private async Task<int> GetPeriodAsync(string key, int defaultValue)
-    {
-        var settings = await _tenantService.GetTenantSettingsAsync(Tenant.DefaultTenant, key);
-
-        return settings != null ? Convert.ToInt32(Encoding.UTF8.GetString(settings)) : defaultValue;
-    }
-
-    private async Task<Tariff> CreateDefaultAsync(bool empty = false)
-    {
-        var result = new Tariff
-        {
-            State = TariffState.Paid,
-            DueDate = DateTime.MaxValue,
-            DelayDueDate = DateTime.MaxValue,
-            LicenseDate = DateTime.MaxValue,
-            CustomerId = "",
-            Quotas = new List<Quota>()
-        };
-
-        if (!empty)
-        {
-            await AddDefaultQuotaAsync(result);
-        }
-
-        return result;
-    }
-
-    private async Task AddDefaultQuotaAsync(Tariff tariff)
-    {
-        var allQuotas = await _quotaService.GetTenantQuotasAsync();
-        TenantQuota toAdd = null;
-        if (_trialEnabled)
-        {
-            toAdd = allQuotas.FirstOrDefault(r => r.Trial && !r.Custom);
-        }
-        else
-        {
-            toAdd = allQuotas.FirstOrDefault(r => _coreBaseSettings.Standalone || r.Free && !r.Custom);
-        }
-
-        if (toAdd != null)
-        {
-            tariff.Quotas.Add(new Quota(toAdd.TenantId, 1));
-        }
-    }
-
-    private void LogError(Exception error, string tenantId = null)
-    {
-        if (error is BillingNotFoundException)
-        {
-            _logger.DebugPaymentTenant(tenantId, error.Message);
-        }
-        else if (error is BillingNotConfiguredException)
-        {
-            _logger.DebugBillingTenant(tenantId, error.Message);
-        }
-        else
-        {
-            if (_logger.IsEnabled(LogLevel.Debug))
-            {
-                _logger.ErrorBillingWithException(tenantId, error);
-            }
-            else
-            {
-                _logger.ErrorBilling(tenantId, error.Message);
-            }
-        }
-    }
-
-    private async Task NotifyWebSocketAsync(Tariff currenTariff, Tariff newTariff)
-    {
-        var quotaSocketManager = _serviceProvider.GetRequiredService<QuotaSocketManager>();
-
-        var updatedQuota = await GetTenantQuotaFromTariffAsync(newTariff);
-
-        var maxTotalSize = updatedQuota.MaxTotalSize;
-        var maxTotalSizeFeatureName = updatedQuota.GetFeature<MaxTotalSizeFeature>().Name;
-
-        _ = quotaSocketManager.ChangeQuotaFeatureValue(maxTotalSizeFeatureName, maxTotalSize);
-
-        var maxPaidUsers = updatedQuota.CountRoomAdmin;
-        var maxPaidUsersFeatureName = updatedQuota.GetFeature<CountPaidUserFeature>().Name;
-
-        _ = quotaSocketManager.ChangeQuotaFeatureValue(maxPaidUsersFeatureName, maxPaidUsers);
-
-        var maxRoomCount = updatedQuota.CountRoom == int.MaxValue ? -1 : updatedQuota.CountRoom;
-        var maxRoomCountFeatureName = updatedQuota.GetFeature<CountRoomFeature>().Name;
-
-        _ = quotaSocketManager.ChangeQuotaFeatureValue(maxRoomCountFeatureName, maxRoomCount);
-
-        if (currenTariff != null)
-        {
-            var currentQuota = await GetTenantQuotaFromTariffAsync(currenTariff);
-
-            var free = updatedQuota.Free;
-            if (currentQuota.Free != free)
-            {
-                var freeFeatureName = updatedQuota.GetFeature<FreeFeature>().Name;
-
-                _ = quotaSocketManager.ChangeQuotaFeatureValue(freeFeatureName, free);
-            }
-        }
-    }
-
-    private async Task<TenantQuota> GetTenantQuotaFromTariffAsync(Tariff tariff)
-    {
-        TenantQuota result = null;
-        foreach (var tariffRow in tariff.Quotas)
-        {
-            var qty = tariffRow.Quantity;
-
-            var quota = await _quotaService.GetTenantQuotaAsync(tariffRow.Id);
-
-            quota *= qty;
-            result += quota;
-        }
-
-        return result;
-    }
-
-    public int GetPaymentDelay()
-    {
-        return _paymentDelay;
-    }
-
-    public bool IsConfigured()
-    {
-        return _billingClient.Configured;
-    }
-}
-
-static file class Queries
-{
-    public static readonly Func<CoreDbContext, int?, int?, Task<DbTariff>> TariffAsync =
-        EF.CompileAsyncQuery(
-            (CoreDbContext ctx, int? tenantId, int? id) =>
-                ctx.Tariffs
-                    .Where(r => !tenantId.HasValue || r.TenantId == tenantId)
-                    .Where(r => !id.HasValue || r.Id == id.Value)
-                    .OrderByDescending(r => r.Id)
-                    .FirstOrDefault());
-
-    public static readonly Func<CoreDbContext, int, int, IAsyncEnumerable<Quota>> QuotasAsync =
-        EF.CompileAsyncQuery(
-            (CoreDbContext ctx, int tenantId, int id) =>
-                ctx.TariffRows
-                    .Where(r => r.TariffId == id && r.TenantId == tenantId)
-                    .Select(r => new Quota(r.Quota, r.Quantity)));
-
-    public static readonly Func<CoreDbContext, int, Task<int>> UpdateTariffs =
-        EF.CompileAsyncQuery(
-            (CoreDbContext ctx, int tenantId) =>
-                ctx.Tariffs.Where(r => r.TenantId == tenantId).ExecuteUpdate(t =>
-                    t.SetProperty(p => p.TenantId, -2)
-                        .SetProperty(p => p.CreateOn, DateTime.UtcNow)));
-}
+// (c) Copyright Ascensio System SIA 2010-2022
+//
+// This program is a free software product.
+// You can redistribute it and/or modify it under the terms
+// of the GNU Affero General Public License (AGPL) version 3 as published by the Free Software
+// Foundation. In accordance with Section 7(a) of the GNU AGPL its Section 15 shall be amended
+// to the effect that Ascensio System SIA expressly excludes the warranty of non-infringement of
+// any third-party rights.
+//
+// This program is distributed WITHOUT ANY WARRANTY, without even the implied warranty
+// of MERCHANTABILITY or FITNESS FOR A PARTICULAR  PURPOSE. For details, see
+// the GNU AGPL at: http://www.gnu.org/licenses/agpl-3.0.html
+//
+// You can contact Ascensio System SIA at Lubanas st. 125a-25, Riga, Latvia, EU, LV-1021.
+//
+// The  interactive user interfaces in modified source and object code versions of the Program must
+// display Appropriate Legal Notices, as required under Section 5 of the GNU AGPL version 3.
+//
+// Pursuant to Section 7(b) of the License you must retain the original Product logo when
+// distributing the program. Pursuant to Section 7(e) we decline to grant you any rights under
+// trademark law for use of our trademarks.
+//
+// All the Product's GUI elements, including illustrations and icon sets, as well as technical writing
+// content are licensed under the terms of the Creative Commons Attribution-ShareAlike 4.0
+// International. See the License terms at http://creativecommons.org/licenses/by-sa/4.0/legalcode
+
+namespace ASC.Core.Billing;
+
+[Singletone]
+public class TenantExtraConfig
+{
+    private readonly CoreBaseSettings _coreBaseSettings;
+    private readonly LicenseReaderConfig _licenseReaderConfig;
+
+    public TenantExtraConfig(CoreBaseSettings coreBaseSettings, LicenseReaderConfig licenseReaderConfig)
+    {
+        _coreBaseSettings = coreBaseSettings;
+        _licenseReaderConfig = licenseReaderConfig;
+    }
+
+    public bool Saas
+    {
+        get { return !_coreBaseSettings.Standalone; }
+    }
+
+    public bool Enterprise
+    {
+        get { return _coreBaseSettings.Standalone && !string.IsNullOrEmpty(_licenseReaderConfig.LicensePath); }
+    }
+
+    public bool Opensource
+    {
+        get { return _coreBaseSettings.Standalone && string.IsNullOrEmpty(_licenseReaderConfig.LicensePath); }
+    }
+}
+
+[Singletone]
+public class TariffServiceStorage
+{
+    private static readonly TimeSpan _defaultCacheExpiration = TimeSpan.FromMinutes(5);
+    private static readonly TimeSpan _standaloneCacheExpiration = TimeSpan.FromMinutes(15);
+    internal readonly ICache Cache;
+    private readonly CoreBaseSettings _coreBaseSettings;
+    private readonly IServiceProvider _serviceProvider;
+    internal readonly ICacheNotify<TariffCacheItem> Notify;
+    private TimeSpan _cacheExpiration;
+
+    public TariffServiceStorage(ICacheNotify<TariffCacheItem> notify, ICache cache, CoreBaseSettings coreBaseSettings, IServiceProvider serviceProvider)
+    {
+        _cacheExpiration = _defaultCacheExpiration;
+
+        Cache = cache;
+        _coreBaseSettings = coreBaseSettings;
+        _serviceProvider = serviceProvider;
+        Notify = notify;
+        Notify.Subscribe((i) =>
+        {
+            Cache.Insert(TariffService.GetTariffNeedToUpdateCacheKey(i.TenantId), "update", _cacheExpiration);
+
+            Cache.Remove(TariffService.GetTariffCacheKey(i.TenantId));
+            Cache.Remove(TariffService.GetBillingUrlCacheKey(i.TenantId));
+            Cache.Remove(TariffService.GetBillingPaymentCacheKey(i.TenantId)); // clear all payments
+        }, CacheNotifyAction.Remove);
+
+        Notify.Subscribe((i) =>
+        {
+            using var scope = _serviceProvider.CreateScope();
+            var tariffService = scope.ServiceProvider.GetService<ITariffService>();
+            var tariff = tariffService.GetBillingInfoAsync(i.TenantId, i.TariffId).Result;
+            if (tariff != null)
+            {
+                InsertToCache(i.TenantId, tariff);
+            }
+        }, CacheNotifyAction.Insert);
+    }
+
+    private TimeSpan GetCacheExpiration()
+    {
+        if (_coreBaseSettings.Standalone && _cacheExpiration < _standaloneCacheExpiration)
+        {
+            _cacheExpiration = _cacheExpiration.Add(TimeSpan.FromSeconds(30));
+        }
+        return _cacheExpiration;
+    }
+
+    public void InsertToCache(int tenantId, Tariff tariff)
+    {
+        Cache.Insert(TariffService.GetTariffCacheKey(tenantId), tariff, DateTime.UtcNow.Add(GetCacheExpiration()));
+    }
+
+    public void ResetCacheExpiration()
+    {
+        if (_coreBaseSettings.Standalone)
+        {
+            _cacheExpiration = _defaultCacheExpiration;
+        }
+    }
+}
+
+public class TariffService : ITariffService
+{
+    private const int DefaultTrialPeriod = 30;
+
+    private readonly ICache _cache;
+    private readonly ICacheNotify<TariffCacheItem> _notify;
+    private readonly ILogger<TariffService> _logger;
+    private readonly IQuotaService _quotaService;
+    private readonly ITenantService _tenantService;
+    private readonly int _paymentDelay;
+    private readonly bool _trialEnabled;
+    private readonly CoreBaseSettings _coreBaseSettings;
+    private readonly CoreSettings _coreSettings;
+    private readonly IDbContextFactory<CoreDbContext> _dbContextFactory;
+    private readonly TariffServiceStorage _tariffServiceStorage;
+    private readonly BillingClient _billingClient;
+    private readonly IServiceProvider _serviceProvider;
+    private readonly TenantExtraConfig _tenantExtraConfig;
+
+    //private readonly int _activeUsersMin;
+    //private readonly int _activeUsersMax;
+
+    public TariffService()
+    {
+    }
+
+    public TariffService(
+        IQuotaService quotaService,
+        ITenantService tenantService,
+        CoreBaseSettings coreBaseSettings,
+        CoreSettings coreSettings,
+        IConfiguration configuration,
+        IDbContextFactory<CoreDbContext> coreDbContextManager,
+        TariffServiceStorage tariffServiceStorage,
+        ILogger<TariffService> logger,
+        BillingClient billingClient,
+        IServiceProvider serviceProvider,
+        TenantExtraConfig tenantExtraConfig)
+    {
+        _logger = logger;
+        _quotaService = quotaService;
+        _tenantService = tenantService;
+        _coreSettings = coreSettings;
+        _tariffServiceStorage = tariffServiceStorage;
+        _billingClient = billingClient;
+        _serviceProvider = serviceProvider;
+        _tenantExtraConfig = tenantExtraConfig;
+        _coreBaseSettings = coreBaseSettings;
+
+        var paymentConfiguration = configuration.GetSection("core:payment").Get<PaymentConfiguration>() ?? new PaymentConfiguration();
+        _paymentDelay = paymentConfiguration.Delay;
+        _trialEnabled = paymentConfiguration.TrialEnabled;
+
+        _cache = _tariffServiceStorage.Cache;
+        _notify = _tariffServiceStorage.Notify;
+        _dbContextFactory = coreDbContextManager;
+    }
+
+    public async Task<Tariff> GetTariffAsync(int tenantId, bool withRequestToPaymentSystem = true, bool refresh = false)
+    {
+        //single tariff for all portals
+        if (_coreBaseSettings.Standalone)
+        {
+            tenantId = -1;
+        }
+
+        var tariff = refresh ? null : _cache.Get<Tariff>(GetTariffCacheKey(tenantId));
+
+        if (tariff == null)
+        {
+            tariff = await GetBillingInfoAsync(tenantId) ?? await CreateDefaultAsync();
+            tariff = await CalculateTariffAsync(tenantId, tariff);
+            _tariffServiceStorage.InsertToCache(tenantId, tariff);
+
+            if (_billingClient.Configured && withRequestToPaymentSystem)
+            {
+                try
+                {
+                    var currentPayments = _billingClient.GetCurrentPayments(await _coreSettings.GetKeyAsync(tenantId), refresh);
+                    if (currentPayments.Length == 0)
+                    {
+                        throw new BillingNotFoundException("Empty PaymentLast");
+                    }
+
+                    var asynctariff = await CreateDefaultAsync(true);
+                    string email = null;
+                    var tenantQuotas = await _quotaService.GetTenantQuotasAsync();
+
+                    foreach (var currentPayment in currentPayments.OrderBy(r => r.EndDate))
+                    {
+                        var quota = tenantQuotas.SingleOrDefault(q => q.ProductId == currentPayment.ProductId.ToString());
+                        if (quota == null)
+                        {
+                            throw new InvalidOperationException($"Quota with id {currentPayment.ProductId} not found for portal {await _coreSettings.GetKeyAsync(tenantId)}.");
+                        }
+
+                        asynctariff.Id = currentPayment.PaymentId;
+
+                        var paymentEndDate = 9999 <= currentPayment.EndDate.Year ? DateTime.MaxValue : currentPayment.EndDate;
+                        asynctariff.DueDate = DateTime.Compare(asynctariff.DueDate, paymentEndDate) < 0 ? asynctariff.DueDate : paymentEndDate;
+
+                        asynctariff.Quotas = asynctariff.Quotas.Where(r => r.Id != quota.TenantId).ToList();
+                        asynctariff.Quotas.Add(new Quota(quota.TenantId, currentPayment.Quantity));
+                        email = currentPayment.PaymentEmail;
+                    }
+
+                    TenantQuota updatedQuota = null;
+
+                    foreach (var quota in asynctariff.Quotas)
+                    {
+                        var tenantQuota = tenantQuotas.SingleOrDefault(q => q.TenantId == quota.Id);
+
+                        tenantQuota *= quota.Quantity;
+                        updatedQuota += tenantQuota;
+                    }
+
+                    await updatedQuota.CheckAsync(_serviceProvider);
+
+                    if (!string.IsNullOrEmpty(email))
+                    {
+                        asynctariff.CustomerId = email;
+                    }
+
+                    if (await SaveBillingInfoAsync(tenantId, asynctariff))
+                    {
+                        asynctariff = await CalculateTariffAsync(tenantId, asynctariff);
+                        tariff = asynctariff;
+                    }
+
+                    UpdateCache(tariff.Id);
+                }
+                catch (Exception error)
+                {
+                    if (error is not BillingNotFoundException)
+                    {
+                        LogError(error, tenantId.ToString());
+                    }
+                }
+
+                if (tariff.Id == 0)
+                {
+                    var freeTariff = await tariff.Quotas.ToAsyncEnumerable().FirstOrDefaultAwaitAsync(async tariffRow =>
+                    {
+                        var q = await _quotaService.GetTenantQuotaAsync(tariffRow.Id);
+                        return q == null
+                            || (_trialEnabled && q.Trial)
+                            || q.Free
+                            || q.NonProfit
+                            || q.Custom;
+                    });
+
+                    var asynctariff = await CreateDefaultAsync();
+
+                    if (freeTariff == null)
+                    {
+                        asynctariff.DueDate = DateTime.Today.AddDays(-1);
+                        asynctariff.State = TariffState.NotPaid;
+                    }
+
+                    if (await SaveBillingInfoAsync(tenantId, asynctariff))
+                    {
+                        asynctariff = await CalculateTariffAsync(tenantId, asynctariff);
+                        tariff = asynctariff;
+                    }
+
+                    UpdateCache(tariff.Id);
+                }
+            }
+            else if (_tenantExtraConfig.Enterprise && tariff.Id == 0 && tariff.LicenseDate == DateTime.MaxValue)
+            {
+                var defaultQuota = await _quotaService.GetTenantQuotaAsync(Tenant.DefaultTenant);
+
+                var quota = new TenantQuota(defaultQuota)
+                {
+                    Name = "start_trial",
+                    Trial = true,
+                    TenantId = -1000
+                };
+
+                await _quotaService.SaveTenantQuotaAsync(quota);
+
+                tariff = new Tariff
+                {
+                    Quotas = new List<Quota> { new Quota(quota.TenantId, 1) },
+                    DueDate = DateTime.UtcNow.AddDays(DefaultTrialPeriod)
+                };
+
+                await SetTariffAsync(Tenant.DefaultTenant, tariff, new List<TenantQuota> { quota });
+                UpdateCache(tariff.Id);
+            }
+        }
+        else
+        {
+            tariff = await CalculateTariffAsync(tenantId, tariff);
+        }
+
+        return tariff;
+
+        void UpdateCache(int tariffId)
+        {
+            _notify.Publish(new TariffCacheItem { TenantId = tenantId, TariffId = tariffId }, CacheNotifyAction.Insert);
+        }
+    }
+
+    public async Task<bool> PaymentChangeAsync(int tenantId, Dictionary<string, int> quantity)
+    {
+        if (quantity == null || !quantity.Any()
+            || !_billingClient.Configured)
+        {
+            return false;
+        }
+
+        var allQuotas = (await _quotaService.GetTenantQuotasAsync()).Where(q => !string.IsNullOrEmpty(q.ProductId));
+        var newQuotas = quantity.Keys.Select(name => allQuotas.FirstOrDefault(q => q.Name == name));
+
+        var tariff = await GetTariffAsync(tenantId);
+
+        // update the quantity of present quotas
+        TenantQuota updatedQuota = null;
+        foreach (var tariffRow in tariff.Quotas)
+        {
+            var quotaId = tariffRow.Id;
+            var qty = tariffRow.Quantity;
+
+            var quota = await _quotaService.GetTenantQuotaAsync(quotaId);
+
+            var mustUpdateQuota = newQuotas.FirstOrDefault(q => q.TenantId == quota.TenantId);
+            if (mustUpdateQuota != null)
+            {
+                qty = quantity[mustUpdateQuota.Name];
+            }
+
+            quota *= qty;
+            updatedQuota += quota;
+        }
+
+        // add new quotas
+        var addedQuotas = newQuotas.Where(q => !tariff.Quotas.Any(t => t.Id == q.TenantId));
+        foreach (var addedQuota in addedQuotas)
+        {
+            var qty = quantity[addedQuota.Name];
+
+            var quota = addedQuota;
+
+            quota *= qty;
+            updatedQuota += quota;
+        }
+
+        await updatedQuota.CheckAsync(_serviceProvider);
+
+        var productIds = newQuotas.Select(q => q.ProductId);
+
+        try
+        {
+            var changed = _billingClient.ChangePayment(await _coreSettings.GetKeyAsync(tenantId), productIds.ToArray(), quantity.Values.ToArray());
+
+            if (!changed)
+            {
+                return false;
+            }
+
+            ClearCache(tenantId);
+        }
+        catch (Exception error)
+        {
+            _logger.ErrorWithException(error);
+        }
+
+        return true;
+    }
+
+
+    public async Task SetTariffAsync(int tenantId, Tariff tariff, List<TenantQuota> quotas = null)
+    {
+        ArgumentNullException.ThrowIfNull(tariff);
+
+        if (tariff.Quotas == null ||
+            (quotas ??= await tariff.Quotas.ToAsyncEnumerable().SelectAwait(async q => await _quotaService.GetTenantQuotaAsync(q.Id)).ToListAsync()).Any(q => q == null))
+        {
+            return;
+        }
+
+        await SaveBillingInfoAsync(tenantId, tariff);
+
+        if (quotas.Any(q => q.Trial))
+        {
+            // reset trial date
+            if (tenantId != Tenant.DefaultTenant)
+            {
+                var tenant = await _tenantService.GetTenantAsync(tenantId);
+                if (tenant != null)
+                {
+                    tenant.VersionChanged = DateTime.UtcNow;
+                    await _tenantService.SaveTenantAsync(_coreSettings, tenant);
+                }
+            }
+        }
+    }
+
+    internal static string GetTariffCacheKey(int tenantId)
+    {
+        return $"{tenantId}:tariff";
+    }
+
+    internal static string GetTariffNeedToUpdateCacheKey(int tenantId)
+    {
+        return $"{tenantId}:update";
+    }
+
+    internal static string GetBillingUrlCacheKey(int tenantId)
+    {
+        return $"{tenantId}:billing:urls";
+    }
+
+    internal static string GetBillingPaymentCacheKey(int tenantId)
+    {
+        return $"{tenantId}:billing:payments";
+    }
+
+
+    public void ClearCache(int tenantId)
+    {
+        _notify.Publish(new TariffCacheItem { TenantId = tenantId, TariffId = -1 }, CacheNotifyAction.Remove);
+    }
+
+    public async Task<IEnumerable<PaymentInfo>> GetPaymentsAsync(int tenantId)
+    {
+        var key = GetBillingPaymentCacheKey(tenantId);
+        var payments = _cache.Get<List<PaymentInfo>>(key);
+        if (payments == null)
+        {
+            payments = new List<PaymentInfo>();
+            if (_billingClient.Configured)
+            {
+                try
+                {
+                    var quotas = await _quotaService.GetTenantQuotasAsync();
+                    foreach (var pi in _billingClient.GetPayments(await _coreSettings.GetKeyAsync(tenantId)))
+                    {
+                        var quota = quotas.SingleOrDefault(q => q.ProductId == pi.ProductRef.ToString());
+                        if (quota != null)
+                        {
+                            pi.QuotaId = quota.TenantId;
+                        }
+                        payments.Add(pi);
+                    }
+                }
+                catch (Exception error)
+                {
+                    LogError(error, tenantId.ToString());
+                }
+            }
+
+            _cache.Insert(key, payments, DateTime.UtcNow.Add(TimeSpan.FromMinutes(10)));
+        }
+
+        return payments;
+    }
+
+    public async Task<Uri> GetShoppingUriAsync(int tenant, string affiliateId, string currency = null, string language = null, string customerEmail = null, Dictionary<string, int> quantity = null, string backUrl = null)
+    {
+        List<TenantQuota> newQuotas = new();
+
+        if (_billingClient.Configured)
+        {
+            var allQuotas = (await _quotaService.GetTenantQuotasAsync()).Where(q => !string.IsNullOrEmpty(q.ProductId) && q.Visible).ToList();
+            newQuotas = quantity.Select(item => allQuotas.FirstOrDefault(q => q.Name == item.Key)).ToList();
+
+            TenantQuota updatedQuota = null;
+            foreach (var addedQuota in newQuotas)
+            {
+                var qty = quantity[addedQuota.Name];
+
+                var quota = addedQuota;
+
+                quota *= qty;
+                updatedQuota += quota;
+            }
+
+            await updatedQuota.CheckAsync(_serviceProvider);
+        }
+
+        var hasQuantity = quantity != null && quantity.Any();
+        var key = "shopingurl_" + (hasQuantity ? string.Join('_', quantity.Keys.ToArray()) : "all") + (!string.IsNullOrEmpty(affiliateId) ? "_" + affiliateId : "");
+        var url = _cache.Get<string>(key);
+        if (url == null)
+        {
+            url = string.Empty;
+            if (_billingClient.Configured)
+            {
+                var productIds = newQuotas.Select(q => q.ProductId);
+
+                try
+                {
+                    url =
+                        _billingClient.GetPaymentUrl(
+                            "__Tenant__",
+                            productIds.ToArray(),
+                            affiliateId,
+                            null,
+                            !string.IsNullOrEmpty(currency) ? "__Currency__" : null,
+                            !string.IsNullOrEmpty(language) ? "__Language__" : null,
+                            !string.IsNullOrEmpty(customerEmail) ? "__CustomerEmail__" : null,
+                            hasQuantity ? "__Quantity__" : null,
+                            !string.IsNullOrEmpty(backUrl) ? "__BackUrl__" : null
+                            );
+                }
+                catch (Exception error)
+                {
+                    _logger.ErrorWithException(error);
+                }
+            }
+            _cache.Insert(key, url, DateTime.UtcNow.Add(TimeSpan.FromMinutes(10)));
+        }
+
+        _tariffServiceStorage.ResetCacheExpiration();
+
+        if (string.IsNullOrEmpty(url))
+        {
+            return null;
+        }
+
+        var result = new Uri(url.ToString()
+                               .Replace("__Tenant__", HttpUtility.UrlEncode(await _coreSettings.GetKeyAsync(tenant)))
+                               .Replace("__Currency__", HttpUtility.UrlEncode(currency ?? ""))
+                               .Replace("__Language__", HttpUtility.UrlEncode((language ?? "").ToLower()))
+                               .Replace("__CustomerEmail__", HttpUtility.UrlEncode(customerEmail ?? ""))
+                               .Replace("__Quantity__", hasQuantity ? string.Join(',', quantity.Values) : "")
+                               .Replace("__BackUrl__", HttpUtility.UrlEncode(backUrl ?? "")));
+        return result;
+    }
+
+    public async Task<Uri> GetShoppingUriAsync(int? tenant, int quotaId, string affiliateId, string currency = null, string language = null, string customerId = null, string quantity = null)
+    {
+        var quota = await _quotaService.GetTenantQuotaAsync(quotaId);
+        if (quota == null)
+        {
+            return null;
+        }
+
+        var key = tenant.HasValue
+                      ? GetBillingUrlCacheKey(tenant.Value)
+                      : string.Format($"notenant{(!string.IsNullOrEmpty(affiliateId) ? "_" + affiliateId : "")}");
+        key += quota.Visible ? "" : "0";
+        if (_cache.Get<Dictionary<string, Uri>>(key) is not IDictionary<string, Uri> urls)
+        {
+            urls = new Dictionary<string, Uri>();
+            if (_billingClient.Configured)
+            {
+                try
+                {
+                    var products = (await _quotaService.GetTenantQuotasAsync())
+                                               .Where(q => !string.IsNullOrEmpty(q.ProductId) && q.Visible == quota.Visible)
+                                               .Select(q => q.ProductId)
+                                               .ToArray();
+
+                    urls =
+                        _billingClient.GetPaymentUrls(
+                            tenant.HasValue ? await _coreSettings.GetKeyAsync(tenant.Value) : null,
+                            products,
+                            tenant.HasValue ? await _coreSettings.GetAffiliateIdAsync(tenant.Value) : affiliateId,
+                            tenant.HasValue ? await _coreSettings.GetCampaignAsync(tenant.Value) : null,
+                            !string.IsNullOrEmpty(currency) ? "__Currency__" : null,
+                            !string.IsNullOrEmpty(language) ? "__Language__" : null,
+                            !string.IsNullOrEmpty(customerId) ? "__CustomerID__" : null,
+                            !string.IsNullOrEmpty(quantity) ? "__Quantity__" : null
+                            );
+                }
+                catch (Exception error)
+                {
+                    _logger.ErrorGetShoppingUri(error);
+                }
+            }
+            _cache.Insert(key, urls, DateTime.UtcNow.Add(TimeSpan.FromMinutes(10)));
+        }
+
+        _tariffServiceStorage.ResetCacheExpiration();
+
+        if (!string.IsNullOrEmpty(quota.ProductId) && urls.TryGetValue(quota.ProductId, out var url))
+        {
+            if (url == null)
+            {
+                return null;
+            }
+
+            url = new Uri(url.ToString()
+                                   .Replace("__Currency__", HttpUtility.UrlEncode(currency ?? ""))
+                                   .Replace("__Language__", HttpUtility.UrlEncode((language ?? "").ToLower()))
+                                   .Replace("__CustomerID__", HttpUtility.UrlEncode(customerId ?? ""))
+                                   .Replace("__Quantity__", HttpUtility.UrlEncode(quantity ?? "")));
+            return url;
+        }
+        return null;
+    }
+
+    public Uri GetShoppingUri(string[] productIds, string affiliateId = null, string currency = null, string language = null, string customerId = null, string quantity = null)
+    {
+        var key = "shopingurl" + string.Join("_", productIds) + (!string.IsNullOrEmpty(affiliateId) ? "_" + affiliateId : "");
+        var url = _cache.Get<string>(key);
+        if (url == null)
+        {
+            url = string.Empty;
+            if (_billingClient.Configured)
+            {
+                try
+                {
+                    url =
+                        _billingClient.GetPaymentUrl(
+                            null,
+                            productIds,
+                            affiliateId,
+                            null,
+                            !string.IsNullOrEmpty(currency) ? "__Currency__" : null,
+                            !string.IsNullOrEmpty(language) ? "__Language__" : null,
+                            !string.IsNullOrEmpty(customerId) ? "__CustomerID__" : null,
+                            !string.IsNullOrEmpty(quantity) ? "__Quantity__" : null
+                            );
+                }
+                catch (Exception error)
+                {
+                    _logger.ErrorWithException(error);
+                }
+            }
+            _cache.Insert(key, url, DateTime.UtcNow.Add(TimeSpan.FromMinutes(10)));
+        }
+
+        _tariffServiceStorage.ResetCacheExpiration();
+
+        if (string.IsNullOrEmpty(url))
+        {
+            return null;
+        }
+
+        var result = new Uri(url.ToString()
+                               .Replace("__Currency__", HttpUtility.UrlEncode(currency ?? ""))
+                               .Replace("__Language__", HttpUtility.UrlEncode((language ?? "").ToLower()))
+                               .Replace("__CustomerID__", HttpUtility.UrlEncode(customerId ?? ""))
+                               .Replace("__Quantity__", HttpUtility.UrlEncode(quantity ?? "")));
+        return result;
+    }
+
+    public IDictionary<string, Dictionary<string, decimal>> GetProductPriceInfo(params string[] productIds)
+    {
+        ArgumentNullException.ThrowIfNull(productIds);
+
+        try
+        {
+            var key = "biling-prices" + string.Join(",", productIds);
+            var result = _cache.Get<IDictionary<string, Dictionary<string, decimal>>>(key);
+            if (result == null)
+            {
+                result = _billingClient.GetProductPriceInfo(productIds);
+                _cache.Insert(key, result, DateTime.Now.AddHours(1));
+            }
+
+            return result;
+        }
+        catch (Exception error)
+        {
+            LogError(error);
+
+            return productIds
+                .Select(p => new { ProductId = p, Prices = new Dictionary<string, decimal>() })
+                .ToDictionary(e => e.ProductId, e => e.Prices);
+        }
+    }
+
+    public async Task<Uri> GetAccountLinkAsync(int tenant, string backUrl)
+    {
+        var key = "accountlink_" + tenant;
+        var url = _cache.Get<string>(key);
+        if (url == null)
+        {
+            if (_billingClient.Configured)
+            {
+                try
+                {
+                    url = _billingClient.GetAccountLink(await _coreSettings.GetKeyAsync(tenant), backUrl);
+                    _cache.Insert(key, url, DateTime.UtcNow.Add(TimeSpan.FromMinutes(10)));
+                }
+                catch (Exception error)
+                {
+                    LogError(error);
+                }
+            }
+        }
+        if (!string.IsNullOrEmpty(url))
+        {
+            return new Uri(url);
+        }
+
+        return null;
+    }
+
+
+    public async Task<Tariff> GetBillingInfoAsync(int? tenant = null, int? id = null)
+    {
+        await using var coreDbContext = _dbContextFactory.CreateDbContext();
+
+        var r = await Queries.TariffAsync(coreDbContext, tenant, id);
+
+        if (r == null)
+        {
+            return null;
+        }
+
+        var tariff = await CreateDefaultAsync(true);
+        tariff.Id = r.Id;
+        tariff.DueDate = r.Stamp.Year < 9999 ? r.Stamp : DateTime.MaxValue;
+        tariff.CustomerId = r.CustomerId;
+        tariff.Quotas = await Queries.QuotasAsync(coreDbContext, r.TenantId, r.Id).ToListAsync();
+
+        return tariff;
+    }
+
+    private async Task<bool> SaveBillingInfoAsync(int tenant, Tariff tariffInfo)
+    {
+        var inserted = false;
+        var currentTariff = await GetBillingInfoAsync(tenant);
+        if (!tariffInfo.EqualsByParams(currentTariff))
+        {
+            try
+            {
+                await using var dbContext = _dbContextFactory.CreateDbContext();
+
+                var stamp = tariffInfo.DueDate;
+                if (stamp.Equals(DateTime.MaxValue))
+                {
+                    stamp = stamp.Date.Add(new TimeSpan(tariffInfo.DueDate.Hour, tariffInfo.DueDate.Minute, tariffInfo.DueDate.Second));
+                }
+
+                var efTariff = new DbTariff
+                {
+                    Id = tariffInfo.Id,
+                    TenantId = tenant,
+                    Stamp = stamp,
+                    CustomerId = tariffInfo.CustomerId,
+                    CreateOn = DateTime.UtcNow
+                };
+
+                if (efTariff.Id == default)
+                {
+                    efTariff.Id = (-tenant);
+                    tariffInfo.Id = efTariff.Id;
+                }
+
+                if (efTariff.CustomerId == default)
+                {
+                    efTariff.CustomerId = "";
+                }
+
+                efTariff = await dbContext.AddOrUpdateAsync(q => q.Tariffs, efTariff);
+
+                foreach (var q in tariffInfo.Quotas)
+                {
+                    await dbContext.AddOrUpdateAsync(q => q.TariffRows, new DbTariffRow
+                    {
+                        TariffId = efTariff.Id,
+                        Quota = q.Id,
+                        Quantity = q.Quantity,
+                        TenantId = tenant
+                    });
+                }
+
+                await dbContext.SaveChangesAsync();
+
+                inserted = true;
+            }
+            catch (DbUpdateException)
+            {
+
+            }
+        }
+
+        if (inserted)
+        {
+            if (tenant != Tenant.DefaultTenant)
+            {
+                var t = await _tenantService.GetTenantAsync(tenant);
+                if (t != null)
+                {
+                    // update tenant.LastModified to flush cache in documents
+                    await _tenantService.SaveTenantAsync(_coreSettings, t);
+                }
+            }
+
+            ClearCache(tenant);
+
+            await NotifyWebSocketAsync(currentTariff, tariffInfo);
+        }
+
+        return inserted;
+    }
+
+    public async Task DeleteDefaultBillingInfoAsync()
+    {
+        const int tenant = Tenant.DefaultTenant;
+
+        await using var coreDbContext = _dbContextFactory.CreateDbContext();
+        await Queries.UpdateTariffs(coreDbContext, tenant);
+
+        ClearCache(tenant);
+    }
+
+
+    private async Task<Tariff> CalculateTariffAsync(int tenantId, Tariff tariff)
+    {
+        tariff.State = TariffState.Paid;
+
+        if (tariff.Quotas.Count == 0)
+        {
+            await AddDefaultQuotaAsync(tariff);
+        }
+
+        var delay = 0;
+        var setDelay = true;
+
+        if (_trialEnabled)
+        {
+            var trial = await tariff.Quotas.ToAsyncEnumerable().AnyAwaitAsync(async q => (await _quotaService.GetTenantQuotaAsync(q.Id)).Trial);
+            if (trial)
+            {
+                setDelay = false;
+                tariff.State = TariffState.Trial;
+                if (tariff.DueDate == DateTime.MinValue || tariff.DueDate == DateTime.MaxValue)
+                {
+                    var tenant = await _tenantService.GetTenantAsync(tenantId);
+                    if (tenant != null)
+                    {
+                        var fromDate = tenant.CreationDateTime < tenant.VersionChanged ? tenant.VersionChanged : tenant.CreationDateTime;
+                        var trialPeriod = await GetPeriodAsync("TrialPeriod", DefaultTrialPeriod);
+                        if (fromDate == DateTime.MinValue)
+                        {
+                            fromDate = DateTime.UtcNow.Date;
+                        }
+
+                        tariff.DueDate = trialPeriod != default ? fromDate.Date.AddDays(trialPeriod) : DateTime.MaxValue;
+                    }
+                    else
+                    {
+                        tariff.DueDate = DateTime.MaxValue;
+                    }
+                }
+            }
+        }
+
+        if (setDelay)
+        {
+            delay = _paymentDelay;
+        }
+
+        if (tariff.DueDate != DateTime.MinValue && tariff.DueDate.Date < DateTime.UtcNow.Date && delay > 0)
+        {
+            tariff.State = TariffState.Delay;
+            tariff.DelayDueDate = tariff.DueDate.Date.AddDays(delay);
+        }
+
+        if (tariff.DueDate == DateTime.MinValue ||
+            tariff.DueDate != DateTime.MaxValue && tariff.DueDate.Date < DateTime.UtcNow.Date.AddDays(-delay))
+        {
+            tariff.State = TariffState.NotPaid;
+
+            if (_coreBaseSettings.Standalone)
+            {
+                TenantQuota updatedQuota = null;
+
+                var tenantQuotas = await _quotaService.GetTenantQuotasAsync();
+
+                foreach (var quota in tariff.Quotas)
+                {
+                    var tenantQuota = tenantQuotas.SingleOrDefault(q => q.TenantId == quota.Id);
+
+                    if (tenantQuota != null)
+                    {
+                        tenantQuota *= quota.Quantity;
+                        updatedQuota += tenantQuota;
+                    }
+                }
+
+                var defaultQuota = await _quotaService.GetTenantQuotaAsync(Tenant.DefaultTenant);
+                defaultQuota.Name = "overdue";
+                defaultQuota.Features = updatedQuota.Features;
+
+                await _quotaService.SaveTenantQuotaAsync(defaultQuota);
+
+                var unlimTariff = await CreateDefaultAsync();
+                unlimTariff.LicenseDate = tariff.DueDate;
+                unlimTariff.DueDate = tariff.DueDate;
+                unlimTariff.Quotas = new List<Quota>()
+                {
+                    new Quota(defaultQuota.TenantId, 1)
+                };
+
+                tariff = unlimTariff;
+            }
+        }
+
+        return tariff;
+    }
+
+    private async Task<int> GetPeriodAsync(string key, int defaultValue)
+    {
+        var settings = await _tenantService.GetTenantSettingsAsync(Tenant.DefaultTenant, key);
+
+        return settings != null ? Convert.ToInt32(Encoding.UTF8.GetString(settings)) : defaultValue;
+    }
+
+    private async Task<Tariff> CreateDefaultAsync(bool empty = false)
+    {
+        var result = new Tariff
+        {
+            State = TariffState.Paid,
+            DueDate = DateTime.MaxValue,
+            DelayDueDate = DateTime.MaxValue,
+            LicenseDate = DateTime.MaxValue,
+            CustomerId = "",
+            Quotas = new List<Quota>()
+        };
+
+        if (!empty)
+        {
+            await AddDefaultQuotaAsync(result);
+        }
+
+        return result;
+    }
+
+    private async Task AddDefaultQuotaAsync(Tariff tariff)
+    {
+        var allQuotas = await _quotaService.GetTenantQuotasAsync();
+        TenantQuota toAdd = null;
+        if (_trialEnabled)
+        {
+            toAdd = allQuotas.FirstOrDefault(r => r.Trial && !r.Custom);
+        }
+        else
+        {
+            toAdd = allQuotas.FirstOrDefault(r => _coreBaseSettings.Standalone || r.Free && !r.Custom);
+        }
+
+        if (toAdd != null)
+        {
+            tariff.Quotas.Add(new Quota(toAdd.TenantId, 1));
+        }
+    }
+
+    private void LogError(Exception error, string tenantId = null)
+    {
+        if (error is BillingNotFoundException)
+        {
+            _logger.DebugPaymentTenant(tenantId, error.Message);
+        }
+        else if (error is BillingNotConfiguredException)
+        {
+            _logger.DebugBillingTenant(tenantId, error.Message);
+        }
+        else
+        {
+            if (_logger.IsEnabled(LogLevel.Debug))
+            {
+                _logger.ErrorBillingWithException(tenantId, error);
+            }
+            else
+            {
+                _logger.ErrorBilling(tenantId, error.Message);
+            }
+        }
+    }
+
+    private async Task NotifyWebSocketAsync(Tariff currenTariff, Tariff newTariff)
+    {
+        var quotaSocketManager = _serviceProvider.GetRequiredService<QuotaSocketManager>();
+
+        var updatedQuota = await GetTenantQuotaFromTariffAsync(newTariff);
+
+        var maxTotalSize = updatedQuota.MaxTotalSize;
+        var maxTotalSizeFeatureName = updatedQuota.GetFeature<MaxTotalSizeFeature>().Name;
+
+        _ = quotaSocketManager.ChangeQuotaFeatureValue(maxTotalSizeFeatureName, maxTotalSize);
+
+        var maxPaidUsers = updatedQuota.CountRoomAdmin;
+        var maxPaidUsersFeatureName = updatedQuota.GetFeature<CountPaidUserFeature>().Name;
+
+        _ = quotaSocketManager.ChangeQuotaFeatureValue(maxPaidUsersFeatureName, maxPaidUsers);
+
+        var maxRoomCount = updatedQuota.CountRoom == int.MaxValue ? -1 : updatedQuota.CountRoom;
+        var maxRoomCountFeatureName = updatedQuota.GetFeature<CountRoomFeature>().Name;
+
+        _ = quotaSocketManager.ChangeQuotaFeatureValue(maxRoomCountFeatureName, maxRoomCount);
+
+        if (currenTariff != null)
+        {
+            var currentQuota = await GetTenantQuotaFromTariffAsync(currenTariff);
+
+            var free = updatedQuota.Free;
+            if (currentQuota.Free != free)
+            {
+                var freeFeatureName = updatedQuota.GetFeature<FreeFeature>().Name;
+
+                _ = quotaSocketManager.ChangeQuotaFeatureValue(freeFeatureName, free);
+            }
+        }
+    }
+
+    private async Task<TenantQuota> GetTenantQuotaFromTariffAsync(Tariff tariff)
+    {
+        TenantQuota result = null;
+        foreach (var tariffRow in tariff.Quotas)
+        {
+            var qty = tariffRow.Quantity;
+
+            var quota = await _quotaService.GetTenantQuotaAsync(tariffRow.Id);
+
+            quota *= qty;
+            result += quota;
+        }
+
+        return result;
+    }
+
+    public int GetPaymentDelay()
+    {
+        return _paymentDelay;
+    }
+
+    public bool IsConfigured()
+    {
+        return _billingClient.Configured;
+    }
+}
+
+static file class Queries
+{
+    public static readonly Func<CoreDbContext, int?, int?, Task<DbTariff>> TariffAsync =
+        EF.CompileAsyncQuery(
+            (CoreDbContext ctx, int? tenantId, int? id) =>
+                ctx.Tariffs
+                    .Where(r => !tenantId.HasValue || r.TenantId == tenantId)
+                    .Where(r => !id.HasValue || r.Id == id.Value)
+                    .OrderByDescending(r => r.Id)
+                    .FirstOrDefault());
+
+    public static readonly Func<CoreDbContext, int, int, IAsyncEnumerable<Quota>> QuotasAsync =
+        EF.CompileAsyncQuery(
+            (CoreDbContext ctx, int tenantId, int id) =>
+                ctx.TariffRows
+                    .Where(r => r.TariffId == id && r.TenantId == tenantId)
+                    .Select(r => new Quota(r.Quota, r.Quantity)));
+
+    public static readonly Func<CoreDbContext, int, Task<int>> UpdateTariffs =
+        EF.CompileAsyncQuery(
+            (CoreDbContext ctx, int tenantId) =>
+                ctx.Tariffs.Where(r => r.TenantId == tenantId).ExecuteUpdate(t =>
+                    t.SetProperty(p => p.TenantId, -2)
+                        .SetProperty(p => p.CreateOn, DateTime.UtcNow)));
+}