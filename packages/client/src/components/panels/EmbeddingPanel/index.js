--- conflicted
+++ resolved
@@ -6,13 +6,8 @@
 import { withTranslation } from "react-i18next";
 import { StyledEmbeddingPanel, StyledScrollbar } from "./StyledEmbeddingPanel";
 import EmbeddingBody from "./EmbeddingBody";
-<<<<<<< HEAD
 import { DeviceType } from "@docspace/shared/enums";
-import { Portal } from "@docspace/shared/components";
-=======
-import { DeviceType } from "@docspace/common/constants";
 import { Portal } from "@docspace/shared/components/portal";
->>>>>>> 4433391c
 const EmbeddingPanelComponent = (props) => {
   const {
     t,
