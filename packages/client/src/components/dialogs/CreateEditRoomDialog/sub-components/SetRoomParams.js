--- conflicted
+++ resolved
@@ -165,14 +165,8 @@
   const isVDRRoom =
     roomParams.type === RoomsType.VirtualDataRoom && !isSaveAsTemplate;
 
-<<<<<<< HEAD
-  const isFormRoom =
-    roomParams.type === RoomsType.FormRoom && !isSaveAsTemplate;
   const isPublicRoom =
     roomParams.type === RoomsType.PublicRoom && !isSaveAsTemplate;
-=======
-  const isPublicRoom = roomParams.type === RoomsType.PublicRoom;
->>>>>>> 434ad0d3
 
   const checkWidth = () => {
     if (!isMobile()) {
