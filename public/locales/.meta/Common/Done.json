{
  "key_path": "Done",
  "content": "Done",
  "content_en_sha1_hash": "e9b450d14bc2363d292c84f17cfad5cfbd58a458",
  "created_at": "2025-05-19T21:30:44.608Z",
<<<<<<< HEAD
  "updated_at": "2025-05-26T07:57:32.560Z",
=======
  "updated_at": "2025-06-24T16:31:24.423Z",
>>>>>>> 0de93b01
  "comment": {
    "text": "This translation key is used to display the phrase \"Done\" in various contexts throughout the application, typically as a confirmation message or label. It appears on buttons, such as the OK button and navigation headers, where it indicates completion or success of an action. Translators should provide a complete and accurate translation that maintains consistency across these different UI elements.",
    "is_auto": true,
    "updated_at": "2025-05-20T09:36:38.758Z"
  },
  "usage": [
    {
      "file_path": "/packages/client/src/pages/PortalSettings/categories/developer-tools/ApiKeys/sub-components/CreateApiKeyDialog/index.tsx",
      "line_number": 569,
      "context": ");\n \n const keyFooter = (\n <Button\n key=\"OKButton\"\n label={t(\"Common:Done\")}\n size={ButtonSize.normal}\n primary\n onClick={onClose}\n scale\n />",
      "module": "/packages/client"
    },
    {
      "file_path": "/packages/client/src/pages/PortalSettings/categories/developer-tools/Webhooks/WebhookEventDetails/sub-components/DetailsNavigationHeader.js",
      "line_number": 118,
      "context": "navigate(`${path}/developer-tools/webhooks/${id}`);\n };\n \n const handleRetryEvent = async () => {\n await retryWebhook(eventId);\n toastr.success(t(\"WebhookRedilivered\"), <b>{t(\"Common:Done\")}</b>);\n };\n \n return (\n <HeaderContainer>\n <div className=\"headerNavigation\">",
      "module": "/packages/client"
    },
    {
      "file_path": "/packages/client/src/pages/PortalSettings/categories/developer-tools/Webhooks/WebhookHistory/sub-components/HistoryHeader.js",
      "line_number": 229,
      "context": "...(historyFilters ? formatFilters(historyFilters) : {}),\n configId: id,\n });\n toastr.success(\n `${t(\"WebhookRedilivered\")}: ${checkedEventIds.length}`,\n <b>{t(\"Common:Done\")}</b>,\n );\n } catch (error) {\n console.error(error);\n toastr.error(error);\n } finally {",
      "module": "/packages/client"
    },
    {
      "file_path": "/packages/client/src/pages/PortalSettings/categories/developer-tools/Webhooks/WebhookHistory/sub-components/WebhookHistoryTable/HistoryRowView/HistoryRow.js",
      "line_number": 66,
      "context": "await retryWebhook(historyItem.id);\n await fetchHistoryItems({\n ...(historyFilters ? formatFilters(historyFilters) : {}),\n configId: id,\n });\n toastr.success(t(\"WebhookRedilivered\"), <b>{t(\"Common:Done\")}</b>);\n };\n const handleOnSelect = () => toggleEventId(historyItem.id);\n const handleRowClick = (e) => {\n if (\n e.target.closest(\".checkbox\") ||",
      "module": "/packages/client"
    },
    {
      "file_path": "/packages/client/src/pages/PortalSettings/categories/developer-tools/Webhooks/WebhookHistory/sub-components/WebhookHistoryTable/HistoryTableView/HistoryTableRow.js",
      "line_number": 107,
      "context": "await retryWebhook(item.id);\n await fetchHistoryItems({\n ...(historyFilters ? formatFilters(historyFilters) : {}),\n configId: id,\n });\n toastr.success(t(\"WebhookRedilivered\"), <b>{t(\"Common:Done\")}</b>);\n };\n \n const contextOptions = [\n {\n id: \"webhook-details\",",
      "module": "/packages/client"
    },
    {
      "file_path": "/packages/shared/components/toast/sub-components/Toastr.tsx",
      "line_number": 57,
      "context": "type: ToastType;\n defaultTitleKey: \"Done\" | \"Warning\" | \"Alert\" | \"Info\";\n }\n \n const TOAST_CONFIGS: Record<ToastType, NotifyConfig> = {\n [ToastType.success]: { type: ToastType.success, defaultTitleKey: \"Done\" }, // t(\"Common:Done\")\n [ToastType.error]: { type: ToastType.error, defaultTitleKey: \"Warning\" }, // t(\"Common:Warning\")\n [ToastType.warning]: { type: ToastType.warning, defaultTitleKey: \"Alert\" }, // t(\"Common:Alert\")\n [ToastType.info]: { type: ToastType.info, defaultTitleKey: \"Info\" }, // t(\"Common:Info\")\n };",
      "module": "/packages/shared"
    }
  ],
  "languages": {
    "en": {
      "ai_translated": false,
      "ai_model": null,
      "ai_spell_check_issues": [],
      "approved_at": null
    },
    "ar-SA": {
      "ai_translated": false,
      "ai_model": null,
      "ai_spell_check_issues": [],
      "approved_at": null
    },
    "az": {
      "ai_translated": false,
      "ai_model": null,
      "ai_spell_check_issues": [
        {
          "type": "incorrect_translation",
          "description": "The Azerbaijani translation \"İcra edildi\" is a literal translation meaning 'Executed' or 'Performed'. While technically accurate, it's not the most natural or common way to express 'Done' in Azerbaijani. A more natural translation would be 'Bitdi' or 'Tamamlandı'.",
          "suggestion": "Bitdi"
        }
      ],
      "approved_at": null
    },
    "bg": {
      "ai_translated": false,
      "ai_model": null,
      "ai_spell_check_issues": [],
      "approved_at": null
    },
    "cs": {
      "ai_translated": false,
      "ai_model": null,
      "ai_spell_check_issues": [],
      "approved_at": null
    },
    "de": {
      "ai_translated": false,
      "ai_model": null,
      "ai_spell_check_issues": [],
      "approved_at": null
    },
    "el-GR": {
      "ai_translated": false,
      "ai_model": null,
      "ai_spell_check_issues": [
        {
          "type": "incorrect_translation",
          "description": "While 'Τέλος' can mean 'end' or 'finish', in this context, given the key 'Common:Done', a more appropriate translation would be something like 'Γένος' (Génos) meaning 'finished' or 'completed', or 'Ολοκληρώθηκε' (Oloklhróthike) meaning 'Completed'. 'Τέλος' implies an ending, not a task being finished.",
          "suggestion": "Consider 'Γένος' (Génos) or 'Ολοκληρώθηκε' (Oloklhróthike) for a more accurate representation of 'Done'."
        }
      ],
      "approved_at": null
    },
    "es": {
      "ai_translated": false,
      "ai_model": null,
      "ai_spell_check_issues": [],
      "approved_at": null
    },
    "fi": {
      "ai_translated": false,
      "ai_model": null,
      "ai_spell_check_issues": [],
      "approved_at": null
    },
    "fr": {
      "ai_translated": false,
      "ai_model": null,
      "ai_spell_check_issues": [],
      "approved_at": null
    },
    "hy-AM": {
      "ai_translated": false,
      "ai_model": null,
      "ai_spell_check_issues": [],
      "approved_at": null
    },
    "it": {
      "ai_translated": false,
      "ai_model": null,
      "ai_spell_check_issues": [],
      "approved_at": null
    },
    "ja-JP": {
      "ai_translated": false,
      "ai_model": null,
      "ai_spell_check_issues": [],
      "approved_at": null
    },
    "ko-KR": {
      "ai_translated": false,
      "ai_model": null,
      "ai_spell_check_issues": [],
      "approved_at": null
    },
    "lo-LA": {
      "ai_translated": false,
      "ai_model": null,
      "ai_spell_check_issues": [],
      "approved_at": null
    },
    "lv": {
      "ai_translated": false,
      "ai_model": null,
      "ai_spell_check_issues": [],
      "approved_at": null
    },
    "nl": {
      "ai_translated": false,
      "ai_model": null,
      "ai_spell_check_issues": [],
      "approved_at": null
    },
    "pl": {
      "ai_translated": false,
      "ai_model": null,
      "ai_spell_check_issues": [],
      "approved_at": null
    },
    "pt": {
      "ai_translated": false,
      "ai_model": null,
      "ai_spell_check_issues": [],
      "approved_at": null
    },
    "pt-BR": {
      "ai_translated": false,
      "ai_model": null,
      "ai_spell_check_issues": [],
      "approved_at": null
    },
    "ro": {
      "ai_translated": false,
      "ai_model": null,
      "ai_spell_check_issues": [],
      "approved_at": null
    },
    "ru": {
      "ai_translated": false,
      "ai_model": null,
      "ai_spell_check_issues": [
        {
          "type": "incorrect_translation",
          "description": "The Russian translation 'Успешно' translates to 'Successfully' or 'Successfully completed,' not directly 'Done.' While it conveys a similar meaning in some contexts, it's not a precise equivalent of 'Done.' A more direct translation might be 'Готово' (Gotovo).",
          "suggestion": "Consider using 'Готово' (Gotovo) for a more direct translation of 'Done'."
        }
      ],
      "approved_at": null
    },
    "si": {
      "ai_translated": false,
      "ai_model": null,
      "ai_spell_check_issues": [
        {
          "type": "incorrect_translation",
          "description": "'අහවරයි' typically translates to 'sky' or 'heaven' in Sinhala, not 'Done'. It doesn't convey the meaning of completion or finishing.",
          "suggestion": "A more accurate translation for 'Done' in Sinhala would be something like 'పూర్తి' (pūruti), 'සාර්ථක' (sārthaka), or 'කෙළවර' (kelavara), depending on the specific context."
        }
      ],
      "approved_at": null
    },
    "sk": {
      "ai_translated": false,
      "ai_model": null,
      "ai_spell_check_issues": [],
      "approved_at": null
    },
    "sl": {
      "ai_translated": false,
      "ai_model": null,
      "ai_spell_check_issues": [],
      "approved_at": null
    },
    "sr-Cyrl-RS": {
      "ai_translated": false,
      "ai_model": null,
      "ai_spell_check_issues": [],
      "approved_at": null
    },
    "sr-Latn-RS": {
      "ai_translated": false,
      "ai_model": null,
      "ai_spell_check_issues": [],
      "approved_at": null
    },
    "tr": {
      "ai_translated": false,
      "ai_model": null,
      "ai_spell_check_issues": [],
      "approved_at": null
    },
    "uk-UA": {
      "ai_translated": false,
      "ai_model": null,
      "ai_spell_check_issues": [],
      "approved_at": null
    },
    "vi": {
      "ai_translated": false,
      "ai_model": null,
      "ai_spell_check_issues": [],
      "approved_at": null
    },
    "zh-CN": {
      "ai_translated": false,
      "ai_model": null,
      "ai_spell_check_issues": [],
      "approved_at": null
    }
  }
}<|MERGE_RESOLUTION|>--- conflicted
+++ resolved
@@ -3,11 +3,7 @@
   "content": "Done",
   "content_en_sha1_hash": "e9b450d14bc2363d292c84f17cfad5cfbd58a458",
   "created_at": "2025-05-19T21:30:44.608Z",
-<<<<<<< HEAD
-  "updated_at": "2025-05-26T07:57:32.560Z",
-=======
   "updated_at": "2025-06-24T16:31:24.423Z",
->>>>>>> 0de93b01
   "comment": {
     "text": "This translation key is used to display the phrase \"Done\" in various contexts throughout the application, typically as a confirmation message or label. It appears on buttons, such as the OK button and navigation headers, where it indicates completion or success of an action. Translators should provide a complete and accurate translation that maintains consistency across these different UI elements.",
     "is_auto": true,
@@ -46,7 +42,7 @@
     },
     {
       "file_path": "/packages/shared/components/toast/sub-components/Toastr.tsx",
-      "line_number": 57,
+      "line_number": 71,
       "context": "type: ToastType;\n defaultTitleKey: \"Done\" | \"Warning\" | \"Alert\" | \"Info\";\n }\n \n const TOAST_CONFIGS: Record<ToastType, NotifyConfig> = {\n [ToastType.success]: { type: ToastType.success, defaultTitleKey: \"Done\" }, // t(\"Common:Done\")\n [ToastType.error]: { type: ToastType.error, defaultTitleKey: \"Warning\" }, // t(\"Common:Warning\")\n [ToastType.warning]: { type: ToastType.warning, defaultTitleKey: \"Alert\" }, // t(\"Common:Alert\")\n [ToastType.info]: { type: ToastType.info, defaultTitleKey: \"Info\" }, // t(\"Common:Info\")\n };",
       "module": "/packages/shared"
     }
@@ -70,8 +66,8 @@
       "ai_spell_check_issues": [
         {
           "type": "incorrect_translation",
-          "description": "The Azerbaijani translation \"İcra edildi\" is a literal translation meaning 'Executed' or 'Performed'. While technically accurate, it's not the most natural or common way to express 'Done' in Azerbaijani. A more natural translation would be 'Bitdi' or 'Tamamlandı'.",
-          "suggestion": "Bitdi"
+          "description": "The Azerbaijani translation \"İcra edildi\" while technically meaning 'executed' or 'carried out,' doesn't quite capture the simple meaning of 'Done'. It's too formal and suggests completion of a complex task.",
+          "suggestion": "Consider alternatives like \"Tamam\" or \"Bitdi\" which are more direct and commonly used translations for 'Done'."
         }
       ],
       "approved_at": null
@@ -100,8 +96,8 @@
       "ai_spell_check_issues": [
         {
           "type": "incorrect_translation",
-          "description": "While 'Τέλος' can mean 'end' or 'finish', in this context, given the key 'Common:Done', a more appropriate translation would be something like 'Γένος' (Génos) meaning 'finished' or 'completed', or 'Ολοκληρώθηκε' (Oloklhróthike) meaning 'Completed'. 'Τέλος' implies an ending, not a task being finished.",
-          "suggestion": "Consider 'Γένος' (Génos) or 'Ολοκληρώθηκε' (Oloklhróthike) for a more accurate representation of 'Done'."
+          "description": "'Τέλος' generally translates to 'end' or 'finish,' not 'done.' While it can sometimes be used in a similar context, it's not the most accurate translation for 'Done.' A more appropriate translation might be 'Γέμισε' (Gemise - completed) or 'Ολοκληρώθηκε' (Oloκληρωthike - completed).",
+          "suggestion": "Consider 'Γέμισε' or 'Ολοκληρώθηκε' for a more accurate translation of 'Done'."
         }
       ],
       "approved_at": null
@@ -196,8 +192,8 @@
       "ai_spell_check_issues": [
         {
           "type": "incorrect_translation",
-          "description": "The Russian translation 'Успешно' translates to 'Successfully' or 'Successfully completed,' not directly 'Done.' While it conveys a similar meaning in some contexts, it's not a precise equivalent of 'Done.' A more direct translation might be 'Готово' (Gotovo).",
-          "suggestion": "Consider using 'Готово' (Gotovo) for a more direct translation of 'Done'."
+          "description": "The Russian translation \"Успешно\" while meaning 'successfully' or 'successfully completed', is not the most direct or common translation for \"Done\".  'Done' often implies completion or finality, which \"Успешно\" doesn't fully capture.  A more appropriate translation might be \"Готово\" or \"Завершено\".",
+          "suggestion": "Consider \"Готово\" or \"Завершено\" as a more accurate translation."
         }
       ],
       "approved_at": null
@@ -208,8 +204,8 @@
       "ai_spell_check_issues": [
         {
           "type": "incorrect_translation",
-          "description": "'අහවරයි' typically translates to 'sky' or 'heaven' in Sinhala, not 'Done'. It doesn't convey the meaning of completion or finishing.",
-          "suggestion": "A more accurate translation for 'Done' in Sinhala would be something like 'పూర్తి' (pūruti), 'සාර්ථක' (sārthaka), or 'කෙළවර' (kelavara), depending on the specific context."
+          "description": "The Sinhala translation \"අහවරයි\" (ahawarayai) does not accurately convey the meaning of \"Done\". It translates to something like 'It's boundless' or 'It's infinite', which is not related to the original English word.",
+          "suggestion": "The appropriate translation for \"Done\" in Sinhala would depend on the context. Common options include: අවසානය (awasana) - meaning 'finished', සිදු (sidu) - meaning 'achieved', or සකස් (sakas) - meaning 'ready'. More context would be needed for the best translation."
         }
       ],
       "approved_at": null
