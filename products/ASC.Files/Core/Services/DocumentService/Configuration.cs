/*
 *
 * (c) Copyright Ascensio System Limited 2010-2018
 *
 * This program is freeware. You can redistribute it and/or modify it under the terms of the GNU 
 * General Public License (GPL) version 3 as published by the Free Software Foundation (https://www.gnu.org/copyleft/gpl.html). 
 * In accordance with Section 7(a) of the GNU GPL its Section 15 shall be amended to the effect that 
 * Ascensio System SIA expressly excludes the warranty of non-infringement of any third-party rights.
 *
 * THIS PROGRAM IS DISTRIBUTED WITHOUT ANY WARRANTY; WITHOUT EVEN THE IMPLIED WARRANTY OF MERCHANTABILITY OR
 * FITNESS FOR A PARTICULAR PURPOSE. For more details, see GNU GPL at https://www.gnu.org/copyleft/gpl.html
 *
 * You can contact Ascensio System SIA by email at sales@onlyoffice.com
 *
 * The interactive user interfaces in modified source and object code versions of ONLYOFFICE must display 
 * Appropriate Legal Notices, as required under Section 5 of the GNU GPL version 3.
 *
 * Pursuant to Section 7 § 3(b) of the GNU GPL you must retain the original ONLYOFFICE logo which contains 
 * relevant author attributions when distributing the software. If the display of the logo in its graphic 
 * form is not reasonably feasible for technical reasons, you must include the words "Powered by ONLYOFFICE" 
 * in every copy of the program you distribute. 
 * Pursuant to Section 7 § 3(e) we decline to grant you any rights under trademark law for use of our trademarks.
 *
*/


using System;
using System.Collections.Generic;
using System.Globalization;
using System.IO;
using System.Linq;
using System.Text.Json;
using System.Text.Json.Serialization;
using System.Threading.Tasks;
using System.Web;

using ASC.Common;
using ASC.Core;
using ASC.Core.Common;
using ASC.Core.Common.Configuration;
using ASC.Core.Common.Settings;
using ASC.Core.Users;
using ASC.FederatedLogin.LoginProviders;
using ASC.Files.Core;
using ASC.Files.Core.Resources;
using ASC.Files.Core.Security;
using ASC.Web.Core.Files;
using ASC.Web.Core.Users;
using ASC.Web.Core.WhiteLabel;
using ASC.Web.Files.Classes;
using ASC.Web.Files.Helpers;
using ASC.Web.Files.Services.WCFService;
using ASC.Web.Files.ThirdPartyApp;
using ASC.Web.Files.Utils;
using ASC.Web.Studio.Utility;

using Microsoft.Extensions.DependencyInjection;

namespace ASC.Web.Files.Services.DocumentService
{
    public enum EditorType
    {
        Desktop,
        Mobile,
        Embedded,
        External,
    }

    public class Configuration<T>
    {
        internal static Dictionary<FileType, string> DocType = new Dictionary<FileType, string>
            {
                { FileType.Document, "text" },
                { FileType.Spreadsheet, "spreadsheet" },
                { FileType.Presentation, "presentation" }
            };

        private FileType _fileTypeCache = FileType.Unknown;

        public Configuration(
            File<T> file,
            IServiceProvider serviceProvider
            )
        {
            Document = serviceProvider.GetService<DocumentConfig<T>>();
            Document.Info.SetFile(file);
            EditorConfig = serviceProvider.GetService<EditorConfiguration<T>>();
            EditorConfig.SetConfiguration(this);
        }

        public EditorType EditorType
        {
            set { Document.Info.Type = value; }
            get { return Document.Info.Type; }
        }

        #region Property

        public DocumentConfig<T> Document { get; set; }

        public string DocumentType
        {
            set { }
            get
            {
                DocType.TryGetValue(GetFileType, out var documentType);
                return documentType;
            }
        }

        public EditorConfiguration<T> EditorConfig { get; set; }

        public string Token { get; set; }

        public string Type
        {
            set { EditorType = (EditorType)Enum.Parse(typeof(EditorType), value, true); }
            get { return EditorType.ToString().ToLower(); }
        }

        internal FileType GetFileType
        {
            set { }
            get
            {
                if (_fileTypeCache == FileType.Unknown)
                    _fileTypeCache = FileUtility.GetFileTypeByFileName(Document.Info.GetFile().Title);
                return _fileTypeCache;
            }
        }

        [JsonPropertyName("Error")]
        public string ErrorMessage { get; set; }

        #endregion

        public static string Serialize(Configuration<T> configuration)
        {
            return JsonSerializer.Serialize(configuration);
        }
    }
    #region Nested Classes

    [Transient]
    public class DocumentConfig<T>
    {
        public string SharedLinkKey;

        public DocumentConfig(DocumentServiceConnector documentServiceConnector, PathProvider pathProvider, InfoConfig<T> infoConfig)
        {
            Info = infoConfig;
            Permissions = new PermissionsConfig();
            DocumentServiceConnector = documentServiceConnector;
            PathProvider = pathProvider;
        }

        private string _key = string.Empty;
        private string _fileUri;
        private string _title = null;


        public string FileType
        {
            set { }
            get { return Info.GetFile().ConvertedExtension.Trim('.'); }
        }

        public InfoConfig<T> Info { get; set; }

        public string Key
        {
            set { _key = value; }
            get { return DocumentServiceConnector.GenerateRevisionId(_key); }
        }

        public PermissionsConfig Permissions { get; set; }

        public string Title
        {
            set { _title = value; }
            get { return _title ?? Info.GetFile().Title; }
        }

        public string Url
        {
            set { _fileUri = DocumentServiceConnector.ReplaceCommunityAdress(value); }
            get
            {
                if (!string.IsNullOrEmpty(_fileUri))
                    return _fileUri;
                var last = Permissions.Edit || Permissions.Review || Permissions.Comment;
                _fileUri = DocumentServiceConnector.ReplaceCommunityAdress(PathProvider.GetFileStreamUrl(Info.GetFile(), SharedLinkKey, last));
                return _fileUri;
            }
        }

        private DocumentServiceConnector DocumentServiceConnector { get; }
        private PathProvider PathProvider { get; }
    }

    [Transient]
    public class InfoConfig<T>
    {
        private File<T> File;

        public File<T> GetFile() => File;
        public void SetFile(File<T> file) => File = file;

        public EditorType Type = EditorType.Desktop;
        private string _breadCrumbs;

        public InfoConfig(BreadCrumbsManager breadCrumbsManager, FileSharing fileSharing, SecurityContext securityContext, UserManager userManager)
        {
            BreadCrumbsManager = breadCrumbsManager;
            FileSharing = fileSharing;
            SecurityContext = securityContext;
            UserManager = userManager;
        }

        public bool? Favorite
        {
            set { }
            get
            {
                if (!SecurityContext.IsAuthenticated || UserManager.GetUsers(SecurityContext.CurrentAccount.ID).IsVisitor(UserManager)) return null;
                if (File.Encrypted) return null;
                return File.IsFavorite;
            }
        }

        public string Folder
        {
            set { }
            get
            {
                if (Type == EditorType.Embedded || Type == EditorType.External) return null;
                if (string.IsNullOrEmpty(_breadCrumbs))
                {
                    const string crumbsSeporator = " \\ ";

                    var breadCrumbsList = BreadCrumbsManager.GetBreadCrumbsAsync(File.FolderID).Result;
                    _breadCrumbs = string.Join(crumbsSeporator, breadCrumbsList.Select(folder => folder.Title).ToArray());
                }

                return _breadCrumbs;
            }
        }

        public string Owner
        {
            set { }
            get { return File.CreateByString; }
        }

        public string Uploaded
        {
            set { }
            get { return File.CreateOnString; }
        }

        public List<AceShortWrapper> SharingSettings
        {
            set { }
            get
            {
                if (Type == EditorType.Embedded
                    || Type == EditorType.External
                    || !FileSharing.CanSetAccessAsync(File).Result) return null;

                try
                {
                    return FileSharing.GetSharedInfoShortFileAsync(File.ID).Result;
                }
                catch
                {
                    return null;
                }
            }
        }

        private BreadCrumbsManager BreadCrumbsManager { get; }
        private FileSharing FileSharing { get; }
        private SecurityContext SecurityContext { get; }
        private UserManager UserManager { get; }
    }

    public class PermissionsConfig
    {
        //todo: obsolete since DS v5.5
        public bool ChangeHistory { get; set; } = false;

        public bool Comment { get; set; } = true;

        public bool Download { get; set; } = true;

        public bool Edit { get; set; } = true;

        public bool FillForms { get; set; } = true;

        public bool Print { get; set; } = true;

        public bool ModifyFilter { get; set; } = true;

        //todo: obsolete since DS v6.0
        public bool Rename { get; set; } = false;

        public bool Review { get; set; } = true;
    }

    [Transient]
    public class EditorConfiguration<T>
    {
        public EditorConfiguration(
            UserManager userManager,
            AuthContext authContext,
            DisplayUserSettingsHelper displayUserSettingsHelper,
            FilesLinkUtility filesLinkUtility,
            FileUtility fileUtility,
            BaseCommonLinkUtility baseCommonLinkUtility,
            PluginsConfig pluginsConfig,
            EmbeddedConfig embeddedConfig,
            CustomizationConfig<T> customizationConfig,
            FilesSettingsHelper filesSettingsHelper,
            IDaoFactory daoFactory,
            EntryManager entryManager)
        {
            UserManager = userManager;
            AuthContext = authContext;
            FilesLinkUtility = filesLinkUtility;
            FileUtility = fileUtility;
            BaseCommonLinkUtility = baseCommonLinkUtility;
            Customization = customizationConfig;
            FilesSettingsHelper = filesSettingsHelper;
            DaoFactory = daoFactory;
            EntryManager = entryManager;
            Plugins = pluginsConfig;
            Embedded = embeddedConfig;
            _userInfo = userManager.GetUsers(authContext.CurrentAccount.ID);

            if (!_userInfo.ID.Equals(ASC.Core.Configuration.Constants.Guest.ID))
            {
                User = new UserConfig
                {
                    Id = _userInfo.ID.ToString(),
                    Name = _userInfo.DisplayUserName(false, displayUserSettingsHelper),
                };
            }
        }

        public bool ModeWrite = false;

        private Configuration<T> _configuration;

        internal void SetConfiguration(Configuration<T> configuration)
        {
            _configuration = configuration;
            Customization.SetConfiguration(_configuration);
        }

        private readonly UserInfo _userInfo;
        private EmbeddedConfig _embeddedConfig;

        public ActionLinkConfig ActionLink { get; set; }

        public string ActionLinkString
        {
            get { return null; }
            set
            {
                try
                {
                    var options = new JsonSerializerOptions
                    {
                        AllowTrailingCommas = true,
                        PropertyNameCaseInsensitive = true
                    };
                    JsonSerializer.Deserialize<ActionLinkConfig>(value, options);
                }
                catch (Exception)
                {
                    ActionLink = null;
                }
            }
        }


<<<<<<< HEAD
        public async Task<List<TemplatesConfig>> GetTemplatesAsync(EntryManager entryManager)
=======
        public List<TemplatesConfig> Templates
>>>>>>> 60c45e8c
        {
            set { }
            get
            {
                if (!AuthContext.IsAuthenticated || UserManager.GetUsers(AuthContext.CurrentAccount.ID).IsVisitor(UserManager)) return null;
                if (!FilesSettingsHelper.TemplatesSection) return null;

<<<<<<< HEAD
            var folderDao = DaoFactory.GetFolderDao<int>();
            var fileDao = DaoFactory.GetFileDao<int>();
            var files = await entryManager.GetTemplatesAsync(folderDao, fileDao, filter, false, Guid.Empty, string.Empty, false);
            var listTemplates = from file in files
                                select
                                    new TemplatesConfig
                                    {
                                        Image = BaseCommonLinkUtility.GetFullAbsolutePath("skins/default/images/filetype/thumb/" + extension + ".png"),
                                        Name = file.Title,
                                        Title = file.Title,
                                        Url = BaseCommonLinkUtility.GetFullAbsolutePath(FilesLinkUtility.GetFileWebEditorUrl(file.ID))
                                    };
            return listTemplates.ToList();
=======
                var extension = FileUtility.GetInternalExtension(_configuration.Document.Title).TrimStart('.');
                var filter = FilterType.FilesOnly;
                switch (_configuration.GetFileType)
                {
                    case FileType.Document:
                        filter = FilterType.DocumentsOnly;
                        break;
                    case FileType.Spreadsheet:
                        filter = FilterType.SpreadsheetsOnly;
                        break;
                    case FileType.Presentation:
                        filter = FilterType.PresentationsOnly;
                        break;
                }

                var folderDao = DaoFactory.GetFolderDao<int>();
                var fileDao = DaoFactory.GetFileDao<int>();
                var files = EntryManager.GetTemplates(folderDao, fileDao, filter, false, Guid.Empty, string.Empty, false);
                var listTemplates = from file in files
                                    select
                                        new TemplatesConfig
                                        {
                                            Image = BaseCommonLinkUtility.GetFullAbsolutePath("skins/default/images/filetype/thumb/" + extension + ".png"),
                                            Name = file.Title,
                                            Title = file.Title,
                                            Url = BaseCommonLinkUtility.GetFullAbsolutePath(FilesLinkUtility.GetFileWebEditorUrl(file.ID))
                                        };
                return listTemplates.ToList();
            }
>>>>>>> 60c45e8c
        }

        public string CallbackUrl { get; set; }

        public string CreateUrl
        {
            set { }
            get
            {
                if (_configuration.Document.Info.Type != EditorType.Desktop) return null;
                if (!AuthContext.IsAuthenticated || UserManager.GetUsers(AuthContext.CurrentAccount.ID).IsVisitor(UserManager)) return null;

                return GetCreateUrl(_configuration.GetFileType);
            }
        }

        public PluginsConfig Plugins { get; set; }

        public CustomizationConfig<T> Customization { get; set; }
        private FilesSettingsHelper FilesSettingsHelper { get; }
        private IDaoFactory DaoFactory { get; }
        private EntryManager EntryManager { get; }

        public EmbeddedConfig Embedded
        {
            set { _embeddedConfig = value; }
            get { return _configuration.Document.Info.Type == EditorType.Embedded ? _embeddedConfig : null; }
        }

        public EncryptionKeysConfig EncryptionKeys { get; set; }

        public string FileChoiceUrl { get; set; }

        public string Lang
        {
            set { }
            get { return _userInfo.GetCulture().Name; }
        }

        public string Mode
        {
            set { }
            get { return ModeWrite ? "edit" : "view"; }
        }

        private UserManager UserManager { get; }
        private AuthContext AuthContext { get; }
        private FilesLinkUtility FilesLinkUtility { get; }
        private FileUtility FileUtility { get; }
        private BaseCommonLinkUtility BaseCommonLinkUtility { get; }

        public string SaveAsUrl { get; set; }
<<<<<<< HEAD

        public async Task<List<RecentConfig>> GetRecentAsync(EntryManager entryManager)
=======
        public List<RecentConfig> Recent
>>>>>>> 60c45e8c
        {
            get
            {
                if (!AuthContext.IsAuthenticated || UserManager.GetUsers(AuthContext.CurrentAccount.ID).IsVisitor(UserManager)) return null;
                if (!FilesSettingsHelper.RecentSection) return null;

                var filter = FilterType.FilesOnly;
                switch (_configuration.GetFileType)
                {
                    case FileType.Document:
                        filter = FilterType.DocumentsOnly;
                        break;
                    case FileType.Spreadsheet:
                        filter = FilterType.SpreadsheetsOnly;
                        break;
                    case FileType.Presentation:
                        filter = FilterType.PresentationsOnly;
                        break;
                }

<<<<<<< HEAD
            var folderDao = DaoFactory.GetFolderDao<int>();
            var filesEntry = await entryManager.GetRecentAsync(filter, false, Guid.Empty, string.Empty, false);
            var files = filesEntry.Cast<File<int>>();

            var listRecent = from file in files
                             where !Equals(_configuration.Document.Info.GetFile().ID, file.ID)
                             select
                                 new RecentConfig
                                 {
                                     Folder = folderDao.GetFolderAsync(file.FolderID).Result.Title,
                                     Title = file.Title,
                                     Url = BaseCommonLinkUtility.GetFullAbsolutePath(FilesLinkUtility.GetFileWebEditorUrl(file.ID))
                                 };
            return listRecent.ToList();
=======
                var folderDao = DaoFactory.GetFolderDao<int>();
                var files = EntryManager.GetRecent(filter, false, Guid.Empty, string.Empty, false).Cast<File<int>>();

                var listRecent = from file in files
                                 where !Equals(_configuration.Document.Info.GetFile().ID, file.ID)
                                 select
                                     new RecentConfig
                                     {
                                         Folder = folderDao.GetFolder(file.FolderID).Title,
                                         Title = file.Title,
                                         Url = BaseCommonLinkUtility.GetFullAbsolutePath(FilesLinkUtility.GetFileWebEditorUrl(file.ID))
                                     };
                return listRecent.ToList();
            }
>>>>>>> 60c45e8c
        }

        public string SharingSettingsUrl { get; set; }

        public UserConfig User { get; set; }

        private string GetCreateUrl(FileType fileType)
        {
            string title;
            switch (fileType)
            {
                case FileType.Document:
                    title = FilesJSResource.TitleNewFileText;
                    break;
                case FileType.Spreadsheet:
                    title = FilesJSResource.TitleNewFileSpreadsheet;
                    break;
                case FileType.Presentation:
                    title = FilesJSResource.TitleNewFilePresentation;
                    break;
                default:
                    return null;
            }

            Configuration<T>.DocType.TryGetValue(fileType, out var documentType);

            return BaseCommonLinkUtility.GetFullAbsolutePath(FilesLinkUtility.FileHandlerPath)
                   + "?" + FilesLinkUtility.Action + "=create"
                   + "&doctype=" + documentType
                   + "&" + FilesLinkUtility.FileTitle + "=" + HttpUtility.UrlEncode(title);
        }
    }

    #endregion

    public class ActionLinkConfig
    {
        public ActionConfig Action { get; set; }


        public class ActionConfig
        {
            public string Type { get; set; }

            public string Data { get; set; }
        }


        public static string Serialize(ActionLinkConfig actionLinkConfig)
        {
            return JsonSerializer.Serialize(actionLinkConfig);
        }
    }

    [Transient]
    public class EmbeddedConfig
    {
        public string ShareLinkParam { get; set; }

        public string EmbedUrl
        {
            set { }
            get { return BaseCommonLinkUtility.GetFullAbsolutePath(FilesLinkUtility.FilesBaseAbsolutePath + FilesLinkUtility.EditorPage + "?" + FilesLinkUtility.Action + "=embedded" + ShareLinkParam); }
        }

        public string SaveUrl
        {
            set { }
            get { return BaseCommonLinkUtility.GetFullAbsolutePath(FilesLinkUtility.FileHandlerPath + "?" + FilesLinkUtility.Action + "=download" + ShareLinkParam); }
        }

        public string ShareUrl
        {
            set { }
            get { return BaseCommonLinkUtility.GetFullAbsolutePath(FilesLinkUtility.FilesBaseAbsolutePath + FilesLinkUtility.EditorPage + "?" + FilesLinkUtility.Action + "=view" + ShareLinkParam); }
        }

        private BaseCommonLinkUtility BaseCommonLinkUtility { get; }
        private FilesLinkUtility FilesLinkUtility { get; }

        public string ToolbarDocked { get => "top"; }

        public EmbeddedConfig(BaseCommonLinkUtility baseCommonLinkUtility, FilesLinkUtility filesLinkUtility)
        {
            BaseCommonLinkUtility = baseCommonLinkUtility;
            FilesLinkUtility = filesLinkUtility;
        }
    }

    public class EncryptionKeysConfig
    {
        public string CryptoEngineId { get => "{FFF0E1EB-13DB-4678-B67D-FF0A41DBBCEF}"; }

        public string PrivateKeyEnc { get; set; }

        public string PublicKey { get; set; }
    }


    [Transient]
    public class PluginsConfig
    {
        public string[] PluginsData
        {
            set { }
            get
            {
                var plugins = new List<string>();

                if (CoreBaseSettings.Standalone
    || !TenantExtra.GetTenantQuota().Free)
                {
                    var easyBibHelper = ConsumerFactory.Get<EasyBibHelper>();
                    if (!string.IsNullOrEmpty(easyBibHelper.AppKey))
                    {
                        plugins.Add(BaseCommonLinkUtility.GetFullAbsolutePath("ThirdParty/plugin/easybib/config.json"));
                    }

                    var wordpressLoginProvider = ConsumerFactory.Get<WordpressLoginProvider>();
                    if (!string.IsNullOrEmpty(wordpressLoginProvider.ClientID) &&
                        !string.IsNullOrEmpty(wordpressLoginProvider.ClientSecret) &&
                        !string.IsNullOrEmpty(wordpressLoginProvider.RedirectUri))
                    {
                        plugins.Add(BaseCommonLinkUtility.GetFullAbsolutePath("ThirdParty/plugin/wordpress/config.json"));
                    }
                }

                return plugins.ToArray();
            }
        }

        private ConsumerFactory ConsumerFactory { get; }
        private BaseCommonLinkUtility BaseCommonLinkUtility { get; }
        private CoreBaseSettings CoreBaseSettings { get; }
        private TenantExtra TenantExtra { get; }

        public PluginsConfig(
            ConsumerFactory consumerFactory,
            BaseCommonLinkUtility baseCommonLinkUtility,
            CoreBaseSettings coreBaseSettings,
            TenantExtra tenantExtra)
        {
            ConsumerFactory = consumerFactory;
            BaseCommonLinkUtility = baseCommonLinkUtility;
            CoreBaseSettings = coreBaseSettings;
            TenantExtra = tenantExtra;
        }
    }

    [Transient]
    public class CustomizationConfig<T>
    {
        public CustomizationConfig(
            CoreBaseSettings coreBaseSettings,
            SettingsManager settingsManager,
            FileUtility fileUtility,
            FilesSettingsHelper filesSettingsHelper,
            AuthContext authContext,
            FileSecurity fileSecurity,
            IDaoFactory daoFactory,
            GlobalFolderHelper globalFolderHelper,
            PathProvider pathProvider,
            CustomerConfig<T> customerConfig,
            LogoConfig<T> logoConfig,
            FileSharing fileSharing)
        {
            CoreBaseSettings = coreBaseSettings;
            SettingsManager = settingsManager;
            FileUtility = fileUtility;
            FilesSettingsHelper = filesSettingsHelper;
            AuthContext = authContext;
            FileSecurity = fileSecurity;
            DaoFactory = daoFactory;
            GlobalFolderHelper = globalFolderHelper;
            PathProvider = pathProvider;
            Customer = customerConfig;
            Logo = logoConfig;
            FileSharing = fileSharing;
        }

        private Configuration<T> _configuration;

        internal void SetConfiguration(Configuration<T> configuration)
        {
            _configuration = configuration;
            Customer.SetConfiguration(_configuration);
            Logo.SetConfiguration(_configuration);
        }

        public string GobackUrl;
        public bool IsRetina = false;


        public bool About
        {
            set { }
            get { return !CoreBaseSettings.Standalone && !CoreBaseSettings.CustomMode; }
        }

        public CustomerConfig<T> Customer { get; set; }

        public FeedbackConfig Feedback
        {
            set { }
            get
            {
                if (CoreBaseSettings.Standalone) return null;
                var settings = SettingsManager.LoadForDefaultTenant<AdditionalWhiteLabelSettings>();
                if (!settings.FeedbackAndSupportEnabled) return null;

                return new FeedbackConfig
                {
                    Url = BaseCommonLinkUtility.GetRegionalUrl(
                            settings.FeedbackAndSupportUrl,
                            CultureInfo.CurrentCulture.TwoLetterISOLanguageName),
                };
            }
        }

        public bool? Forcesave
        {
            set { }
            get
            {
                return FileUtility.CanForcesave
                       && !_configuration.Document.Info.GetFile().ProviderEntry
                       && ThirdPartySelector.GetAppByFileId(_configuration.Document.Info.GetFile().ID.ToString()) == null
                       && FilesSettingsHelper.Forcesave;
            }
        }

        public GobackConfig Goback
        {
            set { }
            get
            {
                if (_configuration.EditorType == EditorType.Embedded || _configuration.EditorType == EditorType.External) return null;
                if (!AuthContext.IsAuthenticated) return null;
                if (GobackUrl != null)
                {
                    return new GobackConfig
                    {
                        Url = GobackUrl,
                    };
                }

                var folderDao = DaoFactory.GetFolderDao<T>();
                try
                {
                    var parent = folderDao.GetFolderAsync(_configuration.Document.Info.GetFile().FolderID).Result;
                    var fileSecurity = FileSecurity;
                    if (_configuration.Document.Info.GetFile().RootFolderType == FolderType.USER
                        && !Equals(_configuration.Document.Info.GetFile().RootFolderId, GlobalFolderHelper.FolderMy)
                        && !fileSecurity.CanReadAsync(parent).Result)
                    {
                        if (fileSecurity.CanReadAsync(_configuration.Document.Info.GetFile()).Result)
                        {
                            return new GobackConfig
                            {
                                Url = PathProvider.GetFolderUrlById(GlobalFolderHelper.FolderShare),
                            };
                        }
                        return null;
                    }

                    if (_configuration.Document.Info.GetFile().Encrypted
                        && _configuration.Document.Info.GetFile().RootFolderType == FolderType.Privacy
                        && !fileSecurity.CanRead(parent))
                    {
                        parent = folderDao.GetFolder(GlobalFolderHelper.GetFolderPrivacy<T>());
                    }

                    return new GobackConfig
                    {
                        Url = PathProvider.GetFolderUrl(parent),
                    };
                }
                catch (Exception)
                {
                    return null;
                }
            }
        }

        public LogoConfig<T> Logo { get; set; }
        private FileSharing FileSharing { get; }

        public bool MentionShare
        {
            set { }
            get
            {
                return AuthContext.IsAuthenticated
                       && !_configuration.Document.Info.GetFile().Encrypted
                       && FileSharing.CanSetAccessAsync(_configuration.Document.Info.GetFile()).Result;
            }
        }

        public string ReviewDisplay
        {
            set { }
            get { return _configuration.EditorConfig.ModeWrite ? null : "markup"; }
        }

        private CoreBaseSettings CoreBaseSettings { get; }
        private SettingsManager SettingsManager { get; }
        private FileUtility FileUtility { get; }
        private FilesSettingsHelper FilesSettingsHelper { get; }
        private AuthContext AuthContext { get; }
        private FileSecurity FileSecurity { get; }
        private IDaoFactory DaoFactory { get; }
        private GlobalFolderHelper GlobalFolderHelper { get; }
        private PathProvider PathProvider { get; }
    }

    [Transient]
    public class CustomerConfig<T>
    {
        public CustomerConfig(
            SettingsManager settingsManager,
            BaseCommonLinkUtility baseCommonLinkUtility,
            TenantLogoHelper tenantLogoHelper)
        {
            SettingsManager = settingsManager;
            BaseCommonLinkUtility = baseCommonLinkUtility;
            TenantLogoHelper = tenantLogoHelper;
        }

        private Configuration<T> _configuration;

        internal void SetConfiguration(Configuration<T> configuration)
        {
            _configuration = configuration;
        }

        public string Logo
        {
            set { }
            get { return BaseCommonLinkUtility.GetFullAbsolutePath(TenantLogoHelper.GetLogo(WhiteLabelLogoTypeEnum.Dark, !_configuration.EditorConfig.Customization.IsRetina)); }
        }

        public string Name
        {
            set { }
            get
            {
                return (SettingsManager.Load<TenantWhiteLabelSettings>().GetLogoText(SettingsManager) ?? "")
                    .Replace("\\", "\\\\").Replace("\"", "\\\"").Replace("/", "\\/");
            }
        }

        private SettingsManager SettingsManager { get; }
        private BaseCommonLinkUtility BaseCommonLinkUtility { get; }
        private TenantLogoHelper TenantLogoHelper { get; }
    }

    public class FeedbackConfig
    {
        public string Url { get; set; }

        public bool Visible { get => true; }
    }

    public class GobackConfig
    {
        public string Url { get; set; }
    }

    [Transient]
    public class LogoConfig<T>
    {
        public LogoConfig(
            CommonLinkUtility commonLinkUtility,
            TenantLogoHelper tenantLogoHelper,
            FileUtility fileUtility)
        {
            CommonLinkUtility = commonLinkUtility;
            TenantLogoHelper = tenantLogoHelper;
            FileUtility = fileUtility;
        }

        private Configuration<T> _configuration;
        internal void SetConfiguration(Configuration<T> configuration)
        {
            _configuration = configuration;
        }

        public string Image
        {
            set { }
            get
            {
                var fillingForm = FileUtility.CanWebRestrictedEditing(_configuration.Document.Title);

                return
                    _configuration.EditorType == EditorType.Embedded
                    || fillingForm
                        ? CommonLinkUtility.GetFullAbsolutePath(TenantLogoHelper.GetLogo(WhiteLabelLogoTypeEnum.DocsEditorEmbed, !_configuration.EditorConfig.Customization.IsRetina))
                        : CommonLinkUtility.GetFullAbsolutePath(TenantLogoHelper.GetLogo(WhiteLabelLogoTypeEnum.DocsEditor, !_configuration.EditorConfig.Customization.IsRetina));
            }
        }

        public string ImageDark
        {
            set { }
            get
            {
                return CommonLinkUtility.GetFullAbsolutePath(TenantLogoHelper.GetLogo(WhiteLabelLogoTypeEnum.DocsEditor, !_configuration.EditorConfig.Customization.IsRetina));
            }
        }

        public string ImageEmbedded
        {
            set { }
            get
            {
                return
                    _configuration.EditorType != EditorType.Embedded
                        ? null
                        : CommonLinkUtility.GetFullAbsolutePath(TenantLogoHelper.GetLogo(WhiteLabelLogoTypeEnum.DocsEditorEmbed, !_configuration.EditorConfig.Customization.IsRetina));
            }
        }

        public string Url
        {
            set { }
            get { return CommonLinkUtility.GetFullAbsolutePath(CommonLinkUtility.GetDefault()); }
        }

        private CommonLinkUtility CommonLinkUtility { get; }
        private TenantLogoHelper TenantLogoHelper { get; }
        private FileUtility FileUtility { get; }
    }

    public class RecentConfig
    {
        public string Folder { get; set; }

        public string Title { get; set; }

        public string Url { get; set; }
    }

    public class TemplatesConfig
    {
        public string Image { get; set; }

        //todo: obsolete since DS v6.0
        public string Name { get; set; }

        public string Title { get; set; }

        public string Url { get; set; }
    }

    public class UserConfig
    {
        public string Id { get; set; }

        public string Name { get; set; }
    }

    public static class ConfigurationExtention
    {
        public static void Register(DIHelper services)
        {
            services.TryAdd<DocumentConfig<string>>();
            services.TryAdd<DocumentConfig<int>>();

            services.TryAdd<InfoConfig<string>>();
            services.TryAdd<InfoConfig<int>>();

            services.TryAdd<EditorConfiguration<string>>();
            services.TryAdd<EditorConfiguration<int>>();

            services.TryAdd<PluginsConfig>();
            services.TryAdd<EmbeddedConfig>();

            services.TryAdd<CustomizationConfig<string>>();
            services.TryAdd<CustomizationConfig<int>>();

            services.TryAdd<CustomerConfig<string>>();
            services.TryAdd<CustomerConfig<int>>();

            services.TryAdd<LogoConfig<string>>();
            services.TryAdd<LogoConfig<int>>();

        }
    }
}<|MERGE_RESOLUTION|>--- conflicted
+++ resolved
@@ -31,9 +31,9 @@
 using System.Linq;
 using System.Text.Json;
 using System.Text.Json.Serialization;
-using System.Threading.Tasks;
+using System.Threading.Tasks;
 using System.Web;
-
+
 using ASC.Common;
 using ASC.Core;
 using ASC.Core.Common;
@@ -53,7 +53,7 @@
 using ASC.Web.Files.ThirdPartyApp;
 using ASC.Web.Files.Utils;
 using ASC.Web.Studio.Utility;
-
+
 using Microsoft.Extensions.DependencyInjection;
 
 namespace ASC.Web.Files.Services.DocumentService
@@ -140,7 +140,7 @@
         }
     }
     #region Nested Classes
-
+
     [Transient]
     public class DocumentConfig<T>
     {
@@ -197,14 +197,14 @@
         private DocumentServiceConnector DocumentServiceConnector { get; }
         private PathProvider PathProvider { get; }
     }
-
+
     [Transient]
     public class InfoConfig<T>
     {
         private File<T> File;
-
-        public File<T> GetFile() => File;
-        public void SetFile(File<T> file) => File = file;
+
+        public File<T> GetFile() => File;
+        public void SetFile(File<T> file) => File = file;
 
         public EditorType Type = EditorType.Desktop;
         private string _breadCrumbs;
@@ -212,20 +212,20 @@
         public InfoConfig(BreadCrumbsManager breadCrumbsManager, FileSharing fileSharing, SecurityContext securityContext, UserManager userManager)
         {
             BreadCrumbsManager = breadCrumbsManager;
-            FileSharing = fileSharing;
-            SecurityContext = securityContext;
-            UserManager = userManager;
-        }
-
-        public bool? Favorite
-        {
-            set { }
-            get
-            {
-                if (!SecurityContext.IsAuthenticated || UserManager.GetUsers(SecurityContext.CurrentAccount.ID).IsVisitor(UserManager)) return null;
-                if (File.Encrypted) return null;
-                return File.IsFavorite;
-            }
+            FileSharing = fileSharing;
+            SecurityContext = securityContext;
+            UserManager = userManager;
+        }
+
+        public bool? Favorite
+        {
+            set { }
+            get
+            {
+                if (!SecurityContext.IsAuthenticated || UserManager.GetUsers(SecurityContext.CurrentAccount.ID).IsVisitor(UserManager)) return null;
+                if (File.Encrypted) return null;
+                return File.IsFavorite;
+            }
         }
 
         public string Folder
@@ -279,9 +279,9 @@
         }
 
         private BreadCrumbsManager BreadCrumbsManager { get; }
-        private FileSharing FileSharing { get; }
-        private SecurityContext SecurityContext { get; }
-        private UserManager UserManager { get; }
+        private FileSharing FileSharing { get; }
+        private SecurityContext SecurityContext { get; }
+        private UserManager UserManager { get; }
     }
 
     public class PermissionsConfig
@@ -297,16 +297,16 @@
 
         public bool FillForms { get; set; } = true;
 
-        public bool Print { get; set; } = true;
-
-        public bool ModifyFilter { get; set; } = true;
-
-        //todo: obsolete since DS v6.0
+        public bool Print { get; set; } = true;
+
+        public bool ModifyFilter { get; set; } = true;
+
+        //todo: obsolete since DS v6.0
         public bool Rename { get; set; } = false;
 
         public bool Review { get; set; } = true;
     }
-
+
     [Transient]
     public class EditorConfiguration<T>
     {
@@ -314,36 +314,36 @@
             UserManager userManager,
             AuthContext authContext,
             DisplayUserSettingsHelper displayUserSettingsHelper,
-            FilesLinkUtility filesLinkUtility,
+            FilesLinkUtility filesLinkUtility,
             FileUtility fileUtility,
             BaseCommonLinkUtility baseCommonLinkUtility,
             PluginsConfig pluginsConfig,
             EmbeddedConfig embeddedConfig,
-            CustomizationConfig<T> customizationConfig,
-            FilesSettingsHelper filesSettingsHelper,
-            IDaoFactory daoFactory,
+            CustomizationConfig<T> customizationConfig,
+            FilesSettingsHelper filesSettingsHelper,
+            IDaoFactory daoFactory,
             EntryManager entryManager)
         {
             UserManager = userManager;
             AuthContext = authContext;
-            FilesLinkUtility = filesLinkUtility;
-            FileUtility = fileUtility;
+            FilesLinkUtility = filesLinkUtility;
+            FileUtility = fileUtility;
             BaseCommonLinkUtility = baseCommonLinkUtility;
-            Customization = customizationConfig;
-            FilesSettingsHelper = filesSettingsHelper;
-            DaoFactory = daoFactory;
-            EntryManager = entryManager;
+            Customization = customizationConfig;
+            FilesSettingsHelper = filesSettingsHelper;
+            DaoFactory = daoFactory;
+            EntryManager = entryManager;
             Plugins = pluginsConfig;
             Embedded = embeddedConfig;
-            _userInfo = userManager.GetUsers(authContext.CurrentAccount.ID);
-
-            if (!_userInfo.ID.Equals(ASC.Core.Configuration.Constants.Guest.ID))
-            {
-                User = new UserConfig
-                {
-                    Id = _userInfo.ID.ToString(),
-                    Name = _userInfo.DisplayUserName(false, displayUserSettingsHelper),
-                };
+            _userInfo = userManager.GetUsers(authContext.CurrentAccount.ID);
+
+            if (!_userInfo.ID.Equals(ASC.Core.Configuration.Constants.Guest.ID))
+            {
+                User = new UserConfig
+                {
+                    Id = _userInfo.ID.ToString(),
+                    Name = _userInfo.DisplayUserName(false, displayUserSettingsHelper),
+                };
             }
         }
 
@@ -368,11 +368,11 @@
             set
             {
                 try
-                {
-                    var options = new JsonSerializerOptions
-                    {
-                        AllowTrailingCommas = true,
-                        PropertyNameCaseInsensitive = true
+                {
+                    var options = new JsonSerializerOptions
+                    {
+                        AllowTrailingCommas = true,
+                        PropertyNameCaseInsensitive = true
                     };
                     JsonSerializer.Deserialize<ActionLinkConfig>(value, options);
                 }
@@ -381,67 +381,47 @@
                     ActionLink = null;
                 }
             }
-        }
-
-
-<<<<<<< HEAD
-        public async Task<List<TemplatesConfig>> GetTemplatesAsync(EntryManager entryManager)
-=======
-        public List<TemplatesConfig> Templates
->>>>>>> 60c45e8c
-        {
-            set { }
-            get
-            {
-                if (!AuthContext.IsAuthenticated || UserManager.GetUsers(AuthContext.CurrentAccount.ID).IsVisitor(UserManager)) return null;
-                if (!FilesSettingsHelper.TemplatesSection) return null;
-
-<<<<<<< HEAD
-            var folderDao = DaoFactory.GetFolderDao<int>();
-            var fileDao = DaoFactory.GetFileDao<int>();
-            var files = await entryManager.GetTemplatesAsync(folderDao, fileDao, filter, false, Guid.Empty, string.Empty, false);
-            var listTemplates = from file in files
-                                select
-                                    new TemplatesConfig
-                                    {
-                                        Image = BaseCommonLinkUtility.GetFullAbsolutePath("skins/default/images/filetype/thumb/" + extension + ".png"),
-                                        Name = file.Title,
-                                        Title = file.Title,
-                                        Url = BaseCommonLinkUtility.GetFullAbsolutePath(FilesLinkUtility.GetFileWebEditorUrl(file.ID))
-                                    };
-            return listTemplates.ToList();
-=======
-                var extension = FileUtility.GetInternalExtension(_configuration.Document.Title).TrimStart('.');
-                var filter = FilterType.FilesOnly;
-                switch (_configuration.GetFileType)
-                {
-                    case FileType.Document:
-                        filter = FilterType.DocumentsOnly;
-                        break;
-                    case FileType.Spreadsheet:
-                        filter = FilterType.SpreadsheetsOnly;
-                        break;
-                    case FileType.Presentation:
-                        filter = FilterType.PresentationsOnly;
-                        break;
-                }
-
-                var folderDao = DaoFactory.GetFolderDao<int>();
-                var fileDao = DaoFactory.GetFileDao<int>();
-                var files = EntryManager.GetTemplates(folderDao, fileDao, filter, false, Guid.Empty, string.Empty, false);
-                var listTemplates = from file in files
-                                    select
-                                        new TemplatesConfig
-                                        {
-                                            Image = BaseCommonLinkUtility.GetFullAbsolutePath("skins/default/images/filetype/thumb/" + extension + ".png"),
-                                            Name = file.Title,
-                                            Title = file.Title,
-                                            Url = BaseCommonLinkUtility.GetFullAbsolutePath(FilesLinkUtility.GetFileWebEditorUrl(file.ID))
-                                        };
-                return listTemplates.ToList();
-            }
->>>>>>> 60c45e8c
-        }
+        }
+
+
+        public List<TemplatesConfig> Templates
+        {
+            set { }
+            get
+            {
+                if (!AuthContext.IsAuthenticated || UserManager.GetUsers(AuthContext.CurrentAccount.ID).IsVisitor(UserManager)) return null;
+                if (!FilesSettingsHelper.TemplatesSection) return null;
+
+                var extension = FileUtility.GetInternalExtension(_configuration.Document.Title).TrimStart('.');
+                var filter = FilterType.FilesOnly;
+                switch (_configuration.GetFileType)
+                {
+                    case FileType.Document:
+                        filter = FilterType.DocumentsOnly;
+                        break;
+                    case FileType.Spreadsheet:
+                        filter = FilterType.SpreadsheetsOnly;
+                        break;
+                    case FileType.Presentation:
+                        filter = FilterType.PresentationsOnly;
+                        break;
+                }
+
+                var folderDao = DaoFactory.GetFolderDao<int>();
+                var fileDao = DaoFactory.GetFileDao<int>();
+                var files = EntryManager.GetTemplatesAsync(folderDao, fileDao, filter, false, Guid.Empty, string.Empty, false).Result;
+                var listTemplates = from file in files
+                                    select
+                                        new TemplatesConfig
+                                        {
+                                            Image = BaseCommonLinkUtility.GetFullAbsolutePath("skins/default/images/filetype/thumb/" + extension + ".png"),
+                                            Name = file.Title,
+                                            Title = file.Title,
+                                            Url = BaseCommonLinkUtility.GetFullAbsolutePath(FilesLinkUtility.GetFileWebEditorUrl(file.ID))
+                                        };
+                return listTemplates.ToList();
+            }
+        }
 
         public string CallbackUrl { get; set; }
 
@@ -459,18 +439,18 @@
 
         public PluginsConfig Plugins { get; set; }
 
-        public CustomizationConfig<T> Customization { get; set; }
-        private FilesSettingsHelper FilesSettingsHelper { get; }
-        private IDaoFactory DaoFactory { get; }
-        private EntryManager EntryManager { get; }
-
+        public CustomizationConfig<T> Customization { get; set; }
+        private FilesSettingsHelper FilesSettingsHelper { get; }
+        private IDaoFactory DaoFactory { get; }
+        private EntryManager EntryManager { get; }
+
         public EmbeddedConfig Embedded
         {
             set { _embeddedConfig = value; }
             get { return _configuration.Document.Info.Type == EditorType.Embedded ? _embeddedConfig : null; }
-        }
-
-        public EncryptionKeysConfig EncryptionKeys { get; set; }
+        }
+
+        public EncryptionKeysConfig EncryptionKeys { get; set; }
 
         public string FileChoiceUrl { get; set; }
 
@@ -488,69 +468,47 @@
 
         private UserManager UserManager { get; }
         private AuthContext AuthContext { get; }
-        private FilesLinkUtility FilesLinkUtility { get; }
-        private FileUtility FileUtility { get; }
+        private FilesLinkUtility FilesLinkUtility { get; }
+        private FileUtility FileUtility { get; }
         private BaseCommonLinkUtility BaseCommonLinkUtility { get; }
 
-        public string SaveAsUrl { get; set; }
-<<<<<<< HEAD
-
-        public async Task<List<RecentConfig>> GetRecentAsync(EntryManager entryManager)
-=======
-        public List<RecentConfig> Recent
->>>>>>> 60c45e8c
-        {
-            get
-            {
-                if (!AuthContext.IsAuthenticated || UserManager.GetUsers(AuthContext.CurrentAccount.ID).IsVisitor(UserManager)) return null;
-                if (!FilesSettingsHelper.RecentSection) return null;
-
-                var filter = FilterType.FilesOnly;
-                switch (_configuration.GetFileType)
-                {
-                    case FileType.Document:
-                        filter = FilterType.DocumentsOnly;
-                        break;
-                    case FileType.Spreadsheet:
-                        filter = FilterType.SpreadsheetsOnly;
-                        break;
-                    case FileType.Presentation:
-                        filter = FilterType.PresentationsOnly;
-                        break;
-                }
-
-<<<<<<< HEAD
-            var folderDao = DaoFactory.GetFolderDao<int>();
-            var filesEntry = await entryManager.GetRecentAsync(filter, false, Guid.Empty, string.Empty, false);
-            var files = filesEntry.Cast<File<int>>();
-
-            var listRecent = from file in files
-                             where !Equals(_configuration.Document.Info.GetFile().ID, file.ID)
-                             select
-                                 new RecentConfig
-                                 {
-                                     Folder = folderDao.GetFolderAsync(file.FolderID).Result.Title,
-                                     Title = file.Title,
-                                     Url = BaseCommonLinkUtility.GetFullAbsolutePath(FilesLinkUtility.GetFileWebEditorUrl(file.ID))
-                                 };
-            return listRecent.ToList();
-=======
-                var folderDao = DaoFactory.GetFolderDao<int>();
-                var files = EntryManager.GetRecent(filter, false, Guid.Empty, string.Empty, false).Cast<File<int>>();
-
-                var listRecent = from file in files
-                                 where !Equals(_configuration.Document.Info.GetFile().ID, file.ID)
-                                 select
-                                     new RecentConfig
-                                     {
-                                         Folder = folderDao.GetFolder(file.FolderID).Title,
-                                         Title = file.Title,
-                                         Url = BaseCommonLinkUtility.GetFullAbsolutePath(FilesLinkUtility.GetFileWebEditorUrl(file.ID))
-                                     };
-                return listRecent.ToList();
-            }
->>>>>>> 60c45e8c
-        }
+        public string SaveAsUrl { get; set; }
+        public List<RecentConfig> Recent
+        {
+            get
+            {
+                if (!AuthContext.IsAuthenticated || UserManager.GetUsers(AuthContext.CurrentAccount.ID).IsVisitor(UserManager)) return null;
+                if (!FilesSettingsHelper.RecentSection) return null;
+
+                var filter = FilterType.FilesOnly;
+                switch (_configuration.GetFileType)
+                {
+                    case FileType.Document:
+                        filter = FilterType.DocumentsOnly;
+                        break;
+                    case FileType.Spreadsheet:
+                        filter = FilterType.SpreadsheetsOnly;
+                        break;
+                    case FileType.Presentation:
+                        filter = FilterType.PresentationsOnly;
+                        break;
+                }
+
+                var folderDao = DaoFactory.GetFolderDao<int>();
+                var files = EntryManager.GetRecentAsync(filter, false, Guid.Empty, string.Empty, false).Result.Cast<File<int>>();
+
+                var listRecent = from file in files
+                                 where !Equals(_configuration.Document.Info.GetFile().ID, file.ID)
+                                 select
+                                     new RecentConfig
+                                     {
+                                         Folder = folderDao.GetFolderAsync(file.FolderID).Result.Title,
+                                         Title = file.Title,
+                                         Url = BaseCommonLinkUtility.GetFullAbsolutePath(FilesLinkUtility.GetFileWebEditorUrl(file.ID))
+                                     };
+                return listRecent.ToList();
+            }
+        }
 
         public string SharingSettingsUrl { get; set; }
 
@@ -599,11 +557,11 @@
 
 
         public static string Serialize(ActionLinkConfig actionLinkConfig)
-        {
+        {
             return JsonSerializer.Serialize(actionLinkConfig);
         }
     }
-
+
     [Transient]
     public class EmbeddedConfig
     {
@@ -637,406 +595,406 @@
             BaseCommonLinkUtility = baseCommonLinkUtility;
             FilesLinkUtility = filesLinkUtility;
         }
-    }
-
-    public class EncryptionKeysConfig
-    {
-        public string CryptoEngineId { get => "{FFF0E1EB-13DB-4678-B67D-FF0A41DBBCEF}"; }
-
-        public string PrivateKeyEnc { get; set; }
-
-        public string PublicKey { get; set; }
-    }
-
-
-    [Transient]
-    public class PluginsConfig
-    {
-        public string[] PluginsData
-        {
-            set { }
-            get
-            {
-                var plugins = new List<string>();
-
-                if (CoreBaseSettings.Standalone
-    || !TenantExtra.GetTenantQuota().Free)
-                {
-                    var easyBibHelper = ConsumerFactory.Get<EasyBibHelper>();
-                    if (!string.IsNullOrEmpty(easyBibHelper.AppKey))
-                    {
-                        plugins.Add(BaseCommonLinkUtility.GetFullAbsolutePath("ThirdParty/plugin/easybib/config.json"));
-                    }
-
-                    var wordpressLoginProvider = ConsumerFactory.Get<WordpressLoginProvider>();
-                    if (!string.IsNullOrEmpty(wordpressLoginProvider.ClientID) &&
-                        !string.IsNullOrEmpty(wordpressLoginProvider.ClientSecret) &&
-                        !string.IsNullOrEmpty(wordpressLoginProvider.RedirectUri))
-                    {
-                        plugins.Add(BaseCommonLinkUtility.GetFullAbsolutePath("ThirdParty/plugin/wordpress/config.json"));
-                    }
-                }
-
-                return plugins.ToArray();
-            }
-        }
-
-        private ConsumerFactory ConsumerFactory { get; }
-        private BaseCommonLinkUtility BaseCommonLinkUtility { get; }
-        private CoreBaseSettings CoreBaseSettings { get; }
-        private TenantExtra TenantExtra { get; }
-
-        public PluginsConfig(
-            ConsumerFactory consumerFactory,
-            BaseCommonLinkUtility baseCommonLinkUtility,
-            CoreBaseSettings coreBaseSettings,
-            TenantExtra tenantExtra)
-        {
-            ConsumerFactory = consumerFactory;
-            BaseCommonLinkUtility = baseCommonLinkUtility;
-            CoreBaseSettings = coreBaseSettings;
-            TenantExtra = tenantExtra;
-        }
-    }
-
-    [Transient]
-    public class CustomizationConfig<T>
-    {
-        public CustomizationConfig(
-            CoreBaseSettings coreBaseSettings,
-            SettingsManager settingsManager,
-            FileUtility fileUtility,
-            FilesSettingsHelper filesSettingsHelper,
-            AuthContext authContext,
-            FileSecurity fileSecurity,
-            IDaoFactory daoFactory,
-            GlobalFolderHelper globalFolderHelper,
-            PathProvider pathProvider,
-            CustomerConfig<T> customerConfig,
-            LogoConfig<T> logoConfig,
-            FileSharing fileSharing)
-        {
-            CoreBaseSettings = coreBaseSettings;
-            SettingsManager = settingsManager;
-            FileUtility = fileUtility;
-            FilesSettingsHelper = filesSettingsHelper;
-            AuthContext = authContext;
-            FileSecurity = fileSecurity;
-            DaoFactory = daoFactory;
-            GlobalFolderHelper = globalFolderHelper;
-            PathProvider = pathProvider;
-            Customer = customerConfig;
-            Logo = logoConfig;
-            FileSharing = fileSharing;
-        }
-
-        private Configuration<T> _configuration;
-
-        internal void SetConfiguration(Configuration<T> configuration)
-        {
-            _configuration = configuration;
-            Customer.SetConfiguration(_configuration);
-            Logo.SetConfiguration(_configuration);
-        }
-
-        public string GobackUrl;
-        public bool IsRetina = false;
-
-
-        public bool About
-        {
-            set { }
-            get { return !CoreBaseSettings.Standalone && !CoreBaseSettings.CustomMode; }
-        }
-
-        public CustomerConfig<T> Customer { get; set; }
-
-        public FeedbackConfig Feedback
-        {
-            set { }
-            get
-            {
-                if (CoreBaseSettings.Standalone) return null;
-                var settings = SettingsManager.LoadForDefaultTenant<AdditionalWhiteLabelSettings>();
-                if (!settings.FeedbackAndSupportEnabled) return null;
-
-                return new FeedbackConfig
-                {
-                    Url = BaseCommonLinkUtility.GetRegionalUrl(
-                            settings.FeedbackAndSupportUrl,
-                            CultureInfo.CurrentCulture.TwoLetterISOLanguageName),
-                };
-            }
-        }
-
-        public bool? Forcesave
-        {
-            set { }
-            get
-            {
-                return FileUtility.CanForcesave
-                       && !_configuration.Document.Info.GetFile().ProviderEntry
-                       && ThirdPartySelector.GetAppByFileId(_configuration.Document.Info.GetFile().ID.ToString()) == null
-                       && FilesSettingsHelper.Forcesave;
-            }
-        }
-
-        public GobackConfig Goback
-        {
-            set { }
-            get
-            {
-                if (_configuration.EditorType == EditorType.Embedded || _configuration.EditorType == EditorType.External) return null;
-                if (!AuthContext.IsAuthenticated) return null;
-                if (GobackUrl != null)
-                {
-                    return new GobackConfig
-                    {
-                        Url = GobackUrl,
-                    };
-                }
-
-                var folderDao = DaoFactory.GetFolderDao<T>();
-                try
-                {
-                    var parent = folderDao.GetFolderAsync(_configuration.Document.Info.GetFile().FolderID).Result;
-                    var fileSecurity = FileSecurity;
-                    if (_configuration.Document.Info.GetFile().RootFolderType == FolderType.USER
-                        && !Equals(_configuration.Document.Info.GetFile().RootFolderId, GlobalFolderHelper.FolderMy)
-                        && !fileSecurity.CanReadAsync(parent).Result)
-                    {
-                        if (fileSecurity.CanReadAsync(_configuration.Document.Info.GetFile()).Result)
-                        {
-                            return new GobackConfig
-                            {
-                                Url = PathProvider.GetFolderUrlById(GlobalFolderHelper.FolderShare),
-                            };
-                        }
-                        return null;
-                    }
-
-                    if (_configuration.Document.Info.GetFile().Encrypted
-                        && _configuration.Document.Info.GetFile().RootFolderType == FolderType.Privacy
-                        && !fileSecurity.CanRead(parent))
-                    {
-                        parent = folderDao.GetFolder(GlobalFolderHelper.GetFolderPrivacy<T>());
-                    }
-
-                    return new GobackConfig
-                    {
-                        Url = PathProvider.GetFolderUrl(parent),
-                    };
-                }
-                catch (Exception)
-                {
-                    return null;
-                }
-            }
-        }
-
-        public LogoConfig<T> Logo { get; set; }
-        private FileSharing FileSharing { get; }
-
-        public bool MentionShare
-        {
-            set { }
-            get
-            {
-                return AuthContext.IsAuthenticated
-                       && !_configuration.Document.Info.GetFile().Encrypted
-                       && FileSharing.CanSetAccessAsync(_configuration.Document.Info.GetFile()).Result;
-            }
-        }
-
-        public string ReviewDisplay
-        {
-            set { }
-            get { return _configuration.EditorConfig.ModeWrite ? null : "markup"; }
-        }
-
-        private CoreBaseSettings CoreBaseSettings { get; }
-        private SettingsManager SettingsManager { get; }
-        private FileUtility FileUtility { get; }
-        private FilesSettingsHelper FilesSettingsHelper { get; }
-        private AuthContext AuthContext { get; }
-        private FileSecurity FileSecurity { get; }
-        private IDaoFactory DaoFactory { get; }
-        private GlobalFolderHelper GlobalFolderHelper { get; }
-        private PathProvider PathProvider { get; }
-    }
-
-    [Transient]
-    public class CustomerConfig<T>
-    {
-        public CustomerConfig(
-            SettingsManager settingsManager,
-            BaseCommonLinkUtility baseCommonLinkUtility,
-            TenantLogoHelper tenantLogoHelper)
-        {
-            SettingsManager = settingsManager;
-            BaseCommonLinkUtility = baseCommonLinkUtility;
-            TenantLogoHelper = tenantLogoHelper;
-        }
-
-        private Configuration<T> _configuration;
-
-        internal void SetConfiguration(Configuration<T> configuration)
-        {
-            _configuration = configuration;
-        }
-
-        public string Logo
-        {
-            set { }
-            get { return BaseCommonLinkUtility.GetFullAbsolutePath(TenantLogoHelper.GetLogo(WhiteLabelLogoTypeEnum.Dark, !_configuration.EditorConfig.Customization.IsRetina)); }
-        }
-
-        public string Name
-        {
-            set { }
-            get
-            {
-                return (SettingsManager.Load<TenantWhiteLabelSettings>().GetLogoText(SettingsManager) ?? "")
-                    .Replace("\\", "\\\\").Replace("\"", "\\\"").Replace("/", "\\/");
-            }
-        }
-
-        private SettingsManager SettingsManager { get; }
-        private BaseCommonLinkUtility BaseCommonLinkUtility { get; }
-        private TenantLogoHelper TenantLogoHelper { get; }
-    }
-
-    public class FeedbackConfig
-    {
-        public string Url { get; set; }
-
-        public bool Visible { get => true; }
-    }
-
-    public class GobackConfig
-    {
-        public string Url { get; set; }
-    }
-
-    [Transient]
-    public class LogoConfig<T>
-    {
-        public LogoConfig(
-            CommonLinkUtility commonLinkUtility,
-            TenantLogoHelper tenantLogoHelper,
-            FileUtility fileUtility)
-        {
-            CommonLinkUtility = commonLinkUtility;
-            TenantLogoHelper = tenantLogoHelper;
-            FileUtility = fileUtility;
-        }
-
-        private Configuration<T> _configuration;
-        internal void SetConfiguration(Configuration<T> configuration)
-        {
-            _configuration = configuration;
-        }
-
-        public string Image
-        {
-            set { }
-            get
-            {
-                var fillingForm = FileUtility.CanWebRestrictedEditing(_configuration.Document.Title);
-
-                return
-                    _configuration.EditorType == EditorType.Embedded
-                    || fillingForm
-                        ? CommonLinkUtility.GetFullAbsolutePath(TenantLogoHelper.GetLogo(WhiteLabelLogoTypeEnum.DocsEditorEmbed, !_configuration.EditorConfig.Customization.IsRetina))
-                        : CommonLinkUtility.GetFullAbsolutePath(TenantLogoHelper.GetLogo(WhiteLabelLogoTypeEnum.DocsEditor, !_configuration.EditorConfig.Customization.IsRetina));
-            }
-        }
-
-        public string ImageDark
-        {
-            set { }
-            get
-            {
-                return CommonLinkUtility.GetFullAbsolutePath(TenantLogoHelper.GetLogo(WhiteLabelLogoTypeEnum.DocsEditor, !_configuration.EditorConfig.Customization.IsRetina));
-            }
-        }
-
-        public string ImageEmbedded
-        {
-            set { }
-            get
-            {
-                return
-                    _configuration.EditorType != EditorType.Embedded
-                        ? null
-                        : CommonLinkUtility.GetFullAbsolutePath(TenantLogoHelper.GetLogo(WhiteLabelLogoTypeEnum.DocsEditorEmbed, !_configuration.EditorConfig.Customization.IsRetina));
-            }
-        }
-
-        public string Url
-        {
-            set { }
-            get { return CommonLinkUtility.GetFullAbsolutePath(CommonLinkUtility.GetDefault()); }
-        }
-
-        private CommonLinkUtility CommonLinkUtility { get; }
-        private TenantLogoHelper TenantLogoHelper { get; }
-        private FileUtility FileUtility { get; }
-    }
-
-    public class RecentConfig
-    {
-        public string Folder { get; set; }
-
-        public string Title { get; set; }
-
-        public string Url { get; set; }
-    }
-
-    public class TemplatesConfig
-    {
-        public string Image { get; set; }
-
-        //todo: obsolete since DS v6.0
-        public string Name { get; set; }
-
-        public string Title { get; set; }
-
-        public string Url { get; set; }
-    }
-
-    public class UserConfig
-    {
-        public string Id { get; set; }
-
-        public string Name { get; set; }
-    }
-
-    public static class ConfigurationExtention
-    {
-        public static void Register(DIHelper services)
-        {
-            services.TryAdd<DocumentConfig<string>>();
-            services.TryAdd<DocumentConfig<int>>();
-
-            services.TryAdd<InfoConfig<string>>();
-            services.TryAdd<InfoConfig<int>>();
-
-            services.TryAdd<EditorConfiguration<string>>();
-            services.TryAdd<EditorConfiguration<int>>();
-
-            services.TryAdd<PluginsConfig>();
-            services.TryAdd<EmbeddedConfig>();
-
-            services.TryAdd<CustomizationConfig<string>>();
-            services.TryAdd<CustomizationConfig<int>>();
-
-            services.TryAdd<CustomerConfig<string>>();
-            services.TryAdd<CustomerConfig<int>>();
-
-            services.TryAdd<LogoConfig<string>>();
-            services.TryAdd<LogoConfig<int>>();
-
-        }
+    }
+
+    public class EncryptionKeysConfig
+    {
+        public string CryptoEngineId { get => "{FFF0E1EB-13DB-4678-B67D-FF0A41DBBCEF}"; }
+
+        public string PrivateKeyEnc { get; set; }
+
+        public string PublicKey { get; set; }
+    }
+
+
+    [Transient]
+    public class PluginsConfig
+    {
+        public string[] PluginsData
+        {
+            set { }
+            get
+            {
+                var plugins = new List<string>();
+
+                if (CoreBaseSettings.Standalone
+    || !TenantExtra.GetTenantQuota().Free)
+                {
+                    var easyBibHelper = ConsumerFactory.Get<EasyBibHelper>();
+                    if (!string.IsNullOrEmpty(easyBibHelper.AppKey))
+                    {
+                        plugins.Add(BaseCommonLinkUtility.GetFullAbsolutePath("ThirdParty/plugin/easybib/config.json"));
+                    }
+
+                    var wordpressLoginProvider = ConsumerFactory.Get<WordpressLoginProvider>();
+                    if (!string.IsNullOrEmpty(wordpressLoginProvider.ClientID) &&
+                        !string.IsNullOrEmpty(wordpressLoginProvider.ClientSecret) &&
+                        !string.IsNullOrEmpty(wordpressLoginProvider.RedirectUri))
+                    {
+                        plugins.Add(BaseCommonLinkUtility.GetFullAbsolutePath("ThirdParty/plugin/wordpress/config.json"));
+                    }
+                }
+
+                return plugins.ToArray();
+            }
+        }
+
+        private ConsumerFactory ConsumerFactory { get; }
+        private BaseCommonLinkUtility BaseCommonLinkUtility { get; }
+        private CoreBaseSettings CoreBaseSettings { get; }
+        private TenantExtra TenantExtra { get; }
+
+        public PluginsConfig(
+            ConsumerFactory consumerFactory,
+            BaseCommonLinkUtility baseCommonLinkUtility,
+            CoreBaseSettings coreBaseSettings,
+            TenantExtra tenantExtra)
+        {
+            ConsumerFactory = consumerFactory;
+            BaseCommonLinkUtility = baseCommonLinkUtility;
+            CoreBaseSettings = coreBaseSettings;
+            TenantExtra = tenantExtra;
+        }
+    }
+
+    [Transient]
+    public class CustomizationConfig<T>
+    {
+        public CustomizationConfig(
+            CoreBaseSettings coreBaseSettings,
+            SettingsManager settingsManager,
+            FileUtility fileUtility,
+            FilesSettingsHelper filesSettingsHelper,
+            AuthContext authContext,
+            FileSecurity fileSecurity,
+            IDaoFactory daoFactory,
+            GlobalFolderHelper globalFolderHelper,
+            PathProvider pathProvider,
+            CustomerConfig<T> customerConfig,
+            LogoConfig<T> logoConfig,
+            FileSharing fileSharing)
+        {
+            CoreBaseSettings = coreBaseSettings;
+            SettingsManager = settingsManager;
+            FileUtility = fileUtility;
+            FilesSettingsHelper = filesSettingsHelper;
+            AuthContext = authContext;
+            FileSecurity = fileSecurity;
+            DaoFactory = daoFactory;
+            GlobalFolderHelper = globalFolderHelper;
+            PathProvider = pathProvider;
+            Customer = customerConfig;
+            Logo = logoConfig;
+            FileSharing = fileSharing;
+        }
+
+        private Configuration<T> _configuration;
+
+        internal void SetConfiguration(Configuration<T> configuration)
+        {
+            _configuration = configuration;
+            Customer.SetConfiguration(_configuration);
+            Logo.SetConfiguration(_configuration);
+        }
+
+        public string GobackUrl;
+        public bool IsRetina = false;
+
+
+        public bool About
+        {
+            set { }
+            get { return !CoreBaseSettings.Standalone && !CoreBaseSettings.CustomMode; }
+        }
+
+        public CustomerConfig<T> Customer { get; set; }
+
+        public FeedbackConfig Feedback
+        {
+            set { }
+            get
+            {
+                if (CoreBaseSettings.Standalone) return null;
+                var settings = SettingsManager.LoadForDefaultTenant<AdditionalWhiteLabelSettings>();
+                if (!settings.FeedbackAndSupportEnabled) return null;
+
+                return new FeedbackConfig
+                {
+                    Url = BaseCommonLinkUtility.GetRegionalUrl(
+                            settings.FeedbackAndSupportUrl,
+                            CultureInfo.CurrentCulture.TwoLetterISOLanguageName),
+                };
+            }
+        }
+
+        public bool? Forcesave
+        {
+            set { }
+            get
+            {
+                return FileUtility.CanForcesave
+                       && !_configuration.Document.Info.GetFile().ProviderEntry
+                       && ThirdPartySelector.GetAppByFileId(_configuration.Document.Info.GetFile().ID.ToString()) == null
+                       && FilesSettingsHelper.Forcesave;
+            }
+        }
+
+        public GobackConfig Goback
+        {
+            set { }
+            get
+            {
+                if (_configuration.EditorType == EditorType.Embedded || _configuration.EditorType == EditorType.External) return null;
+                if (!AuthContext.IsAuthenticated) return null;
+                if (GobackUrl != null)
+                {
+                    return new GobackConfig
+                    {
+                        Url = GobackUrl,
+                    };
+                }
+
+                var folderDao = DaoFactory.GetFolderDao<T>();
+                try
+                {
+                    var parent = folderDao.GetFolderAsync(_configuration.Document.Info.GetFile().FolderID).Result;
+                    var fileSecurity = FileSecurity;
+                    if (_configuration.Document.Info.GetFile().RootFolderType == FolderType.USER
+                        && !Equals(_configuration.Document.Info.GetFile().RootFolderId, GlobalFolderHelper.FolderMy)
+                        && !fileSecurity.CanReadAsync(parent).Result)
+                    {
+                        if (fileSecurity.CanReadAsync(_configuration.Document.Info.GetFile()).Result)
+                        {
+                            return new GobackConfig
+                            {
+                                Url = PathProvider.GetFolderUrlById(GlobalFolderHelper.FolderShare),
+                            };
+                        }
+                        return null;
+                    }
+
+                    if (_configuration.Document.Info.GetFile().Encrypted
+                        && _configuration.Document.Info.GetFile().RootFolderType == FolderType.Privacy
+                        && !fileSecurity.CanReadAsync(parent).Result)
+                    {
+                        parent = folderDao.GetFolderAsync(GlobalFolderHelper.GetFolderPrivacy<T>()).Result;
+                    }
+
+                    return new GobackConfig
+                    {
+                        Url = PathProvider.GetFolderUrl(parent),
+                    };
+                }
+                catch (Exception)
+                {
+                    return null;
+                }
+            }
+        }
+
+        public LogoConfig<T> Logo { get; set; }
+        private FileSharing FileSharing { get; }
+
+        public bool MentionShare
+        {
+            set { }
+            get
+            {
+                return AuthContext.IsAuthenticated
+                       && !_configuration.Document.Info.GetFile().Encrypted
+                       && FileSharing.CanSetAccessAsync(_configuration.Document.Info.GetFile()).Result;
+            }
+        }
+
+        public string ReviewDisplay
+        {
+            set { }
+            get { return _configuration.EditorConfig.ModeWrite ? null : "markup"; }
+        }
+
+        private CoreBaseSettings CoreBaseSettings { get; }
+        private SettingsManager SettingsManager { get; }
+        private FileUtility FileUtility { get; }
+        private FilesSettingsHelper FilesSettingsHelper { get; }
+        private AuthContext AuthContext { get; }
+        private FileSecurity FileSecurity { get; }
+        private IDaoFactory DaoFactory { get; }
+        private GlobalFolderHelper GlobalFolderHelper { get; }
+        private PathProvider PathProvider { get; }
+    }
+
+    [Transient]
+    public class CustomerConfig<T>
+    {
+        public CustomerConfig(
+            SettingsManager settingsManager,
+            BaseCommonLinkUtility baseCommonLinkUtility,
+            TenantLogoHelper tenantLogoHelper)
+        {
+            SettingsManager = settingsManager;
+            BaseCommonLinkUtility = baseCommonLinkUtility;
+            TenantLogoHelper = tenantLogoHelper;
+        }
+
+        private Configuration<T> _configuration;
+
+        internal void SetConfiguration(Configuration<T> configuration)
+        {
+            _configuration = configuration;
+        }
+
+        public string Logo
+        {
+            set { }
+            get { return BaseCommonLinkUtility.GetFullAbsolutePath(TenantLogoHelper.GetLogo(WhiteLabelLogoTypeEnum.Dark, !_configuration.EditorConfig.Customization.IsRetina)); }
+        }
+
+        public string Name
+        {
+            set { }
+            get
+            {
+                return (SettingsManager.Load<TenantWhiteLabelSettings>().GetLogoText(SettingsManager) ?? "")
+                    .Replace("\\", "\\\\").Replace("\"", "\\\"").Replace("/", "\\/");
+            }
+        }
+
+        private SettingsManager SettingsManager { get; }
+        private BaseCommonLinkUtility BaseCommonLinkUtility { get; }
+        private TenantLogoHelper TenantLogoHelper { get; }
+    }
+
+    public class FeedbackConfig
+    {
+        public string Url { get; set; }
+
+        public bool Visible { get => true; }
+    }
+
+    public class GobackConfig
+    {
+        public string Url { get; set; }
+    }
+
+    [Transient]
+    public class LogoConfig<T>
+    {
+        public LogoConfig(
+            CommonLinkUtility commonLinkUtility,
+            TenantLogoHelper tenantLogoHelper,
+            FileUtility fileUtility)
+        {
+            CommonLinkUtility = commonLinkUtility;
+            TenantLogoHelper = tenantLogoHelper;
+            FileUtility = fileUtility;
+        }
+
+        private Configuration<T> _configuration;
+        internal void SetConfiguration(Configuration<T> configuration)
+        {
+            _configuration = configuration;
+        }
+
+        public string Image
+        {
+            set { }
+            get
+            {
+                var fillingForm = FileUtility.CanWebRestrictedEditing(_configuration.Document.Title);
+
+                return
+                    _configuration.EditorType == EditorType.Embedded
+                    || fillingForm
+                        ? CommonLinkUtility.GetFullAbsolutePath(TenantLogoHelper.GetLogo(WhiteLabelLogoTypeEnum.DocsEditorEmbed, !_configuration.EditorConfig.Customization.IsRetina))
+                        : CommonLinkUtility.GetFullAbsolutePath(TenantLogoHelper.GetLogo(WhiteLabelLogoTypeEnum.DocsEditor, !_configuration.EditorConfig.Customization.IsRetina));
+            }
+        }
+
+        public string ImageDark
+        {
+            set { }
+            get
+            {
+                return CommonLinkUtility.GetFullAbsolutePath(TenantLogoHelper.GetLogo(WhiteLabelLogoTypeEnum.DocsEditor, !_configuration.EditorConfig.Customization.IsRetina));
+            }
+        }
+
+        public string ImageEmbedded
+        {
+            set { }
+            get
+            {
+                return
+                    _configuration.EditorType != EditorType.Embedded
+                        ? null
+                        : CommonLinkUtility.GetFullAbsolutePath(TenantLogoHelper.GetLogo(WhiteLabelLogoTypeEnum.DocsEditorEmbed, !_configuration.EditorConfig.Customization.IsRetina));
+            }
+        }
+
+        public string Url
+        {
+            set { }
+            get { return CommonLinkUtility.GetFullAbsolutePath(CommonLinkUtility.GetDefault()); }
+        }
+
+        private CommonLinkUtility CommonLinkUtility { get; }
+        private TenantLogoHelper TenantLogoHelper { get; }
+        private FileUtility FileUtility { get; }
+    }
+
+    public class RecentConfig
+    {
+        public string Folder { get; set; }
+
+        public string Title { get; set; }
+
+        public string Url { get; set; }
+    }
+
+    public class TemplatesConfig
+    {
+        public string Image { get; set; }
+
+        //todo: obsolete since DS v6.0
+        public string Name { get; set; }
+
+        public string Title { get; set; }
+
+        public string Url { get; set; }
+    }
+
+    public class UserConfig
+    {
+        public string Id { get; set; }
+
+        public string Name { get; set; }
+    }
+
+    public static class ConfigurationExtention
+    {
+        public static void Register(DIHelper services)
+        {
+            services.TryAdd<DocumentConfig<string>>();
+            services.TryAdd<DocumentConfig<int>>();
+
+            services.TryAdd<InfoConfig<string>>();
+            services.TryAdd<InfoConfig<int>>();
+
+            services.TryAdd<EditorConfiguration<string>>();
+            services.TryAdd<EditorConfiguration<int>>();
+
+            services.TryAdd<PluginsConfig>();
+            services.TryAdd<EmbeddedConfig>();
+
+            services.TryAdd<CustomizationConfig<string>>();
+            services.TryAdd<CustomizationConfig<int>>();
+
+            services.TryAdd<CustomerConfig<string>>();
+            services.TryAdd<CustomerConfig<int>>();
+
+            services.TryAdd<LogoConfig<string>>();
+            services.TryAdd<LogoConfig<int>>();
+
+        }
     }
 }