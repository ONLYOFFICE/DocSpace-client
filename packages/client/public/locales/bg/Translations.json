{
  "ChooseFromList": "Изберете от списъка",
  "FileLocked": "Файлът е заключен",
  "FileProtected": "Файлът е защитен с парола",
  "FileUnlocked": "Файлът е отключен",
  "FolderTitleBoxNet": "Box директория",
  "FolderTitleDocuSign": "DocuSign профил",
  "FolderTitleDropBox": "Dropbox директория",
  "FolderTitleGoogle": "Google директория",
  "FolderTitlekDrive": "kDrive директория",
  "FolderTitleSharePoint": "SharePoint директория",
  "FolderTitleSkyDrive": "OneDrive директория",
  "FolderTitleWebDav": "WebDAV директория",
  "FolderTitleYandex": "Yandex директория",
<<<<<<< HEAD
=======
  "GuestReleaseTipLink": "Научете повече за потребителските видове",
>>>>>>> 25842f9b
  "LinkHasExpiredAndHasBeenDisabled": "Линкът изтече и беше деактивиран",
  "LinkValidTime": "Този линк е валиден само за {{days_count}} дни.",
  "NewForm": "PDF формуляр",
  "OwnerChange": "Смени собственик",
  "RoleGuestDescriprion": "Гостите имат достъп до стаите, в които са поканени, както и да създават и редактират документи, ако са им назначени съответните роли в стаята.",
  "SearchByHeadOfGroup": "Търсене по Ръководител на група",
  "SearchByOwner": "Търсене по собственици",
  "SubNewForm": "Празен",
  "SubNewFormFile": "От текстов файл",
  "ThirdPartyInfo": "Смени информацията от трето лице",
  "ThirdPartyTitle": "Услуги на трети страни",
  "TitleShowActions": "Покажи действията за файлове",
  "TitleShowFolderActions": "Покажи действията за папки"
}<|MERGE_RESOLUTION|>--- conflicted
+++ resolved
@@ -12,10 +12,6 @@
   "FolderTitleSkyDrive": "OneDrive директория",
   "FolderTitleWebDav": "WebDAV директория",
   "FolderTitleYandex": "Yandex директория",
-<<<<<<< HEAD
-=======
-  "GuestReleaseTipLink": "Научете повече за потребителските видове",
->>>>>>> 25842f9b
   "LinkHasExpiredAndHasBeenDisabled": "Линкът изтече и беше деактивиран",
   "LinkValidTime": "Този линк е валиден само за {{days_count}} дни.",
   "NewForm": "PDF формуляр",
