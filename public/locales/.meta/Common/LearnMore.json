--- conflicted
+++ resolved
@@ -3,11 +3,7 @@
   "content": "Learn more",
   "content_en_sha1_hash": "824d76b124e6289f372e2ff6bcba91e8939343bd",
   "created_at": "2025-05-19T21:30:46.111Z",
-<<<<<<< HEAD
-  "updated_at": "2025-06-18T17:11:42.358Z",
-=======
   "updated_at": "2025-06-26T19:00:18.147Z",
->>>>>>> 0de93b01
   "comment": {
     "text": "The translation key \"LearnMore\" is used to display a link or button that encourages users to access more information about a particular topic, in this case, privacy limitations warnings, DNS settings, or language and time zone settings. This text appears as a clickable link or button, prompting users to learn additional details.",
     "is_auto": true,
@@ -51,8 +47,20 @@
       "module": "/packages/client"
     },
     {
+      "file_path": "/packages/client/src/pages/PortalSettings/categories/data-management/backup/auto-backup/index.js",
+      "line_number": 534,
+      "context": "target=\"_blank\"\n fontSize=\"13px\"\n color={currentColorScheme.main?.accent}\n isHovered\n >\n {t(\"Common:LearnMore\")}\n </Link>\n ) : null\n ) : null}\n </div>",
+      "module": "/packages/client"
+    },
+    {
+      "file_path": "/packages/client/src/pages/PortalSettings/categories/data-management/backup/manual-backup/index.js",
+      "line_number": 356,
+      "context": "target=\"_blank\"\n fontSize=\"13px\"\n color={currentColorScheme.main?.accent}\n isHovered\n >\n {t(\"Common:LearnMore\")}\n </Link>\n ) : null\n ) : null}\n </div>",
+      "module": "/packages/client"
+    },
+    {
       "file_path": "/packages/client/src/pages/PortalSettings/categories/data-management/index.js",
-      "line_number": 101,
+      "line_number": 99,
       "context": "href={isAutoBackupPage ? automaticBackupUrl : dataBackupUrl}\n target=\"_blank\"\n isBold\n isHovered\n >\n {t(\"Common:LearnMore\")}\n </Link>\n ) : null}\n </span>\n </Text>\n }",
       "module": "/packages/client"
     },
@@ -76,7 +84,7 @@
     },
     {
       "file_path": "/packages/client/src/pages/PortalSettings/categories/integration/LDAP/index.js",
-      "line_number": 121,
+      "line_number": 117,
       "context": "color={currentColorScheme.main.accent}\n isHovered\n target=\"_blank\"\n href={ldapSettingsUrl}\n >\n {t(\"Common:LearnMore\")}\n </Link>\n ) : null}\n </div>\n \n {isMobileView ? (",
       "module": "/packages/client"
     },
@@ -196,20 +204,8 @@
     },
     {
       "file_path": "/packages/shared/components/badges/index.tsx",
-      "line_number": 250,
+      "line_number": 247,
       "context": "fontSize=\"13px\"\n fontWeight={600}\n href={customFilterExternalLink}\n isHovered\n >\n {t(\"Common:LearnMore\")}\n </Link>\n ) : null}\n </>\n );",
-      "module": "/packages/shared"
-    },
-    {
-      "file_path": "/packages/shared/pages/auto-backup/index.tsx",
-      "line_number": 419,
-      "context": "target={LinkTarget.blank}\n fontSize=\"13px\"\n color={currentColorScheme?.main?.accent}\n isHovered\n >\n {t(\"Common:LearnMore\")}\n </Link>\n ) : null}\n </div>\n \n <div className=\"backup_toggle-wrapper\">",
-      "module": "/packages/shared"
-    },
-    {
-      "file_path": "/packages/shared/pages/manual-backup/index.tsx",
-      "line_number": 293,
-      "context": "target={LinkTarget.blank}\n fontSize=\"13px\"\n color={currentColorScheme?.main?.accent}\n isHovered\n >\n {t(\"Common:LearnMore\")}\n </Link>\n ) : null}\n </div>\n \n <StyledModules>",
       "module": "/packages/shared"
     }
   ],
@@ -328,7 +324,7 @@
       "ai_spell_check_issues": [
         {
           "type": "incorrect_translation",
-          "description": "The Portuguese translation \"Saiba ma\" is incomplete and doesn't accurately convey the meaning of \"Learn more\". It seems to be missing the rest of the phrase.",
+          "description": "The translation 'Saiba ma' is incomplete and does not accurately convey the meaning of 'Learn more'. 'Saiba' means 'know', but the phrase is cut off. A full and accurate translation would be 'Saiba mais'.",
           "suggestion": "Saiba mais"
         }
       ],
