﻿{
  "ConversionFileMessage": "O arquivo será convertido em OOXML (docx, xlsx ou pptx) para visualização e edição mais rápidas.",
  "ConversionMessage": "Todos os documentos que você carregar serão convertidos no formato Office Open XML (docx, xlsx ou pptx) para uma edição mais rápida.",
  "ConversionTitle": "Carregando documento",
  "ConvertAndOpenTitle": "Converter e abrir documento",
  "HideMessage": "Não mostre esta mensagem novamente",
<<<<<<< HEAD
  "SaveOriginalFormatMessage": "Salvar a cópia do arquivo no formato original"
}
=======
  "SaveOriginalFormatMessage": "Salvar a cópia do arquivo no formato original",
  "ConvertedFileDestination": "A cópia do arquivo será criada na pasta <strong>{{folderTitle}}</strong>",
  "InfoCreateFileIn": "O novo arquivo '{{fileTitle}}' foi criado em '{{folderTitle}}'"
}

>>>>>>> dadf439c
<|MERGE_RESOLUTION|>--- conflicted
+++ resolved
@@ -1,16 +1,10 @@
-﻿{
-  "ConversionFileMessage": "O arquivo será convertido em OOXML (docx, xlsx ou pptx) para visualização e edição mais rápidas.",
-  "ConversionMessage": "Todos os documentos que você carregar serão convertidos no formato Office Open XML (docx, xlsx ou pptx) para uma edição mais rápida.",
-  "ConversionTitle": "Carregando documento",
-  "ConvertAndOpenTitle": "Converter e abrir documento",
-  "HideMessage": "Não mostre esta mensagem novamente",
-<<<<<<< HEAD
-  "SaveOriginalFormatMessage": "Salvar a cópia do arquivo no formato original"
-}
-=======
-  "SaveOriginalFormatMessage": "Salvar a cópia do arquivo no formato original",
-  "ConvertedFileDestination": "A cópia do arquivo será criada na pasta <strong>{{folderTitle}}</strong>",
-  "InfoCreateFileIn": "O novo arquivo '{{fileTitle}}' foi criado em '{{folderTitle}}'"
-}
-
->>>>>>> dadf439c
+{
+  "ConversionFileMessage": "O arquivo será convertido em OOXML (docx, xlsx ou pptx) para visualização e edição mais rápidas.",
+  "ConversionMessage": "Todos os documentos que você carregar serão convertidos no formato Office Open XML (docx, xlsx ou pptx) para uma edição mais rápida.",
+  "ConversionTitle": "Carregando documento",
+  "ConvertAndOpenTitle": "Converter e abrir documento",
+  "HideMessage": "Não mostre esta mensagem novamente",
+  "SaveOriginalFormatMessage": "Salvar a cópia do arquivo no formato original",
+  "ConvertedFileDestination": "A cópia do arquivo será criada na pasta <strong>{{folderTitle}}</strong>",
+  "InfoCreateFileIn": "O novo arquivo '{{fileTitle}}' foi criado em '{{folderTitle}}'"
+}