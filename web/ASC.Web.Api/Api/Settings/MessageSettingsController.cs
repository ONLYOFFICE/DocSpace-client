--- conflicted
+++ resolved
@@ -1,382 +1,283 @@
-﻿// (c) Copyright Ascensio System SIA 2010-2022
-//
-// This program is a free software product.
-// You can redistribute it and/or modify it under the terms
-// of the GNU Affero General Public License (AGPL) version 3 as published by the Free Software
-// Foundation. In accordance with Section 7(a) of the GNU AGPL its Section 15 shall be amended
-// to the effect that Ascensio System SIA expressly excludes the warranty of non-infringement of
-// any third-party rights.
-//
-// This program is distributed WITHOUT ANY WARRANTY, without even the implied warranty
-// of MERCHANTABILITY or FITNESS FOR A PARTICULAR  PURPOSE. For details, see
-// the GNU AGPL at: http://www.gnu.org/licenses/agpl-3.0.html
-//
-// You can contact Ascensio System SIA at Lubanas st. 125a-25, Riga, Latvia, EU, LV-1021.
-//
-// The  interactive user interfaces in modified source and object code versions of the Program must
-// display Appropriate Legal Notices, as required under Section 5 of the GNU AGPL version 3.
-//
-// Pursuant to Section 7(b) of the License you must retain the original Product logo when
-// distributing the program. Pursuant to Section 7(e) we decline to grant you any rights under
-// trademark law for use of our trademarks.
-//
-// All the Product's GUI elements, including illustrations and icon sets, as well as technical writing
-// content are licensed under the terms of the Creative Commons Attribution-ShareAlike 4.0
-// International. See the License terms at http://creativecommons.org/licenses/by-sa/4.0/legalcode
-
-using Constants = ASC.Core.Users.Constants;
-
-namespace ASC.Web.Api.Controllers.Settings;
-
-public class MessageSettingsController : BaseSettingsController
-{
-    private Tenant Tenant { get { return ApiContext.Tenant; } }
-
-    private readonly MessageService _messageService;
-    private readonly StudioNotifyService _studioNotifyService;
-    private readonly CustomNamingPeople _customNamingPeople;
-    private readonly IPSecurity.IPSecurity _ipSecurity;
-    private readonly TenantManager _tenantManager;
-    private readonly CookiesManager _cookiesManager;
-    private readonly CountPaidUserChecker _countPaidUserChecker;
-    private readonly UserManager _userManager;
-    private readonly TenantExtra _tenantExtra;
-    private readonly PermissionContext _permissionContext;
-    private readonly SettingsManager _settingsManager;
-    private readonly CoreBaseSettings _coreBaseSettings;
-
-    public MessageSettingsController(
-        MessageService messageService,
-        StudioNotifyService studioNotifyService,
-        ApiContext apiContext,
-        UserManager userManager,
-        TenantExtra tenantExtra,
-        PermissionContext permissionContext,
-        SettingsManager settingsManager,
-        WebItemManager webItemManager,
-        CoreBaseSettings coreBaseSettings,
-        CustomNamingPeople customNamingPeople,
-        IPSecurity.IPSecurity ipSecurity,
-        IMemoryCache memoryCache,
-        IHttpContextAccessor httpContextAccessor,
-        TenantManager tenantManager,
-        CookiesManager cookiesManager,
-        CountPaidUserChecker countPaidUserChecker) : base(apiContext, memoryCache, webItemManager, httpContextAccessor)
-    {
-        _customNamingPeople = customNamingPeople;
-        _ipSecurity = ipSecurity;
-        _tenantManager = tenantManager;
-        _cookiesManager = cookiesManager;
-        _countPaidUserChecker = countPaidUserChecker;
-<<<<<<< HEAD
-        _messageService = messageService;
-        _studioNotifyService = studioNotifyService;
-        _userManager = userManager;
-        _tenantExtra = tenantExtra;
-        _permissionContext = permissionContext;
-        _settingsManager = settingsManager;
-        _coreBaseSettings = coreBaseSettings;
-    }
-
-    [HttpPost("messagesettings")]
-    public async Task<object> EnableAdminMessageSettingsAsync(AdminMessageSettingsRequestsDto inDto)
-    {
-        await _permissionContext.DemandPermissionsAsync(SecutiryConstants.EditPortalSettings);
-
-        await _settingsManager.SaveAsync(new StudioAdminMessageSettings { Enable = inDto.TurnOn });
-
-        await _messageService.SendAsync(MessageAction.AdministratorMessageSettingsUpdated);
-
-        return Resource.SuccessfullySaveSettingsMessage;
-=======
-        _messageService = messageService;
-        _studioNotifyService = studioNotifyService;
-        _userManager = userManager;
-        _tenantExtra = tenantExtra;
-        _permissionContext = permissionContext;
-        _settingsManager = settingsManager;
-        _coreBaseSettings = coreBaseSettings;
-    }
-
-    /// <summary>
-    /// Displays the contact form on the "Sign In" page, allowing users to send a message to the DocSpace administrator in case they encounter any issues while accessing DocSpace.
-    /// </summary>
-    /// <short>
-    /// Enable the administrator message settings
-    /// </short>
-    /// <param type="ASC.Web.Api.ApiModel.RequestsDto.AdminMessageSettingsRequestsDto, ASC.Web.Api" name="inDto">Request parameters for administrator message settings</param>
-    /// <category>Messages</category>
-    /// <returns type="System.Object, System">Message about the result of saving new settings</returns>
-    /// <path>api/2.0/settings/messagesettings</path>
-    /// <httpMethod>POST</httpMethod>
-    [HttpPost("messagesettings")]
-    public object EnableAdminMessageSettings(AdminMessageSettingsRequestsDto inDto)
-    {
-        _permissionContext.DemandPermissions(SecutiryConstants.EditPortalSettings);
-
-        _settingsManager.Save(new StudioAdminMessageSettings { Enable = inDto.TurnOn });
-
-        _messageService.Send(MessageAction.AdministratorMessageSettingsUpdated);
-
-        return Resource.SuccessfullySaveSettingsMessage;
->>>>>>> df20e9e6
-    }
-
-    /// <summary>
-    /// Returns the cookies lifetime value in minutes.
-    /// </summary>
-    /// <short>
-    /// Get cookies lifetime
-    /// </short>
-    /// <category>Cookies</category>
-    /// <returns type="ASC.Web.Api.ApiModels.ResponseDto.CookieSettingsDto, ASC.Web.Api">Lifetime value in minutes</returns>
-    /// <path>api/2.0/settings/cookiesettings</path>
-    /// <httpMethod>GET</httpMethod>
-    [HttpGet("cookiesettings")]
-    public async Task<CookieSettingsDto> GetCookieSettings()
-    {
-        var result = await _cookiesManager.GetLifeTimeAsync(await _tenantManager.GetCurrentTenantIdAsync());
-        return new CookieSettingsDto
-        {
-            Enabled = result.Enabled,
-            LifeTime = result.LifeTime
-        };
-    }
-
-    /// <summary>
-    /// Updates the cookies lifetime value in minutes.
-    /// </summary>
-    /// <short>
-    /// Update cookies lifetime
-    /// </short>
-    /// <category>Cookies</category>
-    /// <param type="ASC.Web.Api.Models.CookieSettingsRequestsDto, ASC.Web.Api" name="inDto">Cookies settings request parameters</param>
-    /// <returns type="System.Object, System">Message about the result of saving new settings</returns>
-    /// <path>api/2.0/settings/cookiesettings</path>
-    /// <httpMethod>PUT</httpMethod>
-    [HttpPut("cookiesettings")]
-    public async Task<object> UpdateCookieSettings(CookieSettingsRequestsDto inDto)
-    {
-        await _permissionContext.DemandPermissionsAsync(SecutiryConstants.EditPortalSettings);
-
-        if (!SetupInfo.IsVisibleSettings("CookieSettings"))
-        {
-            throw new BillingException(Resource.ErrorNotAllowedOption, "CookieSettings");
-        }
-
-<<<<<<< HEAD
-        await _cookiesManager.SetLifeTimeAsync(model.LifeTime, model.Enabled);
-=======
-        await _cookiesManager.SetLifeTime(inDto.LifeTime, inDto.Enabled);
->>>>>>> df20e9e6
-
-        await _messageService.SendAsync(MessageAction.CookieSettingsUpdated);
-
-        return Resource.SuccessfullySaveSettingsMessage;
-    }
-<<<<<<< HEAD
-
-    [AllowAnonymous]
-    [HttpPost("sendadmmail")]
-    public async Task<object> SendAdmMailAsync(AdminMessageSettingsRequestsDto inDto)
-    {
-        var studioAdminMessageSettings = await _settingsManager.LoadAsync<StudioAdminMessageSettings>();
-        var enableAdmMess = studioAdminMessageSettings.Enable || (await _tenantExtra.IsNotPaidAsync());
-
-        if (!enableAdmMess)
-        {
-            throw new MethodAccessException("Method not available");
-        }
-
-        if (!inDto.Email.TestEmailRegex())
-        {
-            throw new Exception(Resource.ErrorNotCorrectEmail);
-        }
-
-        if (string.IsNullOrEmpty(inDto.Message))
-        {
-            throw new Exception(Resource.ErrorEmptyMessage);
-        }
-
-        CheckCache("sendadmmail");
-
-        await _studioNotifyService.SendMsgToAdminFromNotAuthUserAsync(inDto.Email, inDto.Message);
-        await _messageService.SendAsync(MessageAction.ContactAdminMailSent);
-
-        return Resource.AdminMessageSent;
-    }
-
-    [AllowAnonymous]
-    [HttpPost("sendjoininvite")]
-    public async Task<object> SendJoinInviteMail(AdminMessageSettingsRequestsDto inDto)
-    {
-        try
-        {
-            var email = inDto.Email;
-            if (!(
-                (Tenant.TrustedDomainsType == TenantTrustedDomainsType.Custom &&
-                Tenant.TrustedDomains.Count > 0) ||
-                Tenant.TrustedDomainsType == TenantTrustedDomainsType.All))
-            {
-                throw new MethodAccessException("Method not available");
-            }
-
-            if (!email.TestEmailRegex())
-            {
-                throw new Exception(Resource.ErrorNotCorrectEmail);
-            }
-
-            CheckCache("sendjoininvite");
-
-            var user = await _userManager.GetUserByEmailAsync(email);
-            if (!user.Id.Equals(Constants.LostUser.Id))
-            {
-                throw new Exception(_customNamingPeople.Substitute<Resource>("ErrorEmailAlreadyExists"));
-            }
-
-            var trustedDomainSettings = await _settingsManager.LoadAsync<StudioTrustedDomainSettings>();
-            var emplType = trustedDomainSettings.InviteAsUsers ? EmployeeType.User : EmployeeType.RoomAdmin;
-            if (!_coreBaseSettings.Personal)
-            {
-=======
-
-    /// <summary>
-    /// Sends a message to the administrator email when unauthorized users encounter issues accessing DocSpace.
-    /// </summary>
-    /// <short>
-    /// Send a message to the administrator
-    /// </short>
-    /// <param type="ASC.Web.Api.ApiModel.RequestsDto.AdminMessageSettingsRequestsDto, ASC.Web.Api" name="inDto">Request parameters for administrator message settings</param>
-    /// <category>Messages</category>
-    /// <returns type="System.Object, System">Message about the result of sending a message</returns>
-    /// <path>api/2.0/settings/sendadmmail</path>
-    /// <httpMethod>POST</httpMethod>
-    /// <requiresAuthorization>false</requiresAuthorization>
-    [AllowAnonymous]
-    [HttpPost("sendadmmail")]
-    public object SendAdmMail(AdminMessageSettingsRequestsDto inDto)
-    {
-        var studioAdminMessageSettings = _settingsManager.Load<StudioAdminMessageSettings>();
-        var enableAdmMess = studioAdminMessageSettings.Enable || _tenantExtra.IsNotPaid();
-
-        if (!enableAdmMess)
-        {
-            throw new MethodAccessException("Method not available");
-        }
-
-        if (!inDto.Email.TestEmailRegex())
-        {
-            throw new Exception(Resource.ErrorNotCorrectEmail);
-        }
-
-        if (string.IsNullOrEmpty(inDto.Message))
-        {
-            throw new Exception(Resource.ErrorEmptyMessage);
-        }
-
-        CheckCache("sendadmmail");
-
-        _studioNotifyService.SendMsgToAdminFromNotAuthUser(inDto.Email, inDto.Message);
-        _messageService.Send(MessageAction.ContactAdminMailSent);
-
-        return Resource.AdminMessageSent;
-    }
-
-    /// <summary>
-    /// Sends an invitation email with a link to the DocSpace.
-    /// </summary>
-    /// <short>
-    /// Sends an invitation email
-    /// </short>
-    /// <param type="ASC.Web.Api.ApiModel.RequestsDto.AdminMessageSettingsRequestsDto, ASC.Web.Api" name="inDto">Request parameters for administrator message settings</param>
-    /// <category>Messages</category>
-    /// <returns type="System.Object, System">Message about sending a link to confirm joining the DocSpace</returns>
-    /// <path>api/2.0/settings/sendjoininvite</path>
-    /// <httpMethod>POST</httpMethod>
-    /// <requiresAuthorization>false</requiresAuthorization>
-    [AllowAnonymous]
-    [HttpPost("sendjoininvite")]
-    public async Task<object> SendJoinInviteMail(AdminMessageSettingsRequestsDto inDto)
-    {
-        try
-        {
-            var email = inDto.Email;
-            if (!(
-                (Tenant.TrustedDomainsType == TenantTrustedDomainsType.Custom &&
-                Tenant.TrustedDomains.Count > 0) ||
-                Tenant.TrustedDomainsType == TenantTrustedDomainsType.All))
-            {
-                throw new MethodAccessException("Method not available");
-            }
-
-            if (!email.TestEmailRegex())
-            {
-                throw new Exception(Resource.ErrorNotCorrectEmail);
-            }
-
-            CheckCache("sendjoininvite");
-
-            var user = _userManager.GetUserByEmail(email);
-            if (!user.Id.Equals(Constants.LostUser.Id))
-            {
-                throw new Exception(_customNamingPeople.Substitute<Resource>("ErrorEmailAlreadyExists"));
-            }
-
-            var settings = _settingsManager.Load<IPRestrictionsSettings>();
-
-            if (settings.Enable && !_ipSecurity.Verify())
-            {
-                throw new Exception(Resource.ErrorAccessRestricted);
-            }
-
-            var trustedDomainSettings = _settingsManager.Load<StudioTrustedDomainSettings>();
-            var emplType = trustedDomainSettings.InviteAsUsers ? EmployeeType.User : EmployeeType.RoomAdmin;
-            if (!_coreBaseSettings.Personal)
-            {
->>>>>>> df20e9e6
-                var enableInviteUsers = true;
-                try
-                {
-                    await _countPaidUserChecker.CheckAppend();
-                }
-                catch (Exception)
-                {
-                    enableInviteUsers = false;
-                }
-
-                if (!enableInviteUsers)
-                {
-                    emplType = EmployeeType.User;
-                }
-            }
-
-            switch (Tenant.TrustedDomainsType)
-            {
-                case TenantTrustedDomainsType.Custom:
-                    {
-                        var address = new MailAddress(email);
-                        if (Tenant.TrustedDomains.Any(d => address.Address.EndsWith("@" + d.Replace("*", ""), StringComparison.InvariantCultureIgnoreCase)))
-                        {
-                            await _studioNotifyService.SendJoinMsgAsync(email, emplType);
-                            await _messageService.SendAsync(MessageInitiator.System, MessageAction.SentInviteInstructions, email);
-                            return Resource.FinishInviteJoinEmailMessage;
-                        }
-
-                        throw new Exception(Resource.ErrorEmailDomainNotAllowed);
-                    }
-                case TenantTrustedDomainsType.All:
-                    {
-                        await _studioNotifyService.SendJoinMsgAsync(email, emplType);
-                        await _messageService.SendAsync(MessageInitiator.System, MessageAction.SentInviteInstructions, email);
-                        return Resource.FinishInviteJoinEmailMessage;
-                    }
-                default:
-                    throw new Exception(Resource.ErrorNotCorrectEmail);
-            }
-        }
-        catch (FormatException)
-        {
-            throw new Exception(Resource.ErrorNotCorrectEmail);
-        }
-    }
-}+﻿// (c) Copyright Ascensio System SIA 2010-2022
+//
+// This program is a free software product.
+// You can redistribute it and/or modify it under the terms
+// of the GNU Affero General Public License (AGPL) version 3 as published by the Free Software
+// Foundation. In accordance with Section 7(a) of the GNU AGPL its Section 15 shall be amended
+// to the effect that Ascensio System SIA expressly excludes the warranty of non-infringement of
+// any third-party rights.
+//
+// This program is distributed WITHOUT ANY WARRANTY, without even the implied warranty
+// of MERCHANTABILITY or FITNESS FOR A PARTICULAR  PURPOSE. For details, see
+// the GNU AGPL at: http://www.gnu.org/licenses/agpl-3.0.html
+//
+// You can contact Ascensio System SIA at Lubanas st. 125a-25, Riga, Latvia, EU, LV-1021.
+//
+// The  interactive user interfaces in modified source and object code versions of the Program must
+// display Appropriate Legal Notices, as required under Section 5 of the GNU AGPL version 3.
+//
+// Pursuant to Section 7(b) of the License you must retain the original Product logo when
+// distributing the program. Pursuant to Section 7(e) we decline to grant you any rights under
+// trademark law for use of our trademarks.
+//
+// All the Product's GUI elements, including illustrations and icon sets, as well as technical writing
+// content are licensed under the terms of the Creative Commons Attribution-ShareAlike 4.0
+// International. See the License terms at http://creativecommons.org/licenses/by-sa/4.0/legalcode
+
+using Constants = ASC.Core.Users.Constants;
+
+namespace ASC.Web.Api.Controllers.Settings;
+
+public class MessageSettingsController : BaseSettingsController
+{
+    private Tenant Tenant { get { return ApiContext.Tenant; } }
+
+    private readonly MessageService _messageService;
+    private readonly StudioNotifyService _studioNotifyService;
+    private readonly CustomNamingPeople _customNamingPeople;
+    private readonly IPSecurity.IPSecurity _ipSecurity;
+    private readonly TenantManager _tenantManager;
+    private readonly CookiesManager _cookiesManager;
+    private readonly CountPaidUserChecker _countPaidUserChecker;
+    private readonly UserManager _userManager;
+    private readonly TenantExtra _tenantExtra;
+    private readonly PermissionContext _permissionContext;
+    private readonly SettingsManager _settingsManager;
+    private readonly CoreBaseSettings _coreBaseSettings;
+
+    public MessageSettingsController(
+        MessageService messageService,
+        StudioNotifyService studioNotifyService,
+        ApiContext apiContext,
+        UserManager userManager,
+        TenantExtra tenantExtra,
+        PermissionContext permissionContext,
+        SettingsManager settingsManager,
+        WebItemManager webItemManager,
+        CoreBaseSettings coreBaseSettings,
+        CustomNamingPeople customNamingPeople,
+        IPSecurity.IPSecurity ipSecurity,
+        IMemoryCache memoryCache,
+        IHttpContextAccessor httpContextAccessor,
+        TenantManager tenantManager,
+        CookiesManager cookiesManager,
+        CountPaidUserChecker countPaidUserChecker) : base(apiContext, memoryCache, webItemManager, httpContextAccessor)
+    {
+        _customNamingPeople = customNamingPeople;
+        _ipSecurity = ipSecurity;
+        _tenantManager = tenantManager;
+        _cookiesManager = cookiesManager;
+        _countPaidUserChecker = countPaidUserChecker;
+        _messageService = messageService;
+        _studioNotifyService = studioNotifyService;
+        _userManager = userManager;
+        _tenantExtra = tenantExtra;
+        _permissionContext = permissionContext;
+        _settingsManager = settingsManager;
+        _coreBaseSettings = coreBaseSettings;
+    }
+
+    /// <summary>
+    /// Displays the contact form on the "Sign In" page, allowing users to send a message to the DocSpace administrator in case they encounter any issues while accessing DocSpace.
+    /// </summary>
+    /// <short>
+    /// Enable the administrator message settings
+    /// </short>
+    /// <param type="ASC.Web.Api.ApiModel.RequestsDto.AdminMessageSettingsRequestsDto, ASC.Web.Api" name="inDto">Request parameters for administrator message settings</param>
+    /// <category>Messages</category>
+    /// <returns type="System.Object, System">Message about the result of saving new settings</returns>
+    /// <path>api/2.0/settings/messagesettings</path>
+    /// <httpMethod>POST</httpMethod>
+    [HttpPost("messagesettings")]
+    public async Task<object> EnableAdminMessageSettingsAsync(AdminMessageSettingsRequestsDto inDto)
+    {
+        await _permissionContext.DemandPermissionsAsync(SecutiryConstants.EditPortalSettings);
+
+        await _settingsManager.SaveAsync(new StudioAdminMessageSettings { Enable = inDto.TurnOn });
+
+        await _messageService.SendAsync(MessageAction.AdministratorMessageSettingsUpdated);
+
+        return Resource.SuccessfullySaveSettingsMessage;
+    }
+
+    /// <summary>
+    /// Returns the cookies lifetime value in minutes.
+    /// </summary>
+    /// <short>
+    /// Get cookies lifetime
+    /// </short>
+    /// <category>Cookies</category>
+    /// <returns type="ASC.Web.Api.ApiModels.ResponseDto.CookieSettingsDto, ASC.Web.Api">Lifetime value in minutes</returns>
+    /// <path>api/2.0/settings/cookiesettings</path>
+    /// <httpMethod>GET</httpMethod>
+    [HttpGet("cookiesettings")]
+    public async Task<CookieSettingsDto> GetCookieSettings()
+    {
+        var result = await _cookiesManager.GetLifeTimeAsync(await _tenantManager.GetCurrentTenantIdAsync());
+        return new CookieSettingsDto
+        {
+            Enabled = result.Enabled,
+            LifeTime = result.LifeTime
+        };
+    }
+
+    /// <summary>
+    /// Updates the cookies lifetime value in minutes.
+    /// </summary>
+    /// <short>
+    /// Update cookies lifetime
+    /// </short>
+    /// <category>Cookies</category>
+    /// <param type="ASC.Web.Api.Models.CookieSettingsRequestsDto, ASC.Web.Api" name="inDto">Cookies settings request parameters</param>
+    /// <returns type="System.Object, System">Message about the result of saving new settings</returns>
+    /// <path>api/2.0/settings/cookiesettings</path>
+    /// <httpMethod>PUT</httpMethod>
+    [HttpPut("cookiesettings")]
+    public async Task<object> UpdateCookieSettings(CookieSettingsRequestsDto inDto)
+    {
+        await _permissionContext.DemandPermissionsAsync(SecutiryConstants.EditPortalSettings);
+
+        if (!SetupInfo.IsVisibleSettings("CookieSettings"))
+        {
+            throw new BillingException(Resource.ErrorNotAllowedOption, "CookieSettings");
+        }
+
+        await _cookiesManager.SetLifeTimeAsync(inDto.LifeTime, inDto.Enabled);
+
+        await _messageService.SendAsync(MessageAction.CookieSettingsUpdated);
+
+        return Resource.SuccessfullySaveSettingsMessage;
+    }
+
+    /// <summary>
+    /// Sends a message to the administrator email when unauthorized users encounter issues accessing DocSpace.
+    /// </summary>
+    /// <short>
+    /// Send a message to the administrator
+    /// </short>
+    /// <param type="ASC.Web.Api.ApiModel.RequestsDto.AdminMessageSettingsRequestsDto, ASC.Web.Api" name="inDto">Request parameters for administrator message settings</param>
+    /// <category>Messages</category>
+    /// <returns type="System.Object, System">Message about the result of sending a message</returns>
+    /// <path>api/2.0/settings/sendadmmail</path>
+    /// <httpMethod>POST</httpMethod>
+    /// <requiresAuthorization>false</requiresAuthorization>
+    [AllowAnonymous]
+    [HttpPost("sendadmmail")]
+    public async Task<object> SendAdmMailAsync(AdminMessageSettingsRequestsDto inDto)
+    {
+        var studioAdminMessageSettings = await _settingsManager.LoadAsync<StudioAdminMessageSettings>();
+        var enableAdmMess = studioAdminMessageSettings.Enable || (await _tenantExtra.IsNotPaidAsync());
+
+        if (!enableAdmMess)
+        {
+            throw new MethodAccessException("Method not available");
+        }
+
+        if (!inDto.Email.TestEmailRegex())
+        {
+            throw new Exception(Resource.ErrorNotCorrectEmail);
+        }
+
+        if (string.IsNullOrEmpty(inDto.Message))
+        {
+            throw new Exception(Resource.ErrorEmptyMessage);
+        }
+
+        CheckCache("sendadmmail");
+
+        await _studioNotifyService.SendMsgToAdminFromNotAuthUserAsync(inDto.Email, inDto.Message);
+        await _messageService.SendAsync(MessageAction.ContactAdminMailSent);
+
+        return Resource.AdminMessageSent;
+    }
+
+    /// <summary>
+    /// Sends an invitation email with a link to the DocSpace.
+    /// </summary>
+    /// <short>
+    /// Sends an invitation email
+    /// </short>
+    /// <param type="ASC.Web.Api.ApiModel.RequestsDto.AdminMessageSettingsRequestsDto, ASC.Web.Api" name="inDto">Request parameters for administrator message settings</param>
+    /// <category>Messages</category>
+    /// <returns type="System.Object, System">Message about sending a link to confirm joining the DocSpace</returns>
+    /// <path>api/2.0/settings/sendjoininvite</path>
+    /// <httpMethod>POST</httpMethod>
+    /// <requiresAuthorization>false</requiresAuthorization>
+    [AllowAnonymous]
+    [HttpPost("sendjoininvite")]
+    public async Task<object> SendJoinInviteMail(AdminMessageSettingsRequestsDto inDto)
+    {
+        try
+        {
+            var email = inDto.Email;
+            if (!(
+                (Tenant.TrustedDomainsType == TenantTrustedDomainsType.Custom &&
+                Tenant.TrustedDomains.Count > 0) ||
+                Tenant.TrustedDomainsType == TenantTrustedDomainsType.All))
+            {
+                throw new MethodAccessException("Method not available");
+            }
+
+            if (!email.TestEmailRegex())
+            {
+                throw new Exception(Resource.ErrorNotCorrectEmail);
+            }
+
+            CheckCache("sendjoininvite");
+
+            var user = await _userManager.GetUserByEmailAsync(email);
+            if (!user.Id.Equals(Constants.LostUser.Id))
+            {
+                throw new Exception(_customNamingPeople.Substitute<Resource>("ErrorEmailAlreadyExists"));
+            }
+
+            var trustedDomainSettings = await _settingsManager.LoadAsync<StudioTrustedDomainSettings>();
+            var emplType = trustedDomainSettings.InviteAsUsers ? EmployeeType.User : EmployeeType.RoomAdmin;
+            if (!_coreBaseSettings.Personal)
+            {
+                var enableInviteUsers = true;
+                try
+                {
+                    await _countPaidUserChecker.CheckAppend();
+                }
+                catch (Exception)
+                {
+                    enableInviteUsers = false;
+                }
+
+                if (!enableInviteUsers)
+                {
+                    emplType = EmployeeType.User;
+                }
+            }
+
+            switch (Tenant.TrustedDomainsType)
+            {
+                case TenantTrustedDomainsType.Custom:
+                    {
+                        var address = new MailAddress(email);
+                        if (Tenant.TrustedDomains.Any(d => address.Address.EndsWith("@" + d.Replace("*", ""), StringComparison.InvariantCultureIgnoreCase)))
+                        {
+                            await _studioNotifyService.SendJoinMsgAsync(email, emplType);
+                            await _messageService.SendAsync(MessageInitiator.System, MessageAction.SentInviteInstructions, email);
+                            return Resource.FinishInviteJoinEmailMessage;
+                        }
+
+                        throw new Exception(Resource.ErrorEmailDomainNotAllowed);
+                    }
+                case TenantTrustedDomainsType.All:
+                    {
+                        await _studioNotifyService.SendJoinMsgAsync(email, emplType);
+                        await _messageService.SendAsync(MessageInitiator.System, MessageAction.SentInviteInstructions, email);
+                        return Resource.FinishInviteJoinEmailMessage;
+                    }
+                default:
+                    throw new Exception(Resource.ErrorNotCorrectEmail);
+            }
+        }
+        catch (FormatException)
+        {
+            throw new Exception(Resource.ErrorNotCorrectEmail);
+        }
+    }
+}