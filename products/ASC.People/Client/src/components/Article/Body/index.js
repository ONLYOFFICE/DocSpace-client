--- conflicted
+++ resolved
@@ -1,42 +1,7 @@
-<<<<<<< HEAD
-import React, { useEffect } from "react";
-import { connect } from "react-redux";
+import React from "react";
 import { utils, TreeMenu, TreeNode, Link } from "@appserver/components/src";
-import {
-  selectGroup,
-  setIsVisibleDataLossDialog,
-  setIsLoading,
-} from "../../../store/people/actions";
-import { getSelectedGroup } from "../../../store/people/selectors";
-import { withTranslation, I18nextProvider } from "react-i18next";
-import {
-  history,
-  utils as commonUtils,
-  store as initStore,
-  Loaders,
-} from "@appserver/common/src";
-
-import {
-  DepartmentsGroupIcon,
-  CatalogFolderIcon,
-  ExpanderDownIcon,
-  ExpanderRightIcon,
-} from "@appserver/components/src/components/icons/svg";
-
-import { createI18N } from "../../../helpers/i18n";
-import styled, { css } from "styled-components";
-import { setDocumentTitle } from "../../../helpers/utils";
-
-const i18n = createI18N({
-  page: "Article",
-  localesPath: "Article",
-});
-=======
-import React from "react";
-import { utils, TreeMenu, TreeNode, Icons, Link } from "asc-web-components";
 import { withTranslation } from "react-i18next";
-import { history, Loaders } from "asc-web-common";
->>>>>>> a586f8fe
+import { history, Loaders } from "@appserver/common/src";
 
 import styled, { css } from "styled-components";
 import { inject, observer } from "mobx-react";
@@ -135,14 +100,8 @@
         data && data.length === 1 && data[0] !== "root" ? data[0] : null;
       setIsLoading(true);
       this.changeTitleDocument(data);
-<<<<<<< HEAD
-      selectGroup(
-        data && data.length === 1 && data[0] !== "root" ? data[0] : null
-      ).finally(() => setIsLoading(false));
-=======
       selectGroup(groupId);
       setIsLoading(false);
->>>>>>> a586f8fe
     };
   };
   switcherIcon = (obj) => {
@@ -213,19 +172,19 @@
       root: true,
       children:
         (groups &&
-          groups.map((g) => {
-            return {
-              key: g.id,
-              title: (
-                <Link
-                  {...linkProps}
-                  href={`${history.location.pathname}?group=${g.id}&${newLink}`}
-                >
-                  {g.name}
-                </Link>
-              ),
-              root: false,
-            };
+        groups.map((g) => {
+          return {
+            key: g.id,
+            title: (
+              <Link
+                {...linkProps}
+                href={`${history.location.pathname}?group=${g.id}&${newLink}`}
+              >
+                {g.name}
+              </Link>
+            ),
+            root: false,
+          };
           })) ||
         [],
     },
