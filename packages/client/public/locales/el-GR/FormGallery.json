{
  "Categories": "Κατηγορίες",
  "EmptyFormGalleryScreenDescription": "Δεν βρέθηκαν αποτελέσματα που να ταιριάζουν με το ερώτημά σας",
  "ErrorViewDescription": "Προσπαθήστε ξανά αργότερα",
<<<<<<< HEAD
=======
  "ErrorViewDescriptionNetworkError": "Φαίνεται ότι δεν υπάρχει σύνδεση στο διαδίκτυο",
  "ErrorViewHeader": "Η γκαλερί φορμών δεν είναι προσωρινά διαθέσιμη",
  "SelectForm": "Επιλέξτε φόρμα",
  "SubmitToGalleryDialogGuideInfo": "Μάθετε πώς να δημιουργείτε τέλειες φόρμες και να αυξάνετε τις πιθανότητες να λάβετε έγκριση στον <1>οδηγό</1> μας.",
  "SubmitToGalleryDialogMainInfo": "Είστε ο ιδιοκτήτης αυτού του δωματίου. Πριν φύγετε από το δωμάτιο, πρέπει να μεταβιβάσετε τον ρόλο του ιδιοκτήτη σε άλλον χρήστη.",
>>>>>>> 1896187c
  "SuggestChanges": "Προτείνετε αλλαγές",
  "TemplateInfo": "Πληροφορίες προτύπου",
  "ViewAllTemplates": "Προβολή όλων των προτύπων"
}<|MERGE_RESOLUTION|>--- conflicted
+++ resolved
@@ -2,14 +2,7 @@
   "Categories": "Κατηγορίες",
   "EmptyFormGalleryScreenDescription": "Δεν βρέθηκαν αποτελέσματα που να ταιριάζουν με το ερώτημά σας",
   "ErrorViewDescription": "Προσπαθήστε ξανά αργότερα",
-<<<<<<< HEAD
-=======
   "ErrorViewDescriptionNetworkError": "Φαίνεται ότι δεν υπάρχει σύνδεση στο διαδίκτυο",
-  "ErrorViewHeader": "Η γκαλερί φορμών δεν είναι προσωρινά διαθέσιμη",
-  "SelectForm": "Επιλέξτε φόρμα",
-  "SubmitToGalleryDialogGuideInfo": "Μάθετε πώς να δημιουργείτε τέλειες φόρμες και να αυξάνετε τις πιθανότητες να λάβετε έγκριση στον <1>οδηγό</1> μας.",
-  "SubmitToGalleryDialogMainInfo": "Είστε ο ιδιοκτήτης αυτού του δωματίου. Πριν φύγετε από το δωμάτιο, πρέπει να μεταβιβάσετε τον ρόλο του ιδιοκτήτη σε άλλον χρήστη.",
->>>>>>> 1896187c
   "SuggestChanges": "Προτείνετε αλλαγές",
   "TemplateInfo": "Πληροφορίες προτύπου",
   "ViewAllTemplates": "Προβολή όλων των προτύπων"
