--- conflicted
+++ resolved
@@ -132,7 +132,13 @@
         />
       )} */}
 
-<<<<<<< HEAD
+      {(isAdmin || isMe) && roomParams.roomOwner && (
+        <ChangeRoomOwner
+          roomOwner={roomParams.roomOwner}
+          onOwnerChange={onOwnerChange}
+        />
+      )}
+
       {isVDRRoom && <VirtualDataRoomBlock t={t} />}
 
       {canOwnerChange && roomParams.roomOwner && (
@@ -167,13 +173,6 @@
             {t("Common:ChangeButton")}
           </Link>
         </div>
-=======
-      {(isAdmin || isMe) && roomParams.roomOwner && (
-        <ChangeRoomOwner
-          roomOwner={roomParams.roomOwner}
-          onOwnerChange={onOwnerChange}
-        />
->>>>>>> bfda9854
       )}
 
       {!isEdit && enableThirdParty && (
