<<<<<<< HEAD
﻿// (c) Copyright Ascensio System SIA 2010-2022
//
// This program is a free software product.
// You can redistribute it and/or modify it under the terms
// of the GNU Affero General Public License (AGPL) version 3 as published by the Free Software
// Foundation. In accordance with Section 7(a) of the GNU AGPL its Section 15 shall be amended
// to the effect that Ascensio System SIA expressly excludes the warranty of non-infringement of
// any third-party rights.
//
// This program is distributed WITHOUT ANY WARRANTY, without even the implied warranty
// of MERCHANTABILITY or FITNESS FOR A PARTICULAR  PURPOSE. For details, see
// the GNU AGPL at: http://www.gnu.org/licenses/agpl-3.0.html
//
// You can contact Ascensio System SIA at Lubanas st. 125a-25, Riga, Latvia, EU, LV-1021.
//
// The  interactive user interfaces in modified source and object code versions of the Program must
// display Appropriate Legal Notices, as required under Section 5 of the GNU AGPL version 3.
//
// Pursuant to Section 7(b) of the License you must retain the original Product logo when
// distributing the program. Pursuant to Section 7(e) we decline to grant you any rights under
// trademark law for use of our trademarks.
//
// All the Product's GUI elements, including illustrations and icon sets, as well as technical writing
// content are licensed under the terms of the Creative Commons Attribution-ShareAlike 4.0
// International. See the License terms at http://creativecommons.org/licenses/by-sa/4.0/legalcode

namespace ASC.Web.Files.Core.Compress;

/// <summary>
/// Archives the data stream into the format .zip
/// </summary>
[Scope]
public class CompressToZip : ICompress
{
    private ZipOutputStream _zipStream;
    private ZipEntry _zipEntry;
    private readonly TempStream _tempStream;

    public CompressToZip(TempStream tempStream)
    {
        _tempStream = tempStream;
    }

    /// <summary> </summary>
    /// <param name="stream">Accepts a new stream, it will contain an archive upon completion of work</param>
    public void SetStream(Stream stream)
    {
        _zipStream = new ZipOutputStream(stream) { UseZip64 = UseZip64.Dynamic };
        _zipStream.IsStreamOwner = false;
    }

    /// <summary>
    /// The record name is created (the name of a separate file in the archive)
    /// </summary>
    /// <param name="title">File name with extension, this name will have the file in the archive</param>
    public void CreateEntry(string title, DateTime? lastModification)
    {
        _zipEntry = new ZipEntry(title) { IsUnicodeText = true };

        if (lastModification.HasValue)
        {
            _zipEntry.DateTime = lastModification.Value;
        }
    }
=======
﻿/*
 *
 * (c) Copyright Ascensio System Limited 2010-2021
 * 
 * Licensed under the Apache License, Version 2.0 (the "License");
 * you may not use this file except in compliance with the License.
 * You may obtain a copy of the License at
 * http://www.apache.org/licenses/LICENSE-2.0
 * Unless required by applicable law or agreed to in writing, software
 * distributed under the License is distributed on an "AS IS" BASIS,
 * WITHOUT WARRANTIES OR CONDITIONS OF ANY KIND, either express or implied.
 * See the License for the specific language governing permissions and
 * limitations under the License.
 *
*/

using System.IO;
using System.Threading.Tasks;

using ASC.Common;
using ASC.Files.Core.Resources;
>>>>>>> 5edde068

    /// <summary>
<<<<<<< HEAD
    /// Transfer the file itself to the archive
    /// </summary>
    /// <param name="readStream">File data</param>
    public void PutStream(Stream readStream)
    {
        using (var buffered = _tempStream.GetBuffered(readStream))
        {
            _zipEntry.Size = buffered.Length;
            _zipStream.PutNextEntry(_zipEntry);
            buffered.CopyTo(_zipStream);
        }
    }

    /// <summary>
    /// Put an entry on the output stream.
    /// </summary>
    public void PutNextEntry()
    {
        _zipStream.PutNextEntry(_zipEntry);
    }

    /// <summary>
    /// Closes the current entry.
    /// </summary>
    public void CloseEntry()
    {
        _zipStream.CloseEntry();
    }

    /// <summary>
    /// Resource title (does not affect the work of the class)
    /// </summary>
    /// <returns></returns>
    public string Title => FilesUCResource.FilesWillBeCompressedZip;

    /// <summary>
    /// Extension the archive (does not affect the work of the class)
    /// </summary>
    /// <returns></returns>
    public string ArchiveExtension => CompressToArchive.ZipExt;
=======
    /// Archives the data stream into the format .zip
    /// </summary>
    [Scope]
    public class CompressToZip : ICompress
    {
        private ZipOutputStream zipStream;
        private ZipEntry zipEntry;


        /// <summary> </summary>
        /// <param name="stream">Accepts a new stream, it will contain an archive upon completion of work</param>
        public void SetStream(Stream stream)
        {
            zipStream = new ZipOutputStream(stream) { UseZip64 = UseZip64.Dynamic };
            zipStream.IsStreamOwner = false;
        }

        /// <summary>
        /// The record name is created (the name of a separate file in the archive)
        /// </summary>
        /// <param name="title">File name with extension, this name will have the file in the archive</param>
        public void CreateEntry(string title)
        {
            zipEntry = new ZipEntry(title) { IsUnicodeText = true };
        }

        /// <summary>
        /// Transfer the file itself to the archive
        /// </summary>
        /// <param name="readStream">File data</param>
        public async Task PutStream(Stream readStream)
        {
            PutNextEntry();
            await readStream.CopyToAsync(zipStream);
        }

        /// <summary>
        /// Put an entry on the output stream.
        /// </summary>
        public void PutNextEntry()
        {
            zipStream.PutNextEntry(zipEntry);
        }

        /// <summary>
        /// Closes the current entry.
        /// </summary>
        public void CloseEntry()
        {
            zipStream.CloseEntry();
        }

        /// <summary>
        /// Resource title (does not affect the work of the class)
        /// </summary>
        /// <returns></returns>
        public string Title => FilesUCResource.FilesWillBeCompressedZip;

        /// <summary>
        /// Extension the archive (does not affect the work of the class)
        /// </summary>
        /// <returns></returns>
        public string ArchiveExtension => CompressToArchive.ZipExt;
>>>>>>> 5edde068

    public void Dispose()
    {
        _zipStream?.Dispose();
    }
}<|MERGE_RESOLUTION|>--- conflicted
+++ resolved
@@ -1,202 +1,104 @@
-<<<<<<< HEAD
-﻿// (c) Copyright Ascensio System SIA 2010-2022
-//
-// This program is a free software product.
-// You can redistribute it and/or modify it under the terms
-// of the GNU Affero General Public License (AGPL) version 3 as published by the Free Software
-// Foundation. In accordance with Section 7(a) of the GNU AGPL its Section 15 shall be amended
-// to the effect that Ascensio System SIA expressly excludes the warranty of non-infringement of
-// any third-party rights.
-//
-// This program is distributed WITHOUT ANY WARRANTY, without even the implied warranty
-// of MERCHANTABILITY or FITNESS FOR A PARTICULAR  PURPOSE. For details, see
-// the GNU AGPL at: http://www.gnu.org/licenses/agpl-3.0.html
-//
-// You can contact Ascensio System SIA at Lubanas st. 125a-25, Riga, Latvia, EU, LV-1021.
-//
-// The  interactive user interfaces in modified source and object code versions of the Program must
-// display Appropriate Legal Notices, as required under Section 5 of the GNU AGPL version 3.
-//
-// Pursuant to Section 7(b) of the License you must retain the original Product logo when
-// distributing the program. Pursuant to Section 7(e) we decline to grant you any rights under
-// trademark law for use of our trademarks.
-//
-// All the Product's GUI elements, including illustrations and icon sets, as well as technical writing
-// content are licensed under the terms of the Creative Commons Attribution-ShareAlike 4.0
-// International. See the License terms at http://creativecommons.org/licenses/by-sa/4.0/legalcode
-
-namespace ASC.Web.Files.Core.Compress;
-
+﻿// (c) Copyright Ascensio System SIA 2010-2022
+//
+// This program is a free software product.
+// You can redistribute it and/or modify it under the terms
+// of the GNU Affero General Public License (AGPL) version 3 as published by the Free Software
+// Foundation. In accordance with Section 7(a) of the GNU AGPL its Section 15 shall be amended
+// to the effect that Ascensio System SIA expressly excludes the warranty of non-infringement of
+// any third-party rights.
+//
+// This program is distributed WITHOUT ANY WARRANTY, without even the implied warranty
+// of MERCHANTABILITY or FITNESS FOR A PARTICULAR  PURPOSE. For details, see
+// the GNU AGPL at: http://www.gnu.org/licenses/agpl-3.0.html
+//
+// You can contact Ascensio System SIA at Lubanas st. 125a-25, Riga, Latvia, EU, LV-1021.
+//
+// The  interactive user interfaces in modified source and object code versions of the Program must
+// display Appropriate Legal Notices, as required under Section 5 of the GNU AGPL version 3.
+//
+// Pursuant to Section 7(b) of the License you must retain the original Product logo when
+// distributing the program. Pursuant to Section 7(e) we decline to grant you any rights under
+// trademark law for use of our trademarks.
+//
+// All the Product's GUI elements, including illustrations and icon sets, as well as technical writing
+// content are licensed under the terms of the Creative Commons Attribution-ShareAlike 4.0
+// International. See the License terms at http://creativecommons.org/licenses/by-sa/4.0/legalcode
+
+namespace ASC.Web.Files.Core.Compress;
+using System.Threading.Tasks;
+
 /// <summary>
 /// Archives the data stream into the format .zip
-/// </summary>
-[Scope]
-public class CompressToZip : ICompress
-{
+/// </summary>
+[Scope]
+public class CompressToZip : ICompress
+{
     private ZipOutputStream _zipStream;
     private ZipEntry _zipEntry;
-    private readonly TempStream _tempStream;
-
-    public CompressToZip(TempStream tempStream)
-    {
-        _tempStream = tempStream;
-    }
-
+
+
     /// <summary> </summary>
     /// <param name="stream">Accepts a new stream, it will contain an archive upon completion of work</param>
-    public void SetStream(Stream stream)
-    {
-        _zipStream = new ZipOutputStream(stream) { UseZip64 = UseZip64.Dynamic };
-        _zipStream.IsStreamOwner = false;
-    }
-
+    public void SetStream(Stream stream)
+    {
+        _zipStream = new ZipOutputStream(stream) { UseZip64 = UseZip64.Dynamic };
+        _zipStream.IsStreamOwner = false;
+    }
+
     /// <summary>
     /// The record name is created (the name of a separate file in the archive)
     /// </summary>
     /// <param name="title">File name with extension, this name will have the file in the archive</param>
-    public void CreateEntry(string title, DateTime? lastModification)
-    {
-        _zipEntry = new ZipEntry(title) { IsUnicodeText = true };
-
-        if (lastModification.HasValue)
-        {
-            _zipEntry.DateTime = lastModification.Value;
-        }
-    }
-=======
-﻿/*
- *
- * (c) Copyright Ascensio System Limited 2010-2021
- * 
- * Licensed under the Apache License, Version 2.0 (the "License");
- * you may not use this file except in compliance with the License.
- * You may obtain a copy of the License at
- * http://www.apache.org/licenses/LICENSE-2.0
- * Unless required by applicable law or agreed to in writing, software
- * distributed under the License is distributed on an "AS IS" BASIS,
- * WITHOUT WARRANTIES OR CONDITIONS OF ANY KIND, either express or implied.
- * See the License for the specific language governing permissions and
- * limitations under the License.
- *
-*/
-
-using System.IO;
-using System.Threading.Tasks;
-
-using ASC.Common;
-using ASC.Files.Core.Resources;
->>>>>>> 5edde068
-
+    public void CreateEntry(string title, DateTime? lastModification)
+    {
+        _zipEntry = new ZipEntry(title) { IsUnicodeText = true };
+
+        if (lastModification.HasValue)
+        {
+            _zipEntry.DateTime = lastModification.Value;
+        }
+    }
+
     /// <summary>
-<<<<<<< HEAD
     /// Transfer the file itself to the archive
     /// </summary>
     /// <param name="readStream">File data</param>
-    public void PutStream(Stream readStream)
-    {
-        using (var buffered = _tempStream.GetBuffered(readStream))
-        {
-            _zipEntry.Size = buffered.Length;
-            _zipStream.PutNextEntry(_zipEntry);
-            buffered.CopyTo(_zipStream);
-        }
-    }
-
+        public async Task PutStream(Stream readStream)
+    {
+            PutNextEntry();
+            await readStream.CopyToAsync(_zipStream);
+        }
+
     /// <summary>
     /// Put an entry on the output stream.
     /// </summary>
-    public void PutNextEntry()
-    {
-        _zipStream.PutNextEntry(_zipEntry);
-    }
-
+    public void PutNextEntry()
+    {
+        _zipStream.PutNextEntry(_zipEntry);
+    }
+
     /// <summary>
     /// Closes the current entry.
     /// </summary>
-    public void CloseEntry()
-    {
-        _zipStream.CloseEntry();
-    }
-
+    public void CloseEntry()
+    {
+        _zipStream.CloseEntry();
+    }
+
     /// <summary>
     /// Resource title (does not affect the work of the class)
     /// </summary>
     /// <returns></returns>
-    public string Title => FilesUCResource.FilesWillBeCompressedZip;
-
+    public string Title => FilesUCResource.FilesWillBeCompressedZip;
+
     /// <summary>
     /// Extension the archive (does not affect the work of the class)
     /// </summary>
     /// <returns></returns>
-    public string ArchiveExtension => CompressToArchive.ZipExt;
-=======
-    /// Archives the data stream into the format .zip
-    /// </summary>
-    [Scope]
-    public class CompressToZip : ICompress
-    {
-        private ZipOutputStream zipStream;
-        private ZipEntry zipEntry;
-
-
-        /// <summary> </summary>
-        /// <param name="stream">Accepts a new stream, it will contain an archive upon completion of work</param>
-        public void SetStream(Stream stream)
-        {
-            zipStream = new ZipOutputStream(stream) { UseZip64 = UseZip64.Dynamic };
-            zipStream.IsStreamOwner = false;
-        }
-
-        /// <summary>
-        /// The record name is created (the name of a separate file in the archive)
-        /// </summary>
-        /// <param name="title">File name with extension, this name will have the file in the archive</param>
-        public void CreateEntry(string title)
-        {
-            zipEntry = new ZipEntry(title) { IsUnicodeText = true };
-        }
-
-        /// <summary>
-        /// Transfer the file itself to the archive
-        /// </summary>
-        /// <param name="readStream">File data</param>
-        public async Task PutStream(Stream readStream)
-        {
-            PutNextEntry();
-            await readStream.CopyToAsync(zipStream);
-        }
-
-        /// <summary>
-        /// Put an entry on the output stream.
-        /// </summary>
-        public void PutNextEntry()
-        {
-            zipStream.PutNextEntry(zipEntry);
-        }
-
-        /// <summary>
-        /// Closes the current entry.
-        /// </summary>
-        public void CloseEntry()
-        {
-            zipStream.CloseEntry();
-        }
-
-        /// <summary>
-        /// Resource title (does not affect the work of the class)
-        /// </summary>
-        /// <returns></returns>
-        public string Title => FilesUCResource.FilesWillBeCompressedZip;
-
-        /// <summary>
-        /// Extension the archive (does not affect the work of the class)
-        /// </summary>
-        /// <returns></returns>
-        public string ArchiveExtension => CompressToArchive.ZipExt;
->>>>>>> 5edde068
-
-    public void Dispose()
-    {
-        _zipStream?.Dispose();
-    }
+    public string ArchiveExtension => CompressToArchive.ZipExt;
+
+    public void Dispose()
+    {
+        _zipStream?.Dispose();
+    }
 }