// (c) Copyright Ascensio System SIA 2009-2024
//
// This program is a free software product.
// You can redistribute it and/or modify it under the terms
// of the GNU Affero General Public License (AGPL) version 3 as published by the Free Software
// Foundation. In accordance with Section 7(a) of the GNU AGPL its Section 15 shall be amended
// to the effect that Ascensio System SIA expressly excludes the warranty of non-infringement of
// any third-party rights.
//
// This program is distributed WITHOUT ANY WARRANTY, without even the implied warranty
// of MERCHANTABILITY or FITNESS FOR A PARTICULAR  PURPOSE. For details, see
// the GNU AGPL at: http://www.gnu.org/licenses/agpl-3.0.html
//
// You can contact Ascensio System SIA at Lubanas st. 125a-25, Riga, Latvia, EU, LV-1021.
//
// The  interactive user interfaces in modified source and object code versions of the Program must
// display Appropriate Legal Notices, as required under Section 5 of the GNU AGPL version 3.
//
// Pursuant to Section 7(b) of the License you must retain the original Product logo when
// distributing the program. Pursuant to Section 7(e) we decline to grant you any rights under
// trademark law for use of our trademarks.
//
// All the Product's GUI elements, including illustrations and icon sets, as well as technical writing
// content are licensed under the terms of the Creative Commons Attribution-ShareAlike 4.0
// International. See the License terms at http://creativecommons.org/licenses/by-sa/4.0/legalcode

import React, { useEffect, useState } from "react";
import { ReactSVG } from "react-svg";
import { inject, observer } from "mobx-react";
import styled from "styled-components";

import InfoIcon from "PUBLIC_DIR/images/info.outline.react.svg?url";

import { TextInput } from "@docspace/shared/components/text-input";
import { HelpButton } from "@docspace/shared/components/help-button";
import { Text } from "@docspace/shared/components/text";
import { Link } from "@docspace/shared/components/link";
import { SelectorAddButton } from "@docspace/shared/components/selector-add-button";
import { SelectedItem } from "@docspace/shared/components/selected-item";
import { tablet } from "@docspace/shared/utils";
import Base from "@docspace/shared/themes/base";
<<<<<<< HEAD
import { PRODUCT_NAME } from "@docspace/shared/constants";
import { globalColors } from "@docspace/shared/themes";
=======
>>>>>>> 116702d2

const CategoryHeader = styled.div`
  margin-top: 24px;
  margin-bottom: 16px;
  font-size: 16px;
  font-style: normal;
  font-weight: 700;
  line-height: 22px;
`;

const Container = styled.div`
  margin-bottom: 4px;

  &.description-holder {
    display: block;
    color: ${(props) => props.theme.sdkPresets.secondaryColor};
    margin-bottom: 16px;
  }

  &.description-holder > div {
    display: inline-block;
    margin-inline-start: 4px;
    transform: translateY(1px);
  }

  &.input-holder {
    display: flex;
    align-items: center;
    gap: 8px;
    @media ${tablet} {
      margin-bottom: 8px;
    }
  }
`;

Container.defaultProps = { theme: Base };

const ChipsContainer = styled.div`
  display: flex;
  align-items: center;
  gap: 8px 4px;
  margin-top: 8px;
  margin-bottom: 16px;
  flex-wrap: wrap;
`;

const InfoBar = styled.div`
  display: flex;
  background-color: ${(props) => props.theme.infoBar.background};
  color: ${(props) => props.theme.infoBar.textColor};
  font-size: 12px;
  padding: 12px 16px;
  border-radius: 6px;
  margin-bottom: 10px;
  margin: -4px 0px 20px;

  .text-container {
    width: 100%;
    display: flex;
    flex-direction: column;
  }

  .header-body {
    display: flex;
    height: fit-content;
    width: 100%;
    gap: 8px;
    font-weight: 600;
    .header-icon {
      svg {
        path {
          fill: ${(props) => props.theme.infoBar.iconFill};
        }
      }
    }

    &__title {
      color: ${(props) => props.theme.infoBar.title};
    }
  }

  .body-container {
    color: ${(props) => props.theme.infoBar.description};
    font-weight: 400;
  }
`;

const CSP = ({
  cspDomains,
  currentColorScheme,
  getCSPSettings,
  installationGuidesUrl,
  setCSPSettings,
  standalone,
  t,
}) => {
  useEffect(() => {
    getCSPSettings();
  }, []);

  const [domain, changeDomain] = useState("");
  const [error, setError] = useState(null);

  const onKeyPress = (e) => {
    if (e.key === "Enter" && !!domain.length) {
      addDomain();
    }
  };

  useEffect(() => {
    document.addEventListener("keyup", onKeyPress);
    return () => document.removeEventListener("keyup", onKeyPress);
  });

  const getChips = (domains) =>
    domains ? (
      domains.map((item, index) => (
        <SelectedItem
          key={`${item}-${index}`}
          isInline
          label={item}
          onClose={() => deleteDomain(item)}
          title={item}
        />
      ))
    ) : (
      <></>
    );

  const deleteDomain = (value) => {
    const domains = cspDomains.filter((item) => item !== value);

    if (error) setError(null);

    setCSPSettings({ domains });
  };

  const addDomain = async () => {
    const domainsSetting = [...cspDomains];
    const trimmedDomain = domain.trim();
    const domains = trimmedDomain.split(" ");

    domains.map((domain) => {
      if (domain === "" || domainsSetting.includes(domain)) return;

      domainsSetting.push(domain);
    });

    try {
      await setCSPSettings({ domains: domainsSetting });
    } catch (error) {
      setError(error?.response?.data?.error?.message);
    } finally {
      changeDomain("");
    }
  };

  const onChangeDomain = (e) => {
    if (error) setError(null);
    changeDomain(e.target.value);
  };

  return (
    <>
      <CategoryHeader>
        {t("CSPHeader", { productName: t("Common:ProductName") })}
      </CategoryHeader>
      <Container className="description-holder">
        {t("CSPDescription", { productName: t("Common:ProductName") })}
        <HelpButton
          className="csp-helpbutton"
          offsetRight={0}
          size={12}
          tooltipContent={<Text fontSize="12px">{t("CSPHelp")}</Text>}
        />
      </Container>
      {standalone && window.location.protocol !== "https:" && (
        <InfoBar>
          <div className="text-container">
            <div className="header-body">
              <div className="header-icon">
                <ReactSVG src={InfoIcon} />
              </div>
              <Text
                className="header-body__title"
                fontSize="12px"
                fontWeight={600}
              >
                {t("CSPInfoBarHeader")}
              </Text>
            </div>
            <div className="body-container">
              {t("CSPInfoBarDescription", {
                productName: t("Common:ProductName"),
              })}{" "}
              <Link
                color={currentColorScheme?.main?.accent}
                fontSize="13px"
                fontWeight="400"
                onClick={() => window.open(installationGuidesUrl, "_blank")}
              >
                {t("Common:LearnMore")}
              </Link>
            </div>
          </div>
        </InfoBar>
      )}
      <Container className="input-holder">
        <TextInput
          onChange={onChangeDomain}
          value={domain}
          placeholder={t("CSPInputPlaceholder")}
          tabIndex={1}
          hasError={error}
        />
        <SelectorAddButton isDisabled={!domain.trim()} onClick={addDomain} />
      </Container>
      <Text
        lineHeight="20px"
        color={error ? theme?.input.focusErrorBorderColor : globalColors.gray}
      >
        {error
          ? error
          : t("CSPUrlHelp", { productName: t("Common:ProductName") })}
      </Text>
      <ChipsContainer>{getChips(cspDomains)}</ChipsContainer>
    </>
  );
};

export default inject(({ settingsStore }) => {
  const {
    cspDomains,
    currentColorScheme,
    getCSPSettings,
    installationGuidesUrl,
    setCSPSettings,
    standalone,
  } = settingsStore;
  return {
    cspDomains,
    currentColorScheme,
    getCSPSettings,
    installationGuidesUrl,
    setCSPSettings,
    standalone,
  };
})(observer(CSP));<|MERGE_RESOLUTION|>--- conflicted
+++ resolved
@@ -39,11 +39,7 @@
 import { SelectedItem } from "@docspace/shared/components/selected-item";
 import { tablet } from "@docspace/shared/utils";
 import Base from "@docspace/shared/themes/base";
-<<<<<<< HEAD
-import { PRODUCT_NAME } from "@docspace/shared/constants";
 import { globalColors } from "@docspace/shared/themes";
-=======
->>>>>>> 116702d2
 
 const CategoryHeader = styled.div`
   margin-top: 24px;
