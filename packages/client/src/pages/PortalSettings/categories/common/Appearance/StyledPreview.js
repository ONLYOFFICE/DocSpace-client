// (c) Copyright Ascensio System SIA 2009-2024
//
// This program is a free software product.
// You can redistribute it and/or modify it under the terms
// of the GNU Affero General Public License (AGPL) version 3 as published by the Free Software
// Foundation. In accordance with Section 7(a) of the GNU AGPL its Section 15 shall be amended
// to the effect that Ascensio System SIA expressly excludes the warranty of non-infringement of
// any third-party rights.
//
// This program is distributed WITHOUT ANY WARRANTY, without even the implied warranty
// of MERCHANTABILITY or FITNESS FOR A PARTICULAR  PURPOSE. For details, see
// the GNU AGPL at: http://www.gnu.org/licenses/agpl-3.0.html
//
// You can contact Ascensio System SIA at Lubanas st. 125a-25, Riga, Latvia, EU, LV-1021.
//
// The  interactive user interfaces in modified source and object code versions of the Program must
// display Appropriate Legal Notices, as required under Section 5 of the GNU AGPL version 3.
//
// Pursuant to Section 7(b) of the License you must retain the original Product logo when
// distributing the program. Pursuant to Section 7(e) we decline to grant you any rights under
// trademark law for use of our trademarks.
//
// All the Product's GUI elements, including illustrations and icon sets, as well as technical writing
// content are licensed under the terms of the Creative Commons Attribution-ShareAlike 4.0
// International. See the License terms at http://creativecommons.org/licenses/by-sa/4.0/legalcode

import styled, { css } from "styled-components";
<<<<<<< HEAD
import { Base, globalColors } from "@docspace/shared/themes";
import {
  getCorrectBorderRadius,
  getCorrectFourValuesStyle,
} from "@docspace/shared/utils";
=======
import { Base } from "@docspace/shared/themes";
>>>>>>> c89d0a63

const StyledComponent = styled.div`
  display: inline-flex;
  width: 100%;

  .menu {
    width: ${(props) => (props.isViewTablet ? "61px" : "251px")};
    display: flex;
    flex-direction: column;
    padding: ${(props) =>
      props.isViewTablet ? "15px 0px 0px" : "21px 0px 17px"};

    height: 100%;
    background: ${(props) =>
      props.themePreview === "Light"
        ? globalColors.grayLight
        : globalColors.darkGrayLight};
    ${(props) =>
      props.withBorder &&
      css`
        border-width: 1px;
        border-style: solid;
        border-start-start-radius: 16px;
        border-end-start-radius: 16px;
      `}
  }

  .tablet-header {
    padding: 0 15px 20px;
  }

  .tablet-category {
    padding: 0 20px;
  }

  .line {
    width: 20px;
    height: 1px;
    background: ${(props) =>
<<<<<<< HEAD
      props.themePreview === "Light"
        ? globalColors.grayLightMid
        : globalColors.grayDarkStrong};
    margin: 0 20px 31px 20px;
=======
      props.themePreview === "Light" ? "#eceef1" : "#474747"};
    margin: 0 20px 31px;
>>>>>>> c89d0a63
  }

  .tablet-category-notice {
    padding: 20px 16px 20px;

    ${({ theme }) =>
      theme.interfaceDirection === "rtl" && "transform: scaleX(-1);"}

    circle {
      fill: ${(props) => props.colorPreview};
      stroke: ${(props) =>
        props.themePreview === "Dark" && globalColors.darkGrayLight};
    }
  }

  .bottom {
    padding-bottom: 31px;
  }

  .tablet-half {
    width: 20px;
    height: 10px;
    padding-top: 24px;
  }

  .section-flex-tablet {
    display: ${(props) => props.isViewTablet && "flex"};
    justify-content: ${(props) => props.isViewTablet && "space-between"};
  }

  .tile-half {
    margin-inline-start: 16px;
    border-inline-end: none !important;
    border-start-start-radius: 12px;
    border-end-start-radius: 12px;
    width: 44% !important;
  }

  .section {
    position: relative;
    width: ${(props) => (props.isViewTablet ? "100%" : "56%")};
    ${(props) =>
      props.withBorder &&
      css`
        border-width: 1px;
        border-style: solid;
        border-start-end-radius: 16px;
        border-end-end-radius: 16px;
        border-inline-start-style: none;
      `}
    background: ${(props) =>
      props.themePreview === "Light" ? globalColors.white : globalColors.black};
  }

  .section-header {
    display: flex;
    align-items: flex-start;
    padding-block: 26px 28px;
    padding-inline: 20px 0;
  }

  .section-header-loader {
    padding-inline-end: 17px;
    height: 16px;
  }

  .section-search {
    height: 30px;
    border-width: 1px;
    border-style: solid;
    margin-block: 0 24px;
    margin-inline: 20px 0;
    border-inline-end-style: none;
    border-start-start-radius: 3px;
    border-end-start-radius: 3px;
  }

  .section-search-loader {
    padding-top: 9px;
    padding-inline-start: 8px;
  }

  .loader-search {
    margin-bottom: 2px;
  }

  .main-button-container {
    margin: 0px 20px 23px;
  }

  .main-button-preview {
    cursor: auto;
    background-color: ${(props) => props.colorPreview};
    border-radius: 3px;

    &:active {
      background-color: ${(props) => props.colorPreview} !important;
      opacity: none !important;
      filter: none !important;
    }
  }

  .color-badge rect {
    fill: ${(props) =>
      props.themePreview === "Dark" && props.selectThemeId === 7
        ? globalColors.white
        : props.colorPreview} !important;
  }

  .color-loaders rect {
    fill: ${(props) =>
      props.themePreview === "Light"
        ? `${props.colorPreview} !important`
        : `${globalColors.white} !important`};
  }

  .menu-section {
    &:not(:last-child) {
      padding-bottom: 26px;
    }
  }

  .header {
    margin: 0px 20px 23px;
    height: 24px;
  }

  .loaders-theme {
    background-color: ${(props) =>
      props.themePreview === "Light"
        ? globalColors.white
        : globalColors.grayDark};
    border-radius: 3px;
  }

  .flex {
    display: flex;
    align-items: center;
    padding: 10px 32px 0px;

    &:not(:last-child) {
      padding-bottom: 10px;
    }
  }

  .padding-right {
    height: 16px;
    padding-inline-end: 8px;
  }

  .title-section {
    height: 12px;
    margin: 0px 32px 4px;
  }

  .menu-badge {
    padding-inline-start: 93px;
    border: none;
    cursor: auto;
  }

  .select {
    padding-top: 9px;
    padding-bottom: 9px !important;
    background: ${(props) =>
      props.themePreview === "Light" ? globalColors.white : globalColors.black};
  }

  .section-tile {
      padding-block: 0;
      padding-inline: ${({ isViewTablet }) => (isViewTablet ? "20px 0" : "20px")}};
  }

  .border-color {
    border-color: ${(props) =>
      props.themePreview === "Light"
        ? globalColors.grayStrong
        : globalColors.grayDarkStrong};
  }

  .tile {
    border-width: 1px;
    border-style: solid;
    border-radius: 12px;
    margin-bottom: 16px;
    width: ${(props) => props.isViewTablet && "64%"};
  }

  .background {
    background: ${(props) =>
      props.themePreview === "Light"
        ? globalColors.white
        : globalColors.darkGrayLight};
  }

  .tile-name {
    display: flex;
    align-items: center;
    justify-content: space-between;
    padding: 16px 16px 14px 16px;
    height: 30px;
  }

  .tablet-tile-name {
      width: 44% !important;
      margin-inline-start: 16px;
      border-inline-end: none !important;
      border-start-start-radius: 12px !important;
      border-end-end-radius: 16px !important;
  }

  .only-tile-name {
    width: ${(props) => props.isViewTablet && "66%"};
    border-top-width: 1px;
    border-inline-width: 1px;
    border-style: solid;
    border-bottom: none;
    border-start-start-radius: 12px;
    border-start-end-radius: 12px;
  }

  .action-button {
    width: 72px;
    display: flex;
    justify-content: flex-end;
    align-items: center;
  }

  .tile-tag {
      display: flex;
      border-top-width: 1px;
      border-top-style: solid;
      padding-block: 16px;
      padding-inline: 16px 0;
  }

  .tile-container {
    display: flex;
    align-items: center;
  }

  .tile-icon {
      padding-inline-end: 12px;
  }

  .section-badge {
      padding-inline-end: 12px;
  }

  .pin {
      padding-inline-end: 14px;

    path {
      fill: ${(props) =>
        props.themePreview === "Light"
          ? `${props.colorPreview} !important`
          : `${globalColors.white} !important`};
    }
  }

  .menu-button > div {
    cursor: auto;
  }

  .main-button_text {
    color: ${globalColors.white} !important;
  }
`;

const StyledFloatingButton = styled.div`
  bottom: 24px;
  inset-inline-end: 24px;
  width: 48px;
  height: 48px;
  border-radius: 50%;
  background-color: ${(props) => props.colorPreview};
  text-align: center;
  position: absolute;
  display: flex;
  align-items: center;
  justify-content: center;
  box-shadow: 0px 12px 40px ${globalColors.popupShadow};
`;

StyledFloatingButton.defaultProps = { theme: Base };

const IconBox = styled.div`
  display: flex;
  align-items: center;
  justify-content: center;

  svg {
    path {
      fill: ${(props) => props.colorCheckImg};
    }
  }
`;

const StyledMobilePreview = styled.div`
  height: 293px;
  border-radius: 16px;
  padding: 0px 16px;
  background: ${({ themePreview }) =>
    themePreview === "Light" ? globalColors.white : globalColors.black};

  border: ${({ themePreview }) =>
    themePreview === "Light"
      ? `1px solid ${globalColors.grayStrong}`
      : `1px solid ${globalColors.grayDarkStrong}`};

  .section-search {
    height: 30px;
    display: flex;
    align-items: center;
    border: 1px solid;
    border-radius: 3px;
    padding-inline-start: 8px;
  }

  .main-button-preview {
    cursor: auto;
    background-color: ${(props) => props.colorPreview};
    border-radius: 3px;

    &:active {
      background-color: ${(props) => props.colorPreview} !important;
      opacity: none !important;
      filter: none !important;
    }
  }

  .color-badge rect {
    fill: ${(props) =>
      props.themePreview === "Dark" && props.selectThemeId === 7
        ? globalColors.white
        : props.colorPreview} !important;
  }

  .color-loaders rect {
    fill: ${(props) =>
      props.themePreview === "Light"
        ? `${props.colorPreview} !important`
        : `${globalColors.white} !important`};
  }

  .menu-section {
    &:not(:last-child) {
      padding-bottom: 26px;
    }
  }

  .loaders-theme {
    background-color: ${(props) =>
      props.themePreview === "Light"
        ? globalColors.white
        : globalColors.grayDark};
    border-radius: 3px;
  }

  .loaders-tile-theme {
    background: ${(props) =>
      props.themePreview === "Light" ? globalColors.white : globalColors.black};

    border-radius: 3px;
  }

  .loaders-tile-text-theme {
    background: ${(props) =>
      props.themePreview === "Light"
        ? globalColors.grayStrong
        : globalColors.grayDark};

    border-radius: 3px;
  }

  .loaders-theme-avatar {
    background-color: ${(props) =>
      props.themePreview === "Light"
        ? globalColors.white
        : globalColors.grayDark};
    border-radius: 50px;
  }

  .border-color {
    border-color: ${(props) =>
      props.themePreview === "Light"
        ? globalColors.grayStrong
        : globalColors.grayDarkStrong};
  }

  .tile {
    border-width: 1px;
    border-style: solid;
    border-radius: 12px;
    width: ${(props) => props.isViewTablet && "64%"};
    margin-top: 24px;
  }

  .background {
    background: ${(props) =>
      props.themePreview === "Light"
        ? globalColors.white
        : globalColors.darkGrayLight};
  }

  .tile-name {
    display: flex;
    align-items: center;
    justify-content: space-between;
    padding: 16px 16px 14px;
    height: 30px;
  }

  .tablet-tile-name {
    width: 44% !important;
    margin-inline-start: 16px;
    border-inline-end: none !important;
    border-start-start-radius: 12px;
    border-end-end-radius: 16px;
  }

  .only-tile-name {
    width: ${(props) => props.isViewTablet && "66%"};
    border-top-width: 1px;
    border-inline-width: 1px;
    border-style: solid;
    border-bottom: none;
    border-start-start-radius: 12px;
    border-start-end-radius: 12px;
  }

  .action-button {
    width: 72px;
    display: flex;
    justify-content: flex-end;
    align-items: center;
  }

  .tile-tag {
    display: flex;
    border-top-width: 1px;
    border-top-style: solid;
    padding-block: 16px;
    padding-inline: 16px 0;
  }

  .tile-container {
    display: flex;
    align-items: center;
  }

  .pin {
    padding-inline-end: 14px;

    path {
      fill: ${(props) =>
        props.themePreview === "Light"
          ? `${props.colorPreview} !important`
          : `${globalColors.white} !important`};
    }
  }

  .menu-button > div {
    cursor: auto;
  }

  .preview_mobile-header {
    height: 48px;
    display: grid;
    align-items: center;
    grid-template-columns: 34px 1fr 32px;
    gap: 16px;

    margin: 0 -16px;
    padding: 0 16px;

    background: ${({ themePreview }) =>
      themePreview === "Light"
        ? globalColors.white
        : globalColors.darkGrayLight};

    border-radius: 16px 16px 0px 0px;
  }

  .preview_mobile-navigation {
    height: 53px;
    display: flex;
    align-items: center;

    .header {
      width: 45%;
    }
  }

  .color-badge rect {
    fill: ${({ themePreview, selectThemeId, colorPreview }) =>
      themePreview === "Dark" && selectThemeId === 7
        ? globalColors.white
        : colorPreview} !important;
  }
  .section-badge {
    padding-inline-end: 12px;
  }

  .tile-icon {
    padding-inline-end: 12px;
  }

  .floating-button {
    position: relative;
    margin-inline-start: auto;
    inset-inline-end: 0;
    bottom: 48px;
  }

  .icon-button_svg {
    svg {
      path {
        fill: ${(props) =>
          props.theme.client.settings.common.appearance.iconFill};
      }
    }
  }
`;

StyledComponent.defaultProps = { theme: Base };

export { StyledComponent, StyledFloatingButton, IconBox, StyledMobilePreview };<|MERGE_RESOLUTION|>--- conflicted
+++ resolved
@@ -25,15 +25,7 @@
 // International. See the License terms at http://creativecommons.org/licenses/by-sa/4.0/legalcode
 
 import styled, { css } from "styled-components";
-<<<<<<< HEAD
 import { Base, globalColors } from "@docspace/shared/themes";
-import {
-  getCorrectBorderRadius,
-  getCorrectFourValuesStyle,
-} from "@docspace/shared/utils";
-=======
-import { Base } from "@docspace/shared/themes";
->>>>>>> c89d0a63
 
 const StyledComponent = styled.div`
   display: inline-flex;
@@ -73,15 +65,10 @@
     width: 20px;
     height: 1px;
     background: ${(props) =>
-<<<<<<< HEAD
       props.themePreview === "Light"
         ? globalColors.grayLightMid
         : globalColors.grayDarkStrong};
-    margin: 0 20px 31px 20px;
-=======
-      props.themePreview === "Light" ? "#eceef1" : "#474747"};
     margin: 0 20px 31px;
->>>>>>> c89d0a63
   }
 
   .tablet-category-notice {
