--- conflicted
+++ resolved
@@ -25,11 +25,7 @@
 
   componentDidMount() {
     this.customScrollElm = document.querySelector(
-<<<<<<< HEAD
-      "#customScrollBar > .scroll-wrapper > .scroller .scroll-body"
-=======
       "#customScrollBar > .scroll-wrapper > .scroller"
->>>>>>> 81907e92
     );
 
     if (!isChrome) this.customScrollElm.scrollTo(0, 0);
