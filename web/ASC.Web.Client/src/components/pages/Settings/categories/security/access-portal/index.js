--- conflicted
+++ resolved
@@ -8,10 +8,7 @@
 import PasswordStrengthSection from "./passwordStrength";
 import TrustedMailSection from "./trustedMail";
 import IpSecuritySection from "./ipSecurity";
-<<<<<<< HEAD
 import AdminMessageSection from "./adminMessage";
-=======
->>>>>>> c7a8ca73
 import MobileView from "./mobileView";
 import CategoryWrapper from "../sub-components/category-wrapper";
 import { size } from "@appserver/components/utils/device";
@@ -57,22 +54,18 @@
       <TfaSection />
       <hr />
       <CategoryWrapper
-<<<<<<< HEAD
-        title={t("TrustedMail")}
-        tooltipContent={t("TrustedMailDescription")}
-=======
         t={t}
         title={t("TrustedMail")}
         tooltipTitle={t("TrustedMailDescription")}
         tooltipUrl={`https://helpcenter.onlyoffice.com/${lng}/administration/configuration.aspx#ChangingSecuritySettings_block`}
->>>>>>> c7a8ca73
       />
       <TrustedMailSection />
       <hr />
       <CategoryWrapper
-<<<<<<< HEAD
+        t={t}
         title={t("IPSecurity")}
         tooltipContent={t("IPSecurityDescription")}
+        tooltipTitle={t("IPSecurityDescription")}
       />
       <IpSecuritySection />
       <hr />
@@ -81,14 +74,6 @@
         tooltipContent={t("AdminsMessageDescription")}
       />
       <AdminMessageSection />
-=======
-        t={t}
-        title={t("IPSecurity")}
-        tooltipContent={t("IPSecurityDescription")}
-        tooltipTitle={t("IPSecurityDescription")}
-      />
-      <IpSecuritySection />
->>>>>>> c7a8ca73
     </MainContainer>
   );
 };
