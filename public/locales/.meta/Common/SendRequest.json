--- conflicted
+++ resolved
@@ -3,11 +3,7 @@
   "content": "Send request",
   "content_en_sha1_hash": "a89d64179469a9dcedf347dc7dddae85a2272b3e",
   "created_at": "2025-05-19T21:30:48.550Z",
-<<<<<<< HEAD
-  "updated_at": "2025-06-18T17:11:42.434Z",
-=======
   "updated_at": "2025-06-26T19:00:18.191Z",
->>>>>>> 0de93b01
   "comment": {
     "text": "This translation key is used for the label of a button that sends a request. It appears on various screens, such as in payment settings and registration modals, and should be translated to indicate sending a request or a similar action in different languages.",
     "is_auto": true,
@@ -199,13 +195,7 @@
     "sr-Latn-RS": {
       "ai_translated": false,
       "ai_model": null,
-      "ai_spell_check_issues": [
-        {
-          "type": "incorrect_translation",
-          "description": "While 'Pošalji zahtev' is understandable, a more natural and accurate translation of 'Send request' would be 'Slanje zahteva' or 'Izvrši zahtev'. 'Pošalji zahtev' is more akin to 'Send a request' implying a direct action.",
-          "suggestion": "Slanje zahteva"
-        }
-      ],
+      "ai_spell_check_issues": [],
       "approved_at": null
     },
     "tr": {
