--- conflicted
+++ resolved
@@ -1,384 +1,378 @@
-// (c) Copyright Ascensio System SIA 2010-2022
-//
-// This program is a free software product.
-// You can redistribute it and/or modify it under the terms
-// of the GNU Affero General Public License (AGPL) version 3 as published by the Free Software
-// Foundation. In accordance with Section 7(a) of the GNU AGPL its Section 15 shall be amended
-// to the effect that Ascensio System SIA expressly excludes the warranty of non-infringement of
-// any third-party rights.
-//
-// This program is distributed WITHOUT ANY WARRANTY, without even the implied warranty
-// of MERCHANTABILITY or FITNESS FOR A PARTICULAR  PURPOSE. For details, see
-// the GNU AGPL at: http://www.gnu.org/licenses/agpl-3.0.html
-//
-// You can contact Ascensio System SIA at Lubanas st. 125a-25, Riga, Latvia, EU, LV-1021.
-//
-// The  interactive user interfaces in modified source and object code versions of the Program must
-// display Appropriate Legal Notices, as required under Section 5 of the GNU AGPL version 3.
-//
-// Pursuant to Section 7(b) of the License you must retain the original Product logo when
-// distributing the program. Pursuant to Section 7(e) we decline to grant you any rights under
-// trademark law for use of our trademarks.
-//
-// All the Product's GUI elements, including illustrations and icon sets, as well as technical writing
-// content are licensed under the terms of the Creative Commons Attribution-ShareAlike 4.0
-// International. See the License terms at http://creativecommons.org/licenses/by-sa/4.0/legalcode
-
-namespace ASC.Web.Files.Services.WCFService.FileOperations;
-
-internal class FileDeleteOperationData<T> : FileOperationData<T>
-{
-    public bool IgnoreException { get; }
-    public bool Immediately { get; }
-    public IDictionary<string, StringValues> Headers { get; }
-    public bool IsEmptyTrash { get; }
-
-    public FileDeleteOperationData(IEnumerable<T> folders, IEnumerable<T> files, Tenant tenant,
-        bool holdResult = true, bool ignoreException = false, bool immediately = false, IDictionary<string, StringValues> headers = null, bool isEmptyTrash = false)
-        : base(folders, files, tenant, holdResult)
-    {
-        IgnoreException = ignoreException;
-        Immediately = immediately;
-        Headers = headers;
-        IsEmptyTrash = isEmptyTrash;
-    }
-}
-
-[Transient]
-class FileDeleteOperation : ComposeFileOperation<FileDeleteOperationData<string>, FileDeleteOperationData<int>>
-{
-    public FileDeleteOperation(IServiceProvider serviceProvider, FileOperation<FileDeleteOperationData<string>, string> f1, FileOperation<FileDeleteOperationData<int>, int> f2)
-        : base(serviceProvider, f1, f2)
-    {
-    }
-
-    public override FileOperationType OperationType => FileOperationType.Delete;
-}
-
-class FileDeleteOperation<T> : FileOperation<FileDeleteOperationData<T>, T>
-{
-    private int _trashId;
-    private readonly bool _ignoreException;
-    private readonly bool _immediately;
-    private readonly bool _isEmptyTrash;
-    private readonly IDictionary<string, StringValues> _headers;
-    private readonly ThumbnailSettings _thumbnailSettings;
-
-    public override FileOperationType OperationType => FileOperationType.Delete;
-
-
-    public FileDeleteOperation(IServiceProvider serviceProvider, FileDeleteOperationData<T> fileOperationData, ThumbnailSettings thumbnailSettings)
-    : base(serviceProvider, fileOperationData)
-    {
-        _ignoreException = fileOperationData.IgnoreException;
-        _immediately = fileOperationData.Immediately;
-        _headers = fileOperationData.Headers;
+// (c) Copyright Ascensio System SIA 2010-2022
+//
+// This program is a free software product.
+// You can redistribute it and/or modify it under the terms
+// of the GNU Affero General Public License (AGPL) version 3 as published by the Free Software
+// Foundation. In accordance with Section 7(a) of the GNU AGPL its Section 15 shall be amended
+// to the effect that Ascensio System SIA expressly excludes the warranty of non-infringement of
+// any third-party rights.
+//
+// This program is distributed WITHOUT ANY WARRANTY, without even the implied warranty
+// of MERCHANTABILITY or FITNESS FOR A PARTICULAR  PURPOSE. For details, see
+// the GNU AGPL at: http://www.gnu.org/licenses/agpl-3.0.html
+//
+// You can contact Ascensio System SIA at Lubanas st. 125a-25, Riga, Latvia, EU, LV-1021.
+//
+// The  interactive user interfaces in modified source and object code versions of the Program must
+// display Appropriate Legal Notices, as required under Section 5 of the GNU AGPL version 3.
+//
+// Pursuant to Section 7(b) of the License you must retain the original Product logo when
+// distributing the program. Pursuant to Section 7(e) we decline to grant you any rights under
+// trademark law for use of our trademarks.
+//
+// All the Product's GUI elements, including illustrations and icon sets, as well as technical writing
+// content are licensed under the terms of the Creative Commons Attribution-ShareAlike 4.0
+// International. See the License terms at http://creativecommons.org/licenses/by-sa/4.0/legalcode
+
+namespace ASC.Web.Files.Services.WCFService.FileOperations;
+
+internal class FileDeleteOperationData<T> : FileOperationData<T>
+{
+    public bool IgnoreException { get; }
+    public bool Immediately { get; }
+    public IDictionary<string, StringValues> Headers { get; }
+    public bool IsEmptyTrash { get; }
+
+    public FileDeleteOperationData(IEnumerable<T> folders, IEnumerable<T> files, Tenant tenant,
+        bool holdResult = true, bool ignoreException = false, bool immediately = false, IDictionary<string, StringValues> headers = null, bool isEmptyTrash = false)
+        : base(folders, files, tenant, holdResult)
+    {
+        IgnoreException = ignoreException;
+        Immediately = immediately;
+        Headers = headers;
+        IsEmptyTrash = isEmptyTrash;
+    }
+}
+
+[Transient]
+class FileDeleteOperation : ComposeFileOperation<FileDeleteOperationData<string>, FileDeleteOperationData<int>>
+{
+    public FileDeleteOperation(IServiceProvider serviceProvider, FileOperation<FileDeleteOperationData<string>, string> f1, FileOperation<FileDeleteOperationData<int>, int> f2)
+        : base(serviceProvider, f1, f2)
+    {
+    }
+
+    public override FileOperationType OperationType => FileOperationType.Delete;
+}
+
+class FileDeleteOperation<T> : FileOperation<FileDeleteOperationData<T>, T>
+{
+    private int _trashId;
+    private readonly bool _ignoreException;
+    private readonly bool _immediately;
+    private readonly bool _isEmptyTrash;
+    private readonly IDictionary<string, StringValues> _headers;
+    private readonly ThumbnailSettings _thumbnailSettings;
+
+    public override FileOperationType OperationType => FileOperationType.Delete;
+
+
+    public FileDeleteOperation(IServiceProvider serviceProvider, FileDeleteOperationData<T> fileOperationData, ThumbnailSettings thumbnailSettings)
+    : base(serviceProvider, fileOperationData)
+    {
+        _ignoreException = fileOperationData.IgnoreException;
+        _immediately = fileOperationData.Immediately;
+        _headers = fileOperationData.Headers;
         _isEmptyTrash = fileOperationData.IsEmptyTrash;
         _thumbnailSettings = thumbnailSettings;
-    }
-
-    protected override async Task DoAsync(IServiceScope scope)
-    {
-        var folderDao = scope.ServiceProvider.GetService<IFolderDao<int>>();
-        var messageService = scope.ServiceProvider.GetService<MessageService>();
-        _trashId = await folderDao.GetFolderIDTrashAsync(true);
-
-        Folder<T> root = null;
-        if (0 < Folders.Count)
-        {
-            root = await FolderDao.GetRootFolderAsync(Folders[0]);
-        }
-        else if (0 < Files.Count)
-        {
-            root = await FolderDao.GetRootFolderByFileAsync(Files[0]);
-        }
-        if (root != null)
-        {
-            Result += string.Format("folder_{0}{1}", root.Id, SplitChar);
-        }
-        if (_isEmptyTrash)
-        {
-            await DeleteFilesAsync(Files, scope);
-            await DeleteFoldersAsync(Folders, scope);
-            messageService.Send(_headers, MessageAction.TrashEmptied);
-        }
-        else
-        {
-            await DeleteFilesAsync(Files, scope, true);
-            await DeleteFoldersAsync(Folders, scope, true);
-        }
-
-    }
-
-    private async Task DeleteFoldersAsync(IEnumerable<T> folderIds, IServiceScope scope, bool isNeedSendActions = false)
-    {
-        var scopeClass = scope.ServiceProvider.GetService<FileDeleteOperationScope>();
-        var (fileMarker, filesMessageService, roomLogoManager) = scopeClass;
-        foreach (var folderId in folderIds)
-        {
-            CancellationToken.ThrowIfCancellationRequested();
-
-            var folder = await FolderDao.GetFolderAsync(folderId);
-            var isRoom = DocSpaceHelper.IsRoom(folder.FolderType);
-
-            T canCalculate = default;
-            if (folder == null)
-            {
-                Error = FilesCommonResource.ErrorMassage_FolderNotFound;
-            }
-            else if (folder.FolderType != FolderType.DEFAULT && folder.FolderType != FolderType.BUNCH
-<<<<<<< HEAD
-                && !DocSpaceHelper.IsRoom(folder.FolderType))
-=======
-                && folder.FolderType != FolderType.FillingFormsRoom && folder.FolderType != FolderType.EditingRoom
-                && folder.FolderType != FolderType.ReviewRoom && folder.FolderType != FolderType.ReadOnlyRoom
-                && folder.FolderType != FolderType.CustomRoom)
->>>>>>> 26128f0b
-            {
-                Error = FilesCommonResource.ErrorMassage_SecurityException_DeleteFolder;
-            }
-            else if (!_ignoreException && !await FilesSecurity.CanDeleteAsync(folder))
-            {
-                canCalculate = FolderDao.CanCalculateSubitems(folderId) ? default : folderId;
-
-                Error = FilesCommonResource.ErrorMassage_SecurityException_DeleteFolder;
-            }
-            else
-            {
-                canCalculate = FolderDao.CanCalculateSubitems(folderId) ? default : folderId;
-
-                await fileMarker.RemoveMarkAsNewForAllAsync(folder);
-                if (folder.ProviderEntry && folder.Id.Equals(folder.RootId))
-                {
-                    if (ProviderDao != null)
-                    {
-                        if (folder.RootFolderType == FolderType.VirtualRooms || folder.RootFolderType == FolderType.Archive)
-                        {
-                            var providerInfo = await ProviderDao.GetProviderInfoAsync(folder.ProviderId);
-
-                            if (providerInfo.FolderId != null)
-                            {
-                                await roomLogoManager.DeleteAsync(providerInfo.FolderId);
-                            }
-                        }
-
-                        await ProviderDao.RemoveProviderInfoAsync(folder.ProviderId);
-                        if (isNeedSendActions)
-                        {
-                            filesMessageService.Send(folder, _headers, MessageAction.ThirdPartyDeleted, folder.Id.ToString(), folder.ProviderKey);
-                        }
-                    }
-
-                    ProcessedFolder(folderId);
-                }
-                else
-                {
-                    var immediately = _immediately || FolderDao.UseTrashForRemoveAsync(folder);
-                    if (immediately && FolderDao.UseRecursiveOperation(folder.Id, default(T)))
-                    {
-                        var files = await FileDao.GetFilesAsync(folder.Id).ToListAsync();
-                        await DeleteFilesAsync(files, scope);
-
-                        var folders = await FolderDao.GetFoldersAsync(folder.Id).ToListAsync();
-                        await DeleteFoldersAsync(folders.Select(f => f.Id).ToList(), scope);
-
-                        if (await FolderDao.IsEmptyAsync(folder.Id))
-                        {
-                            if (isRoom)
-                            {
-                                await roomLogoManager.DeleteAsync(folder.Id);
-                            }
-
-                            await FolderDao.DeleteFolderAsync(folder.Id);
-
-                            if (isRoom)
-                            {
-                                if (folder.ProviderEntry)
-                                {
-                                    await ProviderDao.UpdateProviderInfoAsync(folder.ProviderId, null, FolderType.DEFAULT, false);
-                                }
-
-                                filesMessageService.Send(folder, _headers, MessageAction.RoomDeleted, folder.Title);
-                            }
-                            else
-                            {
-                                filesMessageService.Send(folder, _headers, MessageAction.FolderDeleted, folder.Title);
-                            }
-
-                            ProcessedFolder(folderId);
-                        }
-                    }
-                    else
-                    {
-                        var files = await FileDao.GetFilesAsync(folder.Id, new OrderBy(SortedByType.AZ, true), FilterType.FilesOnly, false, Guid.Empty, string.Empty, false, true).ToListAsync();
-                        var (isError, message) = await WithErrorAsync(scope, files, true);
-                        if (!_ignoreException && isError)
-                        {
-                            Error = message;
-                        }
-                        else
-                        {
-                            if (immediately)
-                            {
-                                await FolderDao.DeleteFolderAsync(folder.Id);
-
-                                if (isRoom)
-                                {
-                                    await roomLogoManager.DeleteAsync(folder.Id);
-                                }
-
-                                if (isNeedSendActions)
-                                {
-                                    filesMessageService.Send(folder, _headers, isRoom ? MessageAction.RoomDeleted : MessageAction.FolderDeleted, folder.Title);
-                                }
-                            }
-                            else
-                            {
-                                await FolderDao.MoveFolderAsync(folder.Id, _trashId, CancellationToken);
-                                if (isNeedSendActions)
-                                {
-                                    filesMessageService.Send(folder, _headers, MessageAction.FolderMovedToTrash, folder.Title);
-                                }
-                            }
-
-                            ProcessedFolder(folderId);
-                        }
-                    }
-                }
-            }
-            ProgressStep(canCalculate);
-        }
-    }
-
-    private async Task DeleteFilesAsync(IEnumerable<T> fileIds, IServiceScope scope, bool isNeedSendActions = false)
-    {
-        var scopeClass = scope.ServiceProvider.GetService<FileDeleteOperationScope>();
-        var socketManager = scope.ServiceProvider.GetService<SocketManager>();
-
-        var (fileMarker, filesMessageService, _) = scopeClass;
-        foreach (var fileId in fileIds)
-        {
-            CancellationToken.ThrowIfCancellationRequested();
-
-            var file = await FileDao.GetFileAsync(fileId);
+    }
+
+    protected override async Task DoAsync(IServiceScope scope)
+    {
+        var folderDao = scope.ServiceProvider.GetService<IFolderDao<int>>();
+        var messageService = scope.ServiceProvider.GetService<MessageService>();
+        _trashId = await folderDao.GetFolderIDTrashAsync(true);
+
+        Folder<T> root = null;
+        if (0 < Folders.Count)
+        {
+            root = await FolderDao.GetRootFolderAsync(Folders[0]);
+        }
+        else if (0 < Files.Count)
+        {
+            root = await FolderDao.GetRootFolderByFileAsync(Files[0]);
+        }
+        if (root != null)
+        {
+            Result += string.Format("folder_{0}{1}", root.Id, SplitChar);
+        }
+        if (_isEmptyTrash)
+        {
+            await DeleteFilesAsync(Files, scope);
+            await DeleteFoldersAsync(Folders, scope);
+            messageService.Send(_headers, MessageAction.TrashEmptied);
+        }
+        else
+        {
+            await DeleteFilesAsync(Files, scope, true);
+            await DeleteFoldersAsync(Folders, scope, true);
+        }
+
+    }
+
+    private async Task DeleteFoldersAsync(IEnumerable<T> folderIds, IServiceScope scope, bool isNeedSendActions = false)
+    {
+        var scopeClass = scope.ServiceProvider.GetService<FileDeleteOperationScope>();
+        var (fileMarker, filesMessageService, roomLogoManager) = scopeClass;
+        foreach (var folderId in folderIds)
+        {
+            CancellationToken.ThrowIfCancellationRequested();
+
+            var folder = await FolderDao.GetFolderAsync(folderId);
+            var isRoom = DocSpaceHelper.IsRoom(folder.FolderType);
+
+            T canCalculate = default;
+            if (folder == null)
+            {
+                Error = FilesCommonResource.ErrorMassage_FolderNotFound;
+            }
+            else if (folder.FolderType != FolderType.DEFAULT && folder.FolderType != FolderType.BUNCH
+                && !DocSpaceHelper.IsRoom(folder.FolderType))
+            {
+                Error = FilesCommonResource.ErrorMassage_SecurityException_DeleteFolder;
+            }
+            else if (!_ignoreException && !await FilesSecurity.CanDeleteAsync(folder))
+            {
+                canCalculate = FolderDao.CanCalculateSubitems(folderId) ? default : folderId;
+
+                Error = FilesCommonResource.ErrorMassage_SecurityException_DeleteFolder;
+            }
+            else
+            {
+                canCalculate = FolderDao.CanCalculateSubitems(folderId) ? default : folderId;
+
+                await fileMarker.RemoveMarkAsNewForAllAsync(folder);
+                if (folder.ProviderEntry && folder.Id.Equals(folder.RootId))
+                {
+                    if (ProviderDao != null)
+                    {
+                        if (folder.RootFolderType == FolderType.VirtualRooms || folder.RootFolderType == FolderType.Archive)
+                        {
+                            var providerInfo = await ProviderDao.GetProviderInfoAsync(folder.ProviderId);
+
+                            if (providerInfo.FolderId != null)
+                            {
+                                await roomLogoManager.DeleteAsync(providerInfo.FolderId);
+                            }
+                        }
+
+                        await ProviderDao.RemoveProviderInfoAsync(folder.ProviderId);
+                        if (isNeedSendActions)
+                        {
+                            filesMessageService.Send(folder, _headers, MessageAction.ThirdPartyDeleted, folder.Id.ToString(), folder.ProviderKey);
+                        }
+                    }
+
+                    ProcessedFolder(folderId);
+                }
+                else
+                {
+                    var immediately = _immediately || FolderDao.UseTrashForRemoveAsync(folder);
+                    if (immediately && FolderDao.UseRecursiveOperation(folder.Id, default(T)))
+                    {
+                        var files = await FileDao.GetFilesAsync(folder.Id).ToListAsync();
+                        await DeleteFilesAsync(files, scope);
+
+                        var folders = await FolderDao.GetFoldersAsync(folder.Id).ToListAsync();
+                        await DeleteFoldersAsync(folders.Select(f => f.Id).ToList(), scope);
+
+                        if (await FolderDao.IsEmptyAsync(folder.Id))
+                        {
+                            if (isRoom)
+                            {
+                                await roomLogoManager.DeleteAsync(folder.Id);
+                            }
+
+                            await FolderDao.DeleteFolderAsync(folder.Id);
+
+                            if (isRoom)
+                            {
+                                if (folder.ProviderEntry)
+                                {
+                                    await ProviderDao.UpdateProviderInfoAsync(folder.ProviderId, null, FolderType.DEFAULT, false);
+                                }
+
+                                filesMessageService.Send(folder, _headers, MessageAction.RoomDeleted, folder.Title);
+                            }
+                            else
+                            {
+                                filesMessageService.Send(folder, _headers, MessageAction.FolderDeleted, folder.Title);
+                            }
+
+                            ProcessedFolder(folderId);
+                        }
+                    }
+                    else
+                    {
+                        var files = await FileDao.GetFilesAsync(folder.Id, new OrderBy(SortedByType.AZ, true), FilterType.FilesOnly, false, Guid.Empty, string.Empty, false, true).ToListAsync();
+                        var (isError, message) = await WithErrorAsync(scope, files, true);
+                        if (!_ignoreException && isError)
+                        {
+                            Error = message;
+                        }
+                        else
+                        {
+                            if (immediately)
+                            {
+                                await FolderDao.DeleteFolderAsync(folder.Id);
+
+                                if (isRoom)
+                                {
+                                    await roomLogoManager.DeleteAsync(folder.Id);
+                                }
+
+                                if (isNeedSendActions)
+                                {
+                                    filesMessageService.Send(folder, _headers, isRoom ? MessageAction.RoomDeleted : MessageAction.FolderDeleted, folder.Title);
+                                }
+                            }
+                            else
+                            {
+                                await FolderDao.MoveFolderAsync(folder.Id, _trashId, CancellationToken);
+                                if (isNeedSendActions)
+                                {
+                                    filesMessageService.Send(folder, _headers, MessageAction.FolderMovedToTrash, folder.Title);
+                                }
+                            }
+
+                            ProcessedFolder(folderId);
+                        }
+                    }
+                }
+            }
+            ProgressStep(canCalculate);
+        }
+    }
+
+    private async Task DeleteFilesAsync(IEnumerable<T> fileIds, IServiceScope scope, bool isNeedSendActions = false)
+    {
+        var scopeClass = scope.ServiceProvider.GetService<FileDeleteOperationScope>();
+        var socketManager = scope.ServiceProvider.GetService<SocketManager>();
+
+        var (fileMarker, filesMessageService, _) = scopeClass;
+        foreach (var fileId in fileIds)
+        {
+            CancellationToken.ThrowIfCancellationRequested();
+
+            var file = await FileDao.GetFileAsync(fileId);
             var (isError, message) = await WithErrorAsync(scope, new[] { file }, false);
-            if (file == null)
-            {
-                Error = FilesCommonResource.ErrorMassage_FileNotFound;
-            }
+            if (file == null)
+            {
+                Error = FilesCommonResource.ErrorMassage_FileNotFound;
+            }
             else if (!_ignoreException && isError)
-            {
+            {
                 Error = message;
-            }
-            else
-            {
-                await fileMarker.RemoveMarkAsNewForAllAsync(file);
-                if (!_immediately && FileDao.UseTrashForRemove(file))
-                {
-                    await FileDao.MoveFileAsync(file.Id, _trashId);
-                    if (isNeedSendActions)
-                    {
-                        filesMessageService.Send(file, _headers, MessageAction.FileMovedToTrash, file.Title);
-                    }
-
-                    if (file.ThumbnailStatus == Thumbnail.Waiting)
-                    {
-                        file.ThumbnailStatus = Thumbnail.NotRequired;
-                        foreach (var size in _thumbnailSettings.Sizes)
-                        {
-                            await FileDao.SaveThumbnailAsync(file, null, size.Width, size.Height);
-                        }
-                    }
-
-                    socketManager.DeleteFile(file);
-                }
-                else
-                {
-                    try
-                    {
-                        await FileDao.DeleteFileAsync(file.Id);
-
-                        if (_headers != null)
-                        {
-                            if (isNeedSendActions)
-                            {
-                                filesMessageService.Send(file, _headers, MessageAction.FileDeleted, file.Title);
-                            }
-                        }
-                        else
-                        {
-                            filesMessageService.Send(file, MessageInitiator.AutoCleanUp, MessageAction.FileDeleted, file.Title);
-                        }
-
-                        socketManager.DeleteFile(file);
-                    }
-                    catch (Exception ex)
-                    {
-                        Error = ex.Message;
-                        Logger.ErrorWithException(ex);
-                    }
-
-                    await LinkDao.DeleteAllLinkAsync(file.Id.ToString());
-                }
-
-                ProcessedFile(fileId);
-            }
-
-            ProgressStep(fileId: FolderDao.CanCalculateSubitems(fileId) ? default : fileId);
-        }
-    }
-
-    private async Task<(bool isError, string message)> WithErrorAsync(IServiceScope scope, IEnumerable<File<T>> files, bool folder)
-    {
-        var entryManager = scope.ServiceProvider.GetService<EntryManager>();
-        var fileTracker = scope.ServiceProvider.GetService<FileTrackerHelper>();
-
-        string error = null;
-        foreach (var file in files)
-        {
-            if (!await FilesSecurity.CanDeleteAsync(file))
-            {
-                error = FilesCommonResource.ErrorMassage_SecurityException_DeleteFile;
-
-                return (true, error);
-            }
-            if (await entryManager.FileLockedForMeAsync(file.Id))
-            {
-                error = FilesCommonResource.ErrorMassage_LockedFile;
-
-                return (true, error);
-            }
-            if (fileTracker.IsEditing(file.Id))
-            {
-                error = folder ? FilesCommonResource.ErrorMassage_SecurityException_DeleteEditingFolder : FilesCommonResource.ErrorMassage_SecurityException_DeleteEditingFile;
-
-                return (true, error);
-            }
-        }
-
-        return (false, error);
-    }
-}
-
-[Scope]
-public class FileDeleteOperationScope
-{
-    private readonly FileMarker _fileMarker;
-    private readonly FilesMessageService _filesMessageService;
-    private readonly RoomLogoManager _roomLogoManager;
-
-    public FileDeleteOperationScope(FileMarker fileMarker, FilesMessageService filesMessageService, RoomLogoManager roomLogoManager)
-    {
-        _fileMarker = fileMarker;
-        _filesMessageService = filesMessageService;
-        _roomLogoManager = roomLogoManager;
-        _roomLogoManager.EnableAudit = false;
-    }
-
-    public void Deconstruct(out FileMarker fileMarker, out FilesMessageService filesMessageService, out RoomLogoManager roomLogoManager)
-    {
-        fileMarker = _fileMarker;
-        filesMessageService = _filesMessageService;
-        roomLogoManager = _roomLogoManager;
-    }
-}
+            }
+            else
+            {
+                await fileMarker.RemoveMarkAsNewForAllAsync(file);
+                if (!_immediately && FileDao.UseTrashForRemove(file))
+                {
+                    await FileDao.MoveFileAsync(file.Id, _trashId);
+                    if (isNeedSendActions)
+                    {
+                        filesMessageService.Send(file, _headers, MessageAction.FileMovedToTrash, file.Title);
+                    }
+
+                    if (file.ThumbnailStatus == Thumbnail.Waiting)
+                    {
+                        file.ThumbnailStatus = Thumbnail.NotRequired;
+                        foreach (var size in _thumbnailSettings.Sizes)
+                        {
+                            await FileDao.SaveThumbnailAsync(file, null, size.Width, size.Height);
+                        }
+                    }
+
+                    socketManager.DeleteFile(file);
+                }
+                else
+                {
+                    try
+                    {
+                        await FileDao.DeleteFileAsync(file.Id);
+
+                        if (_headers != null)
+                        {
+                            if (isNeedSendActions)
+                            {
+                                filesMessageService.Send(file, _headers, MessageAction.FileDeleted, file.Title);
+                            }
+                        }
+                        else
+                        {
+                            filesMessageService.Send(file, MessageInitiator.AutoCleanUp, MessageAction.FileDeleted, file.Title);
+                        }
+
+                        socketManager.DeleteFile(file);
+                    }
+                    catch (Exception ex)
+                    {
+                        Error = ex.Message;
+                        Logger.ErrorWithException(ex);
+                    }
+
+                    await LinkDao.DeleteAllLinkAsync(file.Id.ToString());
+                }
+
+                ProcessedFile(fileId);
+            }
+
+            ProgressStep(fileId: FolderDao.CanCalculateSubitems(fileId) ? default : fileId);
+        }
+    }
+
+    private async Task<(bool isError, string message)> WithErrorAsync(IServiceScope scope, IEnumerable<File<T>> files, bool folder)
+    {
+        var entryManager = scope.ServiceProvider.GetService<EntryManager>();
+        var fileTracker = scope.ServiceProvider.GetService<FileTrackerHelper>();
+
+        string error = null;
+        foreach (var file in files)
+        {
+            if (!await FilesSecurity.CanDeleteAsync(file))
+            {
+                error = FilesCommonResource.ErrorMassage_SecurityException_DeleteFile;
+
+                return (true, error);
+            }
+            if (await entryManager.FileLockedForMeAsync(file.Id))
+            {
+                error = FilesCommonResource.ErrorMassage_LockedFile;
+
+                return (true, error);
+            }
+            if (fileTracker.IsEditing(file.Id))
+            {
+                error = folder ? FilesCommonResource.ErrorMassage_SecurityException_DeleteEditingFolder : FilesCommonResource.ErrorMassage_SecurityException_DeleteEditingFile;
+
+                return (true, error);
+            }
+        }
+
+        return (false, error);
+    }
+}
+
+[Scope]
+public class FileDeleteOperationScope
+{
+    private readonly FileMarker _fileMarker;
+    private readonly FilesMessageService _filesMessageService;
+    private readonly RoomLogoManager _roomLogoManager;
+
+    public FileDeleteOperationScope(FileMarker fileMarker, FilesMessageService filesMessageService, RoomLogoManager roomLogoManager)
+    {
+        _fileMarker = fileMarker;
+        _filesMessageService = filesMessageService;
+        _roomLogoManager = roomLogoManager;
+        _roomLogoManager.EnableAudit = false;
+    }
+
+    public void Deconstruct(out FileMarker fileMarker, out FilesMessageService filesMessageService, out RoomLogoManager roomLogoManager)
+    {
+        fileMarker = _fileMarker;
+        filesMessageService = _filesMessageService;
+        roomLogoManager = _roomLogoManager;
+    }
+}