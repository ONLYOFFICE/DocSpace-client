--- conflicted
+++ resolved
@@ -3,11 +3,7 @@
   "content": "Copying",
   "content_en_sha1_hash": "43b7de9894fd26b8d14ca6988e963239baff6ad4",
   "created_at": "2025-05-19T21:30:43.791Z",
-<<<<<<< HEAD
-  "updated_at": "2025-10-03T10:07:11.594Z",
-=======
   "updated_at": "2025-10-03T13:19:30.494Z",
->>>>>>> 4e3ade75
   "comment": {
     "text": "This translation key \"CopyOperation\" is used to display a message that indicates an operation where content will be duplicated or mimicked. It is displayed as a label on a button in UI elements, typically allowing users to initiate a copy action, such as copying files or data.",
     "is_auto": true,
