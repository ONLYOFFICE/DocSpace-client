--- conflicted
+++ resolved
@@ -41,19 +41,7 @@
   hotkey,
   inputItemVisible,
   listHeight,
-<<<<<<< HEAD
-}: {
-  label: string;
-  style: React.CSSProperties;
-  dropDownItems?: React.ReactElement<any>[];
-  onCreateClick?: VoidFunction;
-  hotkey?: string;
-  inputItemVisible?: boolean;
-  listHeight: number;
-}) => {
-=======
 }: NewItemProps) => {
->>>>>>> 7ffb433a
   const { isOpenDropDown, onCloseDropDown, setIsOpenDropDown } =
     useCreateDropDown();
 
