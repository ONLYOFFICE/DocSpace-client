// (c) Copyright Ascensio System SIA 2010-2022
//
// This program is a free software product.
// You can redistribute it and/or modify it under the terms
// of the GNU Affero General Public License (AGPL) version 3 as published by the Free Software
// Foundation. In accordance with Section 7(a) of the GNU AGPL its Section 15 shall be amended
// to the effect that Ascensio System SIA expressly excludes the warranty of non-infringement of
// any third-party rights.
//
// This program is distributed WITHOUT ANY WARRANTY, without even the implied warranty
// of MERCHANTABILITY or FITNESS FOR A PARTICULAR  PURPOSE. For details, see
// the GNU AGPL at: http://www.gnu.org/licenses/agpl-3.0.html
//
// You can contact Ascensio System SIA at Lubanas st. 125a-25, Riga, Latvia, EU, LV-1021.
//
// The  interactive user interfaces in modified source and object code versions of the Program must
// display Appropriate Legal Notices, as required under Section 5 of the GNU AGPL version 3.
//
// Pursuant to Section 7(b) of the License you must retain the original Product logo when
// distributing the program. Pursuant to Section 7(e) we decline to grant you any rights under
// trademark law for use of our trademarks.
//
// All the Product's GUI elements, including illustrations and icon sets, as well as technical writing
// content are licensed under the terms of the Creative Commons Attribution-ShareAlike 4.0
// International. See the License terms at http://creativecommons.org/licenses/by-sa/4.0/legalcode

namespace ASC.Data.Storage.Configuration;

[Singletone(Additional = typeof(StorageSettingsExtension))]
public class BaseStorageSettingsListener
{
    private readonly IServiceProvider _serviceProvider;
    private readonly object _locker;
    private volatile bool _subscribed;

    public BaseStorageSettingsListener(IServiceProvider serviceProvider)
    {
        _serviceProvider = serviceProvider;
        _locker = new object();
    }

    public void Subscribe()
    {
        if (_subscribed)
        {
            return;
        }

        lock (_locker)
        {
            if (_subscribed)
            {
                return;
            }

            _subscribed = true;

            _serviceProvider.GetService<ICacheNotify<ConsumerCacheItem>>().Subscribe((i) =>
            {
                using var scope = _serviceProvider.CreateScope();

                var scopeClass = scope.ServiceProvider.GetService<BaseStorageSettingsListenerScope>();
                var (storageSettingsHelper, settingsManager, cdnStorageSettings) = scopeClass;
                var settings = settingsManager.LoadForTenant<StorageSettings>(i.TenantId);
                if (i.Name == settings.Module)
                {
                    storageSettingsHelper.Clear(settings);
                }

                var cdnSettings = settingsManager.LoadForTenant<CdnStorageSettings>(i.TenantId);
                if (i.Name == cdnSettings.Module)
                {
                    storageSettingsHelper.Clear(cdnSettings);
                }
            }, CacheNotifyAction.Remove);
        }
    }
}

[Serializable]
public abstract class BaseStorageSettings<T> : ISettings where T : class, ISettings, new()
{
    public string Module { get; set; }
    public Dictionary<string, string> Props { get; set; }
    public virtual Func<DataStoreConsumer, DataStoreConsumer> Switch => d => d;
    public abstract Guid ID { get; }
    internal ICacheNotify<DataStoreCacheItem> Cache { get; set; }

    public ISettings GetDefault(IServiceProvider serviceProvider)
    {
        return new T();
    }
}

[Serializable]
public class StorageSettings : BaseStorageSettings<StorageSettings>
{
    public override Guid ID => new Guid("F13EAF2D-FA53-44F1-A6D6-A5AEDA46FA2B");
}

[Scope]
[Serializable]
public class CdnStorageSettings : BaseStorageSettings<CdnStorageSettings>
{
    public override Guid ID => new Guid("0E9AE034-F398-42FE-B5EE-F86D954E9FB2");

    public override Func<DataStoreConsumer, DataStoreConsumer> Switch => d => d.Cdn;
}

[Scope]
public class StorageSettingsHelper
{
    private readonly StorageFactoryConfig _storageFactoryConfig;
    private readonly PathUtils _pathUtils;
    private readonly ICacheNotify<DataStoreCacheItem> _cache;
    private readonly IOptionsMonitor<ILog> _options;
    private readonly TenantManager _tenantManager;
    private readonly SettingsManager _settingsManager;
    private readonly IHttpContextAccessor _httpContextAccessor;
    private readonly ConsumerFactory _consumerFactory;
    private IDataStore _dataStore;

    public StorageSettingsHelper(
        BaseStorageSettingsListener baseStorageSettingsListener,
        StorageFactoryConfig storageFactoryConfig,
        PathUtils pathUtils,
        ICacheNotify<DataStoreCacheItem> cache,
        IOptionsMonitor<ILog> options,
        TenantManager tenantManager,
        SettingsManager settingsManager,
        ConsumerFactory consumerFactory)
    {
        baseStorageSettingsListener.Subscribe();
        _storageFactoryConfig = storageFactoryConfig;
        _pathUtils = pathUtils;
        _cache = cache;
        _options = options;
        _tenantManager = tenantManager;
        _settingsManager = settingsManager;
        _consumerFactory = consumerFactory;
    }

    public StorageSettingsHelper(
        BaseStorageSettingsListener baseStorageSettingsListener,
        StorageFactoryConfig storageFactoryConfig,
        PathUtils pathUtils,
        ICacheNotify<DataStoreCacheItem> cache,
        IOptionsMonitor<ILog> options,
        TenantManager tenantManager,
        SettingsManager settingsManager,
        IHttpContextAccessor httpContextAccessor,
        ConsumerFactory consumerFactory)
        : this(baseStorageSettingsListener, storageFactoryConfig, pathUtils, cache, options, tenantManager, settingsManager, consumerFactory)
    {
        _httpContextAccessor = httpContextAccessor;
    }

    public bool Save<T>(BaseStorageSettings<T> baseStorageSettings) where T : class, ISettings, new()
    {
        ClearDataStoreCache();

        return _settingsManager.Save(baseStorageSettings);
    }

    public void Clear<T>(BaseStorageSettings<T> baseStorageSettings) where T : class, ISettings, new()
    {
<<<<<<< HEAD
        baseStorageSettings.Module = null;
        baseStorageSettings.Props = null;
        Save(baseStorageSettings);
    }
=======
        private StorageFactoryConfig StorageFactoryConfig { get; }
        private PathUtils PathUtils { get; }
        private ICacheNotify<DataStoreCacheItem> Cache { get; }
        private IOptionsMonitor<ILog> Options { get; }
        private TenantManager TenantManager { get; }
        private SettingsManager SettingsManager { get; }
        private IHttpContextAccessor HttpContextAccessor { get; }
        private ConsumerFactory ConsumerFactory { get; }
        private IServiceProvider ServiceProvider { get; }

        public StorageSettingsHelper(
            BaseStorageSettingsListener baseStorageSettingsListener,
            StorageFactoryConfig storageFactoryConfig,
            PathUtils pathUtils,
            ICacheNotify<DataStoreCacheItem> cache,
            IOptionsMonitor<ILog> options,
            TenantManager tenantManager,
            SettingsManager settingsManager,
            ConsumerFactory consumerFactory,
            IServiceProvider serviceProvider)
        {
            baseStorageSettingsListener.Subscribe();
            StorageFactoryConfig = storageFactoryConfig;
            PathUtils = pathUtils;
            Cache = cache;
            Options = options;
            TenantManager = tenantManager;
            SettingsManager = settingsManager;
            ConsumerFactory = consumerFactory;
            ServiceProvider = serviceProvider;
        }
        public StorageSettingsHelper(
            BaseStorageSettingsListener baseStorageSettingsListener,
            StorageFactoryConfig storageFactoryConfig,
            PathUtils pathUtils,
            ICacheNotify<DataStoreCacheItem> cache,
            IOptionsMonitor<ILog> options,
            TenantManager tenantManager,
            SettingsManager settingsManager,
            IHttpContextAccessor httpContextAccessor,
            ConsumerFactory consumerFactory,
            IServiceProvider serviceProvider)
            : this(baseStorageSettingsListener, storageFactoryConfig, pathUtils, cache, options, tenantManager, settingsManager, consumerFactory, serviceProvider)
        {
            HttpContextAccessor = httpContextAccessor;
        }
>>>>>>> 32186f21

    public DataStoreConsumer DataStoreConsumer<T>(BaseStorageSettings<T> baseStorageSettings) where T : class, ISettings, new()
    {
        if (string.IsNullOrEmpty(baseStorageSettings.Module) || baseStorageSettings.Props == null)
        {
            return new DataStoreConsumer();
        }

        var consumer = _consumerFactory.GetByKey<DataStoreConsumer>(baseStorageSettings.Module);

        if (!consumer.IsSet)
        {
            return new DataStoreConsumer();
        }

        var _dataStoreConsumer = (DataStoreConsumer)consumer.Clone();

        foreach (var prop in baseStorageSettings.Props)
        {
            _dataStoreConsumer[prop.Key] = prop.Value;
        }

        return _dataStoreConsumer;
    }

    public IDataStore DataStore<T>(BaseStorageSettings<T> baseStorageSettings) where T : class, ISettings, new()
    {
        if (_dataStore != null)
        {
            return _dataStore;
        }

        if (DataStoreConsumer(baseStorageSettings).HandlerType == null)
        {
<<<<<<< HEAD
            return null;
=======
            if (dataStore != null) return dataStore;

            if (DataStoreConsumer(baseStorageSettings).HandlerType == null) return null;

            return dataStore = ((IDataStore)ServiceProvider.GetService(DataStoreConsumer(baseStorageSettings).HandlerType))
                .Configure(TenantManager.GetCurrentTenant().TenantId.ToString(), null, null, DataStoreConsumer(baseStorageSettings));
>>>>>>> 32186f21
        }

        return _dataStore = ((IDataStore)
            Activator.CreateInstance(DataStoreConsumer(baseStorageSettings).HandlerType, _tenantManager, _pathUtils, _httpContextAccessor, _options))
            .Configure(_tenantManager.GetCurrentTenant().Id.ToString(), null, null, DataStoreConsumer(baseStorageSettings));
    }

    internal void ClearDataStoreCache()
    {
        var tenantId = _tenantManager.GetCurrentTenant().Id.ToString();
        var path = TenantPath.CreatePath(tenantId);

        foreach (var module in _storageFactoryConfig.GetModuleList("", true))
        {
            _cache.Publish(new DataStoreCacheItem() { TenantId = path, Module = module }, Common.Caching.CacheNotifyAction.Remove);
        }
    }
}

[Scope]
public class BaseStorageSettingsListenerScope
{
    private readonly StorageSettingsHelper _storageSettingsHelper;
    private readonly SettingsManager _settingsManager;
    private readonly CdnStorageSettings _cdnStorageSettings;

    public BaseStorageSettingsListenerScope(StorageSettingsHelper storageSettingsHelper, SettingsManager settingsManager, CdnStorageSettings cdnStorageSettings)
    {
        _storageSettingsHelper = storageSettingsHelper;
        _settingsManager = settingsManager;
        _cdnStorageSettings = cdnStorageSettings;
    }

    public void Deconstruct(out StorageSettingsHelper storageSettingsHelper, out SettingsManager settingsManager, out CdnStorageSettings cdnStorageSettings)
    {
        storageSettingsHelper = _storageSettingsHelper;
        settingsManager = _settingsManager;
        cdnStorageSettings = this._cdnStorageSettings;
    }
}

public static class StorageSettingsExtension
{
    public static void Register(DIHelper services)
    {
        services.TryAdd<BaseStorageSettingsListenerScope>();
    }
}<|MERGE_RESOLUTION|>--- conflicted
+++ resolved
@@ -1,311 +1,257 @@
-// (c) Copyright Ascensio System SIA 2010-2022
-//
-// This program is a free software product.
-// You can redistribute it and/or modify it under the terms
-// of the GNU Affero General Public License (AGPL) version 3 as published by the Free Software
-// Foundation. In accordance with Section 7(a) of the GNU AGPL its Section 15 shall be amended
-// to the effect that Ascensio System SIA expressly excludes the warranty of non-infringement of
-// any third-party rights.
-//
-// This program is distributed WITHOUT ANY WARRANTY, without even the implied warranty
-// of MERCHANTABILITY or FITNESS FOR A PARTICULAR  PURPOSE. For details, see
-// the GNU AGPL at: http://www.gnu.org/licenses/agpl-3.0.html
-//
-// You can contact Ascensio System SIA at Lubanas st. 125a-25, Riga, Latvia, EU, LV-1021.
-//
-// The  interactive user interfaces in modified source and object code versions of the Program must
-// display Appropriate Legal Notices, as required under Section 5 of the GNU AGPL version 3.
-//
-// Pursuant to Section 7(b) of the License you must retain the original Product logo when
-// distributing the program. Pursuant to Section 7(e) we decline to grant you any rights under
-// trademark law for use of our trademarks.
-//
-// All the Product's GUI elements, including illustrations and icon sets, as well as technical writing
-// content are licensed under the terms of the Creative Commons Attribution-ShareAlike 4.0
-// International. See the License terms at http://creativecommons.org/licenses/by-sa/4.0/legalcode
-
-namespace ASC.Data.Storage.Configuration;
-
-[Singletone(Additional = typeof(StorageSettingsExtension))]
-public class BaseStorageSettingsListener
-{
-    private readonly IServiceProvider _serviceProvider;
-    private readonly object _locker;
-    private volatile bool _subscribed;
-
-    public BaseStorageSettingsListener(IServiceProvider serviceProvider)
-    {
-        _serviceProvider = serviceProvider;
-        _locker = new object();
-    }
-
-    public void Subscribe()
-    {
-        if (_subscribed)
-        {
-            return;
-        }
-
-        lock (_locker)
-        {
-            if (_subscribed)
-            {
-                return;
-            }
-
-            _subscribed = true;
-
-            _serviceProvider.GetService<ICacheNotify<ConsumerCacheItem>>().Subscribe((i) =>
-            {
-                using var scope = _serviceProvider.CreateScope();
-
-                var scopeClass = scope.ServiceProvider.GetService<BaseStorageSettingsListenerScope>();
-                var (storageSettingsHelper, settingsManager, cdnStorageSettings) = scopeClass;
-                var settings = settingsManager.LoadForTenant<StorageSettings>(i.TenantId);
-                if (i.Name == settings.Module)
-                {
-                    storageSettingsHelper.Clear(settings);
-                }
-
-                var cdnSettings = settingsManager.LoadForTenant<CdnStorageSettings>(i.TenantId);
-                if (i.Name == cdnSettings.Module)
-                {
-                    storageSettingsHelper.Clear(cdnSettings);
-                }
-            }, CacheNotifyAction.Remove);
-        }
-    }
-}
-
-[Serializable]
-public abstract class BaseStorageSettings<T> : ISettings where T : class, ISettings, new()
-{
-    public string Module { get; set; }
-    public Dictionary<string, string> Props { get; set; }
-    public virtual Func<DataStoreConsumer, DataStoreConsumer> Switch => d => d;
-    public abstract Guid ID { get; }
-    internal ICacheNotify<DataStoreCacheItem> Cache { get; set; }
-
-    public ISettings GetDefault(IServiceProvider serviceProvider)
-    {
-        return new T();
-    }
-}
-
-[Serializable]
-public class StorageSettings : BaseStorageSettings<StorageSettings>
-{
-    public override Guid ID => new Guid("F13EAF2D-FA53-44F1-A6D6-A5AEDA46FA2B");
-}
-
-[Scope]
-[Serializable]
-public class CdnStorageSettings : BaseStorageSettings<CdnStorageSettings>
-{
-    public override Guid ID => new Guid("0E9AE034-F398-42FE-B5EE-F86D954E9FB2");
-
-    public override Func<DataStoreConsumer, DataStoreConsumer> Switch => d => d.Cdn;
-}
-
-[Scope]
-public class StorageSettingsHelper
-{
-    private readonly StorageFactoryConfig _storageFactoryConfig;
-    private readonly PathUtils _pathUtils;
-    private readonly ICacheNotify<DataStoreCacheItem> _cache;
-    private readonly IOptionsMonitor<ILog> _options;
-    private readonly TenantManager _tenantManager;
-    private readonly SettingsManager _settingsManager;
-    private readonly IHttpContextAccessor _httpContextAccessor;
-    private readonly ConsumerFactory _consumerFactory;
-    private IDataStore _dataStore;
-
-    public StorageSettingsHelper(
-        BaseStorageSettingsListener baseStorageSettingsListener,
-        StorageFactoryConfig storageFactoryConfig,
-        PathUtils pathUtils,
-        ICacheNotify<DataStoreCacheItem> cache,
-        IOptionsMonitor<ILog> options,
-        TenantManager tenantManager,
-        SettingsManager settingsManager,
-        ConsumerFactory consumerFactory)
-    {
-        baseStorageSettingsListener.Subscribe();
-        _storageFactoryConfig = storageFactoryConfig;
-        _pathUtils = pathUtils;
-        _cache = cache;
-        _options = options;
-        _tenantManager = tenantManager;
-        _settingsManager = settingsManager;
-        _consumerFactory = consumerFactory;
-    }
-
-    public StorageSettingsHelper(
-        BaseStorageSettingsListener baseStorageSettingsListener,
-        StorageFactoryConfig storageFactoryConfig,
-        PathUtils pathUtils,
-        ICacheNotify<DataStoreCacheItem> cache,
-        IOptionsMonitor<ILog> options,
-        TenantManager tenantManager,
-        SettingsManager settingsManager,
-        IHttpContextAccessor httpContextAccessor,
-        ConsumerFactory consumerFactory)
-        : this(baseStorageSettingsListener, storageFactoryConfig, pathUtils, cache, options, tenantManager, settingsManager, consumerFactory)
-    {
-        _httpContextAccessor = httpContextAccessor;
-    }
-
-    public bool Save<T>(BaseStorageSettings<T> baseStorageSettings) where T : class, ISettings, new()
-    {
-        ClearDataStoreCache();
-
-        return _settingsManager.Save(baseStorageSettings);
-    }
-
-    public void Clear<T>(BaseStorageSettings<T> baseStorageSettings) where T : class, ISettings, new()
-    {
-<<<<<<< HEAD
-        baseStorageSettings.Module = null;
-        baseStorageSettings.Props = null;
-        Save(baseStorageSettings);
-    }
-=======
-        private StorageFactoryConfig StorageFactoryConfig { get; }
-        private PathUtils PathUtils { get; }
-        private ICacheNotify<DataStoreCacheItem> Cache { get; }
-        private IOptionsMonitor<ILog> Options { get; }
-        private TenantManager TenantManager { get; }
-        private SettingsManager SettingsManager { get; }
-        private IHttpContextAccessor HttpContextAccessor { get; }
-        private ConsumerFactory ConsumerFactory { get; }
-        private IServiceProvider ServiceProvider { get; }
-
-        public StorageSettingsHelper(
-            BaseStorageSettingsListener baseStorageSettingsListener,
-            StorageFactoryConfig storageFactoryConfig,
-            PathUtils pathUtils,
-            ICacheNotify<DataStoreCacheItem> cache,
-            IOptionsMonitor<ILog> options,
-            TenantManager tenantManager,
-            SettingsManager settingsManager,
-            ConsumerFactory consumerFactory,
-            IServiceProvider serviceProvider)
-        {
-            baseStorageSettingsListener.Subscribe();
-            StorageFactoryConfig = storageFactoryConfig;
-            PathUtils = pathUtils;
-            Cache = cache;
-            Options = options;
-            TenantManager = tenantManager;
-            SettingsManager = settingsManager;
-            ConsumerFactory = consumerFactory;
-            ServiceProvider = serviceProvider;
-        }
-        public StorageSettingsHelper(
-            BaseStorageSettingsListener baseStorageSettingsListener,
-            StorageFactoryConfig storageFactoryConfig,
-            PathUtils pathUtils,
-            ICacheNotify<DataStoreCacheItem> cache,
-            IOptionsMonitor<ILog> options,
-            TenantManager tenantManager,
-            SettingsManager settingsManager,
-            IHttpContextAccessor httpContextAccessor,
-            ConsumerFactory consumerFactory,
-            IServiceProvider serviceProvider)
-            : this(baseStorageSettingsListener, storageFactoryConfig, pathUtils, cache, options, tenantManager, settingsManager, consumerFactory, serviceProvider)
-        {
-            HttpContextAccessor = httpContextAccessor;
-        }
->>>>>>> 32186f21
-
-    public DataStoreConsumer DataStoreConsumer<T>(BaseStorageSettings<T> baseStorageSettings) where T : class, ISettings, new()
-    {
-        if (string.IsNullOrEmpty(baseStorageSettings.Module) || baseStorageSettings.Props == null)
-        {
-            return new DataStoreConsumer();
-        }
-
-        var consumer = _consumerFactory.GetByKey<DataStoreConsumer>(baseStorageSettings.Module);
-
-        if (!consumer.IsSet)
-        {
-            return new DataStoreConsumer();
-        }
-
-        var _dataStoreConsumer = (DataStoreConsumer)consumer.Clone();
-
-        foreach (var prop in baseStorageSettings.Props)
-        {
-            _dataStoreConsumer[prop.Key] = prop.Value;
-        }
-
-        return _dataStoreConsumer;
-    }
-
-    public IDataStore DataStore<T>(BaseStorageSettings<T> baseStorageSettings) where T : class, ISettings, new()
-    {
-        if (_dataStore != null)
-        {
-            return _dataStore;
-        }
-
-        if (DataStoreConsumer(baseStorageSettings).HandlerType == null)
-        {
-<<<<<<< HEAD
-            return null;
-=======
-            if (dataStore != null) return dataStore;
-
-            if (DataStoreConsumer(baseStorageSettings).HandlerType == null) return null;
-
-            return dataStore = ((IDataStore)ServiceProvider.GetService(DataStoreConsumer(baseStorageSettings).HandlerType))
-                .Configure(TenantManager.GetCurrentTenant().TenantId.ToString(), null, null, DataStoreConsumer(baseStorageSettings));
->>>>>>> 32186f21
-        }
-
-        return _dataStore = ((IDataStore)
-            Activator.CreateInstance(DataStoreConsumer(baseStorageSettings).HandlerType, _tenantManager, _pathUtils, _httpContextAccessor, _options))
-            .Configure(_tenantManager.GetCurrentTenant().Id.ToString(), null, null, DataStoreConsumer(baseStorageSettings));
-    }
-
-    internal void ClearDataStoreCache()
-    {
-        var tenantId = _tenantManager.GetCurrentTenant().Id.ToString();
-        var path = TenantPath.CreatePath(tenantId);
-
-        foreach (var module in _storageFactoryConfig.GetModuleList("", true))
-        {
-            _cache.Publish(new DataStoreCacheItem() { TenantId = path, Module = module }, Common.Caching.CacheNotifyAction.Remove);
-        }
-    }
-}
-
-[Scope]
-public class BaseStorageSettingsListenerScope
-{
-    private readonly StorageSettingsHelper _storageSettingsHelper;
-    private readonly SettingsManager _settingsManager;
-    private readonly CdnStorageSettings _cdnStorageSettings;
-
-    public BaseStorageSettingsListenerScope(StorageSettingsHelper storageSettingsHelper, SettingsManager settingsManager, CdnStorageSettings cdnStorageSettings)
-    {
-        _storageSettingsHelper = storageSettingsHelper;
-        _settingsManager = settingsManager;
-        _cdnStorageSettings = cdnStorageSettings;
-    }
-
-    public void Deconstruct(out StorageSettingsHelper storageSettingsHelper, out SettingsManager settingsManager, out CdnStorageSettings cdnStorageSettings)
-    {
-        storageSettingsHelper = _storageSettingsHelper;
-        settingsManager = _settingsManager;
-        cdnStorageSettings = this._cdnStorageSettings;
-    }
-}
-
-public static class StorageSettingsExtension
-{
-    public static void Register(DIHelper services)
-    {
-        services.TryAdd<BaseStorageSettingsListenerScope>();
-    }
+// (c) Copyright Ascensio System SIA 2010-2022
+//
+// This program is a free software product.
+// You can redistribute it and/or modify it under the terms
+// of the GNU Affero General Public License (AGPL) version 3 as published by the Free Software
+// Foundation. In accordance with Section 7(a) of the GNU AGPL its Section 15 shall be amended
+// to the effect that Ascensio System SIA expressly excludes the warranty of non-infringement of
+// any third-party rights.
+//
+// This program is distributed WITHOUT ANY WARRANTY, without even the implied warranty
+// of MERCHANTABILITY or FITNESS FOR A PARTICULAR  PURPOSE. For details, see
+// the GNU AGPL at: http://www.gnu.org/licenses/agpl-3.0.html
+//
+// You can contact Ascensio System SIA at Lubanas st. 125a-25, Riga, Latvia, EU, LV-1021.
+//
+// The  interactive user interfaces in modified source and object code versions of the Program must
+// display Appropriate Legal Notices, as required under Section 5 of the GNU AGPL version 3.
+//
+// Pursuant to Section 7(b) of the License you must retain the original Product logo when
+// distributing the program. Pursuant to Section 7(e) we decline to grant you any rights under
+// trademark law for use of our trademarks.
+//
+// All the Product's GUI elements, including illustrations and icon sets, as well as technical writing
+// content are licensed under the terms of the Creative Commons Attribution-ShareAlike 4.0
+// International. See the License terms at http://creativecommons.org/licenses/by-sa/4.0/legalcode
+
+namespace ASC.Data.Storage.Configuration;
+
+[Singletone(Additional = typeof(StorageSettingsExtension))]
+public class BaseStorageSettingsListener
+{
+    private readonly IServiceProvider _serviceProvider;
+    private readonly object _locker;
+    private volatile bool _subscribed;
+
+    public BaseStorageSettingsListener(IServiceProvider serviceProvider)
+    {
+        _serviceProvider = serviceProvider;
+        _locker = new object();
+    }
+
+    public void Subscribe()
+    {
+        if (_subscribed)
+        {
+            return;
+        }
+
+        lock (_locker)
+        {
+            if (_subscribed)
+            {
+                return;
+            }
+
+            _subscribed = true;
+
+            _serviceProvider.GetService<ICacheNotify<ConsumerCacheItem>>().Subscribe((i) =>
+            {
+                using var scope = _serviceProvider.CreateScope();
+
+                var scopeClass = scope.ServiceProvider.GetService<BaseStorageSettingsListenerScope>();
+                var (storageSettingsHelper, settingsManager, cdnStorageSettings) = scopeClass;
+                var settings = settingsManager.LoadForTenant<StorageSettings>(i.TenantId);
+                if (i.Name == settings.Module)
+                {
+                    storageSettingsHelper.Clear(settings);
+                }
+
+                var cdnSettings = settingsManager.LoadForTenant<CdnStorageSettings>(i.TenantId);
+                if (i.Name == cdnSettings.Module)
+                {
+                    storageSettingsHelper.Clear(cdnSettings);
+                }
+            }, CacheNotifyAction.Remove);
+        }
+    }
+}
+
+[Serializable]
+public abstract class BaseStorageSettings<T> : ISettings where T : class, ISettings, new()
+{
+    public string Module { get; set; }
+    public Dictionary<string, string> Props { get; set; }
+    public virtual Func<DataStoreConsumer, DataStoreConsumer> Switch => d => d;
+    public abstract Guid ID { get; }
+    internal ICacheNotify<DataStoreCacheItem> Cache { get; set; }
+
+    public ISettings GetDefault(IServiceProvider serviceProvider)
+    {
+        return new T();
+    }
+}
+
+[Serializable]
+public class StorageSettings : BaseStorageSettings<StorageSettings>
+{
+    public override Guid ID => new Guid("F13EAF2D-FA53-44F1-A6D6-A5AEDA46FA2B");
+}
+
+[Scope]
+[Serializable]
+public class CdnStorageSettings : BaseStorageSettings<CdnStorageSettings>
+{
+    public override Guid ID => new Guid("0E9AE034-F398-42FE-B5EE-F86D954E9FB2");
+
+    public override Func<DataStoreConsumer, DataStoreConsumer> Switch => d => d.Cdn;
+}
+
+[Scope]
+public class StorageSettingsHelper
+{
+    private readonly StorageFactoryConfig _storageFactoryConfig;
+    private readonly PathUtils _pathUtils;
+    private readonly ICacheNotify<DataStoreCacheItem> _cache;
+    private readonly IOptionsMonitor<ILog> _options;
+    private readonly TenantManager _tenantManager;
+    private readonly SettingsManager _settingsManager;
+    private readonly IHttpContextAccessor _httpContextAccessor;
+    private readonly ConsumerFactory _consumerFactory;
+    private IDataStore _dataStore;
+        private IServiceProvider ServiceProvider { get; }
+
+    public StorageSettingsHelper(
+        BaseStorageSettingsListener baseStorageSettingsListener,
+        StorageFactoryConfig storageFactoryConfig,
+        PathUtils pathUtils,
+        ICacheNotify<DataStoreCacheItem> cache,
+        IOptionsMonitor<ILog> options,
+        TenantManager tenantManager,
+        SettingsManager settingsManager,
+            ConsumerFactory consumerFactory,
+            IServiceProvider serviceProvider)
+    {
+        baseStorageSettingsListener.Subscribe();
+        _storageFactoryConfig = storageFactoryConfig;
+        _pathUtils = pathUtils;
+        _cache = cache;
+        _options = options;
+        _tenantManager = tenantManager;
+        _settingsManager = settingsManager;
+        _consumerFactory = consumerFactory;
+            ServiceProvider = serviceProvider;
+    }
+
+    public StorageSettingsHelper(
+        BaseStorageSettingsListener baseStorageSettingsListener,
+        StorageFactoryConfig storageFactoryConfig,
+        PathUtils pathUtils,
+        ICacheNotify<DataStoreCacheItem> cache,
+        IOptionsMonitor<ILog> options,
+        TenantManager tenantManager,
+        SettingsManager settingsManager,
+        IHttpContextAccessor httpContextAccessor,
+            ConsumerFactory consumerFactory,
+            IServiceProvider serviceProvider)
+            : this(baseStorageSettingsListener, storageFactoryConfig, pathUtils, cache, options, tenantManager, settingsManager, consumerFactory, serviceProvider)
+    {
+        _httpContextAccessor = httpContextAccessor;
+    }
+
+    public bool Save<T>(BaseStorageSettings<T> baseStorageSettings) where T : class, ISettings, new()
+    {
+        ClearDataStoreCache();
+
+        return _settingsManager.Save(baseStorageSettings);
+    }
+
+    public void Clear<T>(BaseStorageSettings<T> baseStorageSettings) where T : class, ISettings, new()
+    {
+        baseStorageSettings.Module = null;
+        baseStorageSettings.Props = null;
+        Save(baseStorageSettings);
+    }
+
+    public DataStoreConsumer DataStoreConsumer<T>(BaseStorageSettings<T> baseStorageSettings) where T : class, ISettings, new()
+    {
+        if (string.IsNullOrEmpty(baseStorageSettings.Module) || baseStorageSettings.Props == null)
+        {
+            return new DataStoreConsumer();
+        }
+
+        var consumer = _consumerFactory.GetByKey<DataStoreConsumer>(baseStorageSettings.Module);
+
+        if (!consumer.IsSet)
+        {
+            return new DataStoreConsumer();
+        }
+
+        var _dataStoreConsumer = (DataStoreConsumer)consumer.Clone();
+
+        foreach (var prop in baseStorageSettings.Props)
+        {
+            _dataStoreConsumer[prop.Key] = prop.Value;
+        }
+
+        return _dataStoreConsumer;
+    }
+
+    public IDataStore DataStore<T>(BaseStorageSettings<T> baseStorageSettings) where T : class, ISettings, new()
+    {
+        if (_dataStore != null)
+        {
+            return _dataStore;
+        }
+
+        if (DataStoreConsumer(baseStorageSettings).HandlerType == null)
+        {
+            return null;
+        }
+
+        return _dataStore = ((IDataStore)
+            Activator.CreateInstance(DataStoreConsumer(baseStorageSettings).HandlerType, _tenantManager, _pathUtils, _httpContextAccessor, _options))
+            .Configure(_tenantManager.GetCurrentTenant().Id.ToString(), null, null, DataStoreConsumer(baseStorageSettings));
+    }
+
+    internal void ClearDataStoreCache()
+    {
+        var tenantId = _tenantManager.GetCurrentTenant().Id.ToString();
+        var path = TenantPath.CreatePath(tenantId);
+
+        foreach (var module in _storageFactoryConfig.GetModuleList("", true))
+        {
+            _cache.Publish(new DataStoreCacheItem() { TenantId = path, Module = module }, Common.Caching.CacheNotifyAction.Remove);
+        }
+    }
+}
+
+[Scope]
+public class BaseStorageSettingsListenerScope
+{
+    private readonly StorageSettingsHelper _storageSettingsHelper;
+    private readonly SettingsManager _settingsManager;
+    private readonly CdnStorageSettings _cdnStorageSettings;
+
+    public BaseStorageSettingsListenerScope(StorageSettingsHelper storageSettingsHelper, SettingsManager settingsManager, CdnStorageSettings cdnStorageSettings)
+    {
+        _storageSettingsHelper = storageSettingsHelper;
+        _settingsManager = settingsManager;
+        _cdnStorageSettings = cdnStorageSettings;
+    }
+
+    public void Deconstruct(out StorageSettingsHelper storageSettingsHelper, out SettingsManager settingsManager, out CdnStorageSettings cdnStorageSettings)
+    {
+        storageSettingsHelper = _storageSettingsHelper;
+        settingsManager = _settingsManager;
+        cdnStorageSettings = this._cdnStorageSettings;
+    }
+}
+
+public static class StorageSettingsExtension
+{
+    public static void Register(DIHelper services)
+    {
+        services.TryAdd<BaseStorageSettingsListenerScope>();
+    }
 }