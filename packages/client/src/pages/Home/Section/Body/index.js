// (c) Copyright Ascensio System SIA 2009-2025
//
// This program is a free software product.
// You can redistribute it and/or modify it under the terms
// of the GNU Affero General Public License (AGPL) version 3 as published by the Free Software
// Foundation. In accordance with Section 7(a) of the GNU AGPL its Section 15 shall be amended
// to the effect that Ascensio System SIA expressly excludes the warranty of non-infringement of
// any third-party rights.
//
// This program is distributed WITHOUT ANY WARRANTY, without even the implied warranty
// of MERCHANTABILITY or FITNESS FOR A PARTICULAR  PURPOSE. For details, see
// the GNU AGPL at: http://www.gnu.org/licenses/agpl-3.0.html
//
// You can contact Ascensio System SIA at Lubanas st. 125a-25, Riga, Latvia, EU, LV-1021.
//
// The  interactive user interfaces in modified source and object code versions of the Program must
// display Appropriate Legal Notices, as required under Section 5 of the GNU AGPL version 3.
//
// Pursuant to Section 7(b) of the License you must retain the original Product logo when
// distributing the program. Pursuant to Section 7(e) we decline to grant you any rights under
// trademark law for use of our trademarks.
//
// All the Product's GUI elements, including illustrations and icon sets, as well as technical writing
// content are licensed under the terms of the Creative Commons Attribution-ShareAlike 4.0
// International. See the License terms at http://creativecommons.org/licenses/by-sa/4.0/legalcode

import React, { useEffect } from "react";
import { withTranslation } from "react-i18next";
import { observer, inject } from "mobx-react";

import {
  clearEdgeScrollingTimer,
  isMobile,
  isTablet,
  onEdgeScrolling,
} from "@docspace/shared/utils";
import { isElementInViewport } from "@docspace/shared/utils/common";
import {
  DeviceType,
  VDRIndexingAction,
  RoomsType,
} from "@docspace/shared/enums";
import FilesRowContainer from "./RowsView/FilesRowContainer";
import FilesTileContainer from "./TilesView/FilesTileContainer";
import RoomNoAccessContainer from "../../../../components/EmptyContainer/RoomNoAccessContainer";
import EmptyContainer from "../../../../components/EmptyContainer";
import withLoader from "../../../../HOCs/withLoader";
import TableView from "./TableView/TableContainer";
import withHotkeys from "../../../../HOCs/withHotkeys";

const separatorStyles = `width: 100vw;  position: absolute; height: 3px; z-index: 1;`;
const sectionClass = "section-wrapper-content";

let currentDroppable = null;
let droppableSeparator = null;
let isDragActive = false;

const fileViews = {
  tile: FilesTileContainer,
  table: TableView,
  row: FilesRowContainer,
};

const SectionBodyContent = (props) => {
  const {
    t,
    // tReady,
    isEmptyFilesList,
    folderId,
    dragging,
    setDragging,
    startDrag,
    setStartDrag,
    setTooltipPosition,
    setWelcomeFormFillingTipsVisible,
    isRecycleBinFolder,
    moveDragItems,
    viewAs,
    setSelection,
    setBufferSelection,
    tooltipPageX,
    tooltipPageY,
    setHotkeyCaretStart,
    setHotkeyCaret,
    scrollToItem,
    setScrollToItem,
    filesList,
    uploaded,
    onClickBack,
    isEmptyPage,
    movingInProgress,
    currentDeviceType,
    isIndexEditingMode,
    changeIndex,
    isErrorRoomNotAvailable,
<<<<<<< HEAD
    welcomeFormFillingTipsVisible,
    formFillingTipsVisible,
    roomType,
    userId,
    createPDFFormFileVisible,
=======
    getSelectedFolder,
>>>>>>> 52275272
  } = props;

  useEffect(() => {
    return () => window?.getSelection()?.removeAllRanges();
  }, []);

  useEffect(() => {
    const closedFormFillingTips = localStorage.getItem(
      `closedFormFillingTips-${userId}`,
    );

    if (createPDFFormFileVisible) {
      return window.localStorage.setItem(
        `closedFormFillingTips-${userId}`,
        "true",
      );
    }

    const timeoutId = setTimeout(() => {
      if (
        roomType === RoomsType.FormRoom &&
        !closedFormFillingTips &&
        !createPDFFormFileVisible
      ) {
        setWelcomeFormFillingTipsVisible(true);
      }
    }, 1000);

    return () => clearTimeout(timeoutId);
  }, [roomType, createPDFFormFileVisible]);

  useEffect(() => {
    const customScrollElm = document.querySelector(
      "#customScrollBar > .scroll-wrapper > .scroller",
    );

    if (isTablet() || isMobile() || currentDeviceType !== DeviceType.desktop) {
      customScrollElm && customScrollElm.scrollTo(0, 0);
    }
  }, [currentDeviceType]);

  useEffect(() => {
    if (scrollToItem) {
      const { type, id } = scrollToItem;

      const targetElement = document.getElementById(`${type}_${id}`);

      if (!targetElement) return;

      const isInViewport = isElementInViewport(targetElement);

      if (!isInViewport || viewAs === "table") {
        const bodyScroll =
          isMobile() || currentDeviceType === DeviceType.mobile
            ? document.querySelector(
                "#customScrollBar > .scroll-wrapper > .scroller",
              )
            : document.querySelector(".section-scroll");

        const count =
          filesList.findIndex((elem) => elem.id === scrollToItem.id) *
          (isMobile() || currentDeviceType === DeviceType.mobile
            ? 57
            : viewAs === "table"
              ? 40
              : 48);

        bodyScroll.scrollTo(0, count);
      }
      setScrollToItem(null);
    }
  }, [scrollToItem, currentDeviceType]);

  const onBeforeunload = (e) => {
    if (!uploaded) {
      e.preventDefault();
      e.returnValue = "";
    }
  };

  const isHeaderOptionButton = (event) => {
    const parent = document.querySelector("#header_optional-button");

    if (!parent || !event.target) return false;

    return parent.contains(event.target);
  };

  const onMouseDown = (e) => {
    if (
      (e.target.closest(".scroll-body") &&
        !e.target.closest(".files-item") &&
        !e.target.closest(".not-selectable") &&
        !e.target.closest(".info-panel") &&
        !e.target.closest(".table-container_group-menu") &&
        !e.target.closest(".document-catalog")) ||
      e.target.closest(".files-main-button") ||
      e.target.closest(".add-button") ||
      e.target.closest("#filter_search-input") ||
      isHeaderOptionButton(e)
    ) {
      setSelection([]);
      setBufferSelection(null);
      setHotkeyCaretStart(null);
      setHotkeyCaret(null);
    }
  };

  const onMouseMove = (e) => {
    if (
      Math.abs(e.pageX - tooltipPageX) < 5 &&
      Math.abs(e.pageY - tooltipPageY) < 5
    ) {
      return false;
    }

    isDragActive = true;
    if (!dragging) {
      document.body.classList.add("drag-cursor");
      setDragging(true);
    }

    onEdgeScrolling(e);
    setTooltipPosition(e.pageX, e.pageY);
    const wrapperElement = document.elementFromPoint(e.clientX, e.clientY);
    if (!wrapperElement) {
      return;
    }

    droppableSeparator && droppableSeparator.remove();

    const droppable = wrapperElement.closest(".droppable");
    const tableItem = wrapperElement.closest(".table-list-item");
    const styles = tableItem && window.getComputedStyle(tableItem);
    const indexSeparatorNode = document.createElement("div");
    indexSeparatorNode.classList.add("indexing-separator");

    const parent = document.querySelector(
      ".ReactVirtualized__Grid__innerScrollContainer",
    );

    if (styles) {
      indexSeparatorNode.setAttribute("style", separatorStyles);
      indexSeparatorNode.style.top = styles.top;
    }
    if (currentDroppable !== droppable) {
      if (currentDroppable) {
        if (viewAs === "table") {
          const value = currentDroppable.getAttribute("value");
          const classElements = document.getElementsByClassName(value);

          // add check for column with width = 0, because without it dark theme d`n`d have bug color
          // 30 - it`s column padding
          Array.from(classElements).forEach((cl) => {
            if (cl.clientWidth - 30) {
              cl.classList.add("droppable-hover");
            }
          });
          if (isIndexEditingMode) {
            droppableSeparator.remove();
          }
        } else {
          currentDroppable.classList.remove("droppable-hover");
        }
      }
      currentDroppable = droppable;
      droppableSeparator = indexSeparatorNode;
      if (currentDroppable) {
        if (viewAs === "table") {
          const value = currentDroppable.getAttribute("value");
          const classElements = document.getElementsByClassName(value);

          // add check for column with width = 0, because without it dark theme d`n`d have bug color
          // 30 - it`s column padding
          Array.from(classElements).forEach((cl) => {
            if (cl.clientWidth - 30) {
              cl.classList.add("droppable-hover");
            }
          });
          if (isIndexEditingMode) {
            parent.insertBefore(indexSeparatorNode, tableItem);
          }
        } else {
          currentDroppable.classList.add("droppable-hover");
          currentDroppable = droppable;
          droppableSeparator = indexSeparatorNode;
        }
      }
    } else if (isIndexEditingMode) {
      droppableSeparator && droppableSeparator.remove();

      const wrappedClass = wrapperElement && wrapperElement.className;
      droppableSeparator = indexSeparatorNode;

      if (wrappedClass === sectionClass) {
        indexSeparatorNode.setAttribute(
          "style",
          `${separatorStyles}bottom: 0px;`,
        );
        return parent.append(indexSeparatorNode);
      }

      parent.insertBefore(indexSeparatorNode, tableItem);
    }
  };

  const onMoveTo = (destFolderId, title, destFolderInfo) => {
    const id = Number.isNaN(+destFolderId) ? destFolderId : +destFolderId;
    moveDragItems(id, title, destFolderInfo);
  };

  const onMouseUp = (e) => {
    clearEdgeScrollingTimer();
    setStartDrag(false);

    setTimeout(() => {
      isDragActive = false;
      setDragging(false);
      document.body.classList.remove("drag-cursor");
      droppableSeparator && droppableSeparator.remove();
    }, 0);

    const treeElem = e.target.closest(".tree-drag");
    const treeDataValue = treeElem?.dataset?.value;
    const splitValue = treeDataValue && treeDataValue.split(" ");
    const isDragging = splitValue && splitValue.includes("dragging");
    const treeValue = isDragging ? splitValue[0] : null;

    const elem = isIndexEditingMode
      ? e.target.closest(".files-item") || e.target.closest(`.${sectionClass}`)
      : e.target.closest(".droppable");

    const title = elem && elem.dataset.title;
    const value = elem && elem.getAttribute("value");
    if (
      ((!value && !treeValue) || isRecycleBinFolder || !isDragActive) &&
      !isIndexEditingMode
    ) {
      return;
    }

    const selectedFolderId = value
      ? value.split("_").slice(1, -3).join("_")
      : treeValue;

    const selectedFolder = getSelectedFolder();
    const destFolderInfo = selectedFolder.folders.find(
      (folder) => folder.id == selectedFolderId,
    );

    if (!isIndexEditingMode)
      return onMoveTo(selectedFolderId, title, destFolderInfo);
    if (filesList.length === 1) return;

    const replaceableItemId = Number.isNaN(+selectedFolderId)
      ? selectedFolderId
      : +selectedFolderId;

    const replaceableItemType = value && value.split("_").slice(0, 1).join("_");
    const isSectionTarget = elem && elem.className === sectionClass;

    let replaceable;
    if (isSectionTarget) {
      replaceable = filesList[filesList.length - 1];
    } else {
      const replaceableItemIndex = filesList.findIndex((i) =>
        replaceableItemType === "file"
          ? i.id === replaceableItemId && !i.isFolder
          : i.id === replaceableItemId && i.isFolder,
      );

      if (replaceableItemIndex > -1) {
        replaceable = filesList[replaceableItemIndex];
      }
    }

    if (!replaceable) return;

    changeIndex(VDRIndexingAction.MoveIndex, replaceable, t, isSectionTarget);
  };

  const onDropEvent = () => {
    setDragging(false);
  };

  const onDragOver = (e) => {
    e.preventDefault();
    if (
      e.dataTransfer.items.length > 0 &&
      e.dataTransfer.dropEffect !== "none"
    ) {
      setDragging(true);
    }
  };

  const onDragLeaveDoc = (e) => {
    e.preventDefault();
    if (!e.relatedTarget || !e.dataTransfer.items.length) {
      setDragging(false);
    }
  };

  useEffect(() => {
    window.addEventListener("beforeunload", onBeforeunload);
    window.addEventListener("mousedown", onMouseDown);
    startDrag && window.addEventListener("mouseup", onMouseUp);
    startDrag && document.addEventListener("mousemove", onMouseMove);

    document.addEventListener("dragover", onDragOver);
    document.addEventListener("dragleave", onDragLeaveDoc);
    document.addEventListener("drop", onDropEvent);

    return () => {
      window.removeEventListener("beforeunload", onBeforeunload);
      window.removeEventListener("mousedown", onMouseDown);
      window.removeEventListener("mouseup", onMouseUp);
      document.removeEventListener("mousemove", onMouseMove);

      document.removeEventListener("dragover", onDragOver);
      document.removeEventListener("dragleave", onDragLeaveDoc);
      document.removeEventListener("drop", onDropEvent);
    };
  }, [
    onMouseUp,
    onMouseMove,
    onClickBack,
    startDrag,
    folderId,
    viewAs,
    uploaded,
    currentDeviceType,
    filesList,
  ]);

  if (isErrorRoomNotAvailable) return <RoomNoAccessContainer />;

  if (isEmptyFilesList && movingInProgress) return null;

  if (
    isEmptyFilesList &&
    !welcomeFormFillingTipsVisible &&
    !formFillingTipsVisible
  )
    return <EmptyContainer isEmptyPage={isEmptyPage} />;

  const FileViewComponent = fileViews[viewAs] ?? FilesRowContainer;

  return <FileViewComponent />;
};

export default inject(
  ({
    settingsStore,
    filesStore,
    selectedFolderStore,
    treeFoldersStore,
    filesActionsStore,
    uploadDataStore,
    indexingStore,
    dialogsStore,
    userStore,
  }) => {
    const {
      isEmptyFilesList,
      dragging,
      setDragging,
      viewAs,
      setTooltipPosition,
      startDrag,
      setStartDrag,
      setSelection,
      tooltipPageX,
      tooltipPageY,
      setBufferSelection,
      setHotkeyCaretStart,
      setHotkeyCaret,
      scrollToItem,
      setScrollToItem,
      filesList,
      isEmptyPage,
      movingInProgress,
      isErrorRoomNotAvailable,
    } = filesStore;

    const {
      welcomeFormFillingTipsVisible,
      formFillingTipsVisible,
      setWelcomeFormFillingTipsVisible,
      createPDFFormFileProps,
    } = dialogsStore;

    return {
      dragging,
      startDrag,
      setStartDrag,

      isEmptyFilesList,
      setDragging,
      folderId: selectedFolderStore.id,
      roomType: selectedFolderStore.roomType,
      setTooltipPosition,
      isRecycleBinFolder: treeFoldersStore.isRecycleBinFolder,
      moveDragItems: filesActionsStore.moveDragItems,
      changeIndex: filesActionsStore.changeIndex,
      viewAs,
      setSelection,
      setBufferSelection,
      tooltipPageX,
      tooltipPageY,
      setHotkeyCaretStart,
      setHotkeyCaret,
      scrollToItem,
      setScrollToItem,
      filesList,
      uploaded: uploadDataStore.uploaded,
      onClickBack: filesActionsStore.onClickBack,
      movingInProgress,
      currentDeviceType: settingsStore.currentDeviceType,
      isEmptyPage,
      isIndexEditingMode: indexingStore.isIndexEditingMode,
      isErrorRoomNotAvailable,
<<<<<<< HEAD
      welcomeFormFillingTipsVisible,
      formFillingTipsVisible,
      setWelcomeFormFillingTipsVisible,
      userId: userStore?.user?.id,
      createPDFFormFileVisible: createPDFFormFileProps.visible,
=======
      getSelectedFolder: selectedFolderStore.getSelectedFolder,
>>>>>>> 52275272
    };
  },
)(
  withTranslation(["Files", "Common", "Translations"])(
    withHotkeys(withLoader(observer(SectionBodyContent))()),
  ),
);<|MERGE_RESOLUTION|>--- conflicted
+++ resolved
@@ -93,15 +93,12 @@
     isIndexEditingMode,
     changeIndex,
     isErrorRoomNotAvailable,
-<<<<<<< HEAD
+    getSelectedFolder,
     welcomeFormFillingTipsVisible,
     formFillingTipsVisible,
     roomType,
     userId,
     createPDFFormFileVisible,
-=======
-    getSelectedFolder,
->>>>>>> 52275272
   } = props;
 
   useEffect(() => {
@@ -523,15 +520,12 @@
       isEmptyPage,
       isIndexEditingMode: indexingStore.isIndexEditingMode,
       isErrorRoomNotAvailable,
-<<<<<<< HEAD
+      getSelectedFolder: selectedFolderStore.getSelectedFolder,
       welcomeFormFillingTipsVisible,
       formFillingTipsVisible,
       setWelcomeFormFillingTipsVisible,
       userId: userStore?.user?.id,
       createPDFFormFileVisible: createPDFFormFileProps.visible,
-=======
-      getSelectedFolder: selectedFolderStore.getSelectedFolder,
->>>>>>> 52275272
     };
   },
 )(
