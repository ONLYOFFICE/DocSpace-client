--- conflicted
+++ resolved
@@ -3,11 +3,7 @@
   "content": "Enable",
   "content_en_sha1_hash": "20063ad9053289cecaa20ae630ed2dd758282a07",
   "created_at": "2025-05-19T21:30:44.923Z",
-<<<<<<< HEAD
-  "updated_at": "2025-06-08T12:02:32.614Z",
-=======
   "updated_at": "2025-06-24T16:31:24.344Z",
->>>>>>> 0de93b01
   "comment": {
     "text": "This translation key is used to display the label \"Enable\" on a button in a modal dialog, typically found in settings or configuration sections of an application. It appears as the primary action button in a footer section and is used for enabling a feature or functionality.",
     "is_auto": true,
@@ -52,13 +48,13 @@
     },
     {
       "file_path": "/packages/client/src/store/OAuthStore.ts",
-      "line_number": 748,
+      "line_number": 746,
       "context": "};\n \n const enableOption = {\n key: \"enable\",\n icon: EnableReactSvgUrl,\n label: t(\"Common:Enable\"),\n onClick: () => this.onEnable(t, clientId),\n };\n \n const disableOption = {\n key: \"disable\",",
       "module": "/packages/client"
     },
     {
       "file_path": "/packages/client/src/store/OAuthStore.ts",
-      "line_number": 748,
+      "line_number": 746,
       "context": "};\n \n const enableOption = {\n key: \"enable\",\n icon: EnableReactSvgUrl,\n label: t(\"Common:Enable\"),\n onClick: () => this.onEnable(t, clientId),\n };\n \n const disableOption = {\n key: \"disable\",",
       "module": "/packages/client"
     },
@@ -94,8 +90,8 @@
       "ai_spell_check_issues": [
         {
           "type": "incorrect_translation",
-          "description": "The translation 'İşə salmaq' while literally meaning 'to put into operation' or 'to switch on,' isn't the best equivalent for 'Enable' in many contexts. It's a more active verb. 'Enable' often implies making something possible or allowing something to happen, which can be better conveyed with a different phrasing.",
-          "suggestion": "Consider alternatives like 'Aktiv et', 'Qəbul et', or 'İzin ver'. The best option depends on the surrounding context."
+          "description": "While \"İşə salmaq\" can mean \"to enable,\" it's a rather literal and potentially awkward translation in this context. It implies putting something to work, rather than simply enabling a feature or option. A more natural and concise translation would be better suited.",
+          "suggestion": "Consider \"Aktiv etmək\" or \"Qaynaqlayıb\" as a more appropriate translation for 'Enable' depending on the specific context."
         }
       ],
       "approved_at": null
@@ -103,7 +99,13 @@
     "bg": {
       "ai_translated": false,
       "ai_model": null,
-      "ai_spell_check_issues": [],
+      "ai_spell_check_issues": [
+        {
+          "type": "incorrect_translation",
+          "description": "The translation 'Активирай' while technically meaning 'Activate' or 'Enable', isn't the most natural or direct equivalent of 'Enable' in this context. It implies an action of enabling something, rather than simply representing the state of being enabled.",
+          "suggestion": "Consider 'Включено' for a more neutral translation representing the state of being enabled, or 'Разрешено' if referring to permission/access."
+        }
+      ],
       "approved_at": null
     },
     "cs": {
@@ -124,8 +126,8 @@
       "ai_spell_check_issues": [
         {
           "type": "incorrect_translation",
-          "description": "While 'Ενεργοποίηση' is a valid Greek word, it translates more closely to 'Activation' rather than 'Enable'. 'Ενεργοποίηση' implies the act of enabling, not the state of being enabled.",
-          "suggestion": "Consider 'Ενεργό' or 'Επιτρεπτό' depending on the specific context. 'Ενεργό' means 'active' or 'enabled' as an adjective. 'Επιτρεπτό' means 'allowed' or 'permitted'. The best option depends on how 'Enable' is used."
+          "description": "The Greek translation \"Ενεργοποίηση\" while technically meaning \"Activation\" or \"Enabling\", is not the most direct or common translation for \"Enable\".  A more accurate and frequently used translation would be \"Ενεργό\" or simply \"Ενεργοποίηση\". However, \"Ενεργό\" is generally used as an adjective, not a noun like \"Enable\".",
+          "suggestion": "Consider \"Ενεργό\" or a slightly rephrased sentence depending on the context. If a noun is absolutely required, \"Ενεργοποίηση\" is passable, but less ideal."
         }
       ],
       "approved_at": null
@@ -166,8 +168,8 @@
       "ai_spell_check_issues": [
         {
           "type": "incorrect_translation",
-          "description": "The Japanese translation \"有効\" (yuukou) translates to 'valid' or 'operative', not 'enable'. While it can be used in some contexts to imply enabling, it's not the direct equivalent.",
-          "suggestion": "Consider translations like \"有効にする\" (yuukou ni suru) which directly means 'to enable', or a more context-specific translation depending on the software."
+          "description": "The Japanese translation \"有効\" (yūkō) translates to \"valid\" or \"effective\", not directly \"Enable\". While it can sometimes be used in a similar context, it's not the most accurate translation of 'Enable'. A more direct translation might be \"有効にする\" (yūkō suru) which means \"to enable\", or a simpler option like \"許可\" (kyoka) which means \"permission/allowed\".",
+          "suggestion": "Consider \"有効にする\" (yūkō suru) or \"許可\" (kyoka) for a more accurate translation depending on the specific context."
         }
       ],
       "approved_at": null
@@ -178,8 +180,8 @@
       "ai_spell_check_issues": [
         {
           "type": "incorrect_translation",
-          "description": "While \"허용\" (heoyong) can mean 'allow' or 'permit,' in the context of a simple 'Enable' toggle, a more direct and commonly used translation would be '활성화' (hwasanghwa). \"허용\" implies granting permission, which might not be the intended meaning here.",
-          "suggestion": "활성화"
+          "description": "While '허용' (heoyong) can mean 'allow' or 'permit', 'Enable' often implies a direct activation or turning on of a feature. '활성화' (hwal-seong-hwa) might be a more accurate translation in many contexts, as it directly conveys 'activation'. The best translation depends on the specific context where 'Enable' is used.",
+          "suggestion": "Consider '활성화' (hwal-seong-hwa) as an alternative, especially if 'Enable' means 'activate'."
         }
       ],
       "approved_at": null
