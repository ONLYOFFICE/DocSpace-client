--- conflicted
+++ resolved
@@ -38,12 +38,9 @@
   percent,
   label,
   isInfiniteProgress,
-<<<<<<< HEAD
   className,
-=======
   status,
   error,
->>>>>>> e427f18b
   ...rest
 }: ProgressBarProps) => {
   const progressPercent = percent > 100 ? 100 : percent;
