// (c) Copyright Ascensio System SIA 2009-2025
//
// This program is a free software product.
// You can redistribute it and/or modify it under the terms
// of the GNU Affero General Public License (AGPL) version 3 as published by the Free Software
// Foundation. In accordance with Section 7(a) of the GNU AGPL its Section 15 shall be amended
// to the effect that Ascensio System SIA expressly excludes the warranty of non-infringement of
// any third-party rights.
//
// This program is distributed WITHOUT ANY WARRANTY, without even the implied warranty
// of MERCHANTABILITY or FITNESS FOR A PARTICULAR  PURPOSE. For details, see
// the GNU AGPL at: http://www.gnu.org/licenses/agpl-3.0.html
//
// You can contact Ascensio System SIA at Lubanas st. 125a-25, Riga, Latvia, EU, LV-1021.
//
// The  interactive user interfaces in modified source and object code versions of the Program must
// display Appropriate Legal Notices, as required under Section 5 of the GNU AGPL version 3.
//
// Pursuant to Section 7(b) of the License you must retain the original Product logo when
// distributing the program. Pursuant to Section 7(e) we decline to grant you any rights under
// trademark law for use of our trademarks.
//
// All the Product's GUI elements, including illustrations and icon sets, as well as technical writing
// content are licensed under the terms of the Creative Commons Attribution-ShareAlike 4.0
// International. See the License terms at http://creativecommons.org/licenses/by-sa/4.0/legalcode

import { useEffect } from "react";
import { Trans, withTranslation } from "react-i18next";
import { Text } from "@docspace/shared/components/text";
import { setDocumentTitle } from "SRC_DIR/helpers/utils";
import StyledSettingsSeparator from "SRC_DIR/pages/PortalSettings/StyledSettingsSeparator";

import { inject, observer } from "mobx-react";
import { Link } from "@docspace/shared/components/link";
import { DeviceType } from "@docspace/shared/enums";
import { MainContainer } from "../StyledSecurity";
import { TfaSection } from "./tfa";
import { PasswordStrengthSection } from "./passwordStrength";
import { TrustedMailSection } from "./trustedMail";
import { InvitationSettingsSection } from "./invitationSettings";
import { IpSecuritySection } from "./ipSecurity";
import { AdminMessageSection } from "./adminMessage";
import { SessionLifetimeSection } from "./sessionLifetime";
import { BruteForceProtectionSection } from "./bruteForceProtection";
import { DevToolsAccessSection } from "./devToolsAccess";

import MobileView from "./mobileView";

const AccessPortal = (props) => {
  const {
    t,
    currentColorScheme,
    passwordStrengthSettingsUrl,
    tfaSettingsUrl,
    trustedMailDomainSettingsUrl,
    administratorMessageSettingsUrl,
    lifetimeSettingsUrl,
    ipSettingsUrl,
    isMobileView,
    resetIsInit,
    helpCenterDomain,
  } = props;

  useEffect(() => {
    setDocumentTitle(
      t("PortalAccess", { productName: t("Common:ProductName") }),
    );

    return () => resetIsInit();
  }, []);

  if (isMobileView)
    return <MobileView withoutExternalLink={!helpCenterDomain} />;
  return (
    <MainContainer
      className="desktop-view"
      withoutExternalLink={!helpCenterDomain}
    >
      <Text className="subtitle">{t("PortalSecurityTitle")}</Text>

      <Text fontSize="16px" fontWeight="700">
        {t("SettingPasswordTittle")}
      </Text>

      <div className="category-item-description">
        <Text fontSize="13px" fontWeight="400">
          {t("SettingPasswordDescription")}
        </Text>
        <Text fontSize="13px" fontWeight="400">
          <Trans t={t} i18nKey="SaveToApply" />
        </Text>
        {passwordStrengthSettingsUrl ? (
          <Link
            className="link-learn-more"
            target="_blank"
            isHovered
            color={currentColorScheme.main?.accent}
            href={passwordStrengthSettingsUrl}
          >
            {t("Common:LearnMore")}
          </Link>
        ) : null}
      </div>

      <PasswordStrengthSection />
      <StyledSettingsSeparator />
      <Text fontSize="16px" fontWeight="700">
        {t("TwoFactorAuth")}
      </Text>

      <div className="category-item-description">
        <Text fontSize="13px" fontWeight="400">
          {t("TwoFactorAuthEnableDescription", {
            productName: t("Common:ProductName"),
          })}
        </Text>
        <Text fontSize="13px" fontWeight="400">
          <Trans t={t} i18nKey="TwoFactorAuthSave" />
        </Text>
        {tfaSettingsUrl ? (
          <Link
            className="link-learn-more"
            target="_blank"
            isHovered
            color={currentColorScheme.main?.accent}
            href={tfaSettingsUrl}
          >
            {t("Common:LearnMore")}
          </Link>
        ) : null}
      </div>

      <TfaSection />
      <StyledSettingsSeparator />

      <Text fontSize="16px" fontWeight="700">
        {t("TrustedMail")}
      </Text>
      <div className="category-item-description">
        <Text fontSize="13px" fontWeight="400">
          {t("TrustedMailSettingDescription")}
        </Text>
        <Text fontSize="13px" fontWeight="400">
          <Trans t={t} i18nKey="SaveToApply" />
        </Text>
        {trustedMailDomainSettingsUrl ? (
          <Link
            className="link-learn-more"
            target="_blank"
            isHovered
            color={currentColorScheme.main?.accent}
            href={trustedMailDomainSettingsUrl}
          >
            {t("Common:LearnMore")}
          </Link>
        ) : null}
      </div>

      <TrustedMailSection />
      <StyledSettingsSeparator />

      <Text fontSize="16px" fontWeight="700">
<<<<<<< HEAD
        {t("InvitationSettings")}
      </Text>
      <div className="category-item-description">
        <Text fontSize="13px" fontWeight="400">
          {t("InvitationSettingsDescription")}
        </Text>
      </div>
      <InvitationSettingsSection />

=======
        {t("DeveloperToolsAccess")}
      </Text>
      <div className="category-item-description">
        <Text fontSize="13px" fontWeight="400">
          {t("DeveloperToolsAccessDescription")}
        </Text>
        <Text fontSize="13px" fontWeight="400">
          <Trans t={t} i18nKey="SaveToApply" />
        </Text>
        <Link
          className="link-learn-more"
          target="_blank"
          isHovered
          color={currentColorScheme.main?.accent}
          href="" // TODO: add link
        >
          {t("Common:LearnMore")}
        </Link>
      </div>
      <DevToolsAccessSection />
>>>>>>> 37611106
      <StyledSettingsSeparator />

      <Text fontSize="16px" fontWeight="700">
        {t("IPSecurity")}
      </Text>
      <div className="category-item-description">
        <Text fontSize="13px" fontWeight="400">
          {t("IPSecuritySettingDescription")}
        </Text>

        {ipSettingsUrl ? (
          <Link
            className="link-learn-more"
            target="_blank"
            isHovered
            color={currentColorScheme.main?.accent}
            href={ipSettingsUrl}
          >
            {t("Common:LearnMore")}
          </Link>
        ) : null}
      </div>

      <IpSecuritySection />

      <StyledSettingsSeparator />

      <Text fontSize="16px" fontWeight="700">
        {t("BruteForceProtection")}
      </Text>

      <BruteForceProtectionSection />

      <StyledSettingsSeparator />

      <Text fontSize="16px" fontWeight="700">
        {t("AdminsMessage")}
      </Text>
      <div className="category-item-description">
        <Text fontSize="13px" fontWeight="400">
          {t("AdminsMessageSettingDescription", {
            productName: t("Common:ProductName"),
          })}
        </Text>
        <Text fontSize="13px" fontWeight="400">
          <Trans t={t} i18nKey="SaveToApply" />
        </Text>

        {administratorMessageSettingsUrl ? (
          <Link
            className="link-learn-more"
            target="_blank"
            isHovered
            color={currentColorScheme.main?.accent}
            href={administratorMessageSettingsUrl}
          >
            {t("Common:LearnMore")}
          </Link>
        ) : null}
      </div>

      <AdminMessageSection />

      <StyledSettingsSeparator />
      <Text fontSize="16px" fontWeight="700">
        {t("SessionLifetime")}
      </Text>

      <div className="category-item-description">
        <Text fontSize="13px" fontWeight="400">
          {t("SessionLifetimeSettingDescription")}
        </Text>

        {lifetimeSettingsUrl ? (
          <Link
            className="link-learn-more"
            target="_blank"
            isHovered
            color={currentColorScheme.main?.accent}
            href={lifetimeSettingsUrl}
          >
            {t("Common:LearnMore")}
          </Link>
        ) : null}
      </div>

      <SessionLifetimeSection />
    </MainContainer>
  );
};

export default inject(({ settingsStore, setup }) => {
  const {
    currentColorScheme,
    passwordStrengthSettingsUrl,
    tfaSettingsUrl,
    trustedMailDomainSettingsUrl,
    administratorMessageSettingsUrl,
    lifetimeSettingsUrl,
    ipSettingsUrl,
    currentDeviceType,
    helpCenterDomain,
  } = settingsStore;
  const { resetIsInit } = setup;

  const isMobileView = currentDeviceType === DeviceType.mobile;

  return {
    currentColorScheme,
    passwordStrengthSettingsUrl,
    tfaSettingsUrl,
    trustedMailDomainSettingsUrl,
    administratorMessageSettingsUrl,
    lifetimeSettingsUrl,
    ipSettingsUrl,
    isMobileView,
    resetIsInit,
    helpCenterDomain,
  };
})(withTranslation(["Settings", "Profile"])(observer(AccessPortal)));<|MERGE_RESOLUTION|>--- conflicted
+++ resolved
@@ -160,17 +160,6 @@
       <StyledSettingsSeparator />
 
       <Text fontSize="16px" fontWeight="700">
-<<<<<<< HEAD
-        {t("InvitationSettings")}
-      </Text>
-      <div className="category-item-description">
-        <Text fontSize="13px" fontWeight="400">
-          {t("InvitationSettingsDescription")}
-        </Text>
-      </div>
-      <InvitationSettingsSection />
-
-=======
         {t("DeveloperToolsAccess")}
       </Text>
       <div className="category-item-description">
@@ -191,7 +180,18 @@
         </Link>
       </div>
       <DevToolsAccessSection />
->>>>>>> 37611106
+      <StyledSettingsSeparator />
+
+      <Text fontSize="16px" fontWeight="700">
+        {t("InvitationSettings")}
+      </Text>
+      <div className="category-item-description">
+        <Text fontSize="13px" fontWeight="400">
+          {t("InvitationSettingsDescription")}
+        </Text>
+      </div>
+      <InvitationSettingsSection />
+
       <StyledSettingsSeparator />
 
       <Text fontSize="16px" fontWeight="700">
