--- conflicted
+++ resolved
@@ -3,11 +3,7 @@
   "content": "Paid",
   "content_en_sha1_hash": "dc9d4584a55464cd571719ee0066acb16d411f86",
   "created_at": "2025-05-19T21:30:47.223Z",
-<<<<<<< HEAD
-  "updated_at": "2025-06-30T12:20:31.369Z",
-=======
   "updated_at": "2025-07-10T11:11:06.837Z",
->>>>>>> 4378f47c
   "comment": {
     "text": "This translation key is used to display a paid status label. It appears on a badge component in the contacts list, indicating that an account has made payments and should be considered paid. The text changes depending on whether a user is paying or not, using the \"Paid\" label for paid accounts.",
     "is_auto": true,
@@ -22,7 +18,7 @@
     },
     {
       "file_path": "/packages/client/src/pages/Home/InfoPanel/Body/views/Users/index.tsx",
-      "line_number": 215,
+      "line_number": 214,
       "context": "};\n \n const typeData = renderTypeData();\n \n const statusText =\n isVisitor || isCollaborator ? t(\"Common:Free\") : t(\"Common:Paid\");\n \n if (!ready) return <InfoPanelViewLoader view=\"users\" />;\n \n return (\n <StyledUsersContent>",
       "module": "/packages/client"
     },
@@ -51,6 +47,30 @@
       "module": "/packages/client"
     },
     {
+      "file_path": "/packages/client/src/pages/PortalSettings/categories/common/Branding/MobileView.js",
+      "line_number": 57,
+      "context": "<MobileCategoryWrapper\n title={t(\"BrandName\")}\n subtitle={t(\"BrandNameSubtitleMobile\")}\n url={`${baseUrl}/branding/brand-name`}\n withPaidBadge={!isSettingPaid}\n badgeLabel={t(\"Common:Paid\")}\n onClickLink={onClickLink}\n />\n <MobileCategoryWrapper\n title={t(\"WhiteLabel\")}\n subtitle={t(\"BrandingSubtitleMobile\")}",
+      "module": "/packages/client"
+    },
+    {
+      "file_path": "/packages/client/src/pages/PortalSettings/categories/common/Branding/MobileView.js",
+      "line_number": 57,
+      "context": "<MobileCategoryWrapper\n title={t(\"BrandName\")}\n subtitle={t(\"BrandNameSubtitleMobile\")}\n url={`${baseUrl}/branding/brand-name`}\n withPaidBadge={!isSettingPaid}\n badgeLabel={t(\"Common:Paid\")}\n onClickLink={onClickLink}\n />\n <MobileCategoryWrapper\n title={t(\"WhiteLabel\")}\n subtitle={t(\"BrandingSubtitleMobile\")}",
+      "module": "/packages/client"
+    },
+    {
+      "file_path": "/packages/client/src/pages/PortalSettings/categories/common/Branding/MobileView.js",
+      "line_number": 57,
+      "context": "<MobileCategoryWrapper\n title={t(\"BrandName\")}\n subtitle={t(\"BrandNameSubtitleMobile\")}\n url={`${baseUrl}/branding/brand-name`}\n withPaidBadge={!isSettingPaid}\n badgeLabel={t(\"Common:Paid\")}\n onClickLink={onClickLink}\n />\n <MobileCategoryWrapper\n title={t(\"WhiteLabel\")}\n subtitle={t(\"BrandingSubtitleMobile\")}",
+      "module": "/packages/client"
+    },
+    {
+      "file_path": "/packages/client/src/pages/PortalSettings/categories/common/Branding/MobileView.js",
+      "line_number": 57,
+      "context": "<MobileCategoryWrapper\n title={t(\"BrandName\")}\n subtitle={t(\"BrandNameSubtitleMobile\")}\n url={`${baseUrl}/branding/brand-name`}\n withPaidBadge={!isSettingPaid}\n badgeLabel={t(\"Common:Paid\")}\n onClickLink={onClickLink}\n />\n <MobileCategoryWrapper\n title={t(\"WhiteLabel\")}\n subtitle={t(\"BrandingSubtitleMobile\")}",
+      "module": "/packages/client"
+    },
+    {
       "file_path": "/packages/client/src/pages/PortalSettings/categories/common/Customization/dns-settings.js",
       "line_number": 301,
       "context": "backgroundColor={\n theme.isBase\n ? globalColors.favoritesStatus\n : globalColors.favoriteStatusDark\n }\n label={t(\"Common:Paid\")}\n isPaidBadge\n />\n ) : null}\n </div>\n ) : null}",
@@ -75,6 +95,12 @@
       "module": "/packages/client"
     },
     {
+      "file_path": "/packages/client/src/pages/PortalSettings/categories/data-management/backup/auto-backup/index.js",
+      "line_number": 565,
+      "context": "backgroundColor={\n theme.isBase\n ? globalColors.favoritesStatus\n : globalColors.favoriteStatusDark\n }\n label={t(\"Common:Paid\")}\n fontWeight=\"700\"\n className=\"auto-backup_badge\"\n isPaidBadge\n />\n ) : null}",
+      "module": "/packages/client"
+    },
+    {
       "file_path": "/packages/client/src/pages/PortalSettings/categories/integration/LDAP/sub-components/LdapMobileView.js",
       "line_number": 55,
       "context": "<MobileCategoryWrapper\n title={t(\"Ldap:LdapSettings\")}\n subtitle={t(\"Ldap:LdapMobileSettingsDescription\")}\n url=\"/portal-settings/integration/ldap/settings\"\n withPaidBadge={!isLDAPAvailable}\n badgeLabel={t(\"Common:Paid\")}\n onClickLink={onClickLink}\n disabled={!isLdapEnabled}\n />\n <MobileCategoryWrapper\n title={t(\"Ldap:LdapSyncTitle\")}",
@@ -160,44 +186,14 @@
     },
     {
       "file_path": "/packages/shared/pages/Branding/BrandName/index.tsx",
-      "line_number": 106,
-      "context": "{!isSettingPaid && !standalone ? (\n <Badge\n className={classNames(styles.paidBadge, \"paid-badge\")}\n fontWeight=\"700\"\n label={t(\"Common:Paid\")}\n isPaidBadge\n backgroundColor={\n isBase\n ? globalColors.favoritesStatus\n : globalColors.favoriteStatusDark",
-      "module": "/packages/shared"
-    },
-    {
-      "file_path": "/packages/shared/pages/Branding/MobileView/index.tsx",
-      "line_number": 35,
-      "context": "import { MobileCategoryWrapper } from \"../../../components/mobile-category-wrapper\";\n \n import styles from \"./MobileView.module.scss\";\n \n export const MobileView = ({\n isSettingPaid,\n displayAbout,\n displayAdditional,\n baseUrl,\n onClickLink,\n }: {",
-      "module": "/packages/shared"
-    },
-    {
-      "file_path": "/packages/shared/pages/Branding/MobileView/index.tsx",
-      "line_number": 35,
-      "context": "import { MobileCategoryWrapper } from \"../../../components/mobile-category-wrapper\";\n \n import styles from \"./MobileView.module.scss\";\n \n export const MobileView = ({\n isSettingPaid,\n displayAbout,\n displayAdditional,\n baseUrl,\n onClickLink,\n }: {",
-      "module": "/packages/shared"
-    },
-    {
-      "file_path": "/packages/shared/pages/Branding/MobileView/index.tsx",
-      "line_number": 35,
-      "context": "import { MobileCategoryWrapper } from \"../../../components/mobile-category-wrapper\";\n \n import styles from \"./MobileView.module.scss\";\n \n export const MobileView = ({\n isSettingPaid,\n displayAbout,\n displayAdditional,\n baseUrl,\n onClickLink,\n }: {",
-      "module": "/packages/shared"
-    },
-    {
-      "file_path": "/packages/shared/pages/Branding/MobileView/index.tsx",
-      "line_number": 35,
-      "context": "import { MobileCategoryWrapper } from \"../../../components/mobile-category-wrapper\";\n \n import styles from \"./MobileView.module.scss\";\n \n export const MobileView = ({\n isSettingPaid,\n displayAbout,\n displayAdditional,\n baseUrl,\n onClickLink,\n }: {",
+      "line_number": 109,
+      "context": "{!isSettingPaid && !standalone ? (\n <Badge\n className=\"paid-badge\"\n fontWeight=\"700\"\n label={t(\"Common:Paid\")}\n isPaidBadge\n backgroundColor={\n theme.isBase\n ? globalColors.favoritesStatus\n : globalColors.favoriteStatusDark",
       "module": "/packages/shared"
     },
     {
       "file_path": "/packages/shared/pages/Branding/WhiteLabel/WhiteLabelHeader.tsx",
-      "line_number": 76,
-      "context": "{!isSettingPaid && !standalone ? (\n <Badge\n className={classNames(styles.paidBadge, \"paid-badge\")}\n fontWeight=\"700\"\n label={t(\"Common:Paid\")}\n isPaidBadge\n backgroundColor={\n isBase\n ? globalColors.favoritesStatus\n : globalColors.favoriteStatusDark",
-      "module": "/packages/shared"
-    },
-    {
-      "file_path": "/packages/shared/pages/auto-backup/index.tsx",
-      "line_number": 445,
-      "context": "backgroundColor={\n theme.isBase\n ? globalColors.favoritesStatus\n : globalColors.favoriteStatusDark\n }\n label={t(\"Common:Paid\")}\n fontWeight=\"700\"\n className=\"auto-backup_badge\"\n isPaidBadge\n />\n ) : null}",
+      "line_number": 75,
+      "context": "{!isSettingPaid && !standalone ? (\n <Badge\n className=\"paid-badge\"\n fontWeight=\"700\"\n label={t(\"Common:Paid\")}\n isPaidBadge\n backgroundColor={\n theme.isBase\n ? globalColors.favoritesStatus\n : globalColors.favoriteStatusDark",
       "module": "/packages/shared"
     },
     {
