{
  "key_path": "Search",
  "content": "Search",
  "content_en_sha1_hash": "bce06414177f72ab70e6387b6af9f8ceef0d6049",
  "created_at": "2025-05-19T21:30:48.328Z",
<<<<<<< HEAD
  "updated_at": "2025-06-08T12:02:32.685Z",
=======
  "updated_at": "2025-06-18T17:09:45.733Z",
>>>>>>> 540a9604
  "comment": {
    "text": "This translation key is used to display the label \"Search\" in various UI elements. It appears on a search input field and an icon button, inviting users to find specific items or content. The text should be translated as \"Search\" in English.",
    "is_auto": true,
    "updated_at": "2025-05-20T09:34:26.255Z"
  },
  "usage": [
    {
      "file_path": "/packages/client/src/pages/FormGallery/Filter/SearchFilter/index.js",
      "line_number": 59,
      "context": "return (\n <SearchInput\n forwardedRef={ref}\n scale\n tabIndex={1}\n placeholder={t(\"Common:Search\")}\n value={value}\n onChange={onChangeValue}\n onClick={onInputClick}\n onClearSearch={onClear}\n />",
      "module": "/packages/client"
    },
    {
      "file_path": "/packages/client/src/pages/Home/InfoPanel/Body/sub-components/ItemTitle/Rooms/index.js",
      "line_number": 174,
      "context": "<div className=\"info_title-icons\">\n {isRoomMembersPanel ? (\n <IconButton\n id=\"info_search\"\n className=\"icon\"\n title={t(\"Common:Search\")}\n iconName={SearchIconReactSvgUrl}\n onClick={onSearchClick}\n size={16}\n />\n ) : null}",
      "module": "/packages/client"
    },
    {
      "file_path": "/packages/client/src/pages/Home/Section/Filter/index.js",
      "line_number": 1380,
      "context": "getViewSettingsData={getViewSettingsData}\n onSearch={onSearch}\n onClearFilter={onClearFilter}\n getSelectedInputValue={getSelectedInputValue}\n filterHeader={t(\"Common:AdvancedFilter\")}\n placeholder={t(\"Common:Search\")}\n view={t(\"Common:View\")}\n isFavoritesFolder={isFavoritesFolder}\n isPersonalRoom={isPersonalRoom}\n isRooms={isRooms}\n removeSelectedItem={removeSelectedItem}",
      "module": "/packages/client"
    },
    {
      "file_path": "/packages/client/src/pages/PortalSettings/categories/data-import/components/AddEmailsStep/index.tsx",
      "line_number": 139,
      "context": "<UsersInfoBlock />\n \n <SearchInput\n id=\"search-users-input\"\n placeholder={t(\"Common:Search\")}\n value={searchValue}\n onChange={onChangeInput}\n refreshTimeout={REFRESH_TIMEOUT}\n onClearSearch={onClearSearchInput}\n size={InputSize.base}",
      "module": "/packages/client"
    },
    {
      "file_path": "/packages/client/src/pages/PortalSettings/categories/data-import/components/SelectUsersStep/index.tsx",
      "line_number": 148,
      "context": "<UsersInfoBlock />\n \n <SearchInput\n id=\"search-users-input\"\n placeholder={t(\"Common:Search\")}\n value={searchValue}\n onChange={onChangeInput}\n refreshTimeout={REFRESH_TIMEOUT}\n onClearSearch={onClearSearchInput}\n size={InputSize.base}",
      "module": "/packages/client"
    },
    {
      "file_path": "/packages/client/src/pages/PortalSettings/categories/data-import/components/SelectUsersTypeStep/index.tsx",
      "line_number": 127,
      "context": "{filteredUsers.length > 0 ? (\n <>\n <SearchInput\n id=\"search-checkedUsers-type-input\"\n className=\"importUsersSearch\"\n placeholder={t(\"Common:Search\")}\n value={searchValue}\n onChange={onChangeInput}\n refreshTimeout={REFRESH_TIMEOUT}\n onClearSearch={onClearSearchInput}\n size={InputSize.base}",
      "module": "/packages/client"
    },
    {
      "file_path": "/packages/client/src/pages/PortalSettings/categories/developer-tools/JavascriptSDK/presets/FileSelector.js",
      "line_number": 383,
      "context": "/>\n </LabelGroup>\n <LabelGroup>\n <Checkbox\n className=\"checkbox\"\n label={t(\"Common:Search\")}\n onChange={toggleWithSearch}\n isChecked={config.withSearch}\n />\n <HelpButton\n place=\"right\"",
      "module": "/packages/client"
    },
    {
      "file_path": "/packages/client/src/pages/PortalSettings/categories/developer-tools/JavascriptSDK/presets/FileSelector.js",
      "line_number": 383,
      "context": "/>\n </LabelGroup>\n <LabelGroup>\n <Checkbox\n className=\"checkbox\"\n label={t(\"Common:Search\")}\n onChange={toggleWithSearch}\n isChecked={config.withSearch}\n />\n <HelpButton\n place=\"right\"",
      "module": "/packages/client"
    },
    {
      "file_path": "/packages/client/src/pages/PortalSettings/categories/developer-tools/JavascriptSDK/presets/RoomSelector.js",
      "line_number": 259,
      "context": "<ControlsSection>\n <Label className=\"label\">{t(\"InterfaceElements\")}</Label>\n <Checkbox\n className=\"checkbox\"\n label={t(\"Common:Search\")}\n onChange={toggleWithSearch}\n isChecked={config.withSearch}\n />\n <SelectTextInput t={t} config={config} setConfig={setConfig} />\n <CancelTextInput t={t} config={config} setConfig={setConfig} />",
      "module": "/packages/client"
    },
    {
      "file_path": "/packages/client/src/pages/PortalSettings/categories/developer-tools/JavascriptSDK/sub-components/SearchTerm.js",
      "line_number": 68,
      "context": "<Label className=\"label\" text={t(\"SearchTerm\")} />\n <ColumnContainer>\n <TextInput\n scale\n onChange={onChangeSearch}\n placeholder={t(\"Common:Search\")}\n value={value}\n tabIndex={5}\n />\n <Checkbox\n className=\"checkbox\"",
      "module": "/packages/client"
    },
    {
      "file_path": "/packages/shared/selectors/Files/hooks/useSelectorBody.tsx",
      "line_number": 154,
      "context": "const searchProps: TSelectorSearch = withSearch\n ? {\n withSearch,\n searchLoader: <SearchLoader />,\n searchPlaceholder: t(\"Common:Search\"),\n searchValue,\n isSearchLoading: showBreadCrumbsLoader,\n onSearch: onSearch!,\n onClearSearch: onClearSearch!,\n }",
      "module": "/packages/shared"
    },
    {
      "file_path": "/packages/shared/selectors/Groups/index.tsx",
      "line_number": 158,
      "context": "onCloseClick: () => {},\n headerLabel: headerProps?.headerLabel || t(\"Common:Groups\"),\n }}\n alwaysShowFooter={itemsList.length !== 0 || Boolean(searchValue)}\n withSearch\n searchPlaceholder={t(\"Common:Search\")}\n onSearch={onSearch}\n searchValue={searchValue}\n onClearSearch={onClearSearch}\n isSearchLoading={false}\n disableSubmitButton={!selectedItem}",
      "module": "/packages/shared"
    },
    {
      "file_path": "/packages/shared/selectors/People/index.tsx",
      "line_number": 487,
      "context": "}\n : ({} as TSelectorCancelButton);\n \n const searchSelectorProps: TSelectorSearch = {\n withSearch: true,\n searchPlaceholder: t(\"Common:Search\"),\n searchValue,\n onSearch,\n onClearSearch,\n searchLoader: <SearchLoader />,\n isSearchLoading:",
      "module": "/packages/shared"
    },
    {
      "file_path": "/packages/shared/selectors/Room/index.tsx",
      "line_number": 214,
      "context": ": {};\n \n const searchSelectorProps: TSelectorSearch = withSearch\n ? {\n withSearch: true,\n searchPlaceholder: t(\"Common:Search\"),\n searchValue,\n onSearch: onSearchAction,\n onClearSearch: onClearSearchAction,\n searchLoader: <SearchLoader />,\n isSearchLoading: isFirstLoad && !searchValue && !afterSearch.current,",
      "module": "/packages/shared"
    }
  ],
  "languages": {
    "en": {
      "ai_translated": false,
      "ai_model": null,
      "ai_spell_check_issues": [],
      "approved_at": null
    },
    "ar-SA": {
      "ai_translated": false,
      "ai_model": null,
      "ai_spell_check_issues": [],
      "approved_at": null
    },
    "az": {
      "ai_translated": false,
      "ai_model": null,
      "ai_spell_check_issues": [],
      "approved_at": null
    },
    "bg": {
      "ai_translated": false,
      "ai_model": null,
      "ai_spell_check_issues": [],
      "approved_at": null
    },
    "cs": {
      "ai_translated": false,
      "ai_model": null,
      "ai_spell_check_issues": [],
      "approved_at": null
    },
    "de": {
      "ai_translated": false,
      "ai_model": null,
      "ai_spell_check_issues": [],
      "approved_at": null
    },
    "el-GR": {
      "ai_translated": false,
      "ai_model": null,
      "ai_spell_check_issues": [],
      "approved_at": null
    },
    "es": {
      "ai_translated": false,
      "ai_model": null,
      "ai_spell_check_issues": [],
      "approved_at": null
    },
    "fi": {
      "ai_translated": false,
      "ai_model": null,
      "ai_spell_check_issues": [],
      "approved_at": null
    },
    "fr": {
      "ai_translated": false,
      "ai_model": null,
      "ai_spell_check_issues": [],
      "approved_at": null
    },
    "hy-AM": {
      "ai_translated": false,
      "ai_model": null,
      "ai_spell_check_issues": [],
      "approved_at": null
    },
    "it": {
      "ai_translated": false,
      "ai_model": null,
      "ai_spell_check_issues": [],
      "approved_at": null
    },
    "ja-JP": {
      "ai_translated": false,
      "ai_model": null,
      "ai_spell_check_issues": [],
      "approved_at": null
    },
    "ko-KR": {
      "ai_translated": false,
      "ai_model": null,
      "ai_spell_check_issues": [],
      "approved_at": null
    },
    "lo-LA": {
      "ai_translated": false,
      "ai_model": null,
      "ai_spell_check_issues": [],
      "approved_at": null
    },
    "lv": {
      "ai_translated": false,
      "ai_model": null,
      "ai_spell_check_issues": [],
      "approved_at": null
    },
    "nl": {
      "ai_translated": false,
      "ai_model": null,
      "ai_spell_check_issues": [],
      "approved_at": null
    },
    "pl": {
      "ai_translated": false,
      "ai_model": null,
      "ai_spell_check_issues": [],
      "approved_at": null
    },
    "pt": {
      "ai_translated": false,
      "ai_model": null,
      "ai_spell_check_issues": [],
      "approved_at": null
    },
    "pt-BR": {
      "ai_translated": false,
      "ai_model": null,
      "ai_spell_check_issues": [],
      "approved_at": null
    },
    "ro": {
      "ai_translated": false,
      "ai_model": null,
      "ai_spell_check_issues": [],
      "approved_at": null
    },
    "ru": {
      "ai_translated": false,
      "ai_model": null,
      "ai_spell_check_issues": [],
      "approved_at": null
    },
    "si": {
      "ai_translated": false,
      "ai_model": null,
      "ai_spell_check_issues": [],
      "approved_at": null
    },
    "sk": {
      "ai_translated": false,
      "ai_model": null,
      "ai_spell_check_issues": [],
      "approved_at": null
    },
    "sl": {
      "ai_translated": false,
      "ai_model": null,
      "ai_spell_check_issues": [],
      "approved_at": null
    },
    "sr-Cyrl-RS": {
      "ai_translated": false,
      "ai_model": null,
      "ai_spell_check_issues": [],
      "approved_at": null
    },
    "sr-Latn-RS": {
      "ai_translated": false,
      "ai_model": null,
      "ai_spell_check_issues": [],
      "approved_at": null
    },
    "tr": {
      "ai_translated": false,
      "ai_model": null,
      "ai_spell_check_issues": [],
      "approved_at": null
    },
    "uk-UA": {
      "ai_translated": false,
      "ai_model": null,
      "ai_spell_check_issues": [],
      "approved_at": null
    },
    "vi": {
      "ai_translated": false,
      "ai_model": null,
      "ai_spell_check_issues": [],
      "approved_at": null
    },
    "zh-CN": {
      "ai_translated": false,
      "ai_model": null,
      "ai_spell_check_issues": [],
      "approved_at": null
    }
  }
}<|MERGE_RESOLUTION|>--- conflicted
+++ resolved
@@ -3,11 +3,7 @@
   "content": "Search",
   "content_en_sha1_hash": "bce06414177f72ab70e6387b6af9f8ceef0d6049",
   "created_at": "2025-05-19T21:30:48.328Z",
-<<<<<<< HEAD
-  "updated_at": "2025-06-08T12:02:32.685Z",
-=======
   "updated_at": "2025-06-18T17:09:45.733Z",
->>>>>>> 540a9604
   "comment": {
     "text": "This translation key is used to display the label \"Search\" in various UI elements. It appears on a search input field and an icon button, inviting users to find specific items or content. The text should be translated as \"Search\" in English.",
     "is_auto": true,
@@ -94,8 +90,8 @@
     },
     {
       "file_path": "/packages/shared/selectors/Room/index.tsx",
-      "line_number": 214,
-      "context": ": {};\n \n const searchSelectorProps: TSelectorSearch = withSearch\n ? {\n withSearch: true,\n searchPlaceholder: t(\"Common:Search\"),\n searchValue,\n onSearch: onSearchAction,\n onClearSearch: onClearSearchAction,\n searchLoader: <SearchLoader />,\n isSearchLoading: isFirstLoad && !searchValue && !afterSearch.current,",
+      "line_number": 236,
+      "context": ": {};\n \n const searchSelectorProps: TSelectorSearch = withSearch\n ? {\n withSearch: true,\n searchPlaceholder: t(\"Common:Search\"),\n searchValue,\n onSearch: onSearchAction,\n onClearSearch: onClearSearchAction,\n searchLoader: <SearchLoader />,\n isSearchLoading:",
       "module": "/packages/shared"
     }
   ],
