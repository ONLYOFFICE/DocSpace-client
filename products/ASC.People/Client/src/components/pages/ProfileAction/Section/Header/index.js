import React, { useCallback } from 'react';
import styled from 'styled-components';
import { connect } from 'react-redux';
import { withRouter } from "react-router";
import { IconButton, Text } from 'asc-web-components';
<<<<<<< HEAD

const Wrapper = styled.div`
  display: flex;
  align-Items: center;
`;
=======
import { useTranslation } from 'react-i18next';
>>>>>>> 8d08df32

const Header = styled(Text.ContentHeader)`
  margin-left: 16px;
`;

const SectionHeaderContent = (props) => {
<<<<<<< HEAD
  const {profile, history, settings} = props;

  const headerText = profile && profile.displayName
    ? profile.displayName
    : profile.isVisitor 
      ? "New guest"
      : "New employee";

  const onClick = useCallback(() => {
    history.push(settings.homepage)
  }, [history, settings]);
=======
  const {profile, history, userType, settings} = props;
  const { t } = useTranslation();

  const headerText = profile && profile.displayName
    ? profile.displayName
    : userType === "user"
      ? t('NewEmployee')
      : t('NewGuest');
>>>>>>> 8d08df32

  return (
    <Wrapper>
      <IconButton iconName={'ArrowPathIcon'} size="16" onClick={onClick}/>
      <Header>{headerText}</Header>
    </Wrapper>
  );
};

function mapStateToProps(state) {
  return {
    profile: state.profile.targetUser,
    settings: state.auth.settings
  };
};

export default connect(mapStateToProps)(withRouter(SectionHeaderContent));<|MERGE_RESOLUTION|>--- conflicted
+++ resolved
@@ -3,43 +3,30 @@
 import { connect } from 'react-redux';
 import { withRouter } from "react-router";
 import { IconButton, Text } from 'asc-web-components';
-<<<<<<< HEAD
+import { useTranslation } from 'react-i18next';
 
 const Wrapper = styled.div`
   display: flex;
   align-Items: center;
 `;
-=======
-import { useTranslation } from 'react-i18next';
->>>>>>> 8d08df32
 
 const Header = styled(Text.ContentHeader)`
   margin-left: 16px;
 `;
 
 const SectionHeaderContent = (props) => {
-<<<<<<< HEAD
   const {profile, history, settings} = props;
+  const { t } = useTranslation();
 
   const headerText = profile && profile.displayName
     ? profile.displayName
-    : profile.isVisitor 
-      ? "New guest"
-      : "New employee";
+    : profile.isVisitor
+      ? t('NewGuest')
+      : t('NewEmployee');
 
   const onClick = useCallback(() => {
     history.push(settings.homepage)
   }, [history, settings]);
-=======
-  const {profile, history, userType, settings} = props;
-  const { t } = useTranslation();
-
-  const headerText = profile && profile.displayName
-    ? profile.displayName
-    : userType === "user"
-      ? t('NewEmployee')
-      : t('NewGuest');
->>>>>>> 8d08df32
 
   return (
     <Wrapper>
