--- conflicted
+++ resolved
@@ -36,29 +36,11 @@
 import { useReducer } from "react";
 import { useTranslation } from "react-i18next";
 
-<<<<<<< HEAD
-import { Text } from "@docspace/shared/components/text";
-import { toastr } from "@docspace/shared/components/toast";
-import { Button } from "@docspace/shared/components/button";
-import { getOAuthToken } from "@docspace/shared/utils/common";
-import { ComboBox } from "@docspace/shared/components/combobox";
-import { saveSettingsThirdParty } from "@docspace/shared/api/files";
-import { THIRD_PARTY_SERVICES_URL } from "@docspace/shared/constants";
-import { DropDownItem } from "@docspace/shared/components/drop-down-item";
-import { ContextMenuButton } from "@docspace/shared/components/context-menu-button";
-import { DeleteThirdPartyDialog } from "@docspace/shared/dialogs/delete-third-party";
-import { FilesSelectorInput } from "@docspace/shared/components/files-selector-input";
-import { isNullOrUndefined } from "@docspace/shared/utils/typeGuards";
-import { IconButton } from "@docspace/shared/components/icon-button";
-import { useDidMount } from "@docspace/shared/hooks/useDidMount";
-import { useUnmount } from "@docspace/shared/hooks/useUnmount";
-import type { ConnectedThirdPartyAccountType } from "@docspace/shared/types";
-=======
 import { Text } from "../text";
 import { toastr } from "../toast";
 import { Button } from "../button";
 import { getOAuthToken } from "../../utils/common";
-import { ComboBox, ComboBoxSize, TComboboxProps } from "../combobox";
+import { ComboBox, TComboboxProps } from "../combobox";
 import { saveSettingsThirdParty } from "../../api/files";
 import { THIRD_PARTY_SERVICES_URL } from "../../constants";
 import { DropDownItem } from "../drop-down-item";
@@ -70,7 +52,6 @@
 import { useDidMount } from "../../hooks/useDidMount";
 import { useUnmount } from "../../hooks/useUnmount";
 import type { ConnectedThirdPartyAccountType } from "../../types";
->>>>>>> f04fbba8
 
 import {
   StyledBackup,
