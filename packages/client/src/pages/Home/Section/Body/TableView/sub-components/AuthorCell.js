--- conflicted
+++ resolved
@@ -6,13 +6,7 @@
 const AuthorCell = ({ fileOwner, sideColor, item }) => {
   const { avatarSmall, hasAvatar } = item.createdBy;
 
-<<<<<<< HEAD
-  const avatarSource = hasAvatar
-    ? avatarSmall
-    : "/images/default_user_photo_size_32-32.png";
-=======
   const avatarSource = hasAvatar ? avatarSmall : DefaultUserPhotoSize32PngUrl;
->>>>>>> b39b2949
 
   return (
     <StyledAuthorCell className="author-cell">
