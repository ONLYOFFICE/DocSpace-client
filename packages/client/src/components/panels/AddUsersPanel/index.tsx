// (c) Copyright Ascensio System SIA 2009-2024
//
// This program is a free software product.
// You can redistribute it and/or modify it under the terms
// of the GNU Affero General Public License (AGPL) version 3 as published by the Free Software
// Foundation. In accordance with Section 7(a) of the GNU AGPL its Section 15 shall be amended
// to the effect that Ascensio System SIA expressly excludes the warranty of non-infringement of
// any third-party rights.
//
// This program is distributed WITHOUT ANY WARRANTY, without even the implied warranty
// of MERCHANTABILITY or FITNESS FOR A PARTICULAR  PURPOSE. For details, see
// the GNU AGPL at: http://www.gnu.org/licenses/agpl-3.0.html
//
// You can contact Ascensio System SIA at Lubanas st. 125a-25, Riga, Latvia, EU, LV-1021.
//
// The  interactive user interfaces in modified source and object code versions of the Program must
// display Appropriate Legal Notices, as required under Section 5 of the GNU AGPL version 3.
//
// Pursuant to Section 7(b) of the License you must retain the original Product logo when
// distributing the program. Pursuant to Section 7(e) we decline to grant you any rights under
// trademark law for use of our trademarks.
//
// All the Product's GUI elements, including illustrations and icon sets, as well as technical writing
// content are licensed under the terms of the Creative Commons Attribution-ShareAlike 4.0
// International. See the License terms at http://creativecommons.org/licenses/by-sa/4.0/legalcode

import { useTheme } from "styled-components";
import { useTranslation } from "react-i18next";
import { useCallback, useEffect, useRef, useState } from "react";

import DefaultUserPhoto from "PUBLIC_DIR/images/default_user_photo_size_82-82.png";
import EmptyScreenPersonsSvgUrl from "PUBLIC_DIR/images/empty_screen_persons.svg?url";
import EmptyScreenPersonsSvgDarkUrl from "PUBLIC_DIR/images/empty_screen_persons_dark.svg?url";

import { Aside } from "@docspace/shared/components/aside";
import { Backdrop } from "@docspace/shared/components/backdrop";
import {
  Selector,
  SelectorAccessRightsMode,
  TSelectorItem,
} from "@docspace/shared/components/selector";
import {
  TAccessRight,
  TSelectorAccessRights,
  TSelectorCancelButton,
<<<<<<< HEAD
  TSelectorInfo,
  TWithTabs,
=======
  TSelectorTabs,
>>>>>>> 116702d2
} from "@docspace/shared/components/selector/Selector.types";
import { toastr } from "@docspace/shared/components/toast";
import { Text } from "@docspace/shared/components/text";
import useLoadingWithTimeout from "@docspace/shared/hooks/useLoadingWithTimeout";
import { getUserRole } from "@docspace/shared/utils/common";
import Filter from "@docspace/shared/api/people/filter";
import { getMembersList, getUserList } from "@docspace/shared/api/people";
import {
  AccountsSearchArea,
  EmployeeStatus,
  ShareAccessRights,
} from "@docspace/shared/enums";
import { RowLoader, SearchLoader } from "@docspace/shared/skeletons/selector";
import { TUser } from "@docspace/shared/api/people/types";
import { TGroup } from "@docspace/shared/api/groups/types";
import { MIN_LOADER_TIMER } from "@docspace/shared/selectors/Files/FilesSelector.constants";
import { TTranslation } from "@docspace/shared/types";

const PEOPLE_TAB_ID = "0";
const GROUP_TAB_ID = "1";

const toListItem = (
  item: TUser | TGroup,
  t: TTranslation,
  invitedUsers?: string[],
  disableDisabledUsers?: boolean,
  isRoom?: boolean,
) => {
  if ("displayName" in item) {
    const {
      id,
      email,
      avatar,

      displayName,
      hasAvatar,
      isOwner,
      isAdmin,
      isVisitor,
      isCollaborator,
      isRoomAdmin,
      status,
      shared,
    } = item;

    const role = getUserRole(item);

    const userAvatar = hasAvatar ? avatar : DefaultUserPhoto;

    const isInvited = invitedUsers?.includes(id) || (isRoom && shared);

    const isDisabled =
      disableDisabledUsers && status === EmployeeStatus.Disabled;

    const disabledText = isInvited
      ? t("Common:Invited")
      : isDisabled
        ? t("Common:Disabled")
        : "";

    return {
      id,
      email,
      avatar: userAvatar,
      label: displayName || email,
      role,
      isOwner,
      isAdmin,
      isVisitor,
      isCollaborator,
      isRoomAdmin,
      isDisabled: isInvited || isDisabled,
      disabledText,
    } as TSelectorItem;
  }

  const {
    id,

    isGroup,
    name: groupName,
    shared,
  } = item;

  const isInvited = invitedUsers?.includes(id) || (isRoom && shared);
  const disabledText = isInvited ? t("Common:Invited") : "";
  const userAvatar = "";

  return {
    id,
    name: groupName,
    avatar: userAvatar,
    isGroup,
    label: groupName,
    disabledText,
    isDisabled: isInvited,
  } as TSelectorItem;
};

type AddUsersPanelProps = TSelectorInfo & {
  isEncrypted: boolean;
  defaultAccess: ShareAccessRights;
  onClose: () => void;
  onParentPanelClose: () => void;
  setActiveTabId: (tab: string) => void;

  setDataItems: (items: TSelectorItem[]) => void;

  visible: boolean;

  withAccessRights?: boolean;
  accessOptions: TAccessRight[];
  isMultiSelect: boolean;

  withoutBackground: boolean;
  withBlur: boolean;

  invitedUsers?: string[];
  disableDisabledUsers?: boolean;

  roomId?: string | number;
  withGroups?: boolean;
};

const AddUsersPanel = ({
  isEncrypted,
  defaultAccess,
  onClose,
  onParentPanelClose,

  setDataItems,

  visible,

  withAccessRights,
  accessOptions,
  isMultiSelect,

  withoutBackground,
  withBlur,
  roomId,

  withGroups,

  invitedUsers,
  disableDisabledUsers,
  infoText,
  withInfo,
  withInfoBadge,
  setActiveTabId: setActiveTabIdProp,
}: AddUsersPanelProps) => {
  const theme = useTheme();
  const { t } = useTranslation([
    "SharingPanel",
    "PeopleTranslations",
    "Common",
    "InviteDialog",
    "People",
  ]);

  const isFirstLoad = useRef(true);
  const [isInit, setIsInit] = useState(true);
  const [isLoading, setIsLoading] = useLoadingWithTimeout<boolean>(0, true);
  const [activeTabId, setActiveTabId] = useState<string>(PEOPLE_TAB_ID);
  const [selectedItems, setSelectedItems] = useState<TSelectorItem[]>([]);

  const [itemsList, setItemsList] = useState<TSelectorItem[]>([]);
  const [searchValue, setSearchValue] = useState("");
  const [hasNextPage, setHasNextPage] = useState(true);
  const [isNextPageLoading, setIsNextPageLoading] = useState(false);
  const [total, setTotal] = useState(0);
  const totalRef = useRef(0);

  const onSelect = (
    item: TSelectorItem,
    isDoubleClick: boolean,
    doubleClickCallback: () => void,
  ) => {
    setSelectedItems((items) => {
      const includeFile = items.find((el) => el.id === item.id);

      if (includeFile)
        return isMultiSelect
          ? items.filter((el) => el.id !== includeFile.id)
          : [];

      return isMultiSelect ? [...items, item] : [item];
    });
    if (isDoubleClick && !isMultiSelect) {
      doubleClickCallback();
    }
  };

  const accessRight =
    defaultAccess ||
    (isEncrypted ? ShareAccessRights.FullAccess : ShareAccessRights.ReadOnly);

  const onBackClick = () => onClose();

  const onKeyPress = (e: KeyboardEvent) => {
    if (e.key === "Esc" || e.key === "Escape") onClose();
  };

  useEffect(() => {
    window.addEventListener("keyup", onKeyPress);

    return () => window.removeEventListener("keyup", onKeyPress);
  });

  const onClosePanels = () => {
    onClose();
    onParentPanelClose();
  };

  const onUsersSelect = (
    users: TSelectorItem[],
    access: TAccessRight | null,
  ) => {
    const items: TSelectorItem[] = [];

    users.forEach((user) => {
      const currentAccess =
        user.isOwner || user.isAdmin
          ? ShareAccessRights.RoomManager
          : access?.access;

      const newItem = {
        access: currentAccess,
        email: user.email,
        id: user.id,
        hasAvatar: user.hasAvatar || false,

        avatar: user.avatar,
      } as TSelectorItem;

      if (user.isGroup) {
        newItem.isGroup = user.isGroup;
        newItem.name = user.label;
      } else {
        newItem.displayName = user.label;
        newItem.isOwner = user.isOwner;
        newItem.isAdmin = user.isAdmin;
        newItem.isVisitor = user.isVisitor;
        newItem.isCollaborator = user.isCollaborator;
        newItem.isRoomAdmin = user.isRoomAdmin;
        newItem.email = user.email;
      }

      items.push(newItem);
    });

    if (users.length > items.length)
      toastr.warning("Some users are already in room");

    setDataItems(items);
    onClose();
  };

  const selectedAccess = accessOptions.filter(
    (access) => access.access === accessRight,
  )[0];

  const changeActiveTab = useCallback(
    (tab: number | string) => {
      setActiveTabIdProp(`${tab}`);
      setActiveTabId(`${tab}`);
      isFirstLoad.current = true;
    },
    [setActiveTabIdProp],
  );

  const onSearch = useCallback(
    (value: string, callback?: Function) => {
      isFirstLoad.current = true;
      setIsLoading(true);
      setSearchValue(() => {
        return value;
      });
      callback?.();
    },
    [setIsLoading],
  );

  const onClearSearch = useCallback(
    (callback?: Function) => {
      isFirstLoad.current = true;
      setSearchValue((prevValue: string) => {
        if (prevValue !== "") {
          setIsLoading(true);
        }

        return "";
      });
      callback?.();
    },
    [setIsLoading],
  );

  const loadNextPage = useCallback(
    async (startIndex: number) => {
      const pageCount = 100;

      const startLoadingTime = new Date();

      let searchArea = AccountsSearchArea.People;

      if (withGroups) {
        searchArea =
          activeTabId === PEOPLE_TAB_ID
            ? AccountsSearchArea.People
            : AccountsSearchArea.Groups;
      }

      setIsNextPageLoading(true);

      const currentFilter = Filter.getDefault();

      currentFilter.page = startIndex / pageCount;
      currentFilter.pageCount = pageCount;

      // show all users, but disabled invited
      // currentFilter.excludeShared = true;
      currentFilter.search = searchValue || "";

      const response = !roomId
        ? await getUserList(currentFilter)
        : await getMembersList(searchArea, roomId, currentFilter);

      const totalDifferent = startIndex ? response.total - totalRef.current : 0;

      const items = response.items.map((item) =>
        toListItem(item, t, invitedUsers, disableDisabledUsers, !!roomId),
      );
      const newTotal = response.total - totalDifferent;

      if (isFirstLoad.current) {
        setItemsList([...items]);
        setHasNextPage(items.length < newTotal);
      } else {
        setItemsList((list) => {
          const newItems = [...list, ...items];
          setHasNextPage(newItems.length < newTotal);

          return newItems;
        });
      }
      setTotal(newTotal);
      totalRef.current = newTotal;

      setIsNextPageLoading(false);

      const nowDate = new Date();
      const diff = Math.abs(nowDate.getTime() - startLoadingTime.getTime());

      if (diff < MIN_LOADER_TIMER) {
        setTimeout(() => {
          setIsLoading(false);
        }, MIN_LOADER_TIMER - diff);
      } else {
        setIsLoading(false);
      }

      setIsInit(false);
      isFirstLoad.current = false;
    },
    [
      activeTabId,
      disableDisabledUsers,
      invitedUsers,
      roomId,
      searchValue,
      setIsLoading,
      t,
      withGroups,
    ],
  );

  const emptyScreenImage = theme.isBase
    ? EmptyScreenPersonsSvgUrl
    : EmptyScreenPersonsSvgDarkUrl;

  const renderCustomItem = (
    label: string,
    userType?: string,
    email?: string,
    isGroup?: boolean,
  ) => {
    return (
      <div
        style={{
          width: "100%",
          overflow: "hidden",
          marginInlineEnd: "16px",
        }}
      >
        <Text
          className="label"
          fontWeight={600}
          fontSize="14px"
          noSelect
          truncate
          dir="auto"
        >
          {label}
        </Text>
        {!isGroup && (
          <div style={{ display: "flex" }}>
            <Text
              className="label"
              fontWeight={400}
              fontSize="12px"
              noSelect
              truncate
              color="#A3A9AE"
              dir="auto"
            >
              {`${userType} | ${email}`}
            </Text>
          </div>
        )}
      </div>
    );
  };

  const withAccessRightsProps: TSelectorAccessRights =
    withAccessRights && isMultiSelect
      ? {
          withAccessRights: isMultiSelect,
          accessRights: accessOptions,
          selectedAccessRight: selectedAccess,
          onAccessRightsChange: () => {},
          accessRightsMode: SelectorAccessRightsMode.Detailed,
        }
      : {};

  const withCancelButtonProps: TSelectorCancelButton = !isMultiSelect
    ? {
        withCancelButton: !isMultiSelect,
        cancelButtonLabel: t("Common:CancelButton"),
        onCancel: onClosePanels,
      }
    : {};

  const withTabsProps: TSelectorTabs = withGroups
    ? {
        withTabs: true,
        tabsData: [
          {
            id: PEOPLE_TAB_ID,
            name: t("Common:People"),
            onClick: () => changeActiveTab(PEOPLE_TAB_ID),
            content: null,
          },
          {
            id: GROUP_TAB_ID,
            name: t("Common:Groups"),
            onClick: () => changeActiveTab(GROUP_TAB_ID),
            content: null,
          },
        ],
        activeTabId,
      }
    : {};

  const infoProps: TSelectorInfo = withInfo
    ? {
        withInfo,
        infoText,
        withInfoBadge,
      }
    : {};

  return (
    <>
      <Backdrop
        onClick={onClosePanels}
        visible={visible}
        zIndex={310}
        isAside
        withoutBackground={withoutBackground}
        withoutBlur={!withBlur}
      />
      <Aside
        className="header_aside-panel"
        visible={visible}
        onClose={onClosePanels}
        withoutBodyScroll
      >
        <Selector
          withHeader
          alwaysShowFooter={itemsList.length !== 0 || Boolean(searchValue)}
          headerProps={{
            // Todo: Update groups empty screen texts when they are ready
            headerLabel: t("Common:ListAccounts"),
            withoutBackButton: false,
            withoutBorder: true,
            onBackClick,
          }}
          onSelect={onSelect}
          renderCustomItem={renderCustomItem}
          withSearch
          searchPlaceholder={t("Common:Search")}
          searchValue={searchValue}
          onSearch={onSearch}
          onClearSearch={onClearSearch}
          items={itemsList}
          isMultiSelect={isMultiSelect}
          submitButtonLabel={t("Common:AddButton")}
          onSubmit={onUsersSelect}
          disableSubmitButton={selectedItems.length === 0}
          {...withAccessRightsProps}
          {...withCancelButtonProps}
          emptyScreenImage={emptyScreenImage}
          emptyScreenHeader={
            // Todo: Update groups empty screen texts when they are ready
            activeTabId === PEOPLE_TAB_ID
              ? t("Common:EmptyHeader")
              : t("Common:NotFoundGroups")
          }
          emptyScreenDescription={
            activeTabId === PEOPLE_TAB_ID
              ? t("Common:EmptyDescription", {
                  productName: t("Common:ProductName"),
                })
              : t("Common:GroupsNotFoundDescription")
          }
          searchEmptyScreenImage={emptyScreenImage}
          searchEmptyScreenHeader={
            activeTabId === PEOPLE_TAB_ID
              ? t("Common:NotFoundUsers")
              : t("Common:NotFoundGroups")
          }
          searchEmptyScreenDescription={
            activeTabId === PEOPLE_TAB_ID
              ? t("Common:NotFoundUsersDescription")
              : t("Common:GroupsNotFoundDescription")
          }
          hasNextPage={hasNextPage}
          isNextPageLoading={isNextPageLoading}
          loadNextPage={loadNextPage}
          totalItems={total}
          isLoading={isLoading}
          searchLoader={<SearchLoader />}
          isSearchLoading={isInit}
          rowLoader={
            <RowLoader
              isUser
              count={15}
              isContainer={isLoading}
              isMultiSelect={isMultiSelect}
              withAllSelect={!isLoading}
            />
          }
          {...withTabsProps}
          {...infoProps}
        />
      </Aside>
    </>
  );
};

export default AddUsersPanel;<|MERGE_RESOLUTION|>--- conflicted
+++ resolved
@@ -43,12 +43,8 @@
   TAccessRight,
   TSelectorAccessRights,
   TSelectorCancelButton,
-<<<<<<< HEAD
   TSelectorInfo,
   TWithTabs,
-=======
-  TSelectorTabs,
->>>>>>> 116702d2
 } from "@docspace/shared/components/selector/Selector.types";
 import { toastr } from "@docspace/shared/components/toast";
 import { Text } from "@docspace/shared/components/text";
