--- conflicted
+++ resolved
@@ -27,8 +27,8 @@
 const { CleanWebpackPlugin } = require("clean-webpack-plugin");
 const CopyPlugin = require("copy-webpack-plugin");
 const HtmlWebpackPlugin = require("html-webpack-plugin");
-// const ModuleFederationPlugin =
-//   require("webpack").container.ModuleFederationPlugin;
+const ModuleFederationPlugin =
+  require("webpack").container.ModuleFederationPlugin;
 const DefinePlugin = require("webpack").DefinePlugin;
 const BundleAnalyzerPlugin =
   require("webpack-bundle-analyzer").BundleAnalyzerPlugin;
@@ -41,7 +41,7 @@
 
 const minifyJson = require("@docspace/shared/utils/minifyJson");
 
-// const sharedDeps = require("@docspace/shared/constants/sharedDependencies");
+const sharedDeps = require("@docspace/shared/constants/sharedDependencies");
 //const fs = require("fs");
 //const { readdir } = require("fs").promises;
 
@@ -49,7 +49,7 @@
 
 const pkg = require("./package.json");
 const runtime = require("../runtime.json");
-// const deps = pkg.dependencies || {};
+const deps = pkg.dependencies || {};
 const homepage = pkg.homepage;
 const title = pkg.title;
 const version = pkg.version;
@@ -381,52 +381,6 @@
     };
   }
 
-<<<<<<< HEAD
-  // config.plugins.push(
-  //   new ModuleFederationPlugin({
-  //     name: "client",
-  //     filename: "remoteEntry.js",
-  //     remotes: [],
-  //     exposes: {
-  //       "./shell": "./src/Shell",
-  //       "./store": "./src/store",
-  //       "./Layout": "./src/components/Layout",
-  //       "./Main": "./src/components/Main",
-  //       "./NavMenu": "./src/components/NavMenu",
-  //       "./PreparationPortalDialog":
-  //         "./src/components/dialogs/PreparationPortalDialog/PreparationPortalDialogWrapper.js",
-  //       "./utils": "./src/helpers/filesUtils.js",
-  //       "./BrandingPage":
-  //         "./src/pages/PortalSettings/categories/common/branding.js",
-  //       "./WhiteLabelPage":
-  //         "./src/pages/PortalSettings/categories/common/Branding/whitelabel.js",
-  //       "./AdditionalResPage":
-  //         "./src/pages/PortalSettings/categories/common/Branding/additionalResources.js",
-  //       "./CompanyInfoPage":
-  //         "./src/pages/PortalSettings/categories/common/Branding/companyInfoSettings.js",
-  //       "./BackupPage":
-  //         "./src/pages/PortalSettings/categories/data-management/backup/manual-backup",
-  //       "./AutoBackupPage":
-  //         "./src/pages/PortalSettings/categories/data-management/backup/auto-backup",
-  //       "./RestorePage":
-  //         "./src/pages/PortalSettings/categories/data-management/backup/restore-backup",
-  //       "./PaymentsPage": "./src/pages/PortalSettings/categories/payments",
-  //       "./BonusPage": "./src/pages/Bonus",
-  //       "./ChangeStorageQuotaDialog":
-  //         "./src/components/dialogs/ChangeStorageQuotaDialog",
-  //       "./ConnectDialog": "./src/components/dialogs/ConnectDialog",
-  //     },
-  //     shared: [
-  //       "react",
-  //       "react-dom",
-  //       "react-router-dom",
-  //       "mobx",
-  //       "mobx-react",
-  //       "styled-components",
-  //     ],
-  //   }),
-  // );
-=======
   config.plugins.push(
     new ModuleFederationPlugin({
       name: "client",
@@ -469,7 +423,6 @@
       },
     }),
   );
->>>>>>> ef892c70
 
   const htmlTemplate = {
     title: title,
