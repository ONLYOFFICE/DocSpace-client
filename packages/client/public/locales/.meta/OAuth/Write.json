{
  "key_path": "Write",
  "content": "Write",
  "content_en_sha1_hash": "4a48932789d199bbed709777e2d743ca2bafdc6c",
  "created_at": "2025-05-19T21:30:54.069Z",
<<<<<<< HEAD
  "updated_at": "2025-05-26T07:57:32.556Z",
=======
  "updated_at": "2025-06-24T16:31:24.420Z",
>>>>>>> 0de93b01
  "comment": {
    "text": "The translation key \"Write\" is used to display the label for an OAuth scope setting that grants write permissions. It appears in a UI component where users can select available scopes for API keys or client forms.",
    "is_auto": true,
    "updated_at": "2025-05-20T09:42:30.777Z"
  },
  "usage": [
    {
      "file_path": "/packages/client/src/pages/PortalSettings/categories/developer-tools/ApiKeys/sub-components/CreateApiKeyDialog/index.tsx",
      "line_number": 254,
      "context": "</Text>\n <Text\n className=\"api-key_permission-container-text separator\"\n fontWeight={600}\n >\n {t(\"OAuth:Write\")}\n </Text>\n \n {permissionsList.map((item) => {\n return item;\n })}",
      "module": "/packages/client"
    },
    {
      "file_path": "/packages/client/src/pages/PortalSettings/categories/developer-tools/OAuth/sub-components/ClientForm/components/ScopesBlock.tsx",
      "line_number": 89,
      "context": "type: ScopeType,\n name: string = \"\",\n ) => {\n const isChecked = checkedScopes.includes(name);\n \n const isWrite = type === \"write\";\n \n if (!isChecked) {\n setFilteredScopes((val) => {\n val[group].isChecked = true;\n val[group].checkedType = type;",
      "module": "/packages/client"
    }
  ],
  "languages": {
    "en": {
      "ai_translated": false,
      "ai_model": null,
      "ai_spell_check_issues": [],
      "approved_at": null
    },
    "ar-SA": {
      "ai_translated": false,
      "ai_model": null,
      "ai_spell_check_issues": [],
      "approved_at": null
    },
    "az": {
      "ai_translated": false,
      "ai_model": null,
      "ai_spell_check_issues": [
        {
          "type": "incorrect_translation",
          "description": "While 'Yazın' can mean 'write', it's the imperative form (command) of the verb 'yazmaq' (to write). 'OAuth:Write' likely refers to the ability to *write* or create something, not to tell someone to write. A more accurate translation would be a noun or a more descriptive term reflecting creation or writing access.",
          "suggestion": "Consider 'Yazma' (writing) or 'Yazılış' (writing/creation) depending on the precise meaning of 'Write' in the OAuth context. Alternatively, a more abstract term like 'Yaratma' (creation) could be suitable if 'Write' means creating data or configurations."
        }
      ],
      "approved_at": null
    },
    "bg": {
      "ai_translated": false,
      "ai_model": null,
      "ai_spell_check_issues": [],
      "approved_at": null
    },
    "cs": {
      "ai_translated": false,
      "ai_model": null,
      "ai_spell_check_issues": [
        {
          "type": "incorrect_translation",
          "description": "The Czech translation \"Napište na\" is not an accurate translation of \"Write\" in the context of an OAuth key. It literally translates to 'Write on'.  The correct translation would depend on the specific OAuth functionality but options might include 'Zapsat', 'Vytvořit', 'Generovat', or a more contextually appropriate term.",
          "suggestion": "Consider alternatives such as 'Zapsat', 'Vytvořit', 'Generovat', or a more contextually appropriate term based on the intended OAuth functionality."
        }
      ],
      "approved_at": null
    },
    "de": {
      "ai_translated": false,
      "ai_model": null,
      "ai_spell_check_issues": [],
      "approved_at": null
    },
    "el-GR": {
      "ai_translated": false,
      "ai_model": null,
      "ai_spell_check_issues": [
        {
          "type": "incorrect_translation",
          "description": "The English word \"Write\" can have different Greek translations depending on context. \"Γράψτε\" is the imperative form (write! - command) in the second person plural. Without knowing the context of \"OAuth:Write\", it's difficult to determine if this is the correct translation. It might need to be the noun \"εγγραφή\" (egrafi) which means 'writing' or 'record' or potentially another form depending on the intended meaning.",
          "suggestion": "Consider whether 'εγγραφή' (egrafi) or another form might be more appropriate based on the context. If it's a command, 'Γράψτε' might be acceptable, but verify its suitability."
        }
      ],
      "approved_at": null
    },
    "es": {
      "ai_translated": false,
      "ai_model": null,
      "ai_spell_check_issues": [],
      "approved_at": null
    },
    "fi": {
      "ai_translated": false,
      "ai_model": null,
      "ai_spell_check_issues": [],
      "approved_at": null
    },
    "fr": {
      "ai_translated": false,
      "ai_model": null,
      "ai_spell_check_issues": [],
      "approved_at": null
    },
    "hy-AM": {
      "ai_translated": false,
      "ai_model": null,
      "ai_spell_check_issues": [],
      "approved_at": null
    },
    "it": {
      "ai_translated": false,
      "ai_model": null,
      "ai_spell_check_issues": [
        {
          "type": "incorrect_translation",
          "description": "The Italian translation \"Scrivi\" is the imperative form of 'to write' (you write). The English \"Write\" likely refers to the ability or permission to write, not the act of writing. A more appropriate translation might be something like \"Scrittura\" (writing) or \"Autorizzazione di scrittura\" (write permission), depending on the context.",
          "suggestion": "Consider \"Scrittura\" or \"Autorizzazione di scrittura\" based on context."
        }
      ],
      "approved_at": null
    },
    "ja-JP": {
      "ai_translated": false,
      "ai_model": null,
      "ai_spell_check_issues": [],
      "approved_at": null
    },
    "ko-KR": {
      "ai_translated": false,
      "ai_model": null,
      "ai_spell_check_issues": [],
      "approved_at": null
    },
    "lo-LA": {
      "ai_translated": false,
      "ai_model": null,
      "ai_spell_check_issues": [],
      "approved_at": null
    },
    "lv": {
      "ai_translated": false,
      "ai_model": null,
      "ai_spell_check_issues": [],
      "approved_at": null
    },
    "nl": {
      "ai_translated": false,
      "ai_model": null,
      "ai_spell_check_issues": [],
      "approved_at": null
    },
    "pl": {
      "ai_translated": false,
      "ai_model": null,
      "ai_spell_check_issues": [],
      "approved_at": null
    },
    "pt": {
      "ai_translated": false,
      "ai_model": null,
      "ai_spell_check_issues": [],
      "approved_at": null
    },
    "pt-BR": {
      "ai_translated": false,
      "ai_model": null,
      "ai_spell_check_issues": [],
      "approved_at": null
    },
    "ro": {
      "ai_translated": false,
      "ai_model": null,
      "ai_spell_check_issues": [
        {
          "type": "incorrect_translation",
          "description": "The Romanian translation \"Scriere\" is not the most natural or accurate translation of \"Write\" in the context of an OAuth key name. While \"Scriere\" technically means \"Writing\", a more suitable translation would be \"Scris\" which means \"Written\" or \"Writing (as an action)\".",
          "suggestion": "Scris"
        }
      ],
      "approved_at": null
    },
    "ru": {
      "ai_translated": false,
      "ai_model": null,
      "ai_spell_check_issues": [],
      "approved_at": null
    },
    "si": {
      "ai_translated": false,
      "ai_model": null,
      "ai_spell_check_issues": [
        {
          "type": "incorrect_translation",
          "description": "The Sinhala translation \"යතුරුහරපය\" does not accurately convey the meaning of \"Write\". It translates to something like \"key to release\" or \"unlocking key,\" which is unrelated to the action of writing.",
          "suggestion": "A more accurate translation for \"Write\" would be \"ලේඛනය\" (lekhanaya), \"කියවන්න\" (kiyawaṇna - to write/record), or \"සcribble කර\" (scribble kara) depending on the specific context. Consider if \"ලේඛනය\" is the most fitting option."
        }
      ],
      "approved_at": null
    },
    "sk": {
      "ai_translated": false,
      "ai_model": null,
      "ai_spell_check_issues": [],
      "approved_at": null
    },
    "sl": {
      "ai_translated": false,
      "ai_model": null,
      "ai_spell_check_issues": [],
      "approved_at": null
    },
    "sr-Cyrl-RS": {
      "ai_translated": false,
      "ai_model": null,
      "ai_spell_check_issues": [
        {
          "type": "incorrect_translation",
          "description": "The Serbian (Cyrillic) translation \"Пиши\" is the imperative form of 'to write'. While it could be a valid translation depending on the context, \"Write\" likely refers to a functionality or permission, and a noun or more descriptive term would be more appropriate. A better translation might be \"Упис\" (Upis - Entry/Writing) or \"Писање\" (Pisanje - Writing).",
          "suggestion": "Consider \"Упис\" (Upis) or \"Писање\" (Pisanje) for a more accurate translation representing a permission or action."
        }
      ],
      "approved_at": null
    },
    "sr-Latn-RS": {
      "ai_translated": false,
      "ai_model": null,
      "ai_spell_check_issues": [
        {
          "type": "incorrect_translation",
          "description": "While \"Piši\" is a valid Serbian word meaning \"write\", it's an imperative form (command). \"Write\" in the context of \"OAuth:Write\" likely refers to the ability or permission to write, not the act of writing itself. A more appropriate translation would be something denoting ability or access.",
          "suggestion": "Consider alternatives like \"Pisanje\" (writing - noun), \"OmogućenoPisanje\" (EnabledWriting), or \"DozvolaZaPisanje\" (PermissionToWrite) depending on the specific technical context."
        }
      ],
      "approved_at": null
    },
    "tr": {
      "ai_translated": false,
      "ai_model": null,
      "ai_spell_check_issues": [
        {
          "type": "incorrect_translation",
          "description": "The Turkish translation 'Yaz' translates to 'Write' but it's an imperative form, meaning 'Write!' or 'You write!'. While technically related, it may not be the most appropriate translation depending on the context. 'Yazma' (Write - gerund/nominalized) or 'Yazabilme' (Ability to write) might be better depending on the usage.",
          "suggestion": "Consider 'Yazma' or 'Yazabilme' for a more contextually accurate translation."
        }
      ],
      "approved_at": null
    },
    "uk-UA": {
      "ai_translated": false,
      "ai_model": null,
      "ai_spell_check_issues": [],
      "approved_at": null
    },
    "vi": {
      "ai_translated": false,
      "ai_model": null,
      "ai_spell_check_issues": [],
      "approved_at": null
    },
    "zh-CN": {
      "ai_translated": false,
      "ai_model": null,
      "ai_spell_check_issues": [],
      "approved_at": null
    }
  }
}<|MERGE_RESOLUTION|>--- conflicted
+++ resolved
@@ -3,11 +3,7 @@
   "content": "Write",
   "content_en_sha1_hash": "4a48932789d199bbed709777e2d743ca2bafdc6c",
   "created_at": "2025-05-19T21:30:54.069Z",
-<<<<<<< HEAD
-  "updated_at": "2025-05-26T07:57:32.556Z",
-=======
   "updated_at": "2025-06-24T16:31:24.420Z",
->>>>>>> 0de93b01
   "comment": {
     "text": "The translation key \"Write\" is used to display the label for an OAuth scope setting that grants write permissions. It appears in a UI component where users can select available scopes for API keys or client forms.",
     "is_auto": true,
@@ -46,8 +42,8 @@
       "ai_spell_check_issues": [
         {
           "type": "incorrect_translation",
-          "description": "While 'Yazın' can mean 'write', it's the imperative form (command) of the verb 'yazmaq' (to write). 'OAuth:Write' likely refers to the ability to *write* or create something, not to tell someone to write. A more accurate translation would be a noun or a more descriptive term reflecting creation or writing access.",
-          "suggestion": "Consider 'Yazma' (writing) or 'Yazılış' (writing/creation) depending on the precise meaning of 'Write' in the OAuth context. Alternatively, a more abstract term like 'Yaratma' (creation) could be suitable if 'Write' means creating data or configurations."
+          "description": "While \"Yazın\" can mean \"write\", it's the imperative form (write!).  For a key name like 'OAuth:Write', a more neutral form, like the infinitive \"Yazma\" (writing) or a noun form (\"Yazılış\" - writing/creation) would likely be more appropriate, depending on the intended meaning within the OAuth context.",
+          "suggestion": "Consider \"Yazma\" or \"Yazılış\" depending on the intended meaning."
         }
       ],
       "approved_at": null
@@ -64,8 +60,8 @@
       "ai_spell_check_issues": [
         {
           "type": "incorrect_translation",
-          "description": "The Czech translation \"Napište na\" is not an accurate translation of \"Write\" in the context of an OAuth key. It literally translates to 'Write on'.  The correct translation would depend on the specific OAuth functionality but options might include 'Zapsat', 'Vytvořit', 'Generovat', or a more contextually appropriate term.",
-          "suggestion": "Consider alternatives such as 'Zapsat', 'Vytvořit', 'Generovat', or a more contextually appropriate term based on the intended OAuth functionality."
+          "description": "The Czech translation \"Napište na\" does not accurately convey the meaning of \"Write\" in the context of OAuth. It literally translates to \"Write on\" and implies writing something *onto* something, not simply writing.",
+          "suggestion": "A more appropriate translation, depending on the specific function within OAuth, could be \"Zapsat\" (to write/record), \"Vytvořit\" (to create), or potentially a more contextual translation if the exact functionality is known. Without additional context, \"Zapsat\" is likely the closest."
         }
       ],
       "approved_at": null
@@ -82,8 +78,8 @@
       "ai_spell_check_issues": [
         {
           "type": "incorrect_translation",
-          "description": "The English word \"Write\" can have different Greek translations depending on context. \"Γράψτε\" is the imperative form (write! - command) in the second person plural. Without knowing the context of \"OAuth:Write\", it's difficult to determine if this is the correct translation. It might need to be the noun \"εγγραφή\" (egrafi) which means 'writing' or 'record' or potentially another form depending on the intended meaning.",
-          "suggestion": "Consider whether 'εγγραφή' (egrafi) or another form might be more appropriate based on the context. If it's a command, 'Γράψτε' might be acceptable, but verify its suitability."
+          "description": "The Greek translation \"Γράψτε\" is the imperative form (command) of \"write.\"  For a key name like \"OAuth:Write,\" a more suitable translation would be a noun form, like 'εγγραφή' (egrafí - registration) or 'κείμενο' (keimeno - text).  \"Γράψτε\" implies an action, while the key name likely refers to a concept or permission.",
+          "suggestion": "Consider 'εγγραφή' (egrafí - registration) or 'κείμενο' (keimeno - text) instead of 'Γράψτε'."
         }
       ],
       "approved_at": null
@@ -118,8 +114,8 @@
       "ai_spell_check_issues": [
         {
           "type": "incorrect_translation",
-          "description": "The Italian translation \"Scrivi\" is the imperative form of 'to write' (you write). The English \"Write\" likely refers to the ability or permission to write, not the act of writing. A more appropriate translation might be something like \"Scrittura\" (writing) or \"Autorizzazione di scrittura\" (write permission), depending on the context.",
-          "suggestion": "Consider \"Scrittura\" or \"Autorizzazione di scrittura\" based on context."
+          "description": "The Italian translation \"Scrivi\" is the imperative form of the verb 'to write' (singular 'you'). While it can be interpreted as 'Write', it lacks the nuance of the English 'Write' which functions as a noun in this context (e.g., 'OAuth:Write'). A more appropriate translation, depending on the intended meaning, could be 'Scrittura' (writing) or 'Autorizzazione di scrittura'.",
+          "suggestion": "Consider 'Scrittura' or 'Autorizzazione di scrittura' for greater accuracy."
         }
       ],
       "approved_at": null
@@ -178,8 +174,8 @@
       "ai_spell_check_issues": [
         {
           "type": "incorrect_translation",
-          "description": "The Romanian translation \"Scriere\" is not the most natural or accurate translation of \"Write\" in the context of an OAuth key name. While \"Scriere\" technically means \"Writing\", a more suitable translation would be \"Scris\" which means \"Written\" or \"Writing (as an action)\".",
-          "suggestion": "Scris"
+          "description": "The Romanian translation \"Scriere\" for \"Write\" is technically correct but not the most natural or common translation in this context. \"Scriere\" is a more formal or abstract noun form. In the context of OAuth, a more common and user-friendly translation would be \"Scris\" (written) or possibly \"Creare\" (creation).",
+          "suggestion": "Consider using \"Scris\" or \"Creare\" as a more natural translation depending on the intended meaning within the OAuth context."
         }
       ],
       "approved_at": null
@@ -196,8 +192,8 @@
       "ai_spell_check_issues": [
         {
           "type": "incorrect_translation",
-          "description": "The Sinhala translation \"යතුරුහරපය\" does not accurately convey the meaning of \"Write\". It translates to something like \"key to release\" or \"unlocking key,\" which is unrelated to the action of writing.",
-          "suggestion": "A more accurate translation for \"Write\" would be \"ලේඛනය\" (lekhanaya), \"කියවන්න\" (kiyawaṇna - to write/record), or \"සcribble කර\" (scribble kara) depending on the specific context. Consider if \"ලේඛනය\" is the most fitting option."
+          "description": "The Sinhala translation \"යතුරුහරපය\" (yathuru harapaya) translates to \"key\" or \"lever\", not \"write\". It doesn't accurately represent the meaning of \"Write\" in the context of OAuth.",
+          "suggestion": "A more appropriate translation would depend on the specific context within OAuth. Potential suggestions include: ලිවීමේ (liwime), ලේඛනය කිරීම (lekhanaya kirima), or a transliteration like රයිට් (rait) if a direct equivalent is unavailable."
         }
       ],
       "approved_at": null
@@ -220,8 +216,8 @@
       "ai_spell_check_issues": [
         {
           "type": "incorrect_translation",
-          "description": "The Serbian (Cyrillic) translation \"Пиши\" is the imperative form of 'to write'. While it could be a valid translation depending on the context, \"Write\" likely refers to a functionality or permission, and a noun or more descriptive term would be more appropriate. A better translation might be \"Упис\" (Upis - Entry/Writing) or \"Писање\" (Pisanje - Writing).",
-          "suggestion": "Consider \"Упис\" (Upis) or \"Писање\" (Pisanje) for a more accurate translation representing a permission or action."
+          "description": "The Serbian translation \"Пиши\" is the imperative form of the verb \"писати\" (to write). While it conveys the general concept of writing, it's not a direct translation of \"Write\" as a noun or a function.  A more accurate translation for a key name would be something like \"Упис\" (Upis) or \"Запис\" (Zapis), which imply recording or writing down.",
+          "suggestion": "Consider using \"Упис\" (Upis) or \"Запис\" (Zapis) for a more accurate representation of 'Write' as a key name."
         }
       ],
       "approved_at": null
@@ -232,8 +228,8 @@
       "ai_spell_check_issues": [
         {
           "type": "incorrect_translation",
-          "description": "While \"Piši\" is a valid Serbian word meaning \"write\", it's an imperative form (command). \"Write\" in the context of \"OAuth:Write\" likely refers to the ability or permission to write, not the act of writing itself. A more appropriate translation would be something denoting ability or access.",
-          "suggestion": "Consider alternatives like \"Pisanje\" (writing - noun), \"OmogućenoPisanje\" (EnabledWriting), or \"DozvolaZaPisanje\" (PermissionToWrite) depending on the specific technical context."
+          "description": "The Serbian translation \"Piši\" translates to \"Write\" in the imperative form (command). The intended meaning is likely the ability to write, not the act of writing. A more appropriate translation would convey the concept of 'write' as a capability or permission.",
+          "suggestion": "Pisanje"
         }
       ],
       "approved_at": null
@@ -244,8 +240,8 @@
       "ai_spell_check_issues": [
         {
           "type": "incorrect_translation",
-          "description": "The Turkish translation 'Yaz' translates to 'Write' but it's an imperative form, meaning 'Write!' or 'You write!'. While technically related, it may not be the most appropriate translation depending on the context. 'Yazma' (Write - gerund/nominalized) or 'Yazabilme' (Ability to write) might be better depending on the usage.",
-          "suggestion": "Consider 'Yazma' or 'Yazabilme' for a more contextually accurate translation."
+          "description": "The translation \"Yaz\" is a verb in the imperative form (\"Write!\"). While it *can* mean 'write', it lacks the nuance of 'Write' which functions as a noun or a capability. A more accurate translation might be \"Yazma\" (writing) or \"Yazabilme\" (ability to write).",
+          "suggestion": "Yazma"
         }
       ],
       "approved_at": null
