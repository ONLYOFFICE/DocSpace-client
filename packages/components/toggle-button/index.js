import React, { Component } from "react";
import PropTypes from "prop-types";
import {
  ToggleButtonContainer,
  HiddenInput,
  Container,
} from "./styled-toggle-button";
import Text from "../text";
import globalColors from "../utils/globalColors";
import { motion } from "framer-motion";
import Base from "../themes/base";

import { ColorTheme, ThemeType } from "@docspace/common/components/ColorTheme";

const ToggleIcon = ({ isChecked, isLoading }) => {
  return (
    <motion.svg
      animate={[
        isChecked ? "checked" : "notChecked",
        isLoading ? "isLoading" : "",
      ]}
      width="28"
      height="16"
      viewBox="0 0 28 16"
      fill="none"
      xmlns="http://www.w3.org/2000/svg"
    >
      <motion.rect width="28" height="16" rx="8" />
      <motion.circle
        fill-rule="evenodd"
        clip-rule="evenodd"
        cy="8"
        variants={{
          isLoading: {
            r: [5, 6, 6],
            transition: {
              r: {
                yoyo: Infinity,
                duration: 0.6,
                ease: "easeOut",
              },
            },
          },
          checked: { cx: 20, r: 6 },
          notChecked: { cx: 8, r: 6 },
        }}
      />
    </motion.svg>
  );
};

class ToggleButton extends Component {
  constructor(props) {
    super(props);
    this.state = {
      checked: props.isChecked,
    };
  }

  componentDidUpdate(prevProps) {
    if (this.props.isChecked !== prevProps.isChecked) {
      this.setState({ checked: this.props.isChecked });
    }
  }

  render() {
    const {
      isDisabled,
      label,
      onChange,
      id,
      className,
      style,
      isLoading,
      theme,
    } = this.props;
    const { gray } = globalColors;
    const colorProps = isDisabled ? { color: gray } : {};

    //console.log("ToggleButton render");

    return (
      <ColorTheme
        {...this.props}
<<<<<<< HEAD
        elementType={ThemeType.ToggleButton}
=======
        themeId={ThemeType.ToggleButton}
>>>>>>> 409d05d2
        id={id}
        className={className}
        style={style}
      >
        <ToggleButtonContainer
          id={id}
          className={className}
          style={style}
          isDisabled={isDisabled}
          isChecked={this.state.checked}
        >
          <HiddenInput
            type="checkbox"
            checked={this.state.checked}
            disabled={isDisabled}
            onChange={onChange}
          />
          <ToggleIcon isChecked={this.state.checked} isLoading={isLoading} />
          {label && (
            <Text className="toggle-button-text" as="span" {...colorProps}>
              {label}
            </Text>
          )}
        </ToggleButtonContainer>
      </ColorTheme>
    );
  }
}

ToggleButton.propTypes = {
  /** The checked property sets the checked state of a ToggleButton. */
  isChecked: PropTypes.bool.isRequired,
  /** Disables the ToggleButton */
  isDisabled: PropTypes.bool,
  /** Will be triggered whenever an ToggleButton is clicked */
  onChange: PropTypes.func.isRequired,
  /** Label of the input  */
  label: PropTypes.string,
  /** Set component id */
  id: PropTypes.oneOfType([PropTypes.string, PropTypes.number]),
  /** Class name */
  className: PropTypes.string,
  /** Accepts css style */
  style: PropTypes.oneOfType([PropTypes.object, PropTypes.array]),
};

ToggleIcon.propTypes = {
  isChecked: PropTypes.bool,
};

export default ToggleButton;<|MERGE_RESOLUTION|>--- conflicted
+++ resolved
@@ -82,11 +82,7 @@
     return (
       <ColorTheme
         {...this.props}
-<<<<<<< HEAD
-        elementType={ThemeType.ToggleButton}
-=======
         themeId={ThemeType.ToggleButton}
->>>>>>> 409d05d2
         id={id}
         className={className}
         style={style}
