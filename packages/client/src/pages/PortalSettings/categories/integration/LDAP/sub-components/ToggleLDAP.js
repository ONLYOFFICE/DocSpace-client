// (c) Copyright Ascensio System SIA 2009-2024
//
// This program is a free software product.
// You can redistribute it and/or modify it under the terms
// of the GNU Affero General Public License (AGPL) version 3 as published by the Free Software
// Foundation. In accordance with Section 7(a) of the GNU AGPL its Section 15 shall be amended
// to the effect that Ascensio System SIA expressly excludes the warranty of non-infringement of
// any third-party rights.
//
// This program is distributed WITHOUT ANY WARRANTY, without even the implied warranty
// of MERCHANTABILITY or FITNESS FOR A PARTICULAR  PURPOSE. For details, see
// the GNU AGPL at: http://www.gnu.org/licenses/agpl-3.0.html
//
// You can contact Ascensio System SIA at Lubanas st. 125a-25, Riga, Latvia, EU, LV-1021.
//
// The  interactive user interfaces in modified source and object code versions of the Program must
// display Appropriate Legal Notices, as required under Section 5 of the GNU AGPL version 3.
//
// Pursuant to Section 7(b) of the License you must retain the original Product logo when
// distributing the program. Pursuant to Section 7(e) we decline to grant you any rights under
// trademark law for use of our trademarks.
//
// All the Product's GUI elements, including illustrations and icon sets, as well as technical writing
// content are licensed under the terms of the Creative Commons Attribution-ShareAlike 4.0
// International. See the License terms at http://creativecommons.org/licenses/by-sa/4.0/legalcode

import React from "react";
import styled from "styled-components";
import { inject, observer } from "mobx-react";
import { useTranslation } from "react-i18next";
import { Text } from "@docspace/shared/components/text";
import { ToggleButton } from "@docspace/shared/components/toggle-button";
import { Badge } from "@docspace/shared/components/badge";
<<<<<<< HEAD
import { globalColors } from "@docspace/shared/themes";
=======
import { mobile } from "@docspace/shared/utils";
import { UnavailableStyles } from "../../../../utils/commonSettingsStyles";
>>>>>>> 2d77b890

const StyledWrapper = styled.div`
  display: flex;
  flex-direction: row;
  padding: 12px;
  border-radius: 6px;
  background: ${(props) =>
    props.theme.client.settings.integration.sso.toggleContentBackground};

  @media ${mobile} {
    margin-bottom: 24px;
  }

  .toggle {
    position: static;
    margin-top: 1px;
  }

  .toggle-caption {
    display: flex;
    flex-direction: column;
    gap: 4px;
    .toggle-caption_title {
      display: flex;
      .toggle-caption_title_badge {
        margin-inline-start: 4px;
        cursor: auto;
      }
    }
  }

  ${(props) => !props.isLdapAvailable && UnavailableStyles}
`;

const ToggleLDAP = ({
  theme,
  isLdapEnabled,
  toggleLdap,
  isLdapAvailable,
  isUIDisabled,
  save,
  isLdapEnabledOnServer,
}) => {
  const { t } = useTranslation(["Ldap", "Common"]);

  const onChangeToggle = React.useCallback(
    (e) => {
      toggleLdap();

      if (!e.target.checked && isLdapEnabledOnServer) {
        save(t, false, true).catch((e) => toastr.error(e));
      }
    },
    [toggleLdap, t, save, isLdapEnabledOnServer],
  );

  return (
    <StyledWrapper isLdapAvailable={isLdapAvailable}>
      <ToggleButton
        className="toggle"
        isChecked={isLdapEnabled}
        onChange={onChangeToggle}
        isDisabled={isUIDisabled}
      />

<<<<<<< HEAD
        <div className="toggle-caption">
          <div className="toggle-caption_title">
            <Text
              fontWeight={600}
              lineHeight="20px"
              noSelect
              className="settings_unavailable"
            >
              {t("LdapToggle")}
            </Text>
            {!isLdapAvailable && (
              <Badge
                backgroundColor={
                  theme.isBase
                    ? globalColors.favoritesStatus
                    : globalColors.favoriteStatusDark
                }
                label={t("Common:Paid")}
                className="toggle-caption_title_badge"
                isPaidBadge={true}
              />
            )}
          </div>
=======
      <div className="toggle-caption">
        <div className="toggle-caption_title">
>>>>>>> 2d77b890
          <Text
            fontWeight={600}
            lineHeight="20px"
            noSelect
            className="settings_unavailable"
          >
            {t("LdapToggle")}
          </Text>
          {!isLdapAvailable && (
            <Badge
              backgroundColor={theme.isBase ? "#EDC409" : "#A38A1A"}
              label={t("Common:Paid")}
              className="toggle-caption_title_badge"
              isPaidBadge={true}
            />
          )}
        </div>
        <Text
          fontSize="12px"
          fontWeight={400}
          lineHeight="16px"
          className="settings_unavailable"
          noSelect
        >
          {t("LdapToggleDescription", {
            productName: t("Common:ProductName"),
          })}
        </Text>
      </div>
    </StyledWrapper>
  );

  {
    /* {confirmationDisableModal && <DisableSsoConfirmationModal />} */
  }
};

export default inject(({ settingsStore, ldapStore, currentQuotaStore }) => {
  const { theme } = settingsStore;
  const { isLdapEnabled, toggleLdap, save, isUIDisabled, serverSettings } =
    ldapStore;
  const { isLdapAvailable } = currentQuotaStore;

  return {
    theme,
    toggleLdap,
    isLdapEnabled,
    save,
    isLdapAvailable,
    isUIDisabled,
    isLdapEnabledOnServer: serverSettings.EnableLdapAuthentication,
  };
})(observer(ToggleLDAP));<|MERGE_RESOLUTION|>--- conflicted
+++ resolved
@@ -31,12 +31,9 @@
 import { Text } from "@docspace/shared/components/text";
 import { ToggleButton } from "@docspace/shared/components/toggle-button";
 import { Badge } from "@docspace/shared/components/badge";
-<<<<<<< HEAD
 import { globalColors } from "@docspace/shared/themes";
-=======
 import { mobile } from "@docspace/shared/utils";
 import { UnavailableStyles } from "../../../../utils/commonSettingsStyles";
->>>>>>> 2d77b890
 
 const StyledWrapper = styled.div`
   display: flex;
@@ -102,34 +99,8 @@
         isDisabled={isUIDisabled}
       />
 
-<<<<<<< HEAD
-        <div className="toggle-caption">
-          <div className="toggle-caption_title">
-            <Text
-              fontWeight={600}
-              lineHeight="20px"
-              noSelect
-              className="settings_unavailable"
-            >
-              {t("LdapToggle")}
-            </Text>
-            {!isLdapAvailable && (
-              <Badge
-                backgroundColor={
-                  theme.isBase
-                    ? globalColors.favoritesStatus
-                    : globalColors.favoriteStatusDark
-                }
-                label={t("Common:Paid")}
-                className="toggle-caption_title_badge"
-                isPaidBadge={true}
-              />
-            )}
-          </div>
-=======
       <div className="toggle-caption">
         <div className="toggle-caption_title">
->>>>>>> 2d77b890
           <Text
             fontWeight={600}
             lineHeight="20px"
@@ -140,7 +111,11 @@
           </Text>
           {!isLdapAvailable && (
             <Badge
-              backgroundColor={theme.isBase ? "#EDC409" : "#A38A1A"}
+              backgroundColor={
+                theme.isBase
+                  ? globalColors.favoritesStatus
+                  : globalColors.favoriteStatusDark
+              }
               label={t("Common:Paid")}
               className="toggle-caption_title_badge"
               isPaidBadge={true}
