--- conflicted
+++ resolved
@@ -192,7 +192,6 @@
 export const ALLOWED_PASSWORD_CHARACTERS =
   "a-z, A-Z, 0-9, !\"#%&'()*+,-./:;<=>?@[]^_`{|}";
 
-<<<<<<< HEAD
 export const ThirdPartyServicesUrlName = Object.freeze({
   GoogleDrive: "google",
   Box: "box",
@@ -203,6 +202,4 @@
   ownCloud: "owncloud",
   WebDav: "webdav",
 });
-=======
-export const GENERAL_LINK_HEADER_KEY = "general-link_header";
->>>>>>> 8a3d8394
+export const GENERAL_LINK_HEADER_KEY = "general-link_header";