--- conflicted
+++ resolved
@@ -32,33 +32,16 @@
 import { isManagement } from "@docspace/shared/utils/common";
 import { DeviceType } from "@docspace/shared/enums";
 
-<<<<<<< HEAD
-import withLoading from "SRC_DIR/HOCs/withLoading";
-import { setDocumentTitle } from "SRC_DIR/helpers/utils";
-import styled from "styled-components";
-import { isManagement } from "@docspace/shared/utils/common";
-import { DeviceType } from "@docspace/shared/enums";
 import { WhiteLabel } from "./Branding/whitelabel";
 import { CompanyInfoSettings } from "./Branding/companyInfoSettings";
 import { AdditionalResources } from "./Branding/additionalResources";
-import LoaderBrandingDescription from "./sub-components/loaderBrandingDescription";
-
-=======
-import { WhiteLabel } from "./Branding/whitelabel";
-import { CompanyInfoSettings } from "./Branding/companyInfoSettings";
-import { AdditionalResources } from "./Branding/additionalResources";
->>>>>>> 811d6e73
 import MobileView from "./Branding/MobileView";
 
 import LoaderBrandingDescription from "./sub-components/loaderBrandingDescription";
 import { UnavailableStyles } from "../../utils/commonSettingsStyles";
-<<<<<<< HEAD
-import { resetSessionStorage } from "../../utils";
-=======
 
 import withLoading from "SRC_DIR/HOCs/withLoading";
 import { setDocumentTitle } from "SRC_DIR/helpers/utils";
->>>>>>> 811d6e73
 
 const StyledComponent = styled.div`
   max-width: 700px;
@@ -112,18 +95,7 @@
     setDocumentTitle(t("Branding"));
   }, []);
 
-<<<<<<< HEAD
-  useEffect(() => {
-    return () => {
-      if (!window.location.pathname.includes("customization")) {
-        resetSessionStorage();
-      }
-    };
-  }, []);
-  const hideBlock = isManagement() ? false : portals?.length > 1;
-=======
   const hideBlock = isManagement() ? false : portals?.length > 1 ? true : false;
->>>>>>> 811d6e73
 
   const showSettings = standalone && !hideBlock;
 
