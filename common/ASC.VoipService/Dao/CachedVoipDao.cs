--- conflicted
+++ resolved
@@ -27,62 +27,62 @@
 using System;
 using System.Collections.Generic;
 using System.Globalization;
-using System.Linq;
-
-using ASC.Common;
+using System.Linq;
+
+using ASC.Common;
 using ASC.Common.Caching;
-using ASC.Core;
-using ASC.Core.Common;
+using ASC.Core;
+using ASC.Core.Common;
 using ASC.Core.Common.Configuration;
 using ASC.Core.Common.EF;
 using ASC.Core.Common.EF.Context;
-using ASC.Core.Tenants;
-
+using ASC.Core.Tenants;
+
 namespace ASC.VoipService.Dao
-{
-    public class VoipDaoCache
-    {
+{
+    public class VoipDaoCache
+    {
         public ICache Cache { get; }
-        private ICacheNotify<CachedVoipItem> Notify { get; }
-
-        public VoipDaoCache(ICacheNotify<CachedVoipItem> notify)
-        {
-            Cache = AscCache.Memory;
-            Notify = notify;
-            Notify.Subscribe((c) => Cache.Remove(CachedVoipDao.GetCacheKey(c.Tenant)), CacheNotifyAction.Any);
-        }
-
+        private ICacheNotify<CachedVoipItem> Notify { get; }
+
+        public VoipDaoCache(ICacheNotify<CachedVoipItem> notify)
+        {
+            Cache = AscCache.Memory;
+            Notify = notify;
+            Notify.Subscribe((c) => Cache.Remove(CachedVoipDao.GetCacheKey(c.Tenant)), CacheNotifyAction.Any);
+        }
+
         public void ResetCache(int tenant)
         {
             Notify.Publish(new CachedVoipItem { Tenant = tenant }, CacheNotifyAction.Any);
-        }
-    }
+        }
+    }
 
     public class CachedVoipDao : VoipDao
     {
         private readonly ICache cache;
-        private static readonly TimeSpan timeout = TimeSpan.FromDays(1);
-
+        private static readonly TimeSpan timeout = TimeSpan.FromDays(1);
+
         private VoipDaoCache VoipDaoCache { get; }
 
-        public CachedVoipDao(
-            TenantManager tenantManager,
-            DbContextManager<VoipDbContext> dbOptions,
-            AuthContext authContext,
-            TenantUtil tenantUtil,
-            SecurityContext securityContext,
-            BaseCommonLinkUtility baseCommonLinkUtility,
-            ConsumerFactory consumerFactory,
+        public CachedVoipDao(
+            TenantManager tenantManager,
+            DbContextManager<VoipDbContext> dbOptions,
+            AuthContext authContext,
+            TenantUtil tenantUtil,
+            SecurityContext securityContext,
+            BaseCommonLinkUtility baseCommonLinkUtility,
+            ConsumerFactory consumerFactory,
             VoipDaoCache voipDaoCache)
             : base(tenantManager, dbOptions, authContext, tenantUtil, securityContext, baseCommonLinkUtility, consumerFactory)
-        {
-            cache = voipDaoCache.Cache;
-            VoipDaoCache = voipDaoCache;
+        {
+            cache = voipDaoCache.Cache;
+            VoipDaoCache = voipDaoCache;
         }
 
         public override VoipPhone SaveOrUpdateNumber(VoipPhone phone)
         {
-            var result = base.SaveOrUpdateNumber(phone);
+            var result = base.SaveOrUpdateNumber(phone);
             VoipDaoCache.ResetCache(TenantID);
             return result;
         }
@@ -109,31 +109,26 @@
         {
             return "voip" + tenant.ToString(CultureInfo.InvariantCulture);
         }
-    }
-
-    public static class VoipDaoExtention
-    {
-        public static DIHelper AddVoipDaoService(this DIHelper services)
-        {
-<<<<<<< HEAD
-            _ = services.TryAddScoped<VoipDao, CachedVoipDao>();
-            _ = services.TryAddSingleton<VoipDaoCache>();
-=======
+    }
+
+    public static class VoipDaoExtention
+    {
+        public static DIHelper AddVoipDaoService(this DIHelper services)
+        {
             if (services.TryAddScoped<VoipDao, CachedVoipDao>())
             {
                 services.TryAddSingleton<VoipDaoCache>();
->>>>>>> 43a085eb
-
-                return services
-                    .AddDbContextManagerService<VoipDbContext>()
-                    .AddAuthContextService()
-                    .AddTenantUtilService()
-                    .AddSecurityContextService()
-                    .AddBaseCommonLinkUtilityService()
-                    .AddConsumerFactoryService();
-            }
-
-            return services;
-        }
+
+            return services
+                .AddDbContextManagerService<VoipDbContext>()
+                .AddAuthContextService()
+                .AddTenantUtilService()
+                .AddSecurityContextService()
+                .AddBaseCommonLinkUtilityService()
+                .AddConsumerFactoryService();
+        }
+
+            return services;
+    }
     }
 }