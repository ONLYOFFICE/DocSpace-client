--- conflicted
+++ resolved
@@ -3,11 +3,7 @@
   "content": "Link deleted successfully",
   "content_en_sha1_hash": "1d0682ce997a2ffc32592cbebffe9839b47dab71",
   "created_at": "2025-05-19T21:30:55.776Z",
-<<<<<<< HEAD
-  "updated_at": "2025-06-30T12:20:31.229Z",
-=======
   "updated_at": "2025-07-10T11:11:06.819Z",
->>>>>>> 4378f47c
   "comment": {
     "text": "This translation key is used to display a success message when a link is deleted successfully. It appears as an alert in a delete confirmation dialog and info panel, providing feedback to users that their link has been removed.",
     "is_auto": true,
@@ -22,7 +18,7 @@
     },
     {
       "file_path": "/packages/client/src/pages/Home/InfoPanel/Body/views/Members/sub-components/LinkRow.tsx",
-      "line_number": 262,
+      "line_number": 258,
       "context": "editExternalLink(roomId, { ...removeLink, access: ShareAccessRights.None })\n .then(() => {\n deleteExternalLink(null, removeLink.sharedTo.id);\n \n toastr.success(t(\"Files:LinkDeletedSuccessfully\"));\n })\n .catch((err: Error) => toastr.error(err?.message))\n .finally(() => setLoadingLinks([]));\n };",
       "module": "/packages/client"
     }
