// (c) Copyright Ascensio System SIA 2009-2024
//
// This program is a free software product.
// You can redistribute it and/or modify it under the terms
// of the GNU Affero General Public License (AGPL) version 3 as published by the Free Software
// Foundation. In accordance with Section 7(a) of the GNU AGPL its Section 15 shall be amended
// to the effect that Ascensio System SIA expressly excludes the warranty of non-infringement of
// any third-party rights.
//
// This program is distributed WITHOUT ANY WARRANTY, without even the implied warranty
// of MERCHANTABILITY or FITNESS FOR A PARTICULAR  PURPOSE. For details, see
// the GNU AGPL at: http://www.gnu.org/licenses/agpl-3.0.html
//
// You can contact Ascensio System SIA at Lubanas st. 125a-25, Riga, Latvia, EU, LV-1021.
//
// The  interactive user interfaces in modified source and object code versions of the Program must
// display Appropriate Legal Notices, as required under Section 5 of the GNU AGPL version 3.
//
// Pursuant to Section 7(b) of the License you must retain the original Product logo when
// distributing the program. Pursuant to Section 7(e) we decline to grant you any rights under
// trademark law for use of our trademarks.
//
// All the Product's GUI elements, including illustrations and icon sets, as well as technical writing
// content are licensed under the terms of the Creative Commons Attribution-ShareAlike 4.0
// International. See the License terms at http://creativecommons.org/licenses/by-sa/4.0/legalcode

import FavoritesReactSvgUrl from "PUBLIC_DIR/images/favorites.react.svg?url";
import InfoOutlineReactSvgUrl from "PUBLIC_DIR/images/info.outline.react.svg?url";
import CopyToReactSvgUrl from "PUBLIC_DIR/images/copyTo.react.svg?url";
import DownloadReactSvgUrl from "PUBLIC_DIR/images/download.react.svg?url";
import DownloadAsReactSvgUrl from "PUBLIC_DIR/images/downloadAs.react.svg?url";
import MoveReactSvgUrl from "PUBLIC_DIR/images/move.react.svg?url";
import PinReactSvgUrl from "PUBLIC_DIR/images/pin.react.svg?url";
import UnpinReactSvgUrl from "PUBLIC_DIR/images/unpin.react.svg?url";
import RoomArchiveSvgUrl from "PUBLIC_DIR/images/room.archive.svg?url";
import DeleteReactSvgUrl from "PUBLIC_DIR/images/delete.react.svg?url";
import CatalogRoomsReactSvgUrl from "PUBLIC_DIR/images/icons/16/catalog.rooms.react.svg?url";
import ChangQuotaReactSvgUrl from "PUBLIC_DIR/images/change.quota.react.svg?url";
import DisableQuotaReactSvgUrl from "PUBLIC_DIR/images/disable.quota.react.svg?url";
import DefaultQuotaReactSvgUrl from "PUBLIC_DIR/images/default.quota.react.svg?url";
import RemoveOutlineSvgUrl from "PUBLIC_DIR/images/remove.react.svg?url";
import {
  checkFileConflicts,
  deleteFile,
  deleteFolder,
  downloadFiles,
  emptyTrash,
  finalizeVersion,
  lockFile,
  markAsRead,
  removeFiles,
  removeShareFiles,
  createFolder,
  moveToFolder,
  duplicate,
  getFolder,
  deleteFilesFromRecent,
  changeIndex,
  reorderIndex,
} from "@docspace/shared/api/files";
import {
  ConflictResolveType,
  Events,
  ExportRoomIndexTaskStatus,
  FileAction,
  FileStatus,
  FolderType,
  RoomsType,
  ShareAccessRights,
  ValidationStatus,
  VDRIndexingAction,
} from "@docspace/shared/enums";
import { makeAutoObservable, runInAction } from "mobx";

import { toastr } from "@docspace/shared/components/toast";
import { TIMEOUT } from "@docspace/client/src/helpers/filesConstants";
import { checkProtocol } from "../helpers/files-helpers";
import { combineUrl } from "@docspace/shared/utils/combineUrl";
import config from "PACKAGE_FILE";
import { isDesktop, isLockedSharedRoom } from "@docspace/shared/utils";
import { getCategoryType } from "SRC_DIR/helpers/utils";
import { muteRoomNotification } from "@docspace/shared/api/settings";
import { CategoryType } from "SRC_DIR/helpers/constants";
import RoomsFilter from "@docspace/shared/api/rooms/filter";
import UsersFilter from "@docspace/shared/api/people/filter";
import GroupsFilter from "@docspace/shared/api/groups/filter";
import { RoomSearchArea, UrlActionType } from "@docspace/shared/enums";
import {
  getConvertedQuota,
  getConvertedSize,
  getObjectByLocation,
} from "@docspace/shared/utils/common";
import uniqueid from "lodash/uniqueId";
import FilesFilter from "@docspace/shared/api/files/filter";
import { createLoader } from "@docspace/shared/utils/createLoader";

import {
  getCategoryTypeByFolderType,
  getCategoryUrl,
} from "SRC_DIR/helpers/utils";
import { openingNewTab } from "@docspace/shared/utils/openingNewTab";
import SocketHelper, { SocketCommands } from "@docspace/shared/utils/socket";

import api from "@docspace/shared/api";
import { showSuccessExportRoomIndexToast } from "SRC_DIR/helpers/toast-helpers";
import { getContactsView } from "SRC_DIR/helpers/contacts";

import { getRoomInfo } from "@docspace/shared/api/rooms";

class FilesActionStore {
  settingsStore;
  uploadDataStore;
  treeFoldersStore;
  filesStore;
  selectedFolderStore;
  filesSettingsStore;
  dialogsStore;
  mediaViewerDataStore;
  accessRightsStore;
  clientLoadingStore;
  publicRoomStore;
  infoPanelStore;
  peopleStore;
  indexingStore;
  userStore = null;
  currentTariffStatusStore = null;
  currentQuotaStore = null;
  isBulkDownload = false;
  isLoadedSearchFiles = false;
  isGroupMenuBlocked = false;
  emptyTrashInProgress = false;
  processCreatingRoomFromData = false;
  alreadyExportingRoomIndex = false;

  constructor(
    settingsStore,
    uploadDataStore,
    treeFoldersStore,
    filesStore,
    selectedFolderStore,
    filesSettingsStore,
    dialogsStore,
    mediaViewerDataStore,
    accessRightsStore,
    clientLoadingStore,
    publicRoomStore,
    pluginStore,
    infoPanelStore,
    userStore,
    currentTariffStatusStore,
    peopleStore,
    currentQuotaStore,
    indexingStore,
  ) {
    makeAutoObservable(this);
    this.settingsStore = settingsStore;
    this.uploadDataStore = uploadDataStore;
    this.treeFoldersStore = treeFoldersStore;
    this.filesStore = filesStore;
    this.selectedFolderStore = selectedFolderStore;
    this.filesSettingsStore = filesSettingsStore;
    this.dialogsStore = dialogsStore;
    this.mediaViewerDataStore = mediaViewerDataStore;
    this.accessRightsStore = accessRightsStore;
    this.clientLoadingStore = clientLoadingStore;
    this.publicRoomStore = publicRoomStore;
    this.pluginStore = pluginStore;
    this.infoPanelStore = infoPanelStore;
    this.userStore = userStore;
    this.currentTariffStatusStore = currentTariffStatusStore;
    this.peopleStore = peopleStore;
    this.currentQuotaStore = currentQuotaStore;
    this.indexingStore = indexingStore;
  }

  setIsBulkDownload = (isBulkDownload) => {
    this.isBulkDownload = isBulkDownload;
  };

  updateCurrentFolder = async (
    fileIds,
    folderIds,
    clearSelection,
    operationId,
  ) => {
    const { clearSecondaryProgressData } =
      this.uploadDataStore.secondaryProgressDataStore;

    const { fetchFiles, fetchRooms, filter, roomsFilter, scrollToTop } =
      this.filesStore;

    const { isRoomsFolder, isArchiveFolder, isArchiveFolderRoot } =
      this.treeFoldersStore;

    let newFilter;

    const selectionFilesLength =
      fileIds && folderIds
        ? fileIds.length + folderIds.length
        : fileIds?.length || folderIds?.length;

    let updatedFolder = this.selectedFolderStore.id;

    if (this.dialogsStore.isFolderActions) {
      updatedFolder = this.selectedFolderStore.parentId;
    }

    try {
      if (isRoomsFolder || isArchiveFolder || isArchiveFolderRoot) {
        await fetchRooms(
          updatedFolder,
          newFilter ? newFilter : roomsFilter.clone(),
          undefined,
          undefined,
          undefined,
          true,
        );
      } else {
        await fetchFiles(
          updatedFolder,
          newFilter ? newFilter : filter,
          true,
          true,
          clearSelection,
        );
      }
    } finally {
      scrollToTop();
      this.dialogsStore.setIsFolderActions(false);
      setTimeout(() => clearSecondaryProgressData(operationId), TIMEOUT);
    }
  };

  convertToTree = (folders) => {
    let result = [];
    let level = { result };
    try {
      folders.forEach((folder) => {
        const folderPath = folder.path.split("/").filter((name) => name !== "");

        folderPath.reduce((r, name, i, a) => {
          if (!r[name]) {
            r[name] = { result: [] };
            r.result.push({
              name,
              children: r[name].result,
              isFile: folderPath.length - 1 === i && !folder.isEmptyDirectory,
              file: folder,
            });
          }

          return r[name];
        }, level);
      });
    } catch (e) {
      console.error("convertToTree", e);
    }
    return result;
  };

  createFolderTree = async (treeList, parentFolderId, filesList) => {
    if (!treeList || !treeList.length) return;

    for (let i = 0; i < treeList.length; i++) {
      const treeNode = treeList[i];
      const isFile = treeList[i].isFile;

      // console.log(
      //   `createFolderTree parent id = ${parentFolderId} name '${treeNode.name}': `,
      //   treeNode.children
      // );

      if (isFile) {
        treeList[i].file.parentFolderId = parentFolderId;
        filesList.push(treeList[i].file);
        continue;
      }

      const folder = await createFolder(parentFolderId, treeNode.name);
      const parentId = folder.id;

      if (treeNode.children.length == 0) continue;

      await this.createFolderTree(treeNode.children, parentId, filesList);
    }

    return treeList;
  };

  createFoldersTree = async (t, files, folderId) => {
    //console.log("createFoldersTree", files, folderId);

    const { setPrimaryProgressBarData, clearPrimaryProgressData } =
      this.uploadDataStore.primaryProgressDataStore;

    const roomFolder =
      this.selectedFolderStore.navigationPath.find((r) => r.isRoom) ??
      this.selectedFolderStore.getSelectedFolder();

    const withoutHiddenFiles = Object.values(files).filter((f) => {
      const isHidden = /(^|\/)\.[^\/\.]/g.test(f.name);

      return !isHidden;
    });

    if (roomFolder && roomFolder.quotaLimit && roomFolder.quotaLimit !== -1) {
      const freeSpace = roomFolder.quotaLimit - roomFolder.usedSpace;

      const filesSize = withoutHiddenFiles.reduce((acc, file) => {
        return acc + file.size;
      }, 0);

      if (filesSize > freeSpace) {
        clearPrimaryProgressData();

        const size = getConvertedSize(t, roomFolder.quotaLimit);

        throw new Error(
          t("Common:RoomSpaceQuotaExceeded", {
            size,
          }),
        );
      }
    }

    const toFolderId = folderId ? folderId : this.selectedFolderStore.id;

    const pbData = {
      icon: "upload",
      visible: true,
      percent: 0,
      label: "",
      alert: false,
    };

    setPrimaryProgressBarData({ ...pbData, disableUploadPanelOpen: true });

    const tree = this.convertToTree(withoutHiddenFiles);

    const filesList = [];
    await this.createFolderTree(tree, toFolderId, filesList);

    if (!filesList.length) {
      setTimeout(() => clearPrimaryProgressData(), TIMEOUT);
    } else {
      setPrimaryProgressBarData({ ...pbData, disableUploadPanelOpen: false });
    }

    return filesList;
  };

  updateFilesAfterDelete = (operationId) => {
    const { setSelected } = this.filesStore;
    const { clearSecondaryProgressData } =
      this.uploadDataStore.secondaryProgressDataStore;

    setSelected("close");

    this.dialogsStore.setIsFolderActions(false);
    setTimeout(() => clearSecondaryProgressData(operationId), TIMEOUT);
  };

  deleteAction = async (
    translations,
    newSelection = null,
    withoutDialog = false,
  ) => {
    const { isRecycleBinFolder, isPrivacyFolder, recycleBinFolderId } =
      this.treeFoldersStore;
    const {
      addActiveItems,
      getIsEmptyTrash,
      bufferSelection,
      activeFiles,
      activeFolders,
    } = this.filesStore;
    const { secondaryProgressDataStore, clearActiveOperations } =
      this.uploadDataStore;
    const { setSecondaryProgressBarData, clearSecondaryProgressData } =
      secondaryProgressDataStore;

    let selection = newSelection
      ? newSelection
      : this.filesStore.selection.length
        ? this.filesStore.selection
        : [bufferSelection];

    selection = selection.filter((item) => item.security.Delete);

    const isThirdPartyFile = selection.some((f) => f.providerKey);

    const currentFolderId = this.selectedFolderStore.id;

    const operationId = uniqueid("operation_");

    const deleteAfter = false; //Delete after finished TODO: get from settings
    const immediately = isRecycleBinFolder || isPrivacyFolder ? true : false; //Don't move to the Recycle Bin

    let folderIds = [];
    let fileIds = [];

    let i = 0;
    while (selection.length !== i) {
      if (selection[i].fileExst || selection[i].contentLength) {
        // try to fix with one check later (see onDeleteMediaFile)
        const isActiveFile = activeFiles.find(
          (elem) => elem.id === selection[i].id,
        );
        !isActiveFile && fileIds.push(selection[i].id);
      } else {
        // try to fix with one check later (see onDeleteMediaFile)
        const isActiveFolder = activeFolders.find(
          (elem) => elem.id === selection[i].id,
        );
        !isActiveFolder && folderIds.push(selection[i].id);
      }
      i++;
    }

    if (!folderIds.length && !fileIds.length) return;
    const filesCount = folderIds.length + fileIds.length;

    setSecondaryProgressBarData({
      icon: "trash",
      visible: true,
      percent: 0,
      label: translations.deleteOperation,
      alert: false,
      filesCount,
      operationId,
    });

    const destFolderId = immediately ? null : recycleBinFolderId;

    addActiveItems(fileIds, null, destFolderId);
    addActiveItems(null, folderIds, destFolderId);

    if (folderIds.length || fileIds.length) {
      try {
        this.setGroupMenuBlocked(true);
        await removeFiles(folderIds, fileIds, deleteAfter, immediately)
          .then(async (res) => {
            if (res[0]?.error) return Promise.reject(res[0].error);
            const data = res[0] ? res[0] : null;
            const pbData = {
              icon: "trash",
              label: translations.deleteOperation,
              operationId,
            };
            await this.uploadDataStore.loopFilesOperations(data, pbData);

            const showToast = () => {
              if (isRecycleBinFolder) {
                return toastr.success(translations.deleteFromTrash);
              }

              if (selection.length > 1 || isThirdPartyFile) {
                return toastr.success(translations.deleteSelectedElem);
              }
              if (selection[0].fileExst) {
                return toastr.success(translations.FileRemoved);
              }
              return toastr.success(translations.FolderRemoved);
            };

            if (this.dialogsStore.isFolderActions) {
              this.updateCurrentFolder(fileIds, folderIds, false, operationId);
              showToast();
            } else {
              this.updateFilesAfterDelete(operationId);

              this.filesStore.removeFiles(
                fileIds,
                folderIds,
                showToast,
                destFolderId,
              );

              this.uploadDataStore.removeFiles(fileIds);
            }

            if (currentFolderId) {
              SocketHelper.emit(SocketCommands.RefreshFolder, currentFolderId);
            }
          })
          .finally(() => {
            clearActiveOperations(fileIds, folderIds);
            getIsEmptyTrash();
          });
      } catch (err) {
        clearActiveOperations(fileIds, folderIds);
        setSecondaryProgressBarData({
          visible: true,
          alert: true,
          operationId,
        });
        setTimeout(() => clearSecondaryProgressData(operationId), TIMEOUT);
        return toastr.error(err.message ? err.message : err);
      } finally {
        this.setGroupMenuBlocked(false);
      }
    }
  };

  emptyTrash = async (translations) => {
    const {
      secondaryProgressDataStore,
      loopFilesOperations,
      clearActiveOperations,
    } = this.uploadDataStore;
    const { setSecondaryProgressBarData, clearSecondaryProgressData } =
      secondaryProgressDataStore;
    const { isRecycleBinFolder } = this.treeFoldersStore;
    const { addActiveItems, files, folders, getIsEmptyTrash } = this.filesStore;

    const fileIds = files.map((f) => f.id);
    const folderIds = folders.map((f) => f.id);

    if (isRecycleBinFolder) {
      addActiveItems(fileIds, folderIds);
    }

    const operationId = uniqueid("operation_");

    this.emptyTrashInProgress = true;

    setSecondaryProgressBarData({
      icon: "trash",
      visible: true,
      percent: 0,
      label: translations.deleteOperation,
      alert: false,
      operationId,
    });

    try {
      await emptyTrash().then(async (res) => {
        if (res[0]?.error) return Promise.reject(res[0].error);
        const data = res[0] ? res[0] : null;
        const pbData = {
          icon: "trash",
          label: translations.deleteOperation,
          operationId,
        };
        await loopFilesOperations(data, pbData);
        toastr.success(translations.successOperation);
        this.updateCurrentFolder(fileIds, folderIds, null, operationId);
        getIsEmptyTrash();
        clearActiveOperations(fileIds, folderIds);
      });
    } catch (err) {
      clearActiveOperations(fileIds, folderIds);
      setSecondaryProgressBarData({
        visible: true,
        alert: true,
        operationId,
      });
      setTimeout(() => clearSecondaryProgressData(operationId), TIMEOUT);
      return toastr.error(err.message ? err.message : err);
    } finally {
      this.emptyTrashInProgress = false;
    }
  };

  emptyArchive = async (translations) => {
    const {
      secondaryProgressDataStore,
      loopFilesOperations,
      clearActiveOperations,
    } = this.uploadDataStore;
    const { setSecondaryProgressBarData, clearSecondaryProgressData } =
      secondaryProgressDataStore;
    const { isArchiveFolder } = this.treeFoldersStore;
    const { addActiveItems, roomsForDelete } = this.filesStore;

    const folderIds = roomsForDelete.map((f) => f.id);
    if (isArchiveFolder) addActiveItems(null, folderIds);

    const operationId = uniqueid("operation_");

    setSecondaryProgressBarData({
      icon: "trash",
      visible: true,
      percent: 0,
      label: translations.deleteOperation,
      alert: false,
      operationId,
    });

    try {
      await removeFiles(folderIds, [], true, true).then(async (res) => {
        if (res[0]?.error) return Promise.reject(res[0].error);
        const data = res[0] ? res[0] : null;
        const pbData = {
          icon: "trash",
          label: translations.deleteOperation,
          operationId,
        };
        await loopFilesOperations(data, pbData);
        toastr.success(translations.successOperation);
        this.updateCurrentFolder(null, folderIds, null, operationId);
        // getIsEmptyTrash();
        clearActiveOperations(null, folderIds);
      });
    } catch (err) {
      clearActiveOperations(null, folderIds);
      setSecondaryProgressBarData({
        visible: true,
        alert: true,
        operationId,
      });
      setTimeout(() => clearSecondaryProgressData(operationId), TIMEOUT);

      return toastr.error(err.message ? err.message : err);
    }
  };

  downloadFiles = async (fileConvertIds, folderIds, translations) => {
    const { clearActiveOperations, secondaryProgressDataStore } =
      this.uploadDataStore;
    const { setSecondaryProgressBarData, clearSecondaryProgressData } =
      secondaryProgressDataStore;
    const { openUrl } = this.settingsStore;

    const { addActiveItems } = this.filesStore;
    const { label } = translations;

    if (this.isBulkDownload) {
      //toastr.error(); TODO: new add cancel download operation and new translation "ErrorMassage_SecondDownload"
      return;
    }

    this.setIsBulkDownload(true);

    const operationId = uniqueid("operation_");

    setSecondaryProgressBarData({
      icon: "file",
      visible: true,
      percent: 0,
      label,
      alert: false,
      operationId,
      isDownload: true,
    });

    const fileIds = fileConvertIds.map((f) => f.key || f);
    addActiveItems(fileIds, folderIds);

    const shareKey = this.publicRoomStore.publicRoomKey;

    try {
      await downloadFiles(fileConvertIds, folderIds, shareKey).then(
        async (res) => {
          const data = res[0] ? res[0] : null;
          const pbData = {
            icon: "file",
            label,
            operationId,
          };

          const item =
            data?.finished && data?.url
              ? data
              : await this.uploadDataStore.loopFilesOperations(
                  data,
                  pbData,
                  true,
                );

          clearActiveOperations(fileIds, folderIds);
          this.setIsBulkDownload(false);

          if (item.url) {
            openUrl(item.url, UrlActionType.Download, true);
          } else {
            setSecondaryProgressBarData({
              visible: true,
              alert: true,
              operationId,
            });
          }

          setTimeout(() => clearSecondaryProgressData(operationId), TIMEOUT);
          !item.url && toastr.error(translations.error, null, 0, true);
        },
      );
    } catch (err) {
      this.setIsBulkDownload(false);
      clearActiveOperations(fileIds, folderIds);
      setSecondaryProgressBarData({
        visible: true,
        alert: true,
        operationId,
      });
      setTimeout(() => clearSecondaryProgressData(operationId), TIMEOUT);
      return toastr.error(err);
    }
  };

  downloadAction = (label, item) => {
    const { bufferSelection } = this.filesStore;
    const { openUrl } = this.settingsStore;
    const { id, isFolder } = this.selectedFolderStore;

    const downloadAsArchive = id === item?.id && isFolder === item?.isFolder;

    const selection = item
      ? [item]
      : this.filesStore.selection.length
        ? this.filesStore.selection
        : bufferSelection
          ? [bufferSelection]
          : null;

    if (!selection.length) return;

    let fileIds = [];
    let folderIds = [];
    const items = [];

    if (selection.length === 1 && selection[0].fileExst && !downloadAsArchive) {
      openUrl(selection[0].viewUrl, UrlActionType.Download);
      return Promise.resolve();
    }

    for (let item of selection) {
      if (item.fileExst) {
        fileIds.push(item.id);
        items.push({ id: item.id, fileExst: item.fileExst });
      } else {
        folderIds.push(item.id);
        items.push({ id: item.id });
      }
    }

    this.setGroupMenuBlocked(true);
    return this.downloadFiles(fileIds, folderIds, label).finally(() =>
      this.setGroupMenuBlocked(false),
    );
  };

  completeAction = async (selectedItem, type, isFolder = false) => {
    switch (type) {
      case FileAction.Create:
        this.filesStore.addItem(selectedItem, isFolder);
        break;
      case FileAction.Rename:
        this.onSelectItem(
          {
            id: selectedItem.id,
            isFolder: selectedItem.isFolder,
          },
          false,
          false,
        );
        break;
      default:
        break;
    }
  };

  onSelectItem = (
    { id, isFolder },
    withSelect = true,
    isContextItem = true,
    isSingleMenu = false,
  ) => {
    const {
      setBufferSelection,
      setSelected,
      selection,
      setSelection,
      setHotkeyCaretStart,
      setHotkeyCaret,
      setEnabledHotkeys,
      filesList,
    } = this.filesStore;

    if (!id) return;

    const item = filesList.find(
      (elm) => elm.id === id && elm.isFolder === isFolder,
    );

    if (item) {
      const isSelected =
        selection.findIndex((f) => f.id === id && f.isFolder === isFolder) !==
        -1;

      if (withSelect) {
        //TODO: fix double event on context-menu click
        if (isSelected && selection.length === 1 && !isContextItem) {
          setSelected("none");
        } else {
          setSelection([item]);
          setHotkeyCaret(null);
          setHotkeyCaretStart(item);
        }
      } else if (
        isSelected &&
        selection.length > 1 &&
        !isContextItem &&
        !isSingleMenu
      ) {
        setHotkeyCaret(null);
        setHotkeyCaretStart(item);
      } else {
        setSelected("none");
        setBufferSelection(item);
      }

      isContextItem && setEnabledHotkeys(false);
    }
  };

  deleteItemAction = async (
    itemId,
    translations,
    isFile,
    isThirdParty,
    isRoom,
  ) => {
    const { secondaryProgressDataStore, clearActiveOperations } =
      this.uploadDataStore;
    const { setSecondaryProgressBarData, clearSecondaryProgressData } =
      secondaryProgressDataStore;
    if (
      this.filesSettingsStore.confirmDelete ||
      this.treeFoldersStore.isPrivacyFolder ||
      isThirdParty ||
      isRoom
    ) {
      this.dialogsStore.setIsRoomDelete(isRoom);
      this.dialogsStore.setDeleteDialogVisible(true);
    } else {
      const operationId = uniqueid("operation_");

      setSecondaryProgressBarData({
        icon: "trash",
        visible: true,
        percent: 0,
        label: translations?.deleteOperation,
        alert: false,
        operationId,
      });

      const id = Array.isArray(itemId) ? itemId : [itemId];

      try {
        await this.deleteItemOperation(
          isFile,
          itemId,
          translations,
          isRoom,
          operationId,
        );
      } catch (err) {
        setSecondaryProgressBarData({
          visible: true,
          alert: true,
          operationId,
        });
        setTimeout(() => clearSecondaryProgressData(operationId), TIMEOUT);
        return toastr.error(err.message ? err.message : err);
      } finally {
        setTimeout(
          () => clearActiveOperations(isFile && id, !isFile && id),
          TIMEOUT,
        );
      }
    }
  };

  deleteItemOperation = (isFile, itemId, translations, isRoom, operationId) => {
    const { addActiveItems, getIsEmptyTrash } = this.filesStore;
    const { isRecycleBinFolder, recycleBinFolderId } = this.treeFoldersStore;

    const pbData = {
      icon: "trash",
      label: translations?.deleteOperation,
      operationId,
    };

    const destFolderId = isRecycleBinFolder ? null : recycleBinFolderId;

    if (isFile) {
      addActiveItems([itemId], null, destFolderId);
      return deleteFile(itemId).then(async (res) => {
        if (res[0]?.error) return Promise.reject(res[0].error);
        const data = res[0] ? res[0] : null;
        await this.uploadDataStore.loopFilesOperations(data, pbData);

        this.updateFilesAfterDelete(operationId);
        this.filesStore.removeFiles(
          [itemId],
          null,
          () => toastr.success(translations.successRemoveFile),
          destFolderId,
        );
      });
    } else if (isRoom) {
      const items = Array.isArray(itemId) ? itemId : [itemId];
      addActiveItems(null, items);

      this.setGroupMenuBlocked(true);
      return removeFiles(items, [], false, true)
        .then(async (res) => {
          if (res[0]?.error) return Promise.reject(res[0].error);
          const data = res[0] ? res[0] : null;
          await this.uploadDataStore.loopFilesOperations(data, pbData);
          this.updateCurrentFolder(null, [itemId], null, operationId);
        })
        .then(() =>
          toastr.success(
            items.length > 1
              ? translations?.successRemoveRooms
              : translations?.successRemoveRoom,
          ),
        )
        .finally(() => {
          this.setGroupMenuBlocked(false);
        });
    } else {
      addActiveItems(null, [itemId], destFolderId);
      return deleteFolder(itemId).then(async (res) => {
        if (res[0]?.error) return Promise.reject(res[0].error);
        const data = res[0] ? res[0] : null;
        await this.uploadDataStore.loopFilesOperations(data, pbData);

        this.updateFilesAfterDelete(operationId);
        this.filesStore.removeFiles(
          null,
          [itemId],
          () => toastr.success(translations.successRemoveFolder),
          destFolderId,
        );

        getIsEmptyTrash();
      });
    }
  };

  unsubscribeAction = async (fileIds, folderIds) => {
    const { setUnsubscribe } = this.dialogsStore;
    const { filter, fetchFiles } = this.filesStore;

    // return removeShareFiles(fileIds, folderIds)
    //   .then(() => setUnsubscribe(false))
    //   .then(() => fetchFiles(this.selectedFolderStore.id, filter, true, true));
  };

  lockFileAction = async (id, locked) => {
    const { setFile } = this.filesStore;
    try {
      const res = await lockFile(id, locked);
      setFile(res);
    } catch (err) {
      toastr.error(err);
    }
  };

  finalizeVersionAction = async (id) => {
    let timer = null;
    const { setFile } = this.filesStore;
    try {
      timer = setTimeout(() => {
        this.filesStore.setActiveFiles([id]);
      }, 200);
      await finalizeVersion(id, 0, false).then((res) => {
        if (res && res[0]) {
          setFile(res[0]);
          this.filesStore.setActiveFiles([]);
        }
      });
    } catch (err) {
      toastr.error(err);
    } finally {
      clearTimeout(timer);
    }
  };

  duplicateAction = async (item) => {
    const { setSecondaryProgressBarData, clearSecondaryProgressData } =
      this.uploadDataStore.secondaryProgressDataStore;
    const { clearActiveOperations } = this.uploadDataStore;

    this.setSelectedItems();

    const folderIds = [];
    const fileIds = [];
    item.fileExst ? fileIds.push(item.id) : folderIds.push(item.id);

    const icon = item.isRoom ? "duplicate-room" : "duplicate";
    const operationId = uniqueid("operation_");

    setSecondaryProgressBarData({
      icon,
      visible: true,
      percent: 0,
      alert: false,
      operationId,
    });

    this.filesStore.addActiveItems(fileIds, folderIds);

    return duplicate(folderIds, fileIds)
      .then(async (res) => {
        const lastResult = res && res[res.length - 1];

        if (lastResult?.error) return Promise.reject(lastResult.error);

        const pbData = { icon, operationId };
        const data = lastResult || null;

        const operationData = await this.uploadDataStore.loopFilesOperations(
          data,
          pbData,
        );

        if (!operationData || operationData.error || !operationData.finished) {
          return Promise.reject(
            operationData?.error ? operationData.error : "",
          );
        }

        return setTimeout(
          () => clearSecondaryProgressData(operationId),
          TIMEOUT,
        );
      })
      .catch((err) => {
        clearActiveOperations(fileIds, folderIds);
        setSecondaryProgressBarData({
          icon,
          visible: true,
          alert: true,
          operationId,
        });
        setTimeout(() => clearSecondaryProgressData(operationId), TIMEOUT);
        return toastr.error(err.message ? err.message : err);
      })
      .finally(() => {
        clearActiveOperations(fileIds, folderIds);
        this.setGroupMenuBlocked(false);
      });
  };

  getFilesInfo = (items) => {
    const requests = [];
    let i = items.length;
    while (i !== 0) {
      requests.push(this.filesStore.getFileInfo(items[i - 1]));
      i--;
    }
    return Promise.all(requests);
  };

  setFavoriteAction = (action, id) => {
    const {
      markItemAsFavorite,
      removeItemFromFavorite,
      fetchFavoritesFolder,
      setSelected,
    } = this.filesStore;

    const items = Array.isArray(id) ? id : [id];

    switch (action) {
      case "mark":
        return markItemAsFavorite(items)
          .then(() => {
            return this.getFilesInfo(items);
          })
          .then(() => setSelected("close"));

      case "remove":
        return removeItemFromFavorite(items)
          .then(() => {
            return this.treeFoldersStore.isFavoritesFolder
              ? fetchFavoritesFolder(this.selectedFolderStore.id)
              : this.getFilesInfo(items);
          })
          .then(() => setSelected("close"));
      default:
        return;
    }
  };

  setPinAction = async (action, id, t) => {
    const { pinRoom, unpinRoom } = this.filesStore;

    const items = Array.isArray(id) ? id : [id];

    const actions = [];
    const operationId = uniqueid("operation_");
    const withFinishedOperation = [];
    let isError = false;

    const updatingFolderList = (items, isPin = false) => {
      if (items.length === 0) return;

      this.updateCurrentFolder(null, items, true, operationId);

      const itemCount = { count: items.length };

      const translationForOneItem = isPin ? t("RoomPinned") : t("RoomUnpinned");
      const translationForSeverals = isPin
        ? t("RoomsPinned", { ...itemCount })
        : t("RoomsUnpinned", { ...itemCount });

      toastr.success(
        items.length > 1 ? translationForSeverals : translationForOneItem,
      );
    };

    const isPin = action === "pin";

    items.forEach((item) => {
      actions.push(isPin ? pinRoom(item) : unpinRoom(item));
    });

    if (isPin) {
      const result = await Promise.allSettled(actions);

      if (!result) return;

      result.forEach((res) => {
        if (res.value) {
          withFinishedOperation.push(res.value);
        }
        if (!res.value) isError = true;
      });

      updatingFolderList(withFinishedOperation, isPin);

      isError && toastr.error(t("RoomsPinLimitMessage"));

      return;
    }

    if (action === "unpin") {
      const result = await Promise.allSettled(actions);
      if (!result) return;

      result.forEach((result) => {
        if (result.value) {
          withFinishedOperation.push(result.value);
        }
        if (!result.value) toastr.error(result.reason.response?.data?.error);
      });

      updatingFolderList(withFinishedOperation, isPin);
    }
  };

  setMuteAction = (action, item, t) => {
    const { id, new: newCount, rootFolderId } = item;
    const { treeFolders } = this.treeFoldersStore;
    const { folders, updateRoomMute } = this.filesStore;

    const muteStatus = action === "mute";

    const folderIndex = id && folders.findIndex((x) => x.id == id);
    if (folderIndex) updateRoomMute(folderIndex, muteStatus);

    const treeIndex = treeFolders.findIndex((x) => x.id == rootFolderId);
    const count = treeFolders[treeIndex].newItems;
    if (treeIndex) {
      if (muteStatus) {
        treeFolders[treeIndex].newItems = newCount >= 0 ? count - newCount : 0;
      } else treeFolders[treeIndex].newItems = count + newCount;
    }

    const operationId = uniqueid("operation_");

    muteRoomNotification(id, muteStatus)
      .then(() =>
        toastr.success(
          muteStatus
            ? t("RoomNotificationsDisabled")
            : t("RoomNotificationsEnabled"),
        ),
      )
      .catch((e) => toastr.error(e))
      .finally(() => {
        Promise.all([
          this.updateCurrentFolder(null, [id], null, operationId),
          this.treeFoldersStore.fetchTreeFolders(),
        ]);
      });
  };

  setArchiveAction = async (action, folders, t) => {
    const { addActiveItems, setSelected } = this.filesStore;

    const { setSelectedFolder } = this.selectedFolderStore;

    const { roomsFolder, isRoomsFolder, archiveRoomsId, myRoomsId } =
      this.treeFoldersStore;

    const { secondaryProgressDataStore, clearActiveOperations } =
      this.uploadDataStore;

    const { setSecondaryProgressBarData, clearSecondaryProgressData } =
      secondaryProgressDataStore;

    if (!myRoomsId || !archiveRoomsId) {
      console.error("Default categories not found");
      return;
    }

    const operationId = uniqueid("operation_");

    const items = Array.isArray(folders)
      ? folders.map((x) => (x?.id ? x.id : x))
      : [folders.id];

    setSecondaryProgressBarData({
      icon: "move",
      visible: true,
      percent: 0,
      label: "Archive room",
      alert: false,
      operationId,
    });

    const destFolder = action === "archive" ? archiveRoomsId : myRoomsId;

    addActiveItems(null, items, destFolder);

    switch (action) {
      case "archive":
        this.setGroupMenuBlocked(true);
        return moveToFolder(archiveRoomsId, items)
          .then(async (res) => {
            const lastResult = res && res[res.length - 1];

            if (lastResult?.error) return Promise.reject(lastResult.error);

            const pbData = {
              icon: "move",
              label: "Archive rooms operation",
              operationId,
            };
            const data = lastResult || null;

            console.log(pbData.label, { data, res });

            const operationData =
              await this.uploadDataStore.loopFilesOperations(data, pbData);

            if (
              !operationData ||
              operationData.error ||
              !operationData.finished
            ) {
              return Promise.reject(
                operationData?.error ? operationData.error : "",
              );
            }

            if (!isRoomsFolder) {
              // setSelectedFolder(roomsFolder);
              window.DocSpace.navigate("/");
            }

            this.dialogsStore.setIsFolderActions(false);
            return setTimeout(
              () => clearSecondaryProgressData(operationId),
              TIMEOUT,
            );
          })

          .then(() => {
            const successTranslation =
              folders.length !== 1 && Array.isArray(folders)
                ? t("ArchivedRoomsAction")
                : Array.isArray(folders)
                  ? t("Common:ArchivedRoomAction", { name: folders[0].title })
                  : t("Common:ArchivedRoomAction", { name: folders.title });

            toastr.success(successTranslation);
          })
          .then(() => {
            const clearBuffer =
              !this.dialogsStore.archiveDialogVisible &&
              !this.dialogsStore.restoreRoomDialogVisible;
            setSelected("close", clearBuffer);
          })
          .catch((err) => {
            clearActiveOperations(null, items);
            setSecondaryProgressBarData({
              icon: "move",
              visible: true,
              alert: true,
              operationId,
            });
            setTimeout(() => clearSecondaryProgressData(operationId), TIMEOUT);
            return toastr.error(err.message ? err.message : err);
          })
          .finally(() => {
            clearActiveOperations(null, items);
            this.setGroupMenuBlocked(false);
          });
      case "unarchive":
        this.setGroupMenuBlocked(true);
        return moveToFolder(myRoomsId, items)
          .then(async (res) => {
            const lastResult = res && res[res.length - 1];

            if (lastResult?.error) return Promise.reject(lastResult.error);

            const pbData = {
              icon: "move",
              label: "Restore rooms from archive operation",
              operationId,
            };
            const data = lastResult || null;

            console.log(pbData.label, { data, res });

            await this.uploadDataStore.loopFilesOperations(data, pbData);

            this.dialogsStore.setIsFolderActions(false);
            return setTimeout(
              () => clearSecondaryProgressData(operationId),
              TIMEOUT,
            );
          })

          .then(() => {
            const successTranslation =
              folders.length !== 1 && Array.isArray(folders)
                ? t("UnarchivedRoomsAction")
                : Array.isArray(folders)
                  ? t("UnarchivedRoomAction", { name: folders[0].title })
                  : t("UnarchivedRoomAction", { name: folders.title });

            toastr.success(successTranslation);
          })
          .then(() => setSelected("close"))
          .then(() => this.moveToRoomsPage())
          .catch((err) => {
            clearActiveOperations(null, items);
            setSecondaryProgressBarData({
              visible: true,
              alert: true,
              operationId,
            });
            setTimeout(() => clearSecondaryProgressData(operationId), TIMEOUT);
            return toastr.error(err.message ? err.message : err);
          })
          .finally(() => {
            clearActiveOperations(null, items);
            this.setGroupMenuBlocked(false);
          });
      default:
        return;
    }
  };

  selectTag = (tag) => {
    const { roomsFilter } = this.filesStore;

    const { setIsSectionBodyLoading } = this.clientLoadingStore;

    const setIsLoading = (param) => {
      setIsSectionBodyLoading(param);
    };

    const newFilter = roomsFilter.clone();

    if (tag.label !== "no-tag") {
      const tags = newFilter.tags ? [...newFilter.tags] : [];

      if (tags.length > 0) {
        const idx = tags.findIndex((item) => item === tag.label);

        if (idx > -1) {
          //TODO: remove tag here if already selected
          return;
        }
      }

      if (tag.roomType) {
        if (!!newFilter.type && +newFilter.type === tag.roomType) return;
        newFilter.type = tag.roomType;
      } else if (tag.providerType) {
        if (!!newFilter.provider && +newFilter.provider === tag.providerType)
          return;
        newFilter.provider = tag.providerType;
      } else {
        tags.push(tag.label);
        newFilter.tags = [...tags];
      }

      newFilter.withoutTags = false;
    } else {
      newFilter.withoutTags = true;
    }
    setIsLoading(true);
    window.DocSpace.navigate(
      `${window.DocSpace.location.pathname}?${newFilter.toUrlParams(this.userStore?.user?.id)}`,
    );
  };

  selectOption = ({ option, value }) => {
    const { roomsFilter } = this.filesStore;

    const { setIsSectionBodyLoading } = this.clientLoadingStore;

    const setIsLoading = (param) => {
      setIsSectionBodyLoading(param);
    };

    const newFilter = roomsFilter.clone();
    const tags = newFilter.tags ? [...newFilter.tags] : [];
    newFilter.tags = [...tags];

    if (option === "defaultTypeRoom") {
      newFilter.type = value;
    }

    if (option === "typeProvider") {
      newFilter.provider = value;
    }

    setIsLoading(true);
    window.DocSpace.navigate(
      `${window.DocSpace.location.pathname}?${newFilter.toUrlParams()}`,
    );
  };

  selectRowAction = (checked, file) => {
    const {
      // selected,
      // setSelected,
      selectFile,
      deselectFile,
      setBufferSelection,
      setHotkeyCaret,
      setHotkeyCaretStart,
    } = this.filesStore;
    //selected === "close" && setSelected("none");
    setBufferSelection(null);
    setHotkeyCaret(null);
    setHotkeyCaretStart(file);

    if (checked) {
      selectFile(file);
    } else {
      deselectFile(file);
    }
  };

  openLocationAction = async (item) => {
    if (this.publicRoomStore.isPublicRoom)
      return this.moveToPublicRoom(item.id);

    const { setIsSectionFilterLoading } = this.clientLoadingStore;

    const { id, isRoom, title, rootFolderType } = item;
    const categoryType = getCategoryTypeByFolderType(rootFolderType, id);

    const state = { title, rootFolderType, isRoot: false, isRoom };
    const filter = FilesFilter.getDefault();

    filter.folder = id;

    if (isRoom) {
      const key =
        categoryType === CategoryType.Archive
          ? `UserFilterArchiveRoom=${this.userStore.user?.id}`
          : `UserFilterSharedRoom=${this.userStore.user?.id}`;

      const filterStorageSharedRoom =
        this.userStore.user?.id && localStorage.getItem(key);

      if (filterStorageSharedRoom) {
        const splitFilter = filterStorageSharedRoom.split(",");

        filter.sortBy = splitFilter[0];
        filter.sortOrder = splitFilter[1];
      }
    }

    const url = getCategoryUrl(categoryType, id);

    window.DocSpace.navigate(`${url}?${filter.toUrlParams()}`, { state });
  };

  nameWithoutExtension = (title) => {
    const indexPoint = title.lastIndexOf(".");
    const splitTitle = title.split(".");
    const splitTitleLength = splitTitle.length;

    const titleWithoutExtension =
      splitTitleLength <= 2 ? splitTitle[0] : title.slice(0, indexPoint);

    return titleWithoutExtension;
  };

  checkAndOpenLocationAction = async (item, actionType) => {
    const { categoryType } = this.filesStore;
    const { myRoomsId, myFolderId, archiveRoomsId, recycleBinFolderId } =
      this.treeFoldersStore;
    const { rootFolderType } = this.selectedFolderStore;
    const { setIsSectionFilterLoading } = this.clientLoadingStore;

    const setIsLoading = (param) => {
      setIsSectionFilterLoading(param);
    };

    const { title, fileExst } = item;
    const parentId =
      item.parentId || item.toFolderId || item.folderId || recycleBinFolderId;
    const parentTitle = item.parentTitle || item.toFolderTitle;

    const isRoot = [
      myRoomsId,
      myFolderId,
      archiveRoomsId,
      recycleBinFolderId,
    ].includes(parentId);

    const state = {
      title: parentTitle,
      isRoot,
      fileExst,
      highlightFileId: item.id,
      isFileHasExst: !item.fileExst,
      rootFolderType,
    };

    const isTrash = actionType === "delete";
    const url = getCategoryUrl(
      isTrash ? CategoryType.Trash : categoryType,
      parentId,
    );

    const newFilter = FilesFilter.getDefault();

    newFilter.search = title;
    newFilter.folder = parentId;

    setIsLoading(
      window.DocSpace.location.search !== `?${newFilter.toUrlParams()}` ||
        url !== window.DocSpace.location.pathname,
    );

    if (!isDesktop()) this.infoPanelStore.setIsVisible(false);

    window.DocSpace.navigate(`${url}?${newFilter.toUrlParams()}`, { state });
  };

  setThirdpartyInfo = (providerKey) => {
    const { setConnectDialogVisible, setConnectItem } = this.dialogsStore;
    const { providers, capabilities } = this.filesSettingsStore.thirdPartyStore;
    const provider = providers.find((x) => x.provider_key === providerKey);
    const capabilityItem = capabilities.find((x) => x[0] === providerKey);
    const capability = {
      title: capabilityItem ? capabilityItem[0] : provider.customer_title,
      link: capabilityItem ? capabilityItem[1] : " ",
    };

    setConnectDialogVisible(true);
    setConnectItem({ ...provider, ...capability });
  };

  // setNewBadgeCount = (item) => {
  //   const { getRootFolder, updateRootBadge } = this.treeFoldersStore;
  //   const { updateFileBadge, updateFolderBadge } = this.filesStore;
  //   const { rootFolderType, fileExst, id } = item;

  //   const count = item.new ? item.new : 1;
  //   const rootFolder = getRootFolder(rootFolderType);
  //   updateRootBadge(rootFolder.id, count);

  //   if (fileExst) updateFileBadge(id);
  //   else updateFolderBadge(id, item.new);
  // };

  markAsRead = (folderIds, fileIds, item) => {
    const { setSecondaryProgressBarData, clearSecondaryProgressData } =
      this.uploadDataStore.secondaryProgressDataStore;

    const operationId = uniqueid("operation_");

    setSecondaryProgressBarData({
      icon: "file",
      label: "", //TODO: add translation if need "MarkAsRead": "Mark all as read",
      percent: 0,
      visible: true,
      operationId,
    });

    return markAsRead(folderIds, fileIds)
      .then(async (res) => {
        const data = res[0] ? res[0] : null;
        const pbData = { icon: "file", operationId };
        await this.uploadDataStore.loopFilesOperations(data, pbData);
      })
      .then(() => {
        if (!item) return;

        //this.setNewBadgeCount(item);

        const { getFileIndex, updateFileStatus } = this.filesStore;

        const index = getFileIndex(item.id);
        updateFileStatus(index, item.fileStatus & ~FileStatus.IsNew);
      })
      .catch((err) => toastr.error(err))
      .finally(() =>
        setTimeout(() => clearSecondaryProgressData(operationId), TIMEOUT),
      );
  };

  moveDragItems = (destFolderId, folderTitle, translations) => {
    const folderIds = [];
    const fileIds = [];
    const deleteAfter = false;

    const { bufferSelection } = this.filesStore;
    const { isRootFolder } = this.selectedFolderStore;

    let selection = bufferSelection
      ? [bufferSelection]
      : this.filesStore.selection;

    selection = selection.filter(
      (el) => !el.isFolder || el.id !== destFolderId,
    );

    const isCopy = selection.findIndex((f) => f.security.Move) === -1;

    const operationData = {
      destFolderId,
      folderIds,
      fileIds,
      deleteAfter,
      translations,
      folderTitle,
      isCopy,
    };

    for (let item of selection) {
      if (!item.isFolder) {
        fileIds.push(item.id);
      } else {
        if (item.providerKey && isRootFolder) continue;
        folderIds.push(item.id);
      }
    }

    if (!folderIds.length && !fileIds.length) return;
    this.checkOperationConflict(operationData);
  };

  checkFileConflicts = (destFolderId, folderIds, fileIds) => {
    this.filesStore.addActiveItems(fileIds, null, destFolderId);
    this.filesStore.addActiveItems(null, folderIds, destFolderId);
    return checkFileConflicts(destFolderId, folderIds, fileIds);
  };

  setConflictDialogData = (conflicts, operationData) => {
    this.dialogsStore.setConflictResolveDialogItems(conflicts);
    this.dialogsStore.setConflictResolveDialogData(operationData);
    this.dialogsStore.setConflictResolveDialogVisible(true);
  };

  setSelectedItems = (title, length) => {
    const selectionLength = length ? length : this.filesStore.selection.length;
    const selectionTitle = title ? title : this.filesStore.selectionTitle;

    if (selectionLength !== undefined && selectionTitle) {
      this.uploadDataStore.secondaryProgressDataStore.setItemsSelectionLength(
        selectionLength,
      );
      this.uploadDataStore.secondaryProgressDataStore.setItemsSelectionTitle(
        selectionTitle,
      );
    }
  };

  checkOperationConflict = async (operationData) => {
    const { destFolderId, folderIds, fileIds } = operationData;
    const { setBufferSelection } = this.filesStore;

    this.setSelectedItems();

    this.filesStore.setSelected("none");
    let conflicts;

    try {
      conflicts = await this.checkFileConflicts(
        destFolderId,
        folderIds,
        fileIds,
      );
    } catch (err) {
      setBufferSelection(null);
      return toastr.error(err.message ? err.message : err);
    }

    if (conflicts.length) {
      this.setConflictDialogData(conflicts, operationData);
    } else {
      try {
        await this.uploadDataStore.itemOperationToFolder(operationData);
      } catch (err) {
        setBufferSelection(null);
        return toastr.error(err.message ? err.message : err);
      }
    }
  };

  isAvailableOption = (option) => {
    const {
      canConvertSelected,
      hasSelection,
      allFilesIsEditing,
      selection,
      hasRoomsToResetQuota,
      hasRoomsToDisableQuota,
      hasRoomsToChangeQuota,
    } = this.filesStore;

    const { rootFolderType } = this.selectedFolderStore;
    const canDownload = selection.every((s) => s.security?.Download);

    switch (option) {
      case "copy":
        const canCopy = selection.every((s) => s.security?.Copy);

        return hasSelection && canCopy;
      case "showInfo":
      case "download":
        return hasSelection && canDownload;
      case "downloadAs":
        return canDownload && canConvertSelected;
      case "moveTo":
        const canMove = selection.every((s) => s.security?.Move);

        return (
          hasSelection &&
          !allFilesIsEditing &&
          canMove &&
          rootFolderType !== FolderType.TRASH
        );

      case "archive":
        const canArchive = selection.every((s) => s.security?.Move);

        return canArchive;
      case "unarchive":
        const canUnArchive = selection.some((s) => s.security?.Move);

        return canUnArchive;
      case "delete-room":
        const canRemove = selection.some((s) => s.security?.Delete);

        return canRemove;
      case "delete":
        const canDelete = selection.every((s) => s.security?.Delete);

        return !allFilesIsEditing && canDelete && hasSelection;
      case "create-room":
        const canCreateRoom = selection.some((s) => s.security?.CreateRoomFrom);
        return canCreateRoom;
      case "change-quota":
        return hasRoomsToChangeQuota;
      case "disable-quota":
        return hasRoomsToDisableQuota;
      case "default-quota":
        return hasRoomsToResetQuota;
    }
  };

  convertToArray = (itemsCollection) => {
    const result = Array.from(itemsCollection.values()).filter((item) => {
      return item != null;
    });

    itemsCollection.clear();

    return result;
  };

  pinRooms = (t) => {
    const { selection } = this.filesStore;

    const items = [];

    selection.forEach((item) => {
      if (!item.pinned) items.push(item.id);
    });

    this.setPinAction("pin", items, t);
  };

  unpinRooms = (t) => {
    const { selection } = this.filesStore;

    const items = [];

    selection.forEach((item) => {
      if (item.pinned) items.push(item.id);
    });

    this.setPinAction("unpin", items, t);
  };

  archiveRooms = (action) => {
    const {
      setArchiveDialogVisible,
      setQuotaWarningDialogVisible,
      setRestoreRoomDialogVisible,
    } = this.dialogsStore;

    const { isWarningRoomsDialog } = this.currentQuotaStore;

    if (action === "unarchive" && isWarningRoomsDialog) {
      setQuotaWarningDialogVisible(true);
      return;
    }

    if (action === "archive") {
      setArchiveDialogVisible(true);
    } else {
      setRestoreRoomDialogVisible(true);
    }
  };

  deleteRooms = (t) => {
    const { selection } = this.filesStore;

    const items = [];

    selection.forEach((item) => {
      items.push(item.id);
    });

    const translations = {
      deleteOperation: t("Translations:DeleteOperation"),
      successRemoveFile: t("Files:FileRemoved"),
      successRemoveFolder: t("Files:FolderRemoved"),
      successRemoveRoom: t("Files:RoomRemoved"),
      successRemoveRooms: t("Files:RoomsRemoved"),
    };

    this.deleteItemAction(items, translations, null, null, true);
  };

  deleteRoomsAction = async (itemId, translations) => {
    const { secondaryProgressDataStore, clearActiveOperations } =
      this.uploadDataStore;

    const { setSecondaryProgressBarData, clearSecondaryProgressData } =
      secondaryProgressDataStore;

    const operationId = uniqueid("operation_");

    setSecondaryProgressBarData({
      icon: "trash",
      visible: true,
      percent: 0,
      label: translations?.deleteOperation,
      alert: false,
      operationId,
    });

    const id = Array.isArray(itemId) ? itemId : [itemId];

    try {
      this.setGroupMenuBlocked(true);
      await this.deleteItemOperation(
        false,
        itemId,
        translations,
        true,
        operationId,
      );
    } catch (err) {
      console.log(err);

      setSecondaryProgressBarData({
        visible: true,
        alert: true,
        operationId,
      });
      setTimeout(() => clearSecondaryProgressData(operationId), TIMEOUT);
      return toastr.error(err.message ? err.message : err);
    } finally {
      this.setGroupMenuBlocked(false);
      setTimeout(() => clearActiveOperations(null, id), TIMEOUT);
    }
  };

  onShowInfoPanel = () => {
    const { selection } = this.filesStore;
    const { setInfoPanelSelection, setIsVisible } = this.infoPanelStore;

    setInfoPanelSelection([selection]);
    setIsVisible(true);
  };

  setProcessCreatingRoomFromData = (processCreatingRoomFromData) => {
    this.processCreatingRoomFromData = processCreatingRoomFromData;
  };

  onClickCreateRoom = (item) => {
    this.setProcessCreatingRoomFromData(true);
    const event = new Event(Events.ROOM_CREATE);
    if (item && item.isFolder) {
      event.title = item.title;
    }
    window.dispatchEvent(event);
  };

  changeRoomQuota = (items, successCallback, abortCallback) => {
    const event = new Event(Events.CHANGE_QUOTA);

    const itemsIDs = items.map((item) => {
      return item?.id ? item.id : item;
    });

    const payload = {
      visible: true,
      type: "room",
      ids: itemsIDs,
      successCallback,
      abortCallback,
    };

    event.payload = payload;

    window.dispatchEvent(event);
  };
  disableRoomQuota = async (items, t) => {
    const { setCustomRoomQuota } = this.filesStore;

    const userIDs = items.map((item) => {
      return item?.id ? item.id : item;
    });

    try {
      await setCustomRoomQuota(-1, userIDs);
      toastr.success(t("Common:StorageQuotaDisabled"));
    } catch (e) {
      toastr.error(e);
    }
  };

  resetRoomQuota = async (items, t) => {
    const { resetRoomQuota } = this.filesStore;

    const userIDs = items.map((item) => {
      return item?.id ? item.id : item;
    });

    try {
      await resetRoomQuota(userIDs);
      toastr.success(t("Common:StorageQuotaReset"));
    } catch (e) {
      toastr.error(e);
    }
  };
  getOption = (option, t) => {
    const {
      // setSharingPanelVisible,
      setDownloadDialogVisible,
      setMoveToPanelVisible,
      setCopyPanelVisible,
      setDeleteDialogVisible,
    } = this.dialogsStore;
    const { selection } = this.filesStore;
    const { showStorageInfo } = this.currentQuotaStore;

    switch (option) {
      case "show-info":
        if (isDesktop()) return null;
        else
          return {
            id: "menu-show-info",
            key: "show-info",
            label: t("Common:Info"),
            iconUrl: InfoOutlineReactSvgUrl,
            onClick: this.onShowInfoPanel,
          };
      case "copy":
        if (!this.isAvailableOption("copy")) return null;
        else
          return {
            id: "menu-copy",
            label: t("Common:Copy"),
            onClick: () => setCopyPanelVisible(true),
            iconUrl: CopyToReactSvgUrl,
          };

      case "create-room":
        if (!this.isAvailableOption("create-room")) return null;
        else
          return {
            id: "menu-create-room",
            label: t("Files:CreateRoom"),
            onClick: this.onClickCreateRoom,
            iconUrl: CatalogRoomsReactSvgUrl,
          };

      case "download":
        if (!this.isAvailableOption("download")) return null;
        else
          return {
            id: "menu-download",
            label: t("Common:Download"),
            onClick: () =>
              this.downloadAction(t("Translations:ArchivingData")).catch(
                (err) => toastr.error(err),
              ),
            iconUrl: DownloadReactSvgUrl,
          };

      case "downloadAs":
        if (!this.isAvailableOption("downloadAs")) return null;
        else
          return {
            id: "menu-download-as",
            label: t("Translations:DownloadAs"),
            onClick: () => setDownloadDialogVisible(true),
            iconUrl: DownloadAsReactSvgUrl,
          };

      case "moveTo":
        if (!this.isAvailableOption("moveTo")) return null;
        else
          return {
            id: "menu-move-to",
            label: t("Common:MoveTo"),
            onClick: () => setMoveToPanelVisible(true),
            iconUrl: MoveReactSvgUrl,
          };
      case "pin":
        return {
          id: "menu-pin",
          key: "pin",
          label: t("Pin"),
          iconUrl: PinReactSvgUrl,
          onClick: () => this.pinRooms(t),
          disabled: false,
        };
      case "unpin":
        return {
          id: "menu-unpin",
          key: "unpin",
          label: t("Unpin"),
          iconUrl: UnpinReactSvgUrl,
          onClick: () => this.unpinRooms(t),
          disabled: false,
        };
      case "archive":
        if (!this.isAvailableOption("archive")) return null;
        else
          return {
            id: "menu-archive",
            key: "archive",
            label: t("MoveToArchive"),
            iconUrl: RoomArchiveSvgUrl,
            onClick: () => this.archiveRooms("archive"),
            disabled: false,
          };
      case "unarchive":
        if (!this.isAvailableOption("unarchive")) return null;
        else
          return {
            id: "menu-unarchive",
            key: "unarchive",
            label: t("Common:Restore"),
            iconUrl: MoveReactSvgUrl,
            onClick: () => this.archiveRooms("unarchive"),
            disabled: false,
          };
      case "change-quota":
        if (!this.isAvailableOption("change-quota")) return null;
        else
          return {
            id: "menu-change-quota",
            key: "change-quota",
            label: t("Common:ChangeQuota"),
            iconUrl: ChangQuotaReactSvgUrl,
            onClick: () => this.changeRoomQuota(selection),
            disabled: !showStorageInfo,
          };
      case "default-quota":
        if (!this.isAvailableOption("default-quota")) return null;
        else
          return {
            id: "menu-default-quota",
            key: "default-quota",
            label: t("Common:SetToDefault"),
            iconUrl: DefaultQuotaReactSvgUrl,
            onClick: () => this.resetRoomQuota(selection, t),
            disabled: !showStorageInfo,
          };
      case "disable-quota":
        if (!this.isAvailableOption("disable-quota")) return null;
        else
          return {
            id: "menu-disable-quota",
            key: "disable-quota",
            label: t("Common:DisableQuota"),
            iconUrl: DisableQuotaReactSvgUrl,
            onClick: () => this.disableRoomQuota(selection, t),
            disabled: !showStorageInfo,
          };

      case "delete-room":
        if (!this.isAvailableOption("delete-room")) return null;
        else
          return {
            id: "menu-delete-room",
            label: t("Common:Delete"),
            onClick: () => this.deleteRooms(t),
            iconUrl: DeleteReactSvgUrl,
          };

      case "delete":
        if (!this.isAvailableOption("delete")) return null;
        else
          return {
            id: "menu-delete",
            label: t("Common:Delete"),
            onClick: () => {
              if (this.filesSettingsStore.confirmDelete) {
                setDeleteDialogVisible(true);
              } else {
                const translations = {
                  deleteOperation: t("Translations:DeleteOperation"),
                  deleteFromTrash: t("Translations:DeleteFromTrash"),
                  deleteSelectedElem: t("Translations:DeleteSelectedElem"),
                  FileRemoved: t("Files:FileRemoved"),
                  FolderRemoved: t("Files:FolderRemoved"),
                };

                this.deleteAction(translations).catch((err) =>
                  toastr.error(err),
                );
              }
            },
            iconUrl: DeleteReactSvgUrl,
          };
      case "remove-from-recent":
        return {
          id: "menu-remove-from-recent",
          label: t("RemoveFromList"),
          onClick: () => this.onClickRemoveFromRecent(selection),
          iconUrl: RemoveOutlineSvgUrl,
        };
    }
  };

  getRoomsFolderOptions = (itemsCollection, t) => {
    let pinName = "unpin";
    const { selection } = this.filesStore;

    selection.forEach((item) => {
      if (!item.pinned) pinName = "pin";
    });

    const pin = this.getOption(pinName, t);
    const archive = this.getOption("archive", t);
    const changeQuota = this.getOption("change-quota", t);
    const disableQuota = this.getOption("disable-quota", t);
    const defaultQuota = this.getOption("default-quota", t);

    itemsCollection
      .set(pinName, pin)
      .set("archive", archive)
      .set("change-quota", changeQuota)
      .set("default-quota", defaultQuota)
      .set("disable-quota", disableQuota);
    return this.convertToArray(itemsCollection);
  };

  getArchiveRoomsFolderOptions = (itemsCollection, t) => {
    const archive = this.getOption("unarchive", t);
    const deleteOption = this.getOption("delete-room", t);
    const showOption = this.getOption("show-info", t);

    itemsCollection
      .set("unarchive", archive)
      .set("show-info", showOption)
      .set("delete", deleteOption);

    return this.convertToArray(itemsCollection);
  };

  getAnotherFolderOptions = (itemsCollection, t) => {
    const createRoom = this.getOption("create-room", t);
    const download = this.getOption("download", t);
    const downloadAs = this.getOption("downloadAs", t);
    const moveTo = this.getOption("moveTo", t);
    const copy = this.getOption("copy", t);
    const deleteOption = this.getOption("delete", t);
    const showInfo = this.getOption("showInfo", t);

    itemsCollection
      .set("createRoom", createRoom)
      .set("download", download)
      .set("downloadAs", downloadAs)
      .set("moveTo", moveTo)
      .set("copy", copy)
      .set("delete", deleteOption)
      .set("showInfo", showInfo);

    return this.convertToArray(itemsCollection);
  };

  getRecentFolderOptions = (itemsCollection, t) => {
    const download = this.getOption("download", t);
    const downloadAs = this.getOption("downloadAs", t);
    const copy = this.getOption("copy", t);
    const showInfo = this.getOption("showInfo", t);
    const removeFromRecent = this.getOption("remove-from-recent", t);

    itemsCollection
      .set("download", download)
      .set("downloadAs", downloadAs)
      .set("copy", copy)
      .set("showInfo", showInfo)
      .set("removeFromRecent", removeFromRecent);

    return this.convertToArray(itemsCollection);
  };

  getShareFolderOptions = (itemsCollection, t) => {
    const { setDeleteDialogVisible, setUnsubscribe } = this.dialogsStore;

    const download = this.getOption("download", t);
    const downloadAs = this.getOption("downloadAs", t);
    const copy = this.getOption("copy", t);
    const showInfo = this.getOption("showInfo", t);

    itemsCollection

      .set("download", download)
      .set("downloadAs", downloadAs)
      .set("copy", copy)
      .set("delete", {
        label: t("RemoveFromList"),
        onClick: () => {
          setUnsubscribe(true);
          setDeleteDialogVisible(true);
        },
      })
      .set("showInfo", showInfo);

    return this.convertToArray(itemsCollection);
  };

  getPrivacyFolderOption = (itemsCollection, t) => {
    const moveTo = this.getOption("moveTo", t);
    const deleteOption = this.getOption("delete", t);
    const download = this.getOption("download", t);
    const showInfo = this.getOption("showInfo", t);

    itemsCollection
      .set("download", download)
      .set("moveTo", moveTo)

      .set("delete", deleteOption)
      .set("showInfo", showInfo);

    return this.convertToArray(itemsCollection);
  };

  getFavoritesFolderOptions = (itemsCollection, t) => {
    const { selection } = this.filesStore;
    const download = this.getOption("download", t);
    const downloadAs = this.getOption("downloadAs", t);
    const copy = this.getOption("copy", t);
    const showInfo = this.getOption("showInfo", t);

    itemsCollection
      .set("download", download)
      .set("downloadAs", downloadAs)
      .set("copy", copy)
      .set("delete", {
        label: t("RemoveFromFavorites"),
        alt: t("RemoveFromFavorites"),
        iconUrl: FavoritesReactSvgUrl,
        onClick: () => {
          const items = selection.map((item) => item.id);
          this.setFavoriteAction("remove", items)
            .then(() => toastr.success(t("RemovedFromFavorites")))
            .catch((err) => toastr.error(err));
        },
      })
      .set("showInfo", showInfo);

    return this.convertToArray(itemsCollection);
  };

  getRecycleBinFolderOptions = (itemsCollection, t) => {
    const { setRestorePanelVisible } = this.dialogsStore;

    const download = this.getOption("download", t);
    const downloadAs = this.getOption("downloadAs", t);
    const deleteOption = this.getOption("delete", t);
    const showInfo = this.getOption("showInfo", t);

    itemsCollection
      .set("download", download)
      .set("downloadAs", downloadAs)
      .set("restore", {
        id: "menu-restore",
        label: t("Common:Restore"),
        onClick: () => setRestorePanelVisible(true),
        iconUrl: MoveReactSvgUrl,
      })
      .set("delete", deleteOption)
      .set("showInfo", showInfo);

    return this.convertToArray(itemsCollection);
  };

  getHeaderMenu = (t) => {
    const {
      isFavoritesFolder,
      isRecycleBinFolder,
      isPrivacyFolder,
      isShareFolder,
      isRoomsFolder,
      isArchiveFolder,
      isRecentTab,
    } = this.treeFoldersStore;

    let itemsCollection = new Map();

    if (isRecycleBinFolder)
      return this.getRecycleBinFolderOptions(itemsCollection, t);

    if (isFavoritesFolder)
      return this.getFavoritesFolderOptions(itemsCollection, t);

    if (isPrivacyFolder) return this.getPrivacyFolderOption(itemsCollection, t);

    if (isShareFolder) return this.getShareFolderOptions(itemsCollection, t);

    if (isRecentTab) return this.getRecentFolderOptions(itemsCollection, t);

    if (isArchiveFolder)
      return this.getArchiveRoomsFolderOptions(itemsCollection, t);

    if (isRoomsFolder) return this.getRoomsFolderOptions(itemsCollection, t);

    return this.getAnotherFolderOptions(itemsCollection, t);
  };

  onMarkAsRead = (item) => this.markAsRead([], [`${item.id}`], item);

  isExpiredLinkAsync = async (item) => {
    const { clearActiveOperations } = this.uploadDataStore;
    const { addActiveItems } = this.filesStore;

    const { endLoader, startLoader } = createLoader();

    try {
      startLoader(() =>
        runInAction(() => {
          this.setGroupMenuBlocked(true);
          addActiveItems(null, [item.id]);
        }),
      );

      const response = await api.rooms.validatePublicRoomKey(item.requestToken);

      const isExpired = response.status === ValidationStatus.Expired;
      if (isExpired) {
        const foundFolder = this.filesStore.folders.find(
          (folder) => folder.id === item.id,
        );

        if (foundFolder && !foundFolder.expired) {
          foundFolder.expired = true;
        }
      }

      return isExpired;
    } catch (error) {
      console.log(error);
      return false;
    } finally {
      endLoader(() =>
        runInAction(() => {
          this.setGroupMenuBlocked(false);
          clearActiveOperations([], [item.id]);
        }),
      );
    }
  };

  openFileAction = async (item, t, e) => {
    if (
      item.external &&
      (item.expired || (await this.isExpiredLinkAsync(item)))
    )
      return toastr.error(
        t("Common:RoomLinkExpired"),
        t("Common:RoomNotAvailable"),
      );

    if (isLockedSharedRoom(item))
      return this.dialogsStore.setPasswordEntryDialog(true, item);

    this.openItemAction(item, t, e);
  };

  openItemAction = (item, t, e) => {
    const { openDocEditor, isPrivacyFolder, setSelection, categoryType } =
      this.filesStore;
    const { currentDeviceType } = this.settingsStore;
    const { fileItemsList } = this.pluginStore;
    const { enablePlugins } = this.settingsStore;

    const { isLoading, setIsSectionFilterLoading } = this.clientLoadingStore;
    const { isRecycleBinFolder, isRecentTab } = this.treeFoldersStore;
    const { setMediaViewerData, getUrl } = this.mediaViewerDataStore;
    const { setConvertDialogVisible, setConvertItem, setConvertDialogData } =
      this.dialogsStore;

    const { roomType, title: currentTitle } = this.selectedFolderStore;

    if (this.publicRoomStore.isPublicRoom && item.isFolder) {
      setSelection([]);
      return this.moveToPublicRoom(item.id);
    }

    const setIsLoading = (param) => {
      setIsSectionFilterLoading(param);
    };

    const isMediaOrImage =
      item.viewAccessibility?.ImageView || item.viewAccessibility?.MediaView;
    const canConvert =
      item.viewAccessibility?.MustConvert && item.security?.Convert;
    const canWebEdit = item.viewAccessibility?.WebEdit;
    const canViewedDocs = item.viewAccessibility?.WebView;

    const {
      id,
      viewUrl,
      providerKey,
      fileStatus,
      encrypted,
      isFolder,
      webUrl,
    } = item;
    if (encrypted && isPrivacyFolder) return checkProtocol(item.id, true);

    if (isRecycleBinFolder || isLoading) return;

    if (isFolder) {
      const { isRoom, rootFolderType, title, roomType: itemRoomType } = item;

      const path = getCategoryUrl(
        getCategoryTypeByFolderType(rootFolderType, id),
        id,
      );

      const filter = FilesFilter.getDefault();

      const filterObj = FilesFilter.getFilter(window.location);

      if (isRoom) {
        const key =
          categoryType === CategoryType.Archive
            ? `UserFilterArchiveRoom=${this.userStore.user?.id}`
            : `UserFilterSharedRoom=${this.userStore.user?.id}`;

        const filterStorageSharedRoom =
          this.userStore.user?.id && localStorage.getItem(key);

        if (filterStorageSharedRoom) {
          const splitFilter = filterStorageSharedRoom.split(",");

          filter.sortBy = splitFilter[0];
          filter.sortOrder = splitFilter[1];
        }
      } else {
        // For the document section at all levels there is one sorting
        filter.sortBy = filterObj.sortBy;
        filter.sortOrder = filterObj.sortOrder;
      }

      filter.folder = id;

      const url = `${path}?${filter.toUrlParams()}`;

      if (openingNewTab(url, e)) return;

      setIsLoading(true);

      const state = {
        title,
        isRoot: false,
        rootFolderType,
        isRoom,
        rootRoomTitle: !!roomType ? currentTitle : "",
        isPublicRoomType: itemRoomType === RoomsType.PublicRoom || false,
      };

      setSelection([]);

      window.DocSpace.navigate(url, { state });
    } else {
      if (canConvert) {
        setConvertItem({ ...item, isOpen: true });
        setConvertDialogData({
          files: item,
        });
        setConvertDialogVisible(true);
        return;
      }

      if ((fileStatus & FileStatus.IsNew) === FileStatus.IsNew)
        this.onMarkAsRead(item);

      if (canWebEdit || canViewedDocs) {
        const shareWebUrl = new URL(webUrl);
        const shareKey = isRecentTab
          ? getObjectByLocation(shareWebUrl)?.share
          : "";

        const isPDF = item.fileExst === ".pdf";

        const canEditForm =
          isPDF &&
          item.isPDFForm &&
          item.security?.EditForm &&
          !item.startFilling;

        return openDocEditor(id, false, shareKey, canEditForm);
      }

      if (isMediaOrImage) {
        setMediaViewerData({ visible: true, id });

        const url = getUrl(id);

        window.history.pushState("", "", url);

        return;
      }

      if (fileItemsList && enablePlugins) {
        let currPluginItem = null;

        fileItemsList.forEach((i) => {
          if (i.key === item.fileExst) currPluginItem = i.value;
        });

        if (currPluginItem) {
          const correctDevice = currPluginItem.devices
            ? currPluginItem.devices.includes(currentDeviceType)
            : true;
          if (correctDevice) return currPluginItem.onClick(item);
        }
      }

      if (!item.security.Download) {
        toastr.error(t("Files:FileDownloadingIsRestricted"));
        return;
      }

      return window.open(viewUrl, "_self");
    }
  };

  onClickBack = (fromHotkeys = true) => {
    const { roomType } = this.selectedFolderStore;
    const { setSelectedNode } = this.treeFoldersStore;
    const { clearFiles, setBufferSelection } = this.filesStore;
    const { insideGroupBackUrl } = this.peopleStore.groupsStore;
    const { setContactsTab } = this.peopleStore.usersStore;
    const { isLoading } = this.clientLoadingStore;
    if (isLoading) return;

    setBufferSelection(null);

    const categoryType = getCategoryType(window.DocSpace.location);

    const isRoom = !!roomType;

    const urlFilter = getObjectByLocation(window.DocSpace.location);

    const isArchivedRoom = !!(
      CategoryType.Trash !== categoryType && urlFilter?.folder
    );

    if (this.publicRoomStore.isPublicRoom) {
      return this.backToParentFolder();
    }

    if (categoryType === CategoryType.SharedRoom || isArchivedRoom) {
      if (isRoom) {
        return this.moveToRoomsPage();
      }

      return this.backToParentFolder();
    }

    if (
      categoryType === CategoryType.Shared ||
      categoryType === CategoryType.Archive
    ) {
      return this.moveToRoomsPage();
    }

    if (categoryType === CategoryType.Trash) {
      return;
    }

    if (categoryType === CategoryType.Personal) {
      return this.backToParentFolder();
    }

    if (categoryType === CategoryType.Settings) {
      clearFiles();

      const path = getCategoryUrl(CategoryType.Settings);

      setSelectedNode(["common"]);

      return window.DocSpace.navigate(path, { replace: true });
    }

    if (categoryType === CategoryType.Accounts) {
      const contactsTab = getContactsView();

      if (insideGroupBackUrl) {
        setContactsTab("groups");
        window.DocSpace.navigate(insideGroupBackUrl);

        return;
      }

      const filter =
        contactsTab === "groups"
          ? GroupsFilter.getDefault()
          : UsersFilter.getDefault();
      const params = filter.toUrlParams();
      const path = getCategoryUrl(CategoryType.Accounts);

      clearFiles();

      if (window.location.search.includes("group")) {
        setSelectedNode(["accounts", "groups", "filter"]);
        setContactsTab("groups");

        return window.DocSpace.navigate(`accounts/groups/filter?${params}`, {
          replace: true,
        });
      }
      setContactsTab("people");

      setSelectedNode(["accounts", "people", "filter"]);

      if (fromHotkeys) return;
      return window.DocSpace.navigate(`${path}?${params}`, { replace: true });
    }
  };

  moveToRoomsPage = () => {
    const categoryType = getCategoryType(window.DocSpace.location);

    const filter = RoomsFilter.getDefault();

    const correctCategoryType =
      categoryType === CategoryType.SharedRoom
        ? CategoryType.Shared
        : CategoryType.ArchivedRoom === categoryType
          ? CategoryType.Archive
          : categoryType;

    const path = getCategoryUrl(correctCategoryType);

    const state = {
      title:
        (this.selectedFolderStore?.navigationPath &&
          this.selectedFolderStore?.navigationPath[
            this.selectedFolderStore?.navigationPath?.length - 1
          ]?.title) ||
        "",
      isRoot: true,
      isPublicRoomType: false,
      rootFolderType: this.selectedFolderStore.rootFolderType,
    };

    if (categoryType == CategoryType.Archive) {
      filter.searchArea = RoomSearchArea.Archive;
    }

    window.DocSpace.navigate(
      `${path}?${filter.toUrlParams(this.userStore?.user?.id, true)}`,
      {
        state,
        replace: true,
      },
    );
  };

  moveToPublicRoom = (folderId) => {
    const { navigationPath, rootFolderType } = this.selectedFolderStore;
    const { publicRoomKey } = this.publicRoomStore;
    const { setIsSectionFilterLoading } = this.clientLoadingStore;

    const id = folderId ? folderId : this.selectedFolderStore.parentId;
    const path = getCategoryUrl(CategoryType.PublicRoom);
    const filter = FilesFilter.getDefault();
    filter.folder = id;

    const state = {
      title: navigationPath[0]?.title || "",
      isRoot: navigationPath.length === 1,
      rootFolderType: rootFolderType,
    };

    window.DocSpace.navigate(
      `${path}?key=${publicRoomKey}&${filter.toUrlParams()}`,
      { state },
    );
  };

  backToParentFolder = () => {
    if (this.publicRoomStore.isPublicRoom) return this.moveToPublicRoom();

    const id = this.selectedFolderStore.parentId;

    const { navigationPath, rootFolderType } = this.selectedFolderStore;

    const filter = FilesFilter.getDefault();

    const filterObj = FilesFilter.getFilter(window.location);

    filter.sortBy = filterObj.sortBy;
    filter.sortOrder = filterObj.sortOrder;

    filter.folder = id;

    const categoryType = getCategoryType(window.DocSpace.location);
    const path = getCategoryUrl(categoryType, id);

    const isRoot = navigationPath.length === 1;

    const state = {
      title: (navigationPath && navigationPath[0]?.title) || "",
      isRoom: navigationPath[0]?.isRoom,
      isRoot,
      rootFolderType: rootFolderType,
      isPublicRoomType: navigationPath[0]?.isRoom
        ? navigationPath[0]?.roomType === RoomsType.PublicRoom
        : false,
      rootRoomTitle: "",
    };

    window.DocSpace.navigate(`${path}?${filter.toUrlParams()}`, {
      state,
      replace: true,
    });
  };

  setGroupMenuBlocked = (blocked) => {
    this.isGroupMenuBlocked = blocked;
  };

  preparingDataForCopyingToRoom = async (destFolderId, selections, t) => {
    let fileIds = [];
    let folderIds = [];

    if (!selections.length) return;
    const oneFolder = selections.length === 1 && selections[0].isFolder;

    if (oneFolder) {
      folderIds = [selections[0].id];

      try {
        const selectedFolder = await getFolder(selections[0].id);
        const { folders, files, total } = selectedFolder;

        if (total === 0) {
          this.filesStore.setSelection([]);
          this.filesStore.setBufferSelection(null);
          return;
        }

        const title = !!folders.length ? folders[0].title : files[0].title;
        this.setSelectedItems(title, total);
      } catch (err) {
        toastr.error(err);
      }
    }

    !oneFolder &&
      selections.map((item) => {
        if (item.fileExst || item.contentLength) fileIds.push(item.id);
        else folderIds.push(item.id);
      });

    !oneFolder && this.setSelectedItems(selections[0].title, selections.length);
    this.filesStore.setSelection([]);
    this.filesStore.setBufferSelection(null);

    const operationData = {
      destFolderId,
      folderIds: folderIds,
      fileIds,
      deleteAfter: false,
      isCopy: true,
      translations: {
        copy: t("Common:CopyOperation"),
      },
      content: oneFolder,
    };

    return this.uploadDataStore.itemOperationToFolder(operationData);
  };

  onLeaveRoom = (t, isOwner = false) => {
    const { updateRoomMemberRole, removeFiles, selection, bufferSelection } =
      this.filesStore;
    const { user } = this.userStore;

    const roomId = selection.length
      ? selection[0].id
      : bufferSelection
        ? bufferSelection.id
        : this.selectedFolderStore.id;

    const isAdmin = user.isOwner || user.isAdmin;
    const isRoot = this.selectedFolderStore.isRootFolder;

    return updateRoomMemberRole(roomId, {
      invitations: [{ id: user?.id, access: ShareAccessRights.None }],
    }).then(() => {
      if (!isAdmin) {
        if (!isRoot) {
          const filter = RoomsFilter.getDefault();
          window.DocSpace.navigate(
            `rooms/shared/filter?${filter.toUrlParams()}`,
          );
        } else {
          removeFiles(null, [roomId]);
        }
      } else {
        if (!isRoot) {
          this.selectedFolderStore.setInRoom(false);

          const operationId = uniqueid("operation_");
          this.updateCurrentFolder(null, [roomId], null, operationId);
        } else {
          this.filesStore.setInRoomFolder(roomId, false);
        }
      }

      isOwner
        ? toastr.success(t("Files:LeftAndAppointNewOwner"))
        : toastr.success(t("Files:YouLeftTheRoom"));
    });
  };

  changeRoomOwner = (t, userId, isLeaveChecked = false) => {
    const {
      setRoomOwner,
      setFolder,
      setFolders,
      setSelected,
      selection,
      bufferSelection,
    } = this.filesStore;
    const {
      isRootFolder,
      setCreatedBy,
      id,
      setInRoom,
      setSecurity,
      setAccess,
    } = this.selectedFolderStore;

    const roomId = selection.length
      ? selection[0].id
      : bufferSelection
        ? bufferSelection.id
        : id;

    return setRoomOwner(userId, [roomId])
      .then(async (res) => {
        if (isRootFolder) {
          setFolder(res[0]);
        } else {
          setCreatedBy(res[0].createdBy);
          setSecurity(res[0].security);
          setAccess(res[0].access);

          const isMe = userId === this.userStore.user.id;
          if (isMe) setInRoom(true);
        }

        if (isLeaveChecked) await this.onLeaveRoom(t);
        else toastr.success(t("Files:AppointNewOwner"));
      })
      .catch((e) => toastr.error(e))
      .finally(() => {
        setSelected("none");
      });
  };

  onClickRemoveFromRecent = (selection) => {
    const { setSelected } = this.filesStore;
    const ids = selection.map((item) => item.id);
    this.removeFilesFromRecent(ids);
    setSelected("none");
  };

  removeFilesFromRecent = async (fileIds) => {
    const { refreshFiles } = this.filesStore;

    await deleteFilesFromRecent(fileIds);
    await refreshFiles();
  };

  copyFromTemplateForm = async (fileInfo, t) => {
    const selectedItemId = this.selectedFolderStore.id;
    const fileIds = [fileInfo.id];

    const operationData = {
      destFolderId: selectedItemId,
      folderIds: [],
      fileIds,
      deleteAfter: false,
      isCopy: true,
      folderTitle: this.selectedFolderStore.title,
      translations: {
        copy: t("Common:CopyOperation"),
      },
    };

    this.uploadDataStore.secondaryProgressDataStore.setItemsSelectionTitle(
      fileInfo.title,
    );

    const conflicts = await checkFileConflicts(selectedItemId, [], fileIds);

    if (conflicts.length) {
      return this.setConflictDialogData(conflicts, operationData);
    }

    this.uploadDataStore
      .itemOperationToFolder(operationData)
      .catch((error) => toastr.error(error));
  };

  setListOrder = (startIndex, finalIndex, indexMovedFromBottom = false) => {
    const { setUpdateSelection } = this.indexingStore;
    const newFilesList = JSON.parse(JSON.stringify(this.filesStore.filesList));

    let i = startIndex;
    while (i !== finalIndex) {
      if (newFilesList[i].order.includes(".")) {
        const splitItem = newFilesList[i].order.split(".");

        if (indexMovedFromBottom) {
          splitItem[splitItem.length - 1] = +splitItem.at(-1) + 1;
        } else {
          splitItem[splitItem.length - 1] = +splitItem.at(-1) - 1;
        }

        newFilesList[i].order = splitItem.join(".");
      } else {
        if (indexMovedFromBottom) {
          newFilesList[i].order = +newFilesList[i].order + 1 + "";
        } else {
          newFilesList[i].order = +newFilesList[i].order - 1 + "";
        }
      }
      setUpdateSelection([newFilesList[i]]);
      i++;
    }

    return newFilesList;
  };

  revokeFilesOrder = () => {
    const { setFiles, setFolders } = this.filesStore;
    const { previousFilesList } = this.indexingStore;

    if (!previousFilesList.length) return;

    const newFolders = previousFilesList.filter((f) => f.isFolder);
    const newFiles = previousFilesList.filter((f) => !f.isFolder);

    setFiles(newFiles);
    setFolders(newFolders);
  };

  setFilesOrder = (currentItem, replaceableItem, indexMovedFromBottom) => {
    const { filesList, setFiles, setFolders } = this.filesStore;
    const { setPreviousFilesList, updateSelection, setUpdateSelection } =
      this.indexingStore;

    if (updateSelection.length === 0) {
      setPreviousFilesList(filesList);
    }

    const currentIndex = filesList.findIndex(
      (f) => f.order === currentItem.order,
    );
    const replaceableIndex = filesList.findIndex(
      (f) => f.order === replaceableItem.order,
    );

    let newFilesList;
    if (indexMovedFromBottom) {
      newFilesList = this.setListOrder(
        replaceableIndex,
        currentIndex,
        indexMovedFromBottom,
      );
      newFilesList[currentIndex].order = replaceableItem.order;
    } else {
      newFilesList = this.setListOrder(currentIndex, replaceableIndex + 1);
      newFilesList[currentIndex].order = filesList[replaceableIndex].order;
    }
    setUpdateSelection([newFilesList[currentIndex]]);

    const newFolders = newFilesList.filter((f) => f.isFolder);
    const newFiles = newFilesList.filter((f) => !f.isFolder);

    setFiles(newFiles);
    setFolders(newFolders);
  };

  changeIndex = async (action, item, t, isLastItem = true) => {
    const { filesList, bufferSelection } = this.filesStore;

    const index = filesList.findIndex(
      (elem) => elem.id === item?.id && elem.fileExst === item?.fileExst,
    );

    if (
      (action === VDRIndexingAction.HigherIndex && index === 0) ||
      (action === VDRIndexingAction.LowerIndex &&
        index === filesList.length - 1)
    )
      return;

    let selection = this.filesStore.selection.length
      ? this.filesStore.selection
      : [bufferSelection];

    let replaceable;
    let current = item;

    switch (action) {
      case VDRIndexingAction.HigherIndex:
        replaceable = filesList[index - 1];
        break;

      case VDRIndexingAction.LowerIndex:
        replaceable = filesList[index + 1];
        break;

      default:
        current = selection[0];
        replaceable = item;
        break;
    }

    if (!replaceable || current.order === replaceable.order) return;

    try {
      let indexMovedFromBottom = +current.order > +replaceable.order;
      if (current.order.includes(".")) {
        indexMovedFromBottom =
          +current.order.split(".").at(-1) >
          +replaceable.order.split(".").at(-1);
      }

      const newRepIndex = filesList.findIndex(
        (f) => f.id === replaceable.id && f.isFolder === replaceable.isFolder,
      );

      const newReplaceable =
        indexMovedFromBottom || isLastItem
          ? replaceable
          : filesList[newRepIndex - 1];

      this.setFilesOrder(current, newReplaceable, indexMovedFromBottom);
      this.filesStore.setSelected("none");
    } catch (e) {
      toastr.error(t("Files:ErrorChangeIndex"));
    }
  };

  saveIndexOfFiles = async () => {
    const { updateSelection } = this.indexingStore;
<<<<<<< HEAD

    try {
      const items = updateSelection.reduce((res, item) => {
        return [
          ...res,
          {
            order: item.order,
            entryId: item.id,
            entryType: item.isFolder ? 1 : 2,
          },
        ];
      }, []);

      await changeIndex(items);
=======

    try {
      const items = updateSelection.reduce((res, item) => {
        return [
          ...res,
          {
            order: item.order,
            entryId: item.id,
            entryType: item.isFolder ? 1 : 2,
          },
        ];
      }, []);

      if (items.length > 0) {
        await changeIndex(items);
      }
>>>>>>> 2d65fde0
    } catch (e) {
      toastr.error(t("Files:ErrorChangeIndex"));
    }
  };

  reorderIndexOfFiles = async (id, t) => {
    const { setIsIndexEditingMode } = this.indexingStore;

    try {
      const operationId = uniqueid("operation_");
      await reorderIndex(id);
      toastr.success(t("Common:SuccessfullyCompletedOperation"));
      setIsIndexEditingMode(false);
      this.updateCurrentFolder(null, [id], true, operationId);
    } catch (e) {
      toastr.error(t("Files:ErrorChangeIndex"));
    }
  };

  checkExportRoomIndexProgress = async () => {
    return await new Promise((resolve, reject) => {
      setTimeout(async () => {
        try {
          const res = await api.rooms.getExportRoomIndexProgress();

          resolve(res);
        } catch (e) {
          reject(e);
        }
      }, 1000);
    });
  };

  loopExportRoomIndexStatusChecking = async (pbData) => {
    const { setSecondaryProgressBarData } =
      this.uploadDataStore.secondaryProgressDataStore;

    let isCompleted = false;
    let res;

    while (!isCompleted) {
      res = await this.checkExportRoomIndexProgress();

      if (res?.isCompleted) {
        isCompleted = true;
      }

      if (res?.percentage) {
        setSecondaryProgressBarData({
          icon: pbData.icon,
          visible: true,
          percent: res.percentage,
          label: "",
          alert: false,
          operationId: pbData.operationId,
          filesCount: pbData.filesCount,
        });
      }
    }

    return res;
  };

  checkPreviousExportRoomIndexInProgress = async () => {
    try {
      if (this.alreadyExportingRoomIndex) {
        return true;
      }

      const previousExport = await api.rooms.getExportRoomIndexProgress();

      return previousExport && !previousExport.isCompleted;
    } catch (e) {
      toastr.error(e);
    }
  };

  onSuccessExportRoomIndex = (t, fileName, fileUrl) => {
    const { openOnNewPage } = this.filesSettingsStore;
    const urlWithProxy = combineUrl(window.ClientConfig?.proxy?.url, fileUrl);

    showSuccessExportRoomIndexToast(t, fileName, urlWithProxy, openOnNewPage);
  };

  exportRoomIndex = async (t, roomId) => {
    const previousExportInProgress =
      await this.checkPreviousExportRoomIndexInProgress();

    if (previousExportInProgress) {
      return toastr.error(t("Files:ExportRoomIndexAlreadyInProgressError"));
    }

    const { setSecondaryProgressBarData, clearSecondaryProgressData } =
      this.uploadDataStore.secondaryProgressDataStore;

    const pbData = {
      icon: "exportIndex",
      operationId: uniqueid("operation_"),
      filesCount: 1,
    };

    setSecondaryProgressBarData({
      icon: pbData.icon,
      visible: true,
      percent: 0,
      label: "",
      alert: false,
      operationId: pbData.operationId,
      filesCount: pbData.filesCount,
    });

    this.alreadyExportingRoomIndex = true;

    try {
      let res = await api.rooms.exportRoomIndex(roomId);

      if (!res.isCompleted) {
        res = await this.loopExportRoomIndexStatusChecking(pbData);
      }

      if (res.status === ExportRoomIndexTaskStatus.Failed) {
        toastr.error(res.error);
        return;
      }

      if (res.status === ExportRoomIndexTaskStatus.Completed) {
        this.onSuccessExportRoomIndex(t, res.resultFileName, res.resultFileUrl);
      }
    } catch (e) {
      toastr.error(e);
    } finally {
      this.alreadyExportingRoomIndex = false;

      setTimeout(() => clearSecondaryProgressData(pbData.operationId), TIMEOUT);
    }
  };
}

export default FilesActionStore;<|MERGE_RESOLUTION|>--- conflicted
+++ resolved
@@ -3105,7 +3105,6 @@
 
   saveIndexOfFiles = async () => {
     const { updateSelection } = this.indexingStore;
-<<<<<<< HEAD
 
     try {
       const items = updateSelection.reduce((res, item) => {
@@ -3119,25 +3118,9 @@
         ];
       }, []);
 
-      await changeIndex(items);
-=======
-
-    try {
-      const items = updateSelection.reduce((res, item) => {
-        return [
-          ...res,
-          {
-            order: item.order,
-            entryId: item.id,
-            entryType: item.isFolder ? 1 : 2,
-          },
-        ];
-      }, []);
-
       if (items.length > 0) {
         await changeIndex(items);
       }
->>>>>>> 2d65fde0
     } catch (e) {
       toastr.error(t("Files:ErrorChangeIndex"));
     }
