--- conflicted
+++ resolved
@@ -27,11 +27,8 @@
 import React from "react";
 import Dropzone from "./Dropzone";
 import ImageCropper from "./ImageCropper";
-<<<<<<< HEAD
 import ButtonDelete from "./ButtonDelete";
-=======
 
->>>>>>> bded320a
 import { ImageEditorProps } from "./ImageEditor.types";
 import AvatarPreview from "./AvatarPreview";
 
