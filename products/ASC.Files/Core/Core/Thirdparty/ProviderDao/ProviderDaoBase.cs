--- conflicted
+++ resolved
@@ -1,185 +1,170 @@
-// (c) Copyright Ascensio System SIA 2010-2022
-//
-// This program is a free software product.
-// You can redistribute it and/or modify it under the terms
-// of the GNU Affero General Public License (AGPL) version 3 as published by the Free Software
-// Foundation. In accordance with Section 7(a) of the GNU AGPL its Section 15 shall be amended
-// to the effect that Ascensio System SIA expressly excludes the warranty of non-infringement of
-// any third-party rights.
-//
-// This program is distributed WITHOUT ANY WARRANTY, without even the implied warranty
-// of MERCHANTABILITY or FITNESS FOR A PARTICULAR  PURPOSE. For details, see
-// the GNU AGPL at: http://www.gnu.org/licenses/agpl-3.0.html
-//
-// You can contact Ascensio System SIA at Lubanas st. 125a-25, Riga, Latvia, EU, LV-1021.
-//
-// The  interactive user interfaces in modified source and object code versions of the Program must
-// display Appropriate Legal Notices, as required under Section 5 of the GNU AGPL version 3.
-//
-// Pursuant to Section 7(b) of the License you must retain the original Product logo when
-// distributing the program. Pursuant to Section 7(e) we decline to grant you any rights under
-// trademark law for use of our trademarks.
-//
-// All the Product's GUI elements, including illustrations and icon sets, as well as technical writing
-// content are licensed under the terms of the Creative Commons Attribution-ShareAlike 4.0
-// International. See the License terms at http://creativecommons.org/licenses/by-sa/4.0/legalcode
+// (c) Copyright Ascensio System SIA 2010-2022
+//
+// This program is a free software product.
+// You can redistribute it and/or modify it under the terms
+// of the GNU Affero General Public License (AGPL) version 3 as published by the Free Software
+// Foundation. In accordance with Section 7(a) of the GNU AGPL its Section 15 shall be amended
+// to the effect that Ascensio System SIA expressly excludes the warranty of non-infringement of
+// any third-party rights.
+//
+// This program is distributed WITHOUT ANY WARRANTY, without even the implied warranty
+// of MERCHANTABILITY or FITNESS FOR A PARTICULAR  PURPOSE. For details, see
+// the GNU AGPL at: http://www.gnu.org/licenses/agpl-3.0.html
+//
+// You can contact Ascensio System SIA at Lubanas st. 125a-25, Riga, Latvia, EU, LV-1021.
+//
+// The  interactive user interfaces in modified source and object code versions of the Program must
+// display Appropriate Legal Notices, as required under Section 5 of the GNU AGPL version 3.
+//
+// Pursuant to Section 7(b) of the License you must retain the original Product logo when
+// distributing the program. Pursuant to Section 7(e) we decline to grant you any rights under
+// trademark law for use of our trademarks.
+//
+// All the Product's GUI elements, including illustrations and icon sets, as well as technical writing
+// content are licensed under the terms of the Creative Commons Attribution-ShareAlike 4.0
+// International. See the License terms at http://creativecommons.org/licenses/by-sa/4.0/legalcode
+
+namespace ASC.Files.Thirdparty.ProviderDao;
+
+internal class ProviderDaoBase : ThirdPartyProviderDao, IDisposable
+{
+    private List<IDaoSelector> _selectors;
+    private List<IDaoSelector> Selectors
+    {
+        get => _selectors ??= new List<IDaoSelector>
+        {
+            //Fill in selectors  
+            _serviceProvider.GetService<SharpBoxDaoSelector>(),
+            _serviceProvider.GetService<SharePointDaoSelector>(),
+            _serviceProvider.GetService<GoogleDriveDaoSelector>(),
+            _serviceProvider.GetService<BoxDaoSelector>(),
+            _serviceProvider.GetService<DropboxDaoSelector>(),
+            _serviceProvider.GetService<OneDriveDaoSelector>()
+        };
+    }
 
-namespace ASC.Files.Thirdparty.ProviderDao;
+    private int _tenantID;
+    private int TenantID
+    {
+        get
+        {
+            if (_tenantID == 0)
+            {
+                _tenantID = _tenantManager.GetCurrentTenant().Id;
+            }
+
+            return _tenantID;
+        }
+    }
 
-internal class ProviderDaoBase : ThirdPartyProviderDao, IDisposable
-{
-    private List<IDaoSelector> _selectors;
-    private List<IDaoSelector> Selectors
-    {
-        get => _selectors ??= new List<IDaoSelector>
-        {
-            //Fill in selectors  
-            _serviceProvider.GetService<SharpBoxDaoSelector>(),
-            _serviceProvider.GetService<SharePointDaoSelector>(),
-            _serviceProvider.GetService<GoogleDriveDaoSelector>(),
-            _serviceProvider.GetService<BoxDaoSelector>(),
-            _serviceProvider.GetService<DropboxDaoSelector>(),
-            _serviceProvider.GetService<OneDriveDaoSelector>()
-        };
-    }
+    public ProviderDaoBase(
+        IServiceProvider serviceProvider,
+        TenantManager tenantManager,
+        SecurityDao<string> securityDao,
+        TagDao<string> tagDao,
+        CrossDao crossDao)
+    {
+        _serviceProvider = serviceProvider;
+        _tenantManager = tenantManager;
+        _securityDao = securityDao;
+        _tagDao = tagDao;
+        _crossDao = crossDao;
+    }
 
-    private int _tenantID;
-    private int TenantID
-    {
-        get
-        {
-            if (_tenantID == 0)
-            {
-                _tenantID = _tenantManager.GetCurrentTenant().Id;
-            }
+    protected readonly IServiceProvider _serviceProvider;
+    protected readonly TenantManager _tenantManager;
+    protected readonly SecurityDao<string> _securityDao;
+    protected readonly TagDao<string> _tagDao;
+    protected readonly CrossDao _crossDao;
 
-            return _tenantID;
-        }
-    }
+    protected bool IsCrossDao(string id1, string id2)
+    {
+        if (id2 == null || id1 == null)
+        {
+            return false;
+        }
+
+        return !Equals(GetSelector(id1).GetIdCode(id1), GetSelector(id2).GetIdCode(id2));
+    }
 
-    public ProviderDaoBase(
-        IServiceProvider serviceProvider,
-        TenantManager tenantManager,
-        SecurityDao<string> securityDao,
-        TagDao<string> tagDao,
-        CrossDao crossDao)
-    {
-        _serviceProvider = serviceProvider;
-        _tenantManager = tenantManager;
-        _securityDao = securityDao;
-        _tagDao = tagDao;
-        _crossDao = crossDao;
-    }
+    public IDaoSelector GetSelector(string id)
+    {
+        return Selectors.FirstOrDefault(selector => selector.IsMatch(id));
+    }
 
-    protected readonly IServiceProvider _serviceProvider;
-    protected readonly TenantManager _tenantManager;
-    protected readonly SecurityDao<string> _securityDao;
-    protected readonly TagDao<string> _tagDao;
-    protected readonly CrossDao _crossDao;
+        protected async Task SetSharedPropertyAsync(IEnumerable<FileEntry<string>> entries)
+    {
+        var pureShareRecords = await _securityDao.GetPureShareRecordsAsync(entries);
+        var ids = pureShareRecords
+            //.Where(x => x.Owner == SecurityContext.CurrentAccount.ID)
+            .Select(x => x.EntryId).Distinct();
 
-    protected bool IsCrossDao(string id1, string id2)
-    {
-        if (id2 == null || id1 == null)
-        {
-            return false;
-        }
-
-<<<<<<< HEAD
-        return !Equals(GetSelector(id1).GetIdCode(id1), GetSelector(id2).GetIdCode(id2));
-    }
-
-    public IDaoSelector GetSelector(string id)
-    {
-        return Selectors.FirstOrDefault(selector => selector.IsMatch(id));
-    }
-
-    protected async Task SetSharedPropertyAsync(IAsyncEnumerable<FileEntry<string>> entries)
-    {
-        var pureShareRecords = await _securityDao.GetPureShareRecordsAsync(entries);
-        var ids = pureShareRecords
-            //.Where(x => x.Owner == SecurityContext.CurrentAccount.ID)
-            .Select(x => x.EntryId).Distinct();
-
-        foreach (var id in ids)
-=======
-        protected async Task SetSharedPropertyAsync(IEnumerable<FileEntry<string>> entries)
->>>>>>> c3b505f0
-        {
-            var firstEntry = await entries.FirstOrDefaultAsync(y => y.Id.Equals(id));
-
-<<<<<<< HEAD
-            if (firstEntry != null)
-            {
-                firstEntry.Shared = true;
-=======
             foreach (var id in ids)
             {
-                var firstEntry = entries.FirstOrDefault(y => y.ID.Equals(id));
+                var firstEntry = entries.FirstOrDefault(y => y.Id.Equals(id));
 
                 if (firstEntry != null)
                 {
                     firstEntry.Shared = true;
                 }
->>>>>>> c3b505f0
             }
         }
-    }
 
-    protected IEnumerable<IDaoSelector> GetSelectors()
-    {
-        return Selectors;
-    }
+    protected IEnumerable<IDaoSelector> GetSelectors()
+    {
+        return Selectors;
+    }
 
-    protected internal Task<File<string>> PerformCrossDaoFileCopyAsync(string fromFileId, string toFolderId, bool deleteSourceFile)
-    {
-        var fromSelector = GetSelector(fromFileId);
-        var toSelector = GetSelector(toFolderId);
+    protected internal Task<File<string>> PerformCrossDaoFileCopyAsync(string fromFileId, string toFolderId, bool deleteSourceFile)
+    {
+        var fromSelector = GetSelector(fromFileId);
+        var toSelector = GetSelector(toFolderId);
 
-        return _crossDao.PerformCrossDaoFileCopyAsync(
-            fromFileId, fromSelector.GetFileDao(fromFileId), fromSelector.ConvertId,
-            toFolderId, toSelector.GetFileDao(toFolderId), toSelector.ConvertId,
-            deleteSourceFile);
-    }
+        return _crossDao.PerformCrossDaoFileCopyAsync(
+            fromFileId, fromSelector.GetFileDao(fromFileId), fromSelector.ConvertId,
+            toFolderId, toSelector.GetFileDao(toFolderId), toSelector.ConvertId,
+            deleteSourceFile);
+    }
+
+    protected async Task<File<int>> PerformCrossDaoFileCopyAsync(string fromFileId, int toFolderId, bool deleteSourceFile)
+    {
+        var fromSelector = GetSelector(fromFileId);
+        using var scope = _serviceProvider.CreateScope();
+        var tenantManager = scope.ServiceProvider.GetService<TenantManager>();
+        tenantManager.SetCurrentTenant(TenantID);
 
-    protected async Task<File<int>> PerformCrossDaoFileCopyAsync(string fromFileId, int toFolderId, bool deleteSourceFile)
-    {
-        var fromSelector = GetSelector(fromFileId);
-        using var scope = _serviceProvider.CreateScope();
-        var tenantManager = scope.ServiceProvider.GetService<TenantManager>();
-        tenantManager.SetCurrentTenant(TenantID);
+        return await _crossDao.PerformCrossDaoFileCopyAsync(
+            fromFileId, fromSelector.GetFileDao(fromFileId), fromSelector.ConvertId,
+            toFolderId, scope.ServiceProvider.GetService<IFileDao<int>>(), r => r,
+            deleteSourceFile);
+    }
 
-        return await _crossDao.PerformCrossDaoFileCopyAsync(
-            fromFileId, fromSelector.GetFileDao(fromFileId), fromSelector.ConvertId,
-            toFolderId, scope.ServiceProvider.GetService<IFileDao<int>>(), r => r,
-            deleteSourceFile);
-    }
+    protected Task<Folder<string>> PerformCrossDaoFolderCopyAsync(string fromFolderId, string toRootFolderId, bool deleteSourceFolder, CancellationToken? cancellationToken)
+    {
+        var fromSelector = GetSelector(fromFolderId);
+        var toSelector = GetSelector(toRootFolderId);
 
-    protected Task<Folder<string>> PerformCrossDaoFolderCopyAsync(string fromFolderId, string toRootFolderId, bool deleteSourceFolder, CancellationToken? cancellationToken)
-    {
-        var fromSelector = GetSelector(fromFolderId);
-        var toSelector = GetSelector(toRootFolderId);
+        return _crossDao.PerformCrossDaoFolderCopyAsync(
+            fromFolderId, fromSelector.GetFolderDao(fromFolderId), fromSelector.GetFileDao(fromFolderId), fromSelector.ConvertId,
+            toRootFolderId, toSelector.GetFolderDao(toRootFolderId), toSelector.GetFileDao(toRootFolderId), toSelector.ConvertId,
+            deleteSourceFolder, cancellationToken);
+    }
 
-        return _crossDao.PerformCrossDaoFolderCopyAsync(
-            fromFolderId, fromSelector.GetFolderDao(fromFolderId), fromSelector.GetFileDao(fromFolderId), fromSelector.ConvertId,
-            toRootFolderId, toSelector.GetFolderDao(toRootFolderId), toSelector.GetFileDao(toRootFolderId), toSelector.ConvertId,
-            deleteSourceFolder, cancellationToken);
-    }
+    protected Task<Folder<int>> PerformCrossDaoFolderCopyAsync(string fromFolderId, int toRootFolderId, bool deleteSourceFolder, CancellationToken? cancellationToken)
+    {
+        var fromSelector = GetSelector(fromFolderId);
 
-    protected Task<Folder<int>> PerformCrossDaoFolderCopyAsync(string fromFolderId, int toRootFolderId, bool deleteSourceFolder, CancellationToken? cancellationToken)
-    {
-        var fromSelector = GetSelector(fromFolderId);
+        return _crossDao.PerformCrossDaoFolderCopyAsync(
+            fromFolderId, fromSelector.GetFolderDao(fromFolderId), fromSelector.GetFileDao(fromFolderId), fromSelector.ConvertId,
+            toRootFolderId, _serviceProvider.GetService<IFolderDao<int>>(), _serviceProvider.GetService<IFileDao<int>>(), r => r,
+            deleteSourceFolder, cancellationToken);
+    }
 
-        return _crossDao.PerformCrossDaoFolderCopyAsync(
-            fromFolderId, fromSelector.GetFolderDao(fromFolderId), fromSelector.GetFileDao(fromFolderId), fromSelector.ConvertId,
-            toRootFolderId, _serviceProvider.GetService<IFolderDao<int>>(), _serviceProvider.GetService<IFileDao<int>>(), r => r,
-            deleteSourceFolder, cancellationToken);
-    }
-
-    public void Dispose()
-    {
-        if (_selectors != null)
-        {
-            _selectors.ForEach(r => r.Dispose());
+    public void Dispose()
+    {
+        if (_selectors != null)
+        {
+            _selectors.ForEach(r => r.Dispose());
         }
     }
 }