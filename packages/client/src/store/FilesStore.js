--- conflicted
+++ resolved
@@ -1098,13 +1098,7 @@
 
     if (roomPartsToSub.length > 0) {
       SocketHelper.emit(SocketCommands.Subscribe, {
-<<<<<<< HEAD
         roomParts: roomPartsToSub,
-=======
-        roomParts: this.folders
-          .map((f) => `DIR-${f.id}`)
-          .filter((path) => !SocketHelper.socketSubscribers.has(path)),
->>>>>>> 482c46a1
         individual: true,
       });
     }
