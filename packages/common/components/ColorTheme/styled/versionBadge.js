import styled, { css } from "styled-components";
<<<<<<< HEAD
//import { StyledVersionSvg } from "@docspace/client/src/pages/VersionHistory/Section/Body/StyledVersionHistory";
import VersionSvg from "../../../../../public/images/versionrevision_active.react.svg";
import Base from "@docspace/components/themes/base";
import Box from "@docspace/components/box";

const StyledVersionSvg = styled(VersionSvg)`
  path {
    fill: ${(props) =>
      !props.isVersion
        ? props.theme.filesVersionHistory.badge.defaultFill
        : props.index === 0
        ? props.theme.filesVersionHistory.badge.fill
        : props.theme.filesVersionHistory.badge.badgeFill};
    stroke: ${(props) =>
      !props.isVersion
        ? props.theme.filesVersionHistory.badge.stroke
        : props.index === 0
        ? props.theme.filesVersionHistory.badge.fill
        : props.theme.filesVersionHistory.badge.badgeFill};

    stroke-dasharray: ${(props) => (props.isVersion ? "2 0" : "3 1")};
    stroke-linejoin: ${(props) => (props.isVersion ? "unset" : "round")};

    ${(props) =>
      props.isVersion &&
      css`
        stroke-width: 2;
      `}
  }
`;

StyledVersionSvg.defaultProps = { theme: Base };

=======
import Box from "@docspace/components/box";
import VersionMarkIcon from "../../VersionMarkIcon";
>>>>>>> 36298e8a
const getDefaultStyles = ({ $currentColorScheme, $isVersion, theme, index }) =>
  $currentColorScheme &&
  css`
    ${VersionMarkIcon} {
      path {
        fill: ${!$isVersion
          ? theme.filesVersionHistory.badge.defaultFill
          : index === 0
          ? theme.filesVersionHistory.badge.fill
          : $currentColorScheme.main.accent};

        stroke: ${!$isVersion
          ? theme.filesVersionHistory.badge.stroke
          : index === 0
          ? theme.filesVersionHistory.badge.fill
          : $currentColorScheme.main.accent};
      }
    }

    .version_badge-text {
      color: ${$isVersion && index !== 0 && $currentColorScheme.text.accent};
    }
  `;

export default styled(Box)(getDefaultStyles);<|MERGE_RESOLUTION|>--- conflicted
+++ resolved
@@ -1,42 +1,6 @@
 import styled, { css } from "styled-components";
-<<<<<<< HEAD
-//import { StyledVersionSvg } from "@docspace/client/src/pages/VersionHistory/Section/Body/StyledVersionHistory";
-import VersionSvg from "../../../../../public/images/versionrevision_active.react.svg";
-import Base from "@docspace/components/themes/base";
-import Box from "@docspace/components/box";
-
-const StyledVersionSvg = styled(VersionSvg)`
-  path {
-    fill: ${(props) =>
-      !props.isVersion
-        ? props.theme.filesVersionHistory.badge.defaultFill
-        : props.index === 0
-        ? props.theme.filesVersionHistory.badge.fill
-        : props.theme.filesVersionHistory.badge.badgeFill};
-    stroke: ${(props) =>
-      !props.isVersion
-        ? props.theme.filesVersionHistory.badge.stroke
-        : props.index === 0
-        ? props.theme.filesVersionHistory.badge.fill
-        : props.theme.filesVersionHistory.badge.badgeFill};
-
-    stroke-dasharray: ${(props) => (props.isVersion ? "2 0" : "3 1")};
-    stroke-linejoin: ${(props) => (props.isVersion ? "unset" : "round")};
-
-    ${(props) =>
-      props.isVersion &&
-      css`
-        stroke-width: 2;
-      `}
-  }
-`;
-
-StyledVersionSvg.defaultProps = { theme: Base };
-
-=======
 import Box from "@docspace/components/box";
 import VersionMarkIcon from "../../VersionMarkIcon";
->>>>>>> 36298e8a
 const getDefaultStyles = ({ $currentColorScheme, $isVersion, theme, index }) =>
   $currentColorScheme &&
   css`
