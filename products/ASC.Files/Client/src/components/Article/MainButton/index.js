--- conflicted
+++ resolved
@@ -1,31 +1,10 @@
 import React from "react";
 import PropTypes from "prop-types";
 import { withRouter } from "react-router";
-<<<<<<< HEAD
 import { MainButton, DropDownItem } from "@appserver/components";
-import { withTranslation, I18nextProvider } from "react-i18next";
-import { isMobile } from "react-device-detect";
-import { setAction, startUpload } from "../../../store/files/actions";
-import {
-  canCreate,
-  getFilter,
-  getSelectedFolder,
-  getFirstLoad,
-  getIsPrivacyFolder,
-} from "../../../store/files/selectors";
-import {
-  utils as commonUtils,
-  constants,
-  store as initStore,
-  Loaders,
-} from "@appserver/common";
-import { createI18N } from "../../../helpers/i18n";
-=======
-import { MainButton, DropDownItem } from "asc-web-components";
 import { withTranslation } from "react-i18next";
 import { isMobile } from "react-device-detect";
-import { constants, Loaders } from "asc-web-common";
->>>>>>> a586f8fe
+import { constants, Loaders } from "@appserver/common";
 import { encryptionUploadDialog } from "../../../helpers/desktop";
 import { inject, observer } from "mobx-react";
 
@@ -181,7 +160,7 @@
     const { id } = selectedFolderStore;
     const { startUpload } = uploadDataStore;
 
-    return {
+  return {
       homepage: auth.settingsStore.homepage,
       firstLoad,
       selectedFolderId: id,
@@ -191,6 +170,6 @@
 
       setAction: fileActionStore.setAction,
       startUpload,
-    };
+  };
   }
 )(withRouter(observer(ArticleMainButtonContent)));