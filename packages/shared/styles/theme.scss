@use "./variables/colors" as *;

.light {
  --row-side-color: #{$gray};

  --background-color: #{$white};
  --text-color: #{$black};

  --accent-main: var(--color-scheme-main-accent, #{$light-blue-main});
  --accent-text: var(--color-scheme-text-accent, #{$light-blue-main});
  --accent-button: var(--color-scheme-main-buttons, #{$light-blue-main});
  --accent-button-text: var(--color-scheme-text-buttons, #{$white});

  --app-loader-background-color: #{$white};

  --files-article-body-download-app-list-text-color: #{$gray};
  --files-article-body-dev-tools-background-color: var(
    --accent-main,
    #{$light-blue-main}
  );
  --files-article-body-dev-tools-background-opacity: 0.17;
  --files-article-body-dev-tools-color: #{$gray-text};
  --article-catalog-background: #{$gray-light};
  --article-catalog-show-text: #{$light-gray-dark};
  --article-catalog-header-border-bottom: 1px solid #{$gray-light-mid};
  --article-client-home-logo-color: #{$black};
  --article-catalog-profile-border-top: 1px solid #{$gray-light-mid};
  --article-catalog-vertical-line: 1px solid #{$gray-light-mid};
  --article-catalog-profile-background: #{$light-gray-hover};

  --article-item-header-color: #{$gray};
  --article-item-header-bg-color: #{$gray-strong};
  --article-item-container-bg-color: #{$white};
  --article-item-sibling-active-bg-color: #{$light-gray-selected};
  --article-item-sibling-hover-bg-color: #{$gray-light-mid};
  --article-item-img-svg-fill: #{$light-gray-dark};
  --article-item-img-svg-active-fill: #{$light-blue-main};
  --article-item-text-color: #{$gray-text};
  --article-item-text-active-color: #{$light-blue-main};
  --article-item-initial-text-color: #{$white};
  --article-item-badge-without-text-bg-color: #{$light-status-warning};
  --article-item-trash-icon-fill: #{$gray};
  --article-item-dnd-bg-color: #{$dnd-color};
  --article-item-dnd-hover-bg-color: #{$dnd-hover-color};

  --story-wrapper-bg-color: #{$gray-light};

  --aside-bg-color: #{$white};

  --aside-custom-z-index: unset;
  --aside-content-padding-bottom: unset;

  --aside-header-text-color: #{$black};
  --aside-header-border-color: #{$gray-light-mid};

  --aside-header-custom-height: 53px;

  --avatar-edit-container-background: #{$blue-light-mid};
  --avatar-edit-container-fill: #{$white};
  --avatar-edit-container-fill-hover: var(
    --accent-button,
    #{$light-blue-main-hover}
  );
  --avatar-edit-container-fill-press: var(
    --accent-button,
    #{$light-blue-main-pressed}
  );
  --avatar-image-container-background: #{$gray-strong};
  --avatar-image-container-background-image: #{$light-second-main};
  --avatar-image-container-group-background: #{$gray-light-mid};
  --avatar-icon-background: #{$gray-light-mid};
  --avatar-image-container-svg-fill: #{$white};
  --avatar-icon-color: #{$gray};
  --avatar-initials-color: #{$white};
  --avatar-initials-group-color: #{$black};
  --avatar-administrator-fill: #{$light-status-warning};
  --avatar-administrator-stroke: #{$dark-black};
  --avatar-administrator-color: #{$white};
  --avatar-guest-fill: #{$light-icons};
  --avatar-guest-stroke: #{$dark-black};
  --avatar-guest-color: #{$white};
  --avatar-owner-fill: #{$favorites-status};
  --avatar-owner-stroke: #{$dark-black};
  --avatar-owner-color: #{$white};

  --backdrop-background-color: #{$blur-light};

  --badge-border: 1px solid transparent;
  --badge-padding: 1px;
  --badge-line-height: 0.8;
  --badge-overflow: hidden;
  --badge-color: #{$white};
  --badge-background-color: var(--accent-main, #{$light-status-warning});
  --badge-disable-background-color: #{$gray};

  --button-color-base: #{$black};
  --button-color-base-hover: #{$black};
  --button-color-base-active: #{$black};
  --button-color-base-disabled: #{$gray-strong};

  --button-brightness: brightness(90%);

  --button-color-primary: #{$white};
  --button-color-primary-hover: #{$white};
  --button-color-primary-active: #{$white};
  --button-color-primary-disabled: #{$white};

  --button-background-base: #{$white};
  --button-background-base-hover: #{$white};
  --button-background-base-active: #{$gray-light-mid};
  --button-background-base-disabled: #{$gray-light};

  --button-background-primary: var(--accent-button, #{$light-second-main});
  --button-background-primary-hover: var(
    --accent-button,
    #{$light-second-main-hover}
  );
  --button-background-primary-active: linear-gradient(
      0deg,
      #{$light-second-main},
      #{$light-second-main}
    ),
    linear-gradient(0deg, #{$on-white-color}, #{$on-white-color});
  --button-background-primary-disabled: var(
    --accent-button,
    #{$light-second-main-disabled}
  );

  --button-border-base: 1px solid #{$gray-strong};
  --button-border-base-hover: 1px solid
    var(--accent-button, #{$light-second-main});
  --button-border-base-active: 1px solid #{$gray-strong};
  --button-border-base-disabled: 1px solid #{$gray-light-mid};

  --button-border-primary: 1px solid var(--accent-button, #{$light-second-main});
  --button-border-primary-active: var(--accent-button, #{$light-second-main});
  --button-border-primary-disabled: 1px solid
    var(--accent-button, #{$light-second-main-disabled});

  --button-loader-base: var(--accent-button, #{$light-second-main});
  --button-loader-primary: #{$white};

  --checkbox-fill-color: #{$white};
  --checkbox-border-color: #{$gray-strong};
  --checkbox-arrow-color: #{$black};
  --checkbox-indeterminate-color: #{$black};
  --checkbox-disable-arrow-color: #{$gray-strong};
  --checkbox-disable-border-color: #{$gray-light-mid};
  --checkbox-disable-fill-color: #{$gray-light};
  --checkbox-disable-indeterminate-color: #{$gray};
  --checkbox-hover-border-color: #{$gray};
  --checkbox-hover-indeterminate-color: #{$black};
  --checkbox-pressed-border-color: #{$gray-strong};
  --checkbox-pressed-fill-color: #{$gray-light-mid};
  --checkbox-focus-color: #{$gray};
  --checkbox-error-color: #{$light-error-status};

  --text-color: #{$black};
  --text-disable-color: #{$gray};

  --sub-menu-item-background-color: #{$white};
  --sub-menu-item-hover-background-color: #{$gray-light};
  --sub-menu-item-disabled-color: #{$gray};
  --sub-menu-item-disabled-background-color: #{$white};

  --context-menu-background: #{$white};
  --context-menu-border: none;
  --context-menu-header-border: 1px solid #{$gray-light-mid};
  --context-menu-box-shadow: 0px 8px 16px 0px #{$box-shadow-color};

  --context-menu-header-text-margin: 0 0 0 8px;
  --context-menu-header-text-color: #{$black};

  --context-menu-submenu-list-margin: 4px;

  --context-menu-button-border: #{$gray-strong};
  --context-menu-button-hover-border: #{$gray};

  --drag-and-drop-height: 100%;
  --drag-and-drop-border: 1px solid transparent;
  --drag-and-drop-accept-bg: #{$dnd-hover-color};
  --drag-and-drop-bg: #{$dnd-color};

  --dropdown-background: #{$white};
  --dropdown-border: none;
  --dropdown-box-shadow: 0px 8px 16px 0px #{$box-shadow-color};

  --drop-down-item-hover-color: #{$gray-light};
  --drop-down-item-icon-color: #{$black};
  --drop-down-item-icon-color-disabled: #{$black};
  --dropdown-item-separator-border: #{$gray-light-mid};

  --dropdown-item-disabled-color: #{$gray};
  --dropdown-item-selected-color: #{$light-gray-hover};

  --input-text-align: left;

  --empty-content-header-color: #{$black};
  --empty-content-description-color: #{$gray-text};
  --empty-content-button-color-link: #{$link};
  --empty-content-button-color-text: #{$black};

  --empty-view-link-color: #{$light-blue-main};
  --empty-view-link-bg-color: #{$white};
  --empty-view-link-bg-color-hover: #{$light-gray-hover};
  --empty-view-link-bg-color-press: #{$light-gray-selected};

  --empty-view-items-hover: #{$gray-light};
  --empty-view-items-press: #{$light-gray-selected};

  /* Empty content variables */
  --empty-view-header-color: #{$black};
  --empty-view-description-color: #{$gray-text};

  --error-container-background: #{$white};
  --error-container-body-text: #{$gray};
  --error-container-link-color: #{$link};

  --filter-button-border: 1px solid #{$gray-strong};
  --filter-button-hover-border: 1px solid #{$gray};

  --filter-button-open-background: #{$gray};
  --filter-button-open-fill: #{$white};

  --filter-block-background: #{$white};
  --filter-block-item-color: #{$gray};
  --filter-block-selected-item-color: #{$white};
  --filter-block-selected-backgroud-color: var(
    --accent-main,
    #{$light-blue-main}
  );
  --filter-block-item-separator-background: #{$gray-light-mid};
  --filter-block-item-tag-border: 1px solid #{$gray-light-mid};

  --filter-sort-button-background: #{$white};
  --filter-sort-button-selected-icon: #{$light-gray-selected};
  --filter-sort-button-unselected-icon: #{$gray};
  --filter-sort-button-sort-fill: #{$light-gray-dark};
  --filter-sort-button-selected-background: #{$light-gray-hover};

  --floating-button-icon-fill: #{$white};
  --floating-button-background: #{$light-icons};
  --floating-button-box-shadow: 0px 5px 20px #{$popup-shadow};

  --slider-track-height: 8px;
  --slider-thumb-size: 24px;
  --slider-thumb-border: 6px;
  --slider-border-radius: 5.6px;
  --slider-thumb-disabled-color: #{$gray-strong};
  --slider-thumb-disabled-border: #{$light-second-main-disabled};
  --slider-runnable-track-border: #{$gray-light-mid};
  --slider-thumb-background: var(
    --color-scheme-main-accent,
    #{$light-second-main}
  );
  --slider-thumb-border-color: #{$white};
  --slider-thumb-box-shadow: 0px 5px 20px #{$popup-shadow};
  --slider-range-track-border: #{$white};
  --slider-range-track-background: #{$light-second-main};
  --slider-background: #{$gray-light-mid};
  --slider-background-image: linear-gradient(
    var(--slider-thumb-background),
    var(--slider-thumb-background)
  );

  --save-cancel-border-color: #{$gray-light-mid};
  --save-cancel-reminder-color: #{$gray};

  --language-combo-hover-border: #{$gray};

  --link-dropdown-color-default: #{$gray};
  --link-dropdown-hover-color: #{$gray-text};
  --link-dropdown-hover-background: #{$gray-light-mid};
  --link-dropdown-background-default: transparent;
  --link-dropdown-disable-color: #{$gray};
  --link-dropdown-text-decoration: dashed;
  --link-dropdown-svg-opacity: 1;
  --link-dropdown-svg-semi-transparent: 0.5;
  --link-dropdown-padding-right: 20px;
  --link-dropdown-max-width: 200px;
  --link-dropdown-expander-width: 6.35px;
  --status-icon-color-positive: #{$light-status-positive};
  --status-icon-color-negative: #{$light-error-status};
}

.dark {
  --row-side-color: #{$gray-dark};
  --accent-main: var(--color-scheme-main-accent, #{$light-blue-main});
  --accent-text: var(--color-scheme-text-accent, #{$light-blue-main});
  --accent-button: var(--color-scheme-main-buttons, #{$light-blue-main});
  --accent-button-text: var(--color-scheme-text-buttons, #{$black});

  --background-color: #{$black};
  --text-color: #{$white};

  --view-selector-items-count: unset;

  --text-font-family: "Open Sans", sans-serif, Arial;

  --text-input-transition: all 0.2s ease 0s;
  --text-input-box-shadow: inset 0 0 0 30px var(--input-bg);
  --text-input-font-weight: normal;

  --context-menu-header-text-margin: 0 0 0 8px;
  --context-menu-submenu-list-margin: 4px;
  --drag-and-drop-border: 1px solid transparent;
  --empty-view-link-color: #{$light-blue-main};

  --aside-custom-z-index: unset;
  --input-text-align: left;
  --drag-and-drop-height: 100%;
  --aside-content-padding-bottom: unset;
  --aside-header-custom-height: 53px;
  --badge-border: 1px solid transparent;
  --badge-padding: 1px;
  --badge-line-height: 0.8;
  --badge-overflow: hidden;
  --context-menu-header-text-margin: 0 0 0 8px;
  --context-menu-submenu-list-margin: 4px;
  --main-button-mobile-dropdown-position: fixed;
  --main-button-mobile-dropdown-width: 400px;
  --main-button-mobile-dropdown-right: 48px;
  --main-button-mobile-dropdown-bottom: 48px;
  --main-button-mobile-dropdown-z-index: 202;
  --main-button-mobile-dropdown-mobile-width: calc(100vw - 64px);
  --main-button-mobile-dropdown-mobile-right: 32px;
  --main-button-mobile-dropdown-mobile-bottom: 40px;

  --row-min-width: 160px;
  --row-overflow: hidden;
  --row-text-overflow: ellipsis;
  --row-element-margin-right: 14px;
  --row-element-margin-left: 2px;
  --row-option-button-padding: 8px 0px 9px 7px;

  --row-content-margin: 0 6px;
  --row-content-font-size: 12px;
  --row-content-font-style: normal;
  --row-content-font-weight: 600;
  --row-content-font-family: "Open Sans", sans-serif, Arial;
  --row-content-max-width: 100%;
  --row-content-side-info-min-width: 160px;
  --row-content-side-info-margin: 0 6px;
  --row-content-side-info-width: 160px;
  --row-content-main-wrapper-min-width: 140px;
  --row-content-main-wrapper-margin-right: 8px;
  --row-content-main-wrapper-margin-top: 8px;
  --row-content-main-wrapper-width: 95%;
  --row-content-icons-height: 16px;

  --selector-add-button-border: none;
  --selector-add-button-box-sizing: border-box;
  --selector-add-button-border-radius: 3px;
  --selector-add-button-height: 32px;
  --selector-add-button-width: 32px;
  --selector-add-button-padding: 10px;

  --scrollbar-padding-inline-end: 17px;
  --scrollbar-padding-inline-end-mobile: 8px;
  --scrollbar-padding-after-last-item: unset;

  --app-loader-background-color: #{$black};

  --files-article-body-download-app-list-text-color: #{$gray-dark};
  --files-article-body-dev-tools-background-color: #{$dark-gray-dark};
  --files-article-body-dev-tools-background-opacity: 1;
  --files-article-body-dev-tools-color: #{$black};
  --article-catalog-background: #{$dark-gray-light};
  --article-catalog-show-text: #{$dark-gray-dark};
  --article-catalog-header-border-bottom: 1px solid #{$gray-dark-strong};
  --article-client-home-logo-color: #{$white};
  --article-catalog-profile-border-top: 1px solid #{$gray-dark-strong};
  --article-catalog-vertical-line: 1px solid #{$gray-dark-strong};
  --article-catalog-profile-background: #{$light-dark-gray-hover};

  --article-item-header-color: #{$gray-dark};
  --article-item-header-bg-color: #{$gray-dark-strong};
  --article-item-container-bg-color: #{$black};
  --article-item-sibling-active-bg-color: #{$black};
  --article-item-sibling-hover-bg-color: #{$black};
  --article-item-img-svg-fill: #{$dark-gray-dark};
  --article-item-img-svg-active-fill: #{$white};
  --article-item-text-color: #{$dark-gray-dark};
  --article-item-text-active-color: #{$white};
  --article-item-initial-text-color: #{$black};
  --article-item-badge-without-text-bg-color: #{$main-orange};
  --article-item-trash-icon-fill: #{$gray-dark};
  --article-item-dnd-bg-color: #{$dnd-dark-color};
  --article-item-dnd-hover-bg-color: #{$dnd-dark-hover};

  --story-wrapper-bg-color: #{$dark-gray-light};

  --aside-bg-color: #{$black};

  --aside-header-text-color: #{$white};
  --aside-header-border-color: #{$gray-dark-strong};

  --avatar-edit-container-background: rgba(255, 255, 255, 0.64);
  --avatar-edit-container-fill: #{$white};
  --avatar-edit-container-fill-hover: var(
    --accent-button,
    #{$light-blue-main-hover}
  );
  --avatar-edit-container-fill-press: var(
    --accent-button,
    #{$light-blue-main-pressed}
  );
  --avatar-image-container-background: #{$gray-dark-strong};
  --avatar-image-container-background-image: #{$gray-dark-strong};
  --avatar-image-container-group-background: #{$gray-dark-mid};
  --avatar-icon-background: #{$gray-dark-mid};
  --avatar-image-container-svg-fill: #{$gray-dark};
  --avatar-icon-color: #{$gray-dark};
  --avatar-initials-color: #{$white};
  --avatar-initials-group-color: #{$white};
  --avatar-administrator-fill: #{$dark-status-warning};
  --avatar-administrator-stroke: #{$dark-black};
  --avatar-administrator-color: #{$white};
  --avatar-guest-fill: #{$dark-icon};
  --avatar-guest-stroke: #{$dark-black};
  --avatar-guest-color: #{$white};
  --avatar-owner-fill: #{$favorites-status};
  --avatar-owner-stroke: #{$dark-black};
  --avatar-owner-color: #{$white};

  --backdrop-background-color: #{$blur-dark};

  --badge-background-color: var(--accent-main, #{$dark-status-warning});
  --badge-disable-background-color: #{$gray-dark-strong};

  --button-color-base: #{$white};
  --button-color-base-hover: #{$white};
  --button-color-base-active: #{$white};
  --button-color-base-disabled: #{$gray-dark-strong};

  --button-brightness: brightness(82%);

  --button-color-primary: #{$white};
  --button-color-primary-hover: #{$white};
  --button-color-primary-active: #{$white};
  --button-color-primary-disabled: #{$white};

  --button-background-base: #{$black};
  --button-background-base-hover: #{$black};
  --button-background-base-active: #{$dark-gray-light};
  --button-background-base-disabled: #{$dark-gray-light};

  --button-background-primary: var(--accent-button, #{$light-second-main});
  --button-background-primary-hover: var(
    --accent-button,
    #{$light-second-main-hover}
  );
  --button-background-primary-active: linear-gradient(
      0deg,
      #{$light-second-main},
      #{$light-second-main}
    ),
    linear-gradient(0deg, #{$on-white-color}, #{$on-white-color});
  --button-background-primary-disabled: var(
    --accent-button,
    #{$light-second-main-disabled}
  );

  --button-border-base: 1px solid #{$gray-dark-strong};
  --button-border-base-hover: 1px solid #{$gray-dark};
  --button-border-base-active: 1px solid #{$gray-dark-strong};
  --button-border-base-disabled: 1px solid #{$gray-dark-strong};

  --button-border-primary: 1px solid var(--accent-button, #{$light-second-main});
  --button-border-primary-active: linear-gradient(
      0deg,
      #{$light-second-main},
      #{$light-second-main}
    ),
    linear-gradient(0deg, #{$on-white-color}, #{$on-white-color});
  --button-border-primary-disabled: 1px solid
    var(--accent-button, #{$light-second-main-disabled});

  --button-loader-base: #{$white};
  --button-loader-primary: #{$white};

  --checkbox-fill-color: #{$dark-gray-light};
  --checkbox-border-color: #{$gray-dark-strong};
  --checkbox-arrow-color: #{$white};
  --checkbox-indeterminate-color: #{$white};
  --checkbox-disable-arrow-color: #{$gray-dark-strong};
  --checkbox-disable-border-color: #{$gray-dark-mid};
  --checkbox-disable-fill-color: #{$dark-gray-light};
  --checkbox-disable-indeterminate-color: #{$gray-dark-strong};
  --checkbox-hover-border-color: #{$gray-dark};
  --checkbox-hover-indeterminate-color: #{$white};
  --checkbox-pressed-border-color: #{$gray-dark-strong};
  --checkbox-pressed-fill-color: #{$black};
  --checkbox-focus-color: #{$gray-dark};
  --checkbox-error-color: #{$dark-error-status};

  --text-color: #{$white};
  --text-disable-color: #{$gray-dark-text};

  --sub-menu-item-background-color: #{$black};
  --sub-menu-item-hover-background-color: #{$light-dark-gray-hover};
  --sub-menu-item-disabled-color: #{$gray};
  --sub-menu-item-disabled-background-color: #{$black};

  --context-menu-background: #{$black};
  --context-menu-border: 1px solid #{$gray-dark-strong};
  --context-menu-header-border: 1px solid #{$gray-dark-strong};
  --context-menu-box-shadow: 0px 8px 16px 0px #{$box-shadow-dark-color};
  --context-menu-header-text-color: #{$white};

  --context-menu-button-border: #{$gray-dark};
  --context-menu-button-hover-border: #{$gray-dark};

  --drag-and-drop-accept-bg: #{$dnd-dark-hover};
  --drag-and-drop-bg: #{$dnd-dark-color};

  --dropdown-background: #{$black};
  --dropdown-border: 1px solid #{$gray-dark-strong};
  --dropdown-box-shadow: 0px 8px 16px 0px #{$box-shadow-dark-color};

  --drop-down-item-hover-color: #{$light-dark-gray-hover};
  --drop-down-item-icon-color: #{$white};
  --drop-down-item-icon-color-disabled: #{$white};
  --dropdown-item-separator-border: #{$gray-dark-strong};

  --dropdown-item-disabled-color: #{$gray};
  --dropdown-item-selected-color: #{$dark-gray-light};

  --empty-content-header-color: #{$white};
  --empty-content-description-color: #{$dark-gray-dark};
  --empty-content-button-color-link: #{$dark-link};
  --empty-content-button-color-text: #{$white};

  --empty-view-link-bg-color: #{$black};
  --empty-view-link-bg-color-hover: #{$dark-gray-light};
  --empty-view-link-bg-color-press: #{$gray-dark-strong};

  --empty-view-items-hover: #{$dark-gray-light};
  --empty-view-items-press: #{$gray-dark-strong};

  --empty-view-header-color: #{$white};
  --empty-view-description-color: #{$dark-gray-dark};

  --error-container-background: #{$black};
  --error-container-body-text: #{$gray-dark};
  --error-container-link-color: #{$dark-link};

  --filter-button-border: 1px solid #{$gray-dark-strong};
  --filter-button-hover-border: 1px solid #{$gray-dark};

  --filter-button-open-background: #{$gray};
  --filter-button-open-fill: #{$white};

  --filter-block-background: #{$black};
  --filter-block-item-color: #{$gray};
  --filter-block-selected-backgroud-color: #{$white};
  --filter-block-selected-item-color: #{$black};
  --filter-block-item-separator-background: #{$gray-dark-strong};
  --filter-block-item-tag-border: 1px solid #{$gray-dark-strong};

  --filter-sort-button-background: #{$black};
  --filter-sort-button-selected-icon: #{$light-gray-selected};
  --filter-sort-button-unselected-icon: #{$gray-dark};
  --filter-sort-button-sort-fill: #{$dark-gray-dark};
  --filter-sort-button-selected-background: #{$gray-dark-strong};

  --floating-button-icon-fill: #{$black};
  --floating-button-background: #{$white};
  --floating-button-box-shadow: 0px 12px 24px #{$popup-shadow};

  --slider-track-height: 8px;
  --slider-thumb-size: 24px;
  --slider-thumb-border: 6px;
  --slider-border-radius: 5.6px;
  --slider-thumb-disabled-color: #{$gray-dark-strong};
  --slider-thumb-disabled-border: #{$light-second-main-disabled};
  --slider-runnable-track-border: #{$gray-dark-mid};
  --slider-thumb-background: #{$white};
  --slider-thumb-border-color: #{$black};
  --slider-thumb-box-shadow: 0px 3px 12px rgba(0, 0, 0, 0.25);
  --slider-range-track-border: #{$black};
  --slider-range-track-background: #{$white};
  --slider-background: #{$gray-dark-mid};
  --slider-background-image: linear-gradient(
    var(--slider-thumb-background),
    var(--slider-thumb-background)
  );

  --save-cancel-border-color: #{$gray-light-mid};
  --save-cancel-reminder-color: #{$gray};

  --language-combo-hover-border: #{$gray-dark};

  --link-dropdown-color-default: #{$gray-dark};
  --link-dropdown-hover-color: #{$dark-gray-dark};
  --link-dropdown-hover-background: #{$gray-dark-strong};
  --link-dropdown-background-default: transparent;
  --link-dropdown-disable-color: #{$gray-dark-text};
  --link-dropdown-text-decoration: dashed;
  --link-dropdown-svg-opacity: 1;
  --link-dropdown-svg-semi-transparent: 0.5;
  --link-dropdown-padding-right: 20px;
  --link-dropdown-max-width: 200px;
  --link-dropdown-expander-width: 6.35px;
  --status-icon-color-positive: #{$dark-status-positive};
  --status-icon-color-negative: #{$dark-error-status};
}

.light {
  --form-wrapper-background: #{$white};
  --form-wrapper-box-shadow: 0px 5px 20px #{$popup-shadow};
}

.dark {
  --form-wrapper-background: #{$black};
  --form-wrapper-box-shadow: 0px 5px 20px #{$badge-shadow};
}

.light {
  --heading-font-weight: 600;
  --heading-color: #{$black};
  --heading-font-size-xlarge: 27px;
  --heading-font-size-large: 23px;
  --heading-font-size-medium: 21px;
  --heading-font-size-small: 19px;
  --heading-font-size-xsmall: 15px;
}

.dark {
  --heading-color: #{$white};
}

.light {
  --scrollbar-bg-color: #{$light-scroll};
  --scrollbar-hover-bg-color: #{$light-scroll-hover};
  --scrollbar-press-bg-color: #{$light-scroll-active};
}

.dark {
  --scrollbar-bg-color: #{$dark-scroll};
  --scrollbar-hover-bg-color: #{$dark-scroll-hover};
  --scrollbar-press-bg-color: #{$dark-scroll-active};
}

.light {
  --beta-badge-tooltip-box-shadow-color: #00000029;
  --tooltip-text-color: #000000;
}

.dark {
  --tooltip-text-color: #ffffff;
}

.light {
  --link-color: #{$black};
  --link-line-height: calc(100% + 6px);
  --link-opacity: 0.5;
  --link-text-decoration: none;
  --link-cursor: pointer;
  --link-display: inline-block;
  --link-hover-text-decoration: underline dashed;
  --link-hover-page-text-decoration: underline;
}

.dark {
  --link-color: #{$white};
  --link-line-height: calc(100% + 6px);
  --link-hover-text-decoration: underline dashed;
  --link-hover-page-text-decoration: underline;
}

.light {
  --loader-color: #{$loader-light};
  --button-loader-track-primary: #{$white};
  --button-loader-track-base: var(--color-scheme-main-buttons);
}

.dark {
  --loader-color: #{$loader-dark};
  --button-loader-track-primary: #{$white};
  --button-loader-track-base: #{$white};
}

.light {
  --main-button-background-color: var(--accent-main, #{$light-blue-main});
  --main-button-padding: 5px 14px 5px 12px;
  --main-button-border-radius: 3px;
  --main-button-line-height: 22px;
  --main-button-font-size: 16px;
  --main-button-font-weight: 700;
  --main-button-text-color: #{$white};
  --main-button-text-color-disabled: #{$white};

  --main-button-corner-rounds-top-right: 0;
  --main-button-corner-rounds-bottom-right: 0;

  --main-button-svg-margin: auto;
  --main-button-svg-height: 100%;
  --main-button-svg-fill: #{$white};

  --main-button-dropdown-top: 100%;

  --main-button-arrow-dropdown-border-left: 4px solid transparent;
  --main-button-arrow-dropdown-border-right: 4px solid transparent;
  --main-button-arrow-dropdown-border-top: 5px solid #{$white};
  --main-button-arrow-dropdown-border-top-disabled: 5px solid #{$white};
  --main-button-arrow-dropdown-right: 14px;
  --main-button-arrow-dropdown-top: 50%;
  --main-button-arrow-dropdown-width: 0;
  --main-button-arrow-dropdown-height: 0;
  --main-button-arrow-dropdown-margin-top: -1px;
}

.dark {
  --main-button-background-color: var(--accent-main, #{$light-blue-main});
  --main-button-text-color: #{$white};
  --main-button-text-color-disabled: #{$white};
  --main-button-svg-fill: #{$white};
  --main-button-arrow-dropdown-border-top: 5px solid #{$white};
  --main-button-arrow-dropdown-border-top-disabled: 5px solid #{$black};
  --main-button-arrow-dropdown-right: 14px;
  --main-button-arrow-dropdown-top: 50%;
  --main-button-arrow-dropdown-width: 0;
  --main-button-arrow-dropdown-height: 0;
  --main-button-arrow-dropdown-margin-top: -1px;
  --main-button-arrow-dropdown-border-left: 4px solid transparent;
  --main-button-arrow-dropdown-border-right: 4px solid transparent;
  --main-button-padding: 5px 14px 5px 12px;
  --main-button-border-radius: 3px;
  --main-button-line-height: 22px;
  --main-button-font-size: 16px;
  --main-button-font-weight: 700;
  --main-button-corner-rounds-top-right: 0;
  --main-button-corner-rounds-bottom-right: 0;
  --main-button-svg-margin: auto;
  --main-button-svg-height: 100%;
  --main-button-dropdown-top: 100%;
}

.light {
  --status-warning: #{$light-status-warning};
  --main-button-mobile-text-color: #{$light-gray-dark};
  --main-button-mobile-button-color: #{$light-status-warning};
  --main-button-mobile-icon-fill: #{$white};
  --main-button-mobile-circle-background: #{$white};
  --main-button-mobile-mobile-progress-bar-background: #{$gray-strong};
  --main-button-mobile-bar-icon: #{$gray};
  --main-button-mobile-button-wrapper-background: #{$white};
  --main-button-mobile-button-wrapper-uploading-background: #{$gray-light-mid};
  --main-button-mobile-button-options-background-color: #{$blue-light-mid};
  --main-button-mobile-button-options-color: #{$white};

  --main-button-mobile-dropdown-position: fixed;
  --main-button-mobile-dropdown-width: 400px;
  --main-button-mobile-dropdown-right: 48px;
  --main-button-mobile-dropdown-bottom: 48px;
  --main-button-mobile-dropdown-z-index: 202;
  --main-button-mobile-dropdown-mobile-width: calc(100vw - 64px);
  --main-button-mobile-dropdown-mobile-right: 32px;
  --main-button-mobile-dropdown-mobile-bottom: 40px;
  --main-button-mobile-dropdown-separator-background: #{$white};
  --main-button-mobile-dropdown-button-color: #{$white};
  --main-button-mobile-dropdown-hover-button-color: #{$light-blue-main-pressed};
  --main-button-mobile-dropdown-background-action-mobile: #{$blue-light-mid};
  --main-button-mobile-progress-bar-color: #{$light-blue-main};
}

.dark {
  --status-warning: #{$dark-status-warning};
  --main-button-mobile-text-color: #{$dark-gray-dark};
  --main-button-mobile-button-color: #{$dark-status-warning};
  --main-button-mobile-icon-fill: #{$black};
  --main-button-mobile-circle-background: #{$black};
  --main-button-mobile-mobile-progress-bar-background: #{$gray-dark-strong};
  --main-button-mobile-bar-icon: #{$gray-dark};
  --main-button-mobile-button-wrapper-background: #{$black};
  --main-button-mobile-button-wrapper-uploading-background: #{$gray-dark-mid};
  --main-button-mobile-button-options-background-color: #{$gray-dark-mid};
  --main-button-mobile-button-options-color: #{$white};

  --main-button-mobile-dropdown-separator-background: #{$black};
  --main-button-mobile-dropdown-button-color: #{$white};
  --main-button-mobile-dropdown-hover-button-color: #{$black};
  --main-button-mobile-dropdown-background-action-mobile: #{$blue-light-mid};
  --main-button-mobile-progress-bar-color: #{$light-blue-main};
}

.light {
  --modal-dialog-bg-color: #{$white};
  --modal-dialog-text-color: #{$black};
  --modal-dialog-backdrop-bg-color: #{$blur-light};
  --modal-dialog-header-border-color: #{$gray-light-mid};

  --modal-dialog-content-transform-x: 100%;
}

.dark {
  --modal-dialog-bg-color: #{$black};
  --modal-dialog-text-color: #{$white};
  --modal-dialog-backdrop-bg-color: #{$blur-dark};
  --modal-dialog-header-border-color: #{$gray-dark-strong};

  --modal-dialog-content-transform-x: 100%;

  --heading-font-weight: 600;
  --heading-font-size-xlarge: 27px;
  --heading-font-size-large: 23px;
  --heading-font-size-medium: 21px;
  --heading-font-size-small: 19px;
  --heading-font-size-xsmall: 15px;

  --link-opacity: 0.5;
  --link-text-decoration: none;
  --link-cursor: pointer;
  --link-display: inline-block;

  --beta-badge-tooltip-box-shadow-color: #00000029;
}

.light {
  --section-header-trash-erasure-label-background: #{$gray-light};
  --section-header-trash-erasure-label-text: #{$gray-text};
  --navigation-root-folder-title-color: #{$gray};
  --navigation-expander-color: #{$black};
  --background-and-substrate-color: #{$gray-light};
  --navigation-background: #{$white};
  --navigation-box-shadow: 0px 8px 16px 0px #{$box-shadow-color};
  --navigation-icon-stroke: #{$light-gray-selected};
  --navigation-guid-animation-small-border: 1px solid
    var(--accent-main, #{$light-second-main});
  --navigation-guid-animation-border: 2px solid
    var(--accent-main, #{$light-second-main});
  --navigation-guid-animation-icon-color: var(
    --accent-main,
    #{$light-second-main}
  );
  --navigation-header-icon-fill: #{$light-gray-dark};
  --navigation-lifetime-enabled-fill: #{$main-red};
  --navigation-lifetime-enabled-stroke: #{$main-red};
}

.dark {
  --section-header-trash-erasure-label-background: #{$dark-gray-light};
  --section-header-trash-erasure-label-text: #{$dark-gray-dark};
  --navigation-root-folder-title-color: #{$dark-gray-dark};
  --navigation-expander-color: #{$white};
  --background-and-substrate-color: #{$dark-gray-light};
  --navigation-background: #{$black};
  --navigation-box-shadow: 0px 8px 16px 0px #{$box-shadow-dark-color};
  --navigation-icon-stroke: #{$gray-dark-strong};
  --navigation-guid-animation-small-border: 1px solid
    var(--accent-main, #{$light-second-main});
  --navigation-guid-animation-border: 2px solid
    var(--accent-main, #{$light-second-main});
  --navigation-guid-animation-icon-color: var(
    --accent-main,
    #{$light-second-main}
  );
  --navigation-header-icon-fill: #{$dark-gray-dark};
  --navigation-lifetime-enabled-fill: none;
  --navigation-lifetime-enabled-stroke: #{$main-red};
}

.light {
  --password-input-tooltip-text-color: #{$black};
  --password-input-icon-color: #{$gray-strong};
  --password-input-icon-color-hover: #{$gray};
  --password-input-icon-color-disabled: #{$gray-strong};
}

.dark {
  --password-input-tooltip-text-color: #{$black};
  --password-input-icon-color: #{$gray-dark-strong};
  --password-input-icon-color-hover: #{$gray-dark};
  --password-input-icon-color-disabled: #{$gray-dark};
}

.light {
  --header-background-color: #{$gray-light};
  --header-height: 48px;
}

.dark {
  --header-background-color: #{$dark-gray-light};
  --header-height: 48px;
}

.light {
  --progress-bar-background-color: #{$light-gray-hover};
  --progress-bar-percent-background: #{$light-blue-main};
  --progress-bar-status-color: #{$black};
  --progress-bar-error-color: #{$light-error-status};

  --progress-bar-icon-color: #{$white};
  --progress-bar-hover-icon: #{$gray};
  --progress-bar-background-dropdown-color: #{$gray-text};
  --progress-bar-background-hover: #{$light-gray-dark};
}

.dark {
  --progress-bar-background-color: #{$gray-dark};
  --progress-bar-percent-background: #{$dark-status-warning};
  --progress-bar-status-color: #{$white};
  --progress-bar-error-color: #{$dark-error-status};

  --progress-bar-icon-color: #{$white};
  --progress-bar-hover-icon: #{$gray};
  --progress-bar-background-dropdown-color: #{$gray-text};
  --progress-bar-background-hover: #{$light-gray-dark};
}

.light {
  --info-block-background: #{$gray-light};
  --info-block-header-color: #{$black};
  --info-block-description-color: #{$gray-text};
}

.dark {
  --info-block-background: #{$dark-gray-light};
  --info-block-header-color: #{$white};
  --info-block-description-color: #{$dark-gray-dark};
}

.light {
  --room-icon-fill: #{$white};
  --room-icon-background-color: #{$white};
  --room-icon-link-icon-path: #{$moonstone};
  --room-icon-link-icon-background: #{$white};
  --room-icon-empty-border: 2px dashed #{$gray-strong};
  --room-icon-background-color-archive: #{$gray};
  --room-icon-button-color: #{$gray};
  --room-icon-opacity: 1;
  --room-icon-edit-icon-background: #{$gray-light-mid};
}

.dark {
  --room-icon-fill: #{$black};
  --room-icon-background-color: #{$black};
  --room-icon-link-icon-path: #{$blue-romb};
  --room-icon-link-icon-background: #{$black};
  --room-icon-empty-border: 2px dashed #{$gray-dark-strong};
  --room-icon-background-color-archive: #{$white};
  --room-icon-button-color: #{$gray-dark};
  --room-icon-opacity: 0.1;
  --room-icon-edit-icon-background: #{$gray-dark-mid};
}

.light {
  --room-type-list-item-background: none;
  --room-type-list-item-border: #{$gray-light-mid};
  --room-type-list-item-hover-background: #{$gray-light};
  --room-type-list-item-description-text: #{$gray};

  --room-type-dropdown-button-background: none;
  --room-type-dropdown-button-border: #{$gray-light-mid};
  --room-type-dropdown-button-hover-background: #{$gray-light};
  --room-type-dropdown-button-description-text: #{$gray};

  --room-type-dropdown-item-background: #{$white};
  --room-type-dropdown-item-hover-background: #{$gray-light};
  --room-type-dropdown-item-description-text: #{$gray};

  --room-type-display-item-background: #{$gray-light};
  --room-type-display-item-border: #{$gray-light};
  --room-type-display-item-description-text: #{$gray-text};
}

.dark {
  --room-type-list-item-background: none;
  --room-type-list-item-border: #{$gray-dark-strong};
  --room-type-list-item-hover-background: #{$dark-gray-light};
  --room-type-list-item-description-text: #{$gray};

  --room-type-dropdown-button-background: none;
  --room-type-dropdown-button-border: #{$gray-dark-strong};
  --room-type-dropdown-button-hover-background: #{$dark-gray-light};
  --room-type-dropdown-button-description-text: #{$gray};

  --room-type-dropdown-item-background: #{$black};
  --room-type-dropdown-item-hover-background: #{$dark-gray-light};
  --room-type-dropdown-item-description-text: #{$gray};

  --room-type-display-item-background: #{$dark-gray-light};
  --room-type-display-item-border: #{$dark-gray-light};
  --room-type-display-item-description-text: #{$gray-text};
}

.light {
  --row-min-height: 47px;
  --row-width: 100%;
  --row-border-bottom: #{$gray-light-mid};
  --row-background-color: #{$light-gray-hover};
  --row-min-width: 160px;
  --row-overflow: hidden;
  --row-text-overflow: ellipsis;
  --row-element-margin-right: 14px;
  --row-element-margin-left: 2px;
  --row-option-button-padding: 8px 0px 9px 7px;
  --row-content-height: 56px;
}

.dark {
  --row-border-bottom: #{$gray-dark-strong};
  --row-background-color: #{$light-dark-gray-hover};

  --row-min-height: 47px;
  --row-width: 100%;
  --row-min-width: 160px;
  --row-overflow: hidden;
  --row-text-overflow: ellipsis;
  --row-element-margin-right: 14px;
  --row-element-margin-left: 2px;
  --row-option-button-padding: 8px 0px 9px 7px;
  --row-content-height: 56px;

  --row-content-margin: 0 6px;
  --row-content-font-size: 12px;
  --row-content-font-style: normal;
  --row-content-font-weight: 600;
  --row-content-font-family: "Open Sans", sans-serif, Arial;
  --row-content-max-width: 100%;
  --row-content-side-info-min-width: 160px;
  --row-content-side-info-margin: 0 6px;
  --row-content-side-info-width: 160px;
  --row-content-main-wrapper-min-width: 140px;
  --row-content-main-wrapper-margin-right: 8px;
  --row-content-main-wrapper-margin-top: 8px;
  --row-content-main-wrapper-width: 95%;

  --section-header-height: 69px;
  --section-header-height-tablet: 61px;
  --section-header-height-mobile: 53px;
}

.light {
  --row-content-margin: 0 6px;
  --row-content-font-size: 12px;
  --row-content-font-style: normal;
  --row-content-font-weight: 600;
  --row-content-font-family: "Open Sans", sans-serif, Arial;
  --row-content-height: 56px;
  --row-content-max-width: 100%;

  --row-content-side-info-min-width: 160px;
  --row-content-side-info-margin: 0 6px;
  --row-content-side-info-width: 160px;

  --row-content-main-wrapper-min-width: 140px;
  --row-content-main-wrapper-margin-right: 8px;
  --row-content-main-wrapper-margin-top: 8px;
  --row-content-main-wrapper-width: 95%;

  --row-content-icons-height: 16px;
}

.light {
  --scrollbar-bg-color: #{$light-scroll};
  --scrollbar-hover-bg-color: #{$light-scroll-hover};
  --scrollbar-press-bg-color: #{$light-scroll-active};

  --scrollbar-padding-inline-end: 17px;
  --scrollbar-padding-inline-end-mobile: 8px;
  --scrollbar-padding-after-last-item: unset;
}

.dark {
  --scrollbar-bg-color: #{$dark-scroll};
  --scrollbar-hover-bg-color: #{$dark-scroll-hover};
  --scrollbar-press-bg-color: #{$dark-scroll-active};
}

.light {
  --section-header-height: 69px;
  --section-header-height-tablet: 61px;
  --section-header-height-mobile: 53px;

  --section-header-bg: #{$white};
  --info-panel-blur-color: #{$blur-light};
  --info-panel-bg: #{$white};
  --info-panel-border: #{$gray-light-mid};
}

.dark {
  --section-header-bg: #{$black};
  --info-panel-blur-color: #{$blur-dark};
  --info-panel-bg: #{$black};
  --info-panel-border: #{$gray-dark-strong};
}

.light {
  --disabled-selected-item-color: #{$gray};
  --filter-input-selected-items-background: #{$gray-light-mid};
  --filter-input-selected-items-hover-background: #{$light-gray-hover};
}

.dark {
  --disabled-selected-item-color: #{$gray-dark-text};
  --filter-input-selected-items-background: #{$gray-dark-mid};
  --filter-input-selected-items-hover-background: #{$light-dark-gray-hover};
}

.light {
  --selector-add-button-background: #{$gray-light-mid};
  --selector-add-button-hover-background: #{$light-gray-selected};
  --selector-add-button-active-background: #{$gray-strong};
  --selector-add-button-disabled-background: #{$light-gray-hover};

  --selector-add-button-icon-color: #{$light-gray-dark};
  --selector-add-button-icon-color-hover: #{$light-gray-dark};
  --selector-add-button-icon-color-active: #{$light-gray-dark};
  --selector-add-button-icon-color-disabled: #{$gray};

  --selector-add-button-border: none;
  --selector-add-button-box-sizing: border-box;
  --selector-add-button-border-radius: 3px;
  --selector-add-button-height: 32px;
  --selector-add-button-width: 32px;
  --selector-add-button-padding: 10px;
  --selector-add-button-color: #{$light-gray-dark};
  --selector-add-button-hover-color: #{$black};

  --selector-add-button-text-disabled: #{$gray-strong};
}

.dark {
  --selector-add-button-background: #{$gray-dark-mid};
  --selector-add-button-hover-background: #{$gray-dark-strong};
  --selector-add-button-active-background: #{$gray-dark-mid};
  --selector-add-button-disabled-background: #{$light-dark-gray-hover};

  --selector-add-button-icon-color: #{$dark-gray-dark};
  --selector-add-button-icon-color-hover: #{$white};
  --selector-add-button-icon-color-active: #{$gray-dark-pressed};
  --selector-add-button-icon-color-disabled: #{$gray-dark};

  --selector-add-button-color: #{$gray-dark};
  --selector-add-button-hover-color: #{$white};

  --selector-add-button-text-disabled: #{$gray-dark-text};
}

.light {
  /* Light theme variables */
  --tabs-gradient-color: #{$white};
  --tabs-line-color: #{$gray-light-mid};

  /* Primary tabs */
  --tabs-text-color-primary: #{$light-gray-dark};
  --tabs-active-text-color-primary: var(--accent-main, #{$black});
  --tabs-hover-text-color-primary: #{$gray};
  --tabs-pressed-text-color-primary: #{$gray-text};
  --tabs-background-color-primary: #{$white};

  /* Secondary tabs */
  --tabs-text-color-secondary: #{$black};
  --tabs-active-text-color-secondary: #{$white};
  --tabs-background-color-secondary: #{$white};
  --tabs-hover-background-color-secondary: #{$light-gray-hover};
  --tabs-pressed-background-color-secondary: #{$gray-light-mid};
  --tabs-active-background-color-secondary: #{$blue-light-mid};
}

/* Dark theme variables */
.dark {
  --tabs-gradient-color: #{$black};
  --tabs-line-color: #{$gray-dark-strong};

  /* Primary tabs */
  --tabs-text-color-primary: #{$dark-gray-dark};
  --tabs-active-text-color-primary: #{$white};
  --tabs-hover-text-color-primary: #{$white};
  --tabs-pressed-text-color-primary: #{$gray-dark-text};
  --tabs-background-color-primary: #{$black};

  /* Secondary tabs */
  --tabs-text-color-secondary: #{$white};
  --tabs-active-text-color-secondary: #{$black};
  --tabs-background-color-secondary: #{$black};
  --tabs-hover-background-color-secondary: #{$gray-dark-strong};
  --tabs-pressed-background-color-secondary: #{$dark-gray-light};
  --tabs-active-background-color-secondary: #{$white};
}

.light {
  --tag-background: #{$white};
  --tag-hover-background: #{$light-gray-selected};
  --tag-active-background: #{$gray-light};
  --tag-new-background: #{$gray-light-mid};
  --tag-new-hover-background: #{$light-gray-hover};
  --tag-deleted-border: #{$gray-light-mid};
  --tag-color: #{$black};
  --tag-default-color: #{$black};
  --tag-deleted-color: #{$gray};
  --tag-disabled-color: #{$gray};
  --tag-disabled-border: 1px dashed #{$gray-strong};
  --tag-border: 1px solid #{$gray-strong};

  --tag-border-radius: 6px;
  --tag-icon-margin-start: 12px;
  --tag-dropdown-text-margin: 8px;

  --tag-third-party-padding: 2px 0px;
  --tag-third-party-size: 16px;

  --tag-text-line-height: 20px;
  --tag-dropdown-text-line-height: 30px;
  --tag-font-size: 13px;
}

.dark {
  --tag-background: #{$black};
  --tag-hover-background: #{$gray-dark-strong};
  --tag-active-background: #{$light-dark-gray-hover};
  --tag-new-background: #{$gray-dark-mid};
  --tag-new-hover-background: #{$light-dark-gray-hover};
  --tag-deleted-border: #{$gray-dark-strong};
  --tag-color: #{$white};
  --tag-default-color: #{$gray};
  --tag-deleted-color: #{$gray-dark};
  --tag-disabled-color: #{$gray-dark};
  --tag-disabled-border: 1px dashed #{$gray-dark-strong};
  --tag-border: 1px solid #{$gray-dark-strong};
}

.light {
  --text-input-appearance: none;
  --text-input-display: flex;
  --text-input-flex: 1 1 0%;
  --text-input-outline: none;
  --text-input-overflow: hidden;
  --text-input-opacity: 1;
  --text-input-transition: all 0.2s ease 0s;
  --text-input-box-shadow: inset 0 0 0 30px var(--input-bg);
  --text-input-font-weight: normal;
}

.dark {
  --tag-padding: 1px 7px;
  --tag-margin-end: 4px;
  --tag-border-radius: 6px;
  --tag-icon-margin-start: 12px;
  --tag-dropdown-text-margin: 8px;
  --tag-third-party-padding: 2px 0px;
  --tag-third-party-size: 16px;
  --tag-text-line-height: 20px;
  --tag-dropdown-text-line-height: 30px;
  --tag-font-size: 13px;

  --text-input-appearance: none;
  --text-input-display: flex;
  --text-input-flex: 1 1 0%;
  --text-input-outline: none;
  --text-input-overflow: hidden;
  --text-input-opacity: 1;
  --text-input-transition: all 0.2s ease 0s;
  --text-input-box-shadow: inset 0 0 0 30px var(--input-bg);
  --text-input-font-weight: normal;

  --toast-tap-highlight: #{$tap-highlight};
  --toast-text-color-comp: #{$white};
  --toast-close-button-color: #{$white};
  --toast-transform: translate3d(150%, 0, 0);
  --toast-top-offset: 16px;

  --view-selector-items-count: unset;
}

.light {
  --textarea-numeration-color: #{$gray};
}

.dark {
  --textarea-numeration-color: #{$gray-dark};
}

.light {
  --toastr-close-button-color: #{$black};
  --toastr-text-color: #{$black};
  --toast-text-color: #{$dark-black};

  --toastr-title-success-color: #{$dark-black};
  --toastr-title-error-color: #{$dark-black};
  --toastr-title-warning-color: #{$dark-black};
  --toastr-title-info-color: #{$dark-black};

  --toastr-svg-success-color: #{$black};
  --toastr-svg-error-color: #{$black};
  --toastr-svg-warning-color: #{$black};
  --toastr-svg-info-color: #{$black};

  --toast-box-shadow: 0px 10px 16px -12px #{$popup-shadow};

  --toast-success-bg: #{$light-toast-done};
  --toast-error-bg: #{$light-toast-warning};
  --toast-warning-bg: #{$light-toast-alert};
  --toast-info-bg: #{$light-toast-info};

  --toast-success-hover-bg: #{$light-toast-done};
  --toast-error-hover-bg: #{$light-toast-warning};
  --toast-warning-hover-bg: #{$light-toast-alert};
  --toast-info-hover-bg: #{$light-toast-info};

  --toast-success-border: none;
  --toast-error-border: none;
  --toast-warning-border: none;
  --toast-info-border: none;

  --toast-tap-highlight: #{$tap-highlight};
  --toast-text-color-comp: #{$white};

  --toast-close-button-color: #{$white};

  --toast-transform: translate3d(150%, 0, 0);

  --toast-top-offset: 16px;
}

.dark {
  --toastr-close-button-color: #{$dark-gray-dark};
  --toastr-text-color: #{$dark-gray-dark};
  --toast-text-color: #{$dark-gray-dark};

  --toastr-title-success-color: #{$dark-toast-done};
  --toastr-title-error-color: #{$dark-toast-warning};
  --toastr-title-warning-color: #{$dark-toast-alert};
  --toastr-title-info-color: #{$dark-toast-info};

  --toastr-svg-success-color: #{$dark-toast-done};
  --toastr-svg-error-color: #{$dark-toast-warning};
  --toastr-svg-warning-color: #{$dark-toast-alert};
  --toastr-svg-info-color: #{$dark-toast-info};

  --toast-box-shadow: 0px 16px 16px #{$popup-shadow};

  --toast-success-bg: #{$black};
  --toast-error-bg: #{$black};
  --toast-warning-bg: #{$black};
  --toast-info-bg: #{$black};

  --toast-success-hover-bg: #{$black};
  --toast-error-hover-bg: #{$black};
  --toast-warning-hover-bg: #{$black};
  --toast-info-hover-bg: #{$black};

  --toast-success-border: 2px solid #{$dark-toast-done};
  --toast-error-border: 2px solid #{$dark-toast-warning};
  --toast-warning-border: 2px solid #{$dark-toast-alert};
  --toast-info-border: 2px solid #{$dark-toast-info};
}

.light {
  --toggle-button-fill-color-default: #{$light-blue-main};
  --toggle-button-fill-color-off: #{$gray-strong};
  --toggle-button-hover-fill-color-off: #{$gray};
  --toggle-button-fill-circle-color: #{$white};
  --toggle-button-fill-circle-color-off: #{$white};

  --toggle-button-text-color: #{$black};
  --toggle-button-text-disable-color: #{$gray};
}

.dark {
  --toggle-button-fill-color-default: #{$light-blue-main};
  --toggle-button-fill-color-off: #{$gray-dark-mid};
  --toggle-button-hover-fill-color-off: #{$light-dark-gray-hover};
  --toggle-button-fill-circle-color: #{$white};
  --toggle-button-fill-circle-color-off: #{$white};

  --toggle-button-text-color: #{$white};
  --toggle-button-text-disable-color: #{$gray-dark-text};
}

.light {
  --view-selector-fill-color: #{$white};
  --view-selector-checked-fill-color: #{$gray};
  --view-selector-fill-disabled-color: #{$gray-light};
  --view-selector-disabled-fill-color: #{$gray-light-mid};
  --view-selector-disabled-fill-color-inner: #{$gray-strong};
  --view-selector-border-color: #{$gray-strong};
  --view-selector-hover-border-color: #{$gray};
  --view-selector-icon-button-hover-color: #{$light-gray-dark};

  --view-selector-items-count: unset;
}

.dark {
  --view-selector-fill-color: #{$black};
  --view-selector-checked-fill-color: #{$gray-dark};
  --view-selector-fill-disabled-color: #{$gray-light};
  --view-selector-disabled-fill-color: #{$gray-light-mid};
  --view-selector-disabled-fill-color-inner: #{$gray-strong};
  --view-selector-border-color: #{$gray-dark-strong};
  --view-selector-hover-border-color: #{$gray-dark};
  --view-selector-icon-button-hover-color: #{$white};
}

.light {
  --catalog-profile-background: #{$light-gray-hover};
  --catalog-profile-border-top: 1px solid #{$gray-light-mid};
}

.dark {
  --catalog-profile-background: #{$light-dark-gray-hover};
  --catalog-profile-border-top: 1px solid #{$gray-dark-strong};
}

.light {
  --modal-dialog-header-border-color: #{$gray-light-mid};
}

.dark {
  --modal-dialog-header-border-color: #{$gray-dark-strong};
}

.light {
  --filter-block-border-color: #{$gray-light-mid};
}

.dark {
  --filter-block-border-color: #{$gray-dark-strong};
}

.light {
  --body-info-border-color: #{$gray-light-mid};
}

.dark {
  --body-info-border-color: #{$gray-dark-strong};
}

.light {
  --header-info-border-color: #{$gray-light-mid};
}

.dark {
  --header-info-border-color: #{$gray-dark-strong};
}

.light {
  --selector-border: 1px solid #{$gray-light-mid};
}
.dark {
  --selector-border: 1px solid #{$gray-dark-strong};
}

.light {
  --files-section-tiles-view-tile-border: 1px solid #{$gray-strong};

  --files-section-table-view-exst-color: #{$gray};
  --files-section-table-view-row-border-color: #{$gray-light-mid};
  --files-section-table-view-row-index-update: #{$light-active};
  --files-section-table-view-row-index-active: #{$light-blue-action};

  --files-section-row-view-checked-background: #{$light-gray-hover};

  --files-badges-bg-color: #{$white};
  --files-badges-link-color: #{$light-gray-dark};
  --files-badges-border: 1px solid #{$white};
}

.dark {
  --files-section-tiles-view-tile-border: 1px solid #{$gray-dark-strong};

  --files-section-table-view-exst-color: #{$gray};
  --files-section-table-view-row-border-color: #{$gray-dark-strong};
  --files-section-table-view-row-index-update: #{$dark-active};
  --files-section-table-view-row-index-active: #{$dark-grey-action};

  --files-section-row-view-checked-background: #{$light-dark-gray-hover};

  --files-badges-bg-color: #{$black};
  --files-badges-link-color: #{$white};
  --files-badges-border: 1px solid #{$black};
}

.light {
  --text-color: #{$black};
  --text-font-family: "Open Sans", sans-serif, Arial;
}

.light {
  --form-filling-tips-circle-selected-background-color: #{$white};
  --form-filling-tips-circle-background-color: #{$gray-light-mid};
  --form-filling-tips-circle-border: 3px solid
    var(--accent-main, #{$light-blue-main});
}

.dark {
  --form-filling-tips-circle-selected-background-color: #{$black};
  --form-filling-tips-circle-background-color: #{$gray-dark-mid};
  --form-filling-tips-circle-border: 3px solid
    var(--accent-main, #{$light-second-main});
}

.light {
  // Input colors
  --input-bg: #{$white};
  --input-color: #{$black};
  --input-border-color: #{$gray-strong};
  --input-border-hover: #{$gray};
  --input-border-focus: #{$light-second-main};

  // Disabled state
  --input-disabled-bg: #{$gray-light};
  --input-disabled-color: #{$gray-strong};
  --input-disabled-border: #{$gray-light-mid};
  --input-disabled-border-hover: #{$gray-light-mid};
  --input-disabled-border-focus: #{$gray-light-mid};

  // Error state
  --input-error-border: #{$light-error-status};
  --input-error-border-hover: #{$light-error-status};
  --input-error-border-focus: #{$light-error-status};
  --input-error-color: #{$light-error-status};

  // Warning state
  --input-warning-border: #{$light-status-warning};
  --input-warning-border-hover: #{$light-status-warning};
  --input-warning-border-focus: #{$light-status-warning};

  // Dimensions
  --input-border-radius: 3px;
  --input-box-shadow: none;
  --input-border: 1px solid;
  --input-box-sizing: border-box;

  // Sizes
  --input-width-base: 173px;
  --input-width-middle: 300px;
  --input-width-big: 350px;
  --input-width-huge: 500px;
  --input-width-large: 550px;

  // Line heights
  --text-input-line-height-base: 20px;
  --text-input-line-height-middle: 20px;
  --text-input-line-height-big: 20px;
  --text-input-line-height-huge: 21px;
  --text-input-line-height-large: 20px;

  // Font sizes
  --text-input-font-size-base: 13px;
  --text-input-font-size-middle: 14px;
  --text-input-font-size-big: 16px;
  --text-input-font-size-huge: 18px;
  --text-input-font-size-large: 16px;

  // Padding
  --text-input-padding-base: 5px 6px;
  --text-input-padding-middle: 8px 12px;
  --text-input-padding-big: 8px 16px;
  --text-input-padding-huge: 8px 20px;
  --text-input-padding-large: 11px 12px;

  // Placeholder colors
  --text-input-placeholder-color: #{$gray};
  --text-input-placeholder-disabled-color: #{$gray-strong};
}

// Dark theme overrides
.dark {
  --input-bg: #{$dark-gray-light};
  --input-color: #{$white};
  --input-border-color: #{$gray-dark-strong};
  --input-border-hover: #{$gray-dark};
  --input-border-focus: #{$white};

  --input-disabled-bg: #{$gray-dark-strong};
  --input-disabled-color: #{$gray-dark-text};
  --input-disabled-border: #{$gray-dark-strong};

  --input-error-border: #{$dark-error-status};
  --input-error-border-hover: #{$dark-error-status};
  --input-error-border-focus: #{$dark-error-status};
  --input-error-color: #{$dark-error-status};

  --input-warning-border: #{$dark-status-warning};
  --input-warning-border-hover: #{$dark-status-warning};
  --input-warning-border-focus: #{$dark-status-warning};

  --text-input-placeholder-color: #{$gray-dark};
  --text-input-placeholder-disabled-color: #{$gray-dark-text};

  // Dimensions
  --input-border-radius: 3px;
  --input-box-shadow: none;
  --input-border: 1px solid;
  --input-box-sizing: border-box;

  // Sizes
  --input-width-base: 173px;
  --input-width-middle: 300px;
  --input-width-big: 350px;
  --input-width-huge: 500px;
  --input-width-large: 550px;

  // Line heights
  --text-input-line-height-base: 20px;
  --text-input-line-height-middle: 20px;
  --text-input-line-height-big: 20px;
  --text-input-line-height-huge: 21px;
  --text-input-line-height-large: 20px;

  // Font sizes
  --text-input-font-size-base: 13px;
  --text-input-font-size-middle: 14px;
  --text-input-font-size-big: 16px;
  --text-input-font-size-huge: 18px;
  --text-input-font-size-large: 16px;

  // Padding
  --text-input-padding-base: 5px 6px;
  --text-input-padding-middle: 8px 12px;
  --text-input-padding-big: 8px 16px;
  --text-input-padding-huge: 8px 20px;
  --text-input-padding-large: 11px 12px;
}

.light {
  --color-picker-border: 1px solid #{$gray-strong};
  --color-picker-background: #{$white};
  --color-picker-color: #{$gray-text};
}

.dark {
  --color-picker-border: 1px solid #{$gray-dark-strong};
  --color-picker-background: #{$dark-gray-light};
  --color-picker-color: #{$gray-dark-text};
}

.light {
  --calendar-title-color: #{$gray-text};
  --calendar-outline-color: #{$gray-light-mid};
  --calendar-arrow-color: #{$gray-text};
  --calendar-disabled-arrow-color: #{$gray};
  --calendar-box-shadow: 0px 12px 40px #{$popup-shadow};
  --calendar-border-color: #{$white};
  --calendar-weekday-color: #{$gray};
  --calendar-on-hover-background: #{$light-gray-hover};
  --calendar-past-color: #{$gray};
  --calendar-disabled-color: #{$light-gray-selected};
}

.dark {
  --calendar-title-color: #{$dark-gray-dark};
  --calendar-outline-color: #{$gray-dark-strong};
  --calendar-arrow-color: #{$gray-dark-text};
  --calendar-disabled-arrow-color: #{$gray-dark-strong};
  --calendar-box-shadow: 0px 12px 40px 0px #{$popup-shadow};
  --calendar-border-color: #{$gray-dark-strong};
  --calendar-weekday-color: #{$gray-dark};
  --calendar-on-hover-background: #{$light-dark-gray-hover};
  --calendar-past-color: #{$gray-dark};
  --calendar-disabled-color: #{$gray-dark-strong};
}

.light {
  --date-picker-background: #{$white};
  --date-picker-border: 1px solid #{$gray-strong};
  --date-picker-cell-background: #{$gray-light-mid};
  --date-picker-icon-color: #{$light-gray-dark};
}

.dark {
  --date-picker-background: #{$black};
  --date-picker-border: 1px solid #{$gray-dark-strong};
  --date-picker-cell-background: #{$gray-dark-mid};
  --date-picker-icon-color: #{$dark-gray-dark};
}

.light {
  --dropzone-border: 2px dashed #{$gray-light-mid};
  --dropzone-secondary-link: #${black};
  --dropzone-exsts-color: #{$gray};
}

.dark {
  --dropzone-border: 2px dashed #{$gray-dark-strong};
  --dropzone-secondary-link: #${white};
  --dropzone-exsts-color: #{$gray};
}

.light {
  --social-button-border: 1px solid #{$gray-strong};
  --social-button-text-color: #{$gray};
  --social-button-connect-text-color: #{$white};
  --social-button-background: #{$white};
  --social-button-hover-background: #{$white};
  --social-button-connect-background: #{$light-icons};
  --social-button-hover-connect-background: #{$link};
  --social-button-hover-border: 1px solid #{$light-second-main};
  --social-button-active-background: #{$gray-light-mid};
  --social-button-active-border: 1px solid #{$gray-strong};
  --social-button-active-connect-background: #{$blue-light-mid};
  --social-button-disable-background: #{$gray-light};
  --social-button-disable-color: #{$black};
  --social-button-hover-text-color: #{$black};
  --social-button-connect-svg-fill: #{$white};
}

.dark {
  --social-button-border: 1px solid #{$gray-dark-strong};
  --social-button-text-color: #{$white};
  --social-button-connect-text-color: #{$dark-black};
  --social-button-background: #{$black};
  --social-button-hover-background: #{$black};
  --social-button-connect-background: #{$dark-icon};
  --social-button-hover-connect-background: #{$white};
  --social-button-hover-border: 1px solid #{$gray-dark};
  --social-button-active-background: #{$dark-gray-light};
  --social-button-active-border: 1px solid #{$gray-dark-strong};
  --social-button-active-connect-background: #{$big-gray-dark-mid};
  --social-button-disable-background: #{$dark-gray-light};
  --social-button-disable-color: #{$dark-gray-dark};
  --social-button-hover-text-color: #{$white};
  --social-button-connect-svg-fill: #{$dark-black};
}

.light {
  --media-viewer-title-color: #{$white};
  --media-viewer-background-start: #{$tap-highlight};
  --media-viewer-background-end: #{$background-color};
  --media-viewer-control-btn-hover-bg: #{$silver};
  --media-viewer-control-btn-svg: #{$white};

  --image-viewer-bg-black: #{$dark-black};
  --image-viewer-bg-transparent: #{$viewer-dark-color};

  --message-error-bg: #{$error-bg-color};
  --message-error-border-radius: 20px;
  --message-error-padding: 20px 24px;
  --message-error-text-color: #{$white};
  --message-error-toolbar-background: #{$brown-background};
  --message-error-toolbar-hover-background: #{$background-color};
  --message-error-svg: #{$white};

  --mobile-details-gradient-start: #{$tap-highlight};
  --mobile-details-gradient-end: #{$background-color};
  --mobile-details-text-color: #{$white};
  --mobile-details-icon-color: #{$white};
  --mobile-details-height: 53px;
  --mobile-details-z-index: 307;

  --bookmarks-text-color: #{$white};
  --bookmarks-color: #{$gray-dark-strong};

  --main-panel-margin-top-desktop: 85px;
  --main-panel-margin-top-mobile: 66px;

  --page-count-background: #{$brown-background};
  --page-count-hover-background: #{$background-color};
  --page-count-color: #{$white};

  --media-viewer-background: #{$viewer-dark-color};
  --media-viewer-toolbar-hover: #{$background-color};
  --media-viewer-error-background: #{$media-viewer-dark};
  --media-viewer-icon-color: #{$white};
  --pdf-text-color: #{$white};
  --sidebar-bg: #{$black};
  --sidebar-icon-fill: #{$dark-icon-color};
  --mobile-drawer-bg: #{$black};
  --mobile-drawer-svg: #{$dark-icon-color};

  --player-big-play-button-cursor: pointer;

  --player-icon-fill: #{$white};

  --player-duration-color: #{$white};

  --player-fullscreen-hover-cursor: pointer;

  --player-play-button-cursor: pointer;

  --player-speed-control-cursor: pointer;
  --player-speed-control-svg-fill: #{$white};
  --player-speed-control-svg-stroke: #{$white};
  --player-speed-control-dropdown-bg: #{$black};
  --player-speed-control-dropdown-color: #{$white};
  --player-speed-control-dropdown-item-hover-bg: #{$black};
  --player-speed-control-toast-bg: #{$player-speed-control-background};
  --player-speed-control-toast-color: #{$white};

  --player-timeline-hover-bg: #{$player-timeline-hover};
  --player-timeline-progress-bg: #{$player-timeline-progress};
  --player-timeline-thumb-bg: #{$white};
  --player-timeline-time-color: #{$white};
  --player-timeline-input-bg: #{$player-background};
  --player-timeline-bg: #{$white};

  --volume-control-background: #{$player-background};
  --volume-control-slider: #{$white};

  --viewer-color: #{$gray-strong};
  --viewer-fill: #{$white};
  --viewer-rtl-margin-left: 10px;
  --viewer-rtl-margin-right: 10px;
  --media-viewer-tap-highlight: #{$tap-highlight};
  --viewer-details: #{$background-color};

  --viewer-loader-border-color: #{$white};
  --viewer-loader-background: #{$brown-background};

  --viewer-player-fullscreen-bg: #{$dark-black};
  --viewer-player-bg: #{$viewer-dark-color};
  --viewer-player-audio-bg: #{$error-bg-color};
  --viewer-player-controls-gradient-start: #{$tap-highlight};
  --viewer-player-controls-gradient-middle: #{$viewer-player-controls-gradient};
  --viewer-player-controls-gradient-end: #{$viewer-player-controls-gradient-end-color};
  --viewer-player-controls-tablet-bg: #{$background-color};

  --viewer-toolbar-bg: #{$brown-background};
  --viewer-toolbar-hover-bg: #{$background-color};
  --viewer-toolbar-icon-color: #{$white};
  --viewer-toolbar-percent-color: #{$white};
  --viewer-toolbar-icon-disabled: #{$gray};

  --viewer-dropdown-bg: #{$black};
  --viewer-dropdown-item-color: #{$white};
  --viewer-dropdown-item-hover-bg: #{$light-dark-gray-hover};
}

.dark {
  --media-viewer-title-color: #{$white};
  --media-viewer-background-start: #{$tap-highlight};
  --media-viewer-background-end: #{$background-color};
  --media-viewer-control-btn-hover-bg: #{$silver};
  --media-viewer-control-btn-svg: #{$white};

  --image-viewer-bg-black: #{$dark-black};
  --image-viewer-bg-transparent: #{$viewer-dark-color};

  --message-error-bg: #{$error-bg-color};
  --message-error-border-radius: 20px;
  --message-error-padding: 20px 24px;
  --message-error-text-color: #{$white};
  --message-error-toolbar-background: #{$brown-background};
  --message-error-toolbar-hover-background: #{$background-color};
  --message-error-svg: #{$white};

  --mobile-details-gradient-start: #{$tap-highlight};
  --mobile-details-gradient-end: #{$background-color};
  --mobile-details-text-color: #{$white};
  --mobile-details-icon-color: #{$white};
  --mobile-details-height: 53px;
  --mobile-details-z-index: 307;

  --bookmarks-text-color: #{$white};
  --bookmarks-color: #{$gray-dark-strong};

  --main-panel-margin-top-desktop: 85px;
  --main-panel-margin-top-mobile: 66px;

  --page-count-background: #{$brown-background};
  --page-count-hover-background: #{$background-color};
  --page-count-color: #{$white};

  --media-viewer-background: #{$viewer-dark-color};
  --media-viewer-toolbar-hover: #{$background-color};
  --media-viewer-error-background: #{$media-viewer-dark};
  --media-viewer-icon-color: #{$white};
  --pdf-text-color: #{$white};
  --sidebar-bg: #{$black};
  --sidebar-icon-fill: #{$dark-icon-color};
  --mobile-drawer-bg: #{$black};
  --mobile-drawer-svg: #{$dark-icon-color};

  --player-big-play-button-cursor: pointer;

  --player-icon-fill: #{$white};

  --player-duration-color: #{$white};

  --player-fullscreen-hover-cursor: pointer;

  --player-play-button-cursor: pointer;

  --player-speed-control-cursor: pointer;
  --player-speed-control-svg-fill: #{$white};
  --player-speed-control-svg-stroke: #{$white};
  --player-speed-control-dropdown-bg: #{$black};
  --player-speed-control-dropdown-color: #{$white};
  --player-speed-control-dropdown-item-hover-bg: #{$black};
  --player-speed-control-toast-bg: #{$player-speed-control-background};
  --player-speed-control-toast-color: #{$white};

  --player-timeline-hover-bg: #{$player-timeline-hover};
  --player-timeline-progress-bg: #{$player-timeline-progress};
  --player-timeline-thumb-bg: #{$white};
  --player-timeline-time-color: #{$white};
  --player-timeline-input-bg: #{$player-background};
  --player-timeline-bg: #{$white};

  --volume-control-background: #{$player-background};
  --volume-control-slider: #{$white};

  --viewer-color: #{$gray-dark-strong};
  --viewer-fill: #{$white};
  --viewer-rtl-margin-left: 10px;
  --viewer-rtl-margin-right: 10px;
  --media-viewer-tap-highlight: #{$tap-highlight};
  --viewer-details: #{$background-color};

  --viewer-loader-border-color: #{$white};
  --viewer-loader-background: #{$brown-background};

  --viewer-player-fullscreen-bg: #{$dark-black};
  --viewer-player-bg: #{$viewer-dark-color};
  --viewer-player-audio-bg: #{$error-bg-color};
  --viewer-player-controls-gradient-start: #{$tap-highlight};
  --viewer-player-controls-gradient-middle: #{$viewer-player-controls-gradient};
  --viewer-player-controls-gradient-end: #{$viewer-player-controls-gradient-end-color};
  --viewer-player-controls-tablet-bg: #{$background-color};

  --viewer-toolbar-bg: #{$brown-background};
  --viewer-toolbar-hover-bg: #{$background-color};
  --viewer-toolbar-icon-color: #{$white};
  --viewer-toolbar-percent-color: #{$white};
  --viewer-toolbar-icon-disabled: #{$gray};

  --viewer-dropdown-bg: #{$black};
  --viewer-dropdown-item-color: #{$white};
  --viewer-dropdown-item-hover-bg: #{$light-dark-gray-hover};
}

.light {
  --file-input-border-color: #{$gray-strong};
  --file-input-disabled-border-color: #{$gray-light-mid};
  --file-input-warning-border-color: #{$light-status-warning};
  --file-input-error-border-color: #{$light-error-status};
  --file-input-hover-border-color: #{$gray};
  --file-input-hover-disabled-border-color: #{$gray-light-mid};
  --file-input-hover-warning-border-color: #{$light-status-warning};
  --file-input-hover-error-border-color: #{$light-error-status};
  --file-input-focus-border-color: #{$light-second-main};
  --file-input-focus-disabled-border-color: #{$gray-light-mid};
  --file-input-focus-warning-border-color: #{$light-status-warning};
  --file-input-focus-error-border-color: #{$light-error-status};

  --file-input-disabled-placeholder-color: #{$gray-strong};
}

.dark {
  --file-input-disabled-border-color: #{$gray-dark-strong};
  --file-input-border-color: #{$gray-dark-strong};
  --file-input-warning-border-color: #{$dark-status-warning};
  --file-input-error-border-color: #{$dark-error-status};
  --file-input-hover-border-color: #{$gray-dark};
  --file-input-hover-disabled-border-color: #{$gray-dark-strong};
  --file-input-hover-warning-border-color: #{$dark-status-warning};
  --file-input-hover-error-border-color: #{$dark-error-status};
  --file-input-focus-border-color: #{$white};
  --file-input-focus-disabled-border-color: #{$gray-dark-strong};
  --file-input-focus-warning-border-color: #{$dark-status-warning};
  --file-input-focus-error-border-color: #{$dark-error-status};

  --file-input-disabled-placeholder-color: #{$gray-dark-text};
}

.light {
  --settings-description-color: #{$gray-text};
  --settings-arrow-fill: #{$black};
}

.dark {
  --settings-description-color: #{$gray-dark};
  --settings-arrow-fill: #{$white};
}

.light {
  --icon-cropper-grid-color: #{$gray-strong};
  --icon-cropper-delete-button-bg: #{$gray-light};
  --icon-cropper-delete-button-hover-bg: #{$light-gray-hover};
  --icon-cropper-delete-button-color: #{$gray-text};
  --icon-cropper-delete-button-icon-color: #{$light-gray-dark};
  --icon-cropper-zoom-button-icon-color: #{$gray};
  --icon-cropper-zoom-button-hover-icon-color: #{$light-gray-dark};

  --preview-tile-background: #{$white};
  --preview-tile-border: 1px solid #{$gray-strong};
  --preview-tile-icon-border: 1px solid #{$gray-light-mid};

  --button-delete-bg: #{$gray-light};
  --button-delete-bg-hover: #{$light-gray-hover};
  --button-delete-border: #{$gray-light};
  --button-delete-border-hover: #{$light-gray-hover};
  --button-delete-text: #{$gray-text};
  --button-delete-icon-color: #{$light-gray-dark};
}

.dark {
  --icon-cropper-grid-color: #{$black};
  --icon-cropper-delete-button-bg: #{$gray-dark-mid};
  --icon-cropper-delete-button-hover-bg: #{$gray-dark-strong};
  --icon-cropper-delete-button-color: #{$white};
  --icon-cropper-delete-button-icon-color: #{$dark-gray-dark};
  --icon-cropper-zoom-button-icon-color: #{$gray-dark};
  --icon-cropper-zoom-button-hover-icon-color: #{$dark-gray-dark};

  --preview-tile-background: #{$black};
  --preview-tile-border: 1px solid #{$gray-dark-strong};
  --preview-tile-icon-border: 1px solid #{$gray-light-mid};

  --button-delete-bg: #{$gray-dark-mid};
  --button-delete-bg-hover: #{$gray-dark-strong};
  --button-delete-border: #{$gray};
  --button-delete-border-hover: #{$light-dark-gray-hover};
  --button-delete-text: #{$white};
  --button-delete-icon-color: #{$dark-gray-dark};
}

.light {
  --storage-management-region-country-color: #{$black};
  --storage-management-region-description-color: #{$light-gray-dark};
}

.dark {
  --storage-management-region-country-color: #{$white};
  --storage-management-region-description-color: #{$dark-gray-dark};
}

.rtl {
  --input-text-align: right;
  --input-direction: rtl;
}

.rtl {
  --modal-dialog-content-transform-x: -100%;
  --toast-transform: translate3d(-150%, 0, 0);
}

.light {
  --tile-background-color: #{$white};
  --tile-border: 1px solid #{$gray-strong};
  --tile-checked-background: #{$light-gray-hover};
  --tile-icon-button-color: #{$gray};
  --tile-background-badge-color: #{$white};
  --tile-sub-text: #{$light-gray-dark};

  --tile-ckeckbox-background: #{$white};
  --tile-ckeckbox-border: #{$gray-strong};

  --tile-tag-checked-background: #{$white};

  --tile-container-sort-fill: #{$black};
  --tile-container-sort-text: #{$black};

  --tile-container-sort: #{$light-gray-dark};
  --tile-container-hover-background: #{$gray-light};

  --tile-show-hotkey-border: #{$light-second-main};
  --tile-border-radius: 6px;
  --tile-room-border-radius: 12px;
  --tile-badge-shadow: 0px 2px 4px #{$badge-shadow};

  --tile-icon-button-color: #{$gray};
  --tile-icon-button-hover-color: #{$light-blue-main};
}

.dark {
  --tile-background-color: #{$black};
  --tile-border: 1px solid #{$gray-dark-strong};
  --tile-checked-background: #{$light-dark-gray-hover};
  --tile-icon-button-color: #{$gray-dark};
  --tile-background-badge-color: #{$black};
  --tile-sub-text: #{$gray-dark};

  --tile-ckeckbox-background: #{$white};
  --tile-ckeckbox-border: #{$gray-strong};

  --tile-tag-checked-background: #{$light-dark-gray-hover};

  --tile-container-sort-fill: #{$white};
  --tile-container-sort-text: #{$white};

  --tile-container-sort: #{$dark-gray-dark};
  --tile-container-hover-background: #{$black};

  --tile-show-hotkey-border: #{$light-second-main};
  --tile-border-radius: 6px;
  --tile-room-border-radius: 12px;
  --tile-badge-shadow: 0px 2px 4px #{$badge-shadow};

  --tile-icon-button-color: #{$gray};
  --tile-icon-button-hover-color: #{$light-blue-main};
}

.rtl {
  --context-menu-header-text-margin: 0 8px 0 0;
  --context-menu-submenu-list-margin: -4px;

  --context-menu-submenu-transoform: scaleX(-1);
  --context-menu-submenu-transoform-box: content-box;
}

.light {
  --download-dialog-bg: #{$gray-light};
  --download-dialog-text-color: #{$gray};
  --download-dialog-warning-color: #{$light-error-status};
}

.dark {
  --download-dialog-bg: #{$dark-gray-light};
  --download-dialog-text-color: #{$gray-dark};
  --download-dialog-warning-color: #{$dark-error-status};
}

.light {
  --modal-dialog-border-color: #{$gray-light-mid};
}

.dark {
  --modal-dialog-border-color: #{$gray-dark-strong};
}

.light {
  --selector-body-description-text: #{$gray};
  --selector-breadcrumbs-prev-item-color: #{$light-gray-dark};
  --selector-breadcrumbs-arrow-right-color: #{$light-gray-dark};

  --selector-info-background-color: #{$gray-light};
  --selector-info-color: #{$gray-text};

  --selector-item-hover-background: #{$gray-light};
  --selector-item-disabled-text-color: #{$gray};
  --selector-item-selected-background: #{$light-gray-hover};
  --selector-item-input-button-border: 1px solid #{$gray-strong};
  --selector-item-input-button-border-hover: #{$light-gray-dark};

  --selector-empty-screen-pressed-button-color: #{$gray-text};
  --selector-empty-screen-button-color: #{$light-gray-dark};
  --selector-empty-screen-hover-button-color: #{$black};
  --selector-empty-screen-description-color: #{$gray-text};

  --selector-navigation-lifetime-fill: #{$gray};
  --selector-navigation-lifetime-stroke: #{$gray};
}

.dark {
  --selector-body-description-text: #{$gray-dark};

  --selector-breadcrumbs-prev-item-color: #{$dark-gray-dark};
  --selector-breadcrumbs-arrow-right-color: #{$dark-gray-dark};

  --selector-info-background-color: #{$dark-gray-light};
  --selector-info-color: #{$dark-gray-dark};

  --selector-item-hover-background: #{$light-dark-gray-hover};
  --selector-item-disabled-text-color: #{$gray-dark};
  --selector-item-selected-background: #{$light-dark-gray-hover};
  --selector-item-input-button-border: 1px solid #{$gray-dark-strong};
  --selector-item-input-button-border-hover: #{$white};

  --selector-empty-screen-pressed-button-color: #{$gray-dark-text};
  --selector-empty-screen-button-color: #{$dark-gray-dark};
  --selector-empty-screen-hover-button-color: #{$white};
  --selector-empty-screen-description-color: #{$dark-gray-dark};

  --selector-navigation-lifetime-fill: #{$dark-gray-dark};
  --selector-navigation-lifetime-stroke: #{$gray};
}

.light {
  --index-bg-button-hover: #{$light-blue-hover};
  --index-arrow-button-hover: #{$light-blue-main};
}

.dark {
  --index-bg-button-hover: #{$dark-grey-hover};
  --index-arrow-button-hover: #{$white};
}

.light {
  --mute-badge-color: var(--accent-main);
}

.dark {
  --mute-badge-color: #{$white};
}

.light {
  --indicator-loader-bg-color: var(--accent-main);
}

.dark {
  --indicator-loader-bg-color: #{$white};
}

.light {
  --login-or-text-color: #{$gray};
  --login-or-line-color: #{$gray-light-mid};
  --login-header-color: #{$black};
  --login-help-btn: #{$gray};
  --login-title-color: #{$black};
  --login-text-color: #{$gray};
}

.dark {
  --login-or-text-color: #{$gray-dark};
  --login-or-line-color: #{$gray-dark-strong};
  --login-header-color: #{$white};
  --login-help-btn: #{$gray-dark};
  --login-title-color: #{$white};
  --login-text-color: #{$gray-dark};
}

.light {
  --loading-button-default-bg: #{$gray};
  --loading-button-hover-color: #{$light-gray-dark};
  --loading-button-color: #{$light-second-main};
  --loading-button-bg: #{$white};
}

.dark {
  --loading-button-default-bg: #{$gray-dark};
  --loading-button-hover-color: #{$white};
  --loading-button-color: #{$white};
  --loading-button-bg: #{$black};
}

.light {
  --preparation-portal-progress-bg: #{$light-gray-hover};
  --preparation-portal-progress-color-percent-big: #{$white};
  --preparation-portal-progress-color-percent-small: #{$black};
  --preparation-portal-progress-line-bg: var(--accent-main);
  --preparation-portal-description-text-color: #{$gray};
  --preparation-portal-progress-error-text-color: #{$light-error-status};
}

.dark {
  --preparation-portal-progress-bg: #{$dark-gray-light};
  --preparation-portal-progress-color-percent-big: #{$black};
  --preparation-portal-progress-color-percent-small: #{$white};
  --preparation-portal-progress-line-bg: #{$white};
  --preparation-portal-description-text-color: #{$gray-dark};
  --preparation-portal-progress-error-text-color: #{$dark-error-status};
}

.light {
  --files-version-history-badge-default-fill: #{$white};
  --files-version-history-badge-first-fill: #{$gray};
  --files-version-history-badge-fill: #{$light-status-warning};
  --files-version-history-badge-stroke: #{$gray};
}

.dark {
  --files-version-history-badge-default-fill: #{$black};
  --files-version-history-badge-first-fill: #{$gray-dark};
  --files-version-history-badge-fill: #{$main-orange};
  --files-version-history-badge-stroke: #{$gray-dark};
}

.light {
  --settings-coommon-description-color: #{$light-gray-dark};
  --settings-common-white-label-paid-badge-bg: #{$favorites-status};
}

.dark {
  --settings-coommon-description-color: #{$gray-dark};
  --settings-common-white-label-paid-badge-bg: #{$favorite-status-dark};
}

.light {
  --settings-common-company-info-border: 1px dashed #{$black};
  --settings-common-company-info-color: #{$gray};
  --settings-common-branding-description-color: #{$light-gray-dark};
}

.dark {
  --settings-common-company-info-border: 1px dashed #{$white};
  --settings-common-company-info-color: #{$gray-dark};
  --settings-common-branding-description-color: #{$gray-dark};
}

.light {
  --files-editing-wrapper-fill: #{$gray};
  --files-panels-invite-border: 1px solid #{$gray-strong};
  --input-block-border-color: #{$light-second-main};
  --settings-common-white-label-border-img: 1px solid #{$gray-strong};
  --settings-common-white-label-green-bg-color: 1px solid #{$gray-strong};
  --settings-common-white-label-not-available-background: #{$gray-light};
  --settings-common-white-label-text-color: #{$black};
}

.dark {
  --files-editing-wrapper-fill: #{$gray-dark};
  --files-panels-invite-border: 1px solid #{$gray-dark-strong};
  --input-block-border-color: #{$white};
  --settings-common-white-label-border-img: 1px solid #{$gray-dark-strong};
  --settings-common-white-label-not-available-background: #{$gray-dark};
  --settings-common-white-label-text-color: #{$white};
}

.light {
<<<<<<< HEAD
  --icon-button-color: #{$gray};
}

.dark {
  --icon-button-color: #{$gray-dark};
=======
  --rombs-bg: #{$rombs-loader-red-bg};

  --rombs-loader-blue: #{$blue-romb};
  --rombs-loader-green: #{$green-romb};
  --rombs-loader-red: #{$red-romb};

  --rombs-loader-blue-colorStep_1: #{$rombs-loader-apricot-colorStep};
  --rombs-loader-blue-colorStep_2: #{$white};
  --rombs-loader-blue-colorStep_3: #{$rombs-loader-gray-colorStep};
  --rombs-loader-blue-colorStep_4: #{$rombs-loader-dark-gray-colorStep};

  --rombs-loader-red-colorStep_1: #{$rombs-loader-blue-colorStep};
  --rombs-loader-red-colorStep_2: #{$white};
  --rombs-loader-red-colorStep_3: #{$rombs-loader-light-gray-colorStep};

  --rombs-loader-green-colorStep_1: #{$rombs-loader-green-colorStep};
  --rombs-loader-green-colorStep_2: #{$white};
  --rombs-loader-green-colorStep_3: #{$rombs-loader-light-gray-colorStep};
  --rombs-loader-green-colorStep_4: #{$rombs-loader-gray-colorStep};
}

.dark {
  --rombs-bg: #{$rombs-loader-red-bg};

  --rombs-loader-blue: #{$blue-romb};
  --rombs-loader-green: #{$green-romb};
  --rombs-loader-red: #{$red-romb};

  --rombs-loader-blue-colorStep_1: #{$black};
  --rombs-loader-blue-colorStep_2: #{$black};
  --rombs-loader-blue-colorStep_3: #{$dark-romb};
  --rombs-loader-blue-colorStep_4: #{$dark-romb};

  --rombs-loader-red-colorStep_1: #{$black};
  --rombs-loader-red-colorStep_2: #{$black};
  --rombs-loader-red-colorStep_3: #{$dark-romb};

  --rombs-loader-green-colorStep_1: #{$black};
  --rombs-loader-green-colorStep_2: #{$black};
  --rombs-loader-green-colorStep_3: #{$dark-romb};
>>>>>>> f31d12b9
}<|MERGE_RESOLUTION|>--- conflicted
+++ resolved
@@ -2291,13 +2291,6 @@
 }
 
 .light {
-<<<<<<< HEAD
-  --icon-button-color: #{$gray};
-}
-
-.dark {
-  --icon-button-color: #{$gray-dark};
-=======
   --rombs-bg: #{$rombs-loader-red-bg};
 
   --rombs-loader-blue: #{$blue-romb};
@@ -2338,5 +2331,12 @@
   --rombs-loader-green-colorStep_1: #{$black};
   --rombs-loader-green-colorStep_2: #{$black};
   --rombs-loader-green-colorStep_3: #{$dark-romb};
->>>>>>> f31d12b9
+}
+
+.light {
+  --icon-button-color: #{$gray};
+}
+
+.dark {
+  --icon-button-color: #{$gray-dark};
 }