--- conflicted
+++ resolved
@@ -9,11 +9,7 @@
 const Button = React.forwardRef((props, ref) => {
   const { primary, size, isLoading, icon, label } = props;
   return (
-<<<<<<< HEAD
-    <ColorTheme {...props} innerRef={ref} elementType={ThemeType.Button}>
-=======
     <ColorTheme {...props} innerRef={ref} themeId={ThemeType.Button}>
->>>>>>> 409d05d2
       <div className="button-content">
         {(isLoading || icon) &&
           (isLoading ? (
