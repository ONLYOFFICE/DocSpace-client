import authStore from "@docspace/common/store/AuthStore";
import PaymentStore from "./PaymentStore";
import WizardStore from "./WizardStore";
import SettingsSetupStore from "./SettingsSetupStore";
import ConfirmStore from "./ConfirmStore";
import BackupStore from "./BackupStore";
import CommonStore from "./CommonStore";

import ProfileActionsStore from "./ProfileActionsStore";
import SsoFormStore from "./SsoFormStore";

import FilesStore from "./FilesStore";
import SelectedFolderStore from "./SelectedFolderStore";
import TreeFoldersStore from "./TreeFoldersStore";
import thirdPartyStore from "./ThirdPartyStore";
import SettingsStore from "./SettingsStore";
import FilesActionsStore from "./FilesActionsStore";
import MediaViewerDataStore from "./MediaViewerDataStore";
import UploadDataStore from "./UploadDataStore";
import SecondaryProgressDataStore from "./SecondaryProgressDataStore";
import PrimaryProgressDataStore from "./PrimaryProgressDataStore";

import VersionHistoryStore from "./VersionHistoryStore";
import DialogsStore from "./DialogsStore";
import filesSelectorInput from "./FilesSelectorInput";
import ContextOptionsStore from "./ContextOptionsStore";
import HotkeyStore from "./HotkeyStore";

import TagsStore from "./TagsStore";
import PeopleStore from "./PeopleStore";
import OformsStore from "./OformsStore";

import AccessRightsStore from "./AccessRightsStore";
import TableStore from "./TableStore";
import CreateEditRoomStore from "./CreateEditRoomStore";
import PublicRoomStore from "./PublicRoomStore";

import WebhooksStore from "./WebhooksStore";
import ClientLoadingStore from "./ClientLoadingStore";

import PluginStore from "./PluginStore";

<<<<<<< HEAD
import OAuthStore from "./OAuthStore";

const oauthStore = new OAuthStore();

const oformsStore = new OformsStore(authStore);

=======
>>>>>>> 0c17f64f
const selectedFolderStore = new SelectedFolderStore(authStore.settingsStore);

const pluginStore = new PluginStore(authStore, selectedFolderStore);

const paymentStore = new PaymentStore();
const wizardStore = new WizardStore();
const setupStore = new SettingsSetupStore();
const confirmStore = new ConfirmStore();
const backupStore = new BackupStore();
const commonStore = new CommonStore();

const ssoStore = new SsoFormStore();

const tagsStore = new TagsStore();

const treeFoldersStore = new TreeFoldersStore(selectedFolderStore, authStore);

const publicRoomStore = new PublicRoomStore();

const clientLoadingStore = new ClientLoadingStore();

const settingsStore = new SettingsStore(
  thirdPartyStore,
  treeFoldersStore,
  publicRoomStore,
  pluginStore,
  authStore
);

const accessRightsStore = new AccessRightsStore(authStore, selectedFolderStore);

const filesStore = new FilesStore(
  authStore,
  selectedFolderStore,
  treeFoldersStore,
  settingsStore,
  thirdPartyStore,
  accessRightsStore,
  clientLoadingStore,
  pluginStore,
  publicRoomStore
);

const mediaViewerDataStore = new MediaViewerDataStore(
  filesStore,
  settingsStore,
  publicRoomStore
);

const oformsStore = new OformsStore(authStore);

const secondaryProgressDataStore = new SecondaryProgressDataStore();
const primaryProgressDataStore = new PrimaryProgressDataStore();
const versionHistoryStore = new VersionHistoryStore(filesStore);

const dialogsStore = new DialogsStore(
  authStore,
  treeFoldersStore,
  filesStore,
  selectedFolderStore,
  versionHistoryStore
);

const peopleStore = new PeopleStore(
  authStore,
  setupStore,
  accessRightsStore,
  dialogsStore
);

const uploadDataStore = new UploadDataStore(
  authStore,
  treeFoldersStore,
  selectedFolderStore,
  filesStore,
  secondaryProgressDataStore,
  primaryProgressDataStore,
  dialogsStore,
  settingsStore
);

const filesActionsStore = new FilesActionsStore(
  authStore,
  uploadDataStore,
  treeFoldersStore,
  filesStore,
  selectedFolderStore,
  settingsStore,
  dialogsStore,
  mediaViewerDataStore,
  accessRightsStore,
  clientLoadingStore,
  publicRoomStore,
  pluginStore
);

const contextOptionsStore = new ContextOptionsStore(
  authStore,
  dialogsStore,
  filesActionsStore,
  filesStore,
  mediaViewerDataStore,
  treeFoldersStore,
  uploadDataStore,
  versionHistoryStore,
  settingsStore,
  selectedFolderStore,
  publicRoomStore,
  oformsStore,
  pluginStore
);

const hotkeyStore = new HotkeyStore(
  filesStore,
  dialogsStore,
  settingsStore,
  filesActionsStore,
  treeFoldersStore,
  uploadDataStore,
  selectedFolderStore
);

const profileActionsStore = new ProfileActionsStore(
  authStore,
  filesStore,
  peopleStore,
  treeFoldersStore,
  selectedFolderStore,
  pluginStore
);

peopleStore.profileActionsStore = profileActionsStore;

const tableStore = new TableStore(authStore, treeFoldersStore);

authStore.infoPanelStore.authStore = authStore;
authStore.infoPanelStore.settingsStore = settingsStore;
authStore.infoPanelStore.filesStore = filesStore;
authStore.infoPanelStore.peopleStore = peopleStore;
authStore.infoPanelStore.selectedFolderStore = selectedFolderStore;
authStore.infoPanelStore.treeFoldersStore = treeFoldersStore;

const createEditRoomStore = new CreateEditRoomStore(
  filesStore,
  filesActionsStore,
  selectedFolderStore,
  tagsStore,
  thirdPartyStore,
  authStore.settingsStore,
  authStore.infoPanelStore,
  authStore.currentQuotaStore,
  clientLoadingStore
);

const webhooksStore = new WebhooksStore(authStore);

const store = {
  auth: authStore,
  payments: paymentStore,
  wizard: wizardStore,
  setup: setupStore,
  confirm: confirmStore,
  backup: backupStore,
  common: commonStore,

  ssoStore,
  profileActionsStore,

  filesStore,

  settingsStore,
  mediaViewerDataStore,
  versionHistoryStore,
  uploadDataStore,
  dialogsStore,
  treeFoldersStore,
  selectedFolderStore,
  filesActionsStore,
  filesSelectorInput,
  contextOptionsStore,
  hotkeyStore,

  oformsStore,
  tableStore,

  tagsStore,

  peopleStore,

  accessRightsStore,
  createEditRoomStore,

  webhooksStore,
  clientLoadingStore,
  publicRoomStore,

  oauthStore,
  pluginStore,
  oauthStore,
};

export default store;<|MERGE_RESOLUTION|>--- conflicted
+++ resolved
@@ -40,15 +40,10 @@
 
 import PluginStore from "./PluginStore";
 
-<<<<<<< HEAD
 import OAuthStore from "./OAuthStore";
 
 const oauthStore = new OAuthStore();
 
-const oformsStore = new OformsStore(authStore);
-
-=======
->>>>>>> 0c17f64f
 const selectedFolderStore = new SelectedFolderStore(authStore.settingsStore);
 
 const pluginStore = new PluginStore(authStore, selectedFolderStore);
