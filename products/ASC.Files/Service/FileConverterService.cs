--- conflicted
+++ resolved
@@ -152,13 +152,8 @@
                     var fileExtension = file.ConvertedExtension;
                     var docKey = await documentServiceHelper.GetDocKeyAsync(file);
 
-<<<<<<< HEAD
                     fileUri = await documentServiceConnector.ReplaceCommunityAdressAsync(fileUri);
-                    (operationResultProgress, convertedFileUrl) = await documentServiceConnector.GetConvertedUriAsync(fileUri, fileExtension, toExtension, docKey, password, CultureInfo.CurrentUICulture.Name, null, null, true);
-=======
-                    fileUri = documentServiceConnector.ReplaceCommunityAdress(fileUri);
                     (operationResultProgress, convertedFileUrl, convertedFileType) = await documentServiceConnector.GetConvertedUriAsync(fileUri, fileExtension, toExtension, docKey, password, CultureInfo.CurrentUICulture.Name, null, null, true);
->>>>>>> 0b31d564
                 }
                 catch (Exception exception)
                 {
