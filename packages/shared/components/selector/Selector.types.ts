--- conflicted
+++ resolved
@@ -408,12 +408,9 @@
   withFooterInput?: boolean;
   withFooterCheckbox?: boolean;
   descriptionText?: string;
-<<<<<<< HEAD
+  withInfoBadge?: boolean;
 
   isSSR?: boolean;
-=======
-  withInfoBadge?: boolean;
->>>>>>> ef892c70
 };
 
 export type FooterProps = TSelectorFooterSubmitButton &
