import React, { useState, useEffect, useCallback } from "react";
import {
  ModalDialog,
  TextInput,
  PasswordInput,
  Button,
  Checkbox,
  FieldContainer,
  toastr,
} from "asc-web-components";
import { utils as commonUtils } from "asc-web-common";
// import {
//   fetchThirdPartyProviders,
//   fetchTreeFolders,
//   getOAuthToken,
//   openConnectWindow,
//   saveThirdParty,
//   setTreeFolders,
//   setUpdateTree,
//   fetchFiles,
// } from "../../../store/files/actions";
import {
  //getTreeFolders,
  loopTreeFolders,
  //getMyFolderId,
  //getCommonFolderId,
  //getThirdPartyProviders,
  //getSelectedFolder,
} from "../../../store/files/selectors";
import { withTranslation, I18nextProvider } from "react-i18next";
//import { connect } from "react-redux";
import { createI18N } from "../../../helpers/i18n";
import { inject, observer } from "mobx-react";

const i18n = createI18N({
  page: "ConnectDialog",
  localesPath: "dialogs/ConnectDialog",
});

const { changeLanguage } = commonUtils;

const PureConnectDialogContainer = (props) => {
  const {
    visible,
    t,
    item,
    treeFolders,
    //setUpdateTree,
    setTreeFolders,
    fetchThirdPartyProviders,
    fetchTreeFolders,
    myFolderId,
    commonFolderId,
    providers,
    selectedFolderId,
    selectedFolderFolders,
    fetchFiles,
    getOAuthToken,
    saveThirdParty,
    openConnectWindow,
  } = props;
  const { corporate, title, link, token, provider_id, provider_key } = item;

  const provider = providers.find(
    (el) => el.provider_key === item.provider_key
  );
  const folderTitle = provider ? provider.customer_title : title;

  const [urlValue, setUrlValue] = useState("");
  const [loginValue, setLoginValue] = useState("");
  const [passwordValue, setPasswordValue] = useState("");
  const [customerTitle, setCustomerTitleValue] = useState(folderTitle);
  const [isCorporate, setMakeShared] = useState(!!corporate);
  const [oAuthToken, setToken] = useState(token);

  const [isTitleValid, setIsTitleValid] = useState(true);
  const [isUrlValid, setIsUrlValid] = useState(true);
  const [isLoginValid, setIsLoginValid] = useState(true);
  const [isPasswordValid, setIsPasswordValid] = useState(true);

  const [isLoading, setIsLoading] = useState(false);

  const isAccount = !!link;
  const showUrlField = title === "WebDav" || title === "SharePoint";

  const onChangeUrl = (e) => {
    setIsUrlValid(true);
    setUrlValue(e.target.value);
  };
  const onChangeLogin = (e) => {
    setIsLoginValid(true);
    setLoginValue(e.target.value);
  };
  const onChangePassword = (e) => {
    setIsPasswordValid(true);
    setPasswordValue(e.target.value);
  };
  const onChangeFolderName = (e) => {
    setIsTitleValid(true);
    setCustomerTitleValue(e.target.value);
  };
  const onChangeMakeShared = () => setMakeShared(!isCorporate);
  const onClose = useCallback(() => !isLoading && props.onClose(), [
    isLoading,
    props,
  ]);

  const onSave = useCallback(() => {
    const isTitleValid = !!customerTitle.trim();
    const isUrlValid = !!urlValue.trim();
    const isLoginValid = !!loginValue.trim();
    const isPasswordValid = !!passwordValue.trim();

    if (link) {
      if (!isTitleValid) {
        setIsTitleValid(!!customerTitle.trim());
        return;
      }
    } else {
      if (
        !isTitleValid ||
        !isLoginValid ||
        !isPasswordValid ||
        (showUrlField && !isUrlValid)
      ) {
        setIsTitleValid(isTitleValid);
        showUrlField && setIsUrlValid(isUrlValid);
        setIsLoginValid(isLoginValid);
        setIsPasswordValid(isPasswordValid);
        return;
      }
    }

    setIsLoading(true);
    saveThirdParty(
      null,
      null,
      null,
      oAuthToken,
      isCorporate,
      customerTitle,
      provider_key,
      provider_id
    )
      .then((folderData) => {
        fetchTreeFolders().then((data) => {
          const commonFolder = data.treeFolders.find(
            (x) => x.id === commonFolderId
          );
          const myFolder = data.treeFolders.find((x) => x.id === myFolderId);

          const newTreeFolders = treeFolders;

          loopTreeFolders(
            myFolder.pathParts,
            newTreeFolders,
            myFolder.folders,
            myFolder.foldersCount,
            !isCorporate ? folderData : null
          );

          loopTreeFolders(
            commonFolder.pathParts,
            newTreeFolders,
            commonFolder.folders,
            commonFolder.foldersCount,
            isCorporate ? folderData : null
          );
          setTreeFolders(newTreeFolders);
          //setUpdateTree(true);
          fetchThirdPartyProviders();

          const newFolder =
            selectedFolderFolders &&
            selectedFolderFolders.find((x) => x.id === folderData.id);
          if (newFolder)
            fetchFiles(selectedFolderId).then(() => {
              onClose();
              setIsLoading(false);
            });
          else {
            onClose();
            setIsLoading(false);
          }
        });
      })
      .catch((err) => {
        toastr.error(err);
        setIsLoading(false);
      });
  }, [
    commonFolderId,
    customerTitle,
    fetchFiles,
    fetchThirdPartyProviders,
    fetchTreeFolders,
    isCorporate,
    link,
    loginValue,
    myFolderId,
    oAuthToken,
    onClose,
    passwordValue,
    provider_id,
    provider_key,
    selectedFolderFolders,
    selectedFolderId,
    setTreeFolders,
    //setUpdateTree,
    showUrlField,
    treeFolders,
    urlValue,
    saveThirdParty,
  ]);

  const onReconnect = () => {
    let authModal = window.open("", "Authorization", "height=600, width=1020");
    openConnectWindow(title, authModal).then((modal) =>
      getOAuthToken(modal).then((token) => setToken(token))
    );
  };

  const onKeyUpHandler = useCallback(
    (e) => {
      if (e.keyCode === 13) onSave();
    },
    [onSave]
  );

  useEffect(() => {
    window.addEventListener("keyup", onKeyUpHandler);
    return () => window.removeEventListener("keyup", onKeyUpHandler);
  }, [onKeyUpHandler]);

  return (
    <ModalDialog visible={visible} zIndex={310} onClose={onClose}>
      <ModalDialog.Header>{t("ConnectingAccount")}</ModalDialog.Header>
      <ModalDialog.Body>
        {isAccount ? (
          <FieldContainer labelVisible labelText={t("Account")} isVertical>
            <Button
              label={t("Reconnect")}
              size="medium"
              onClick={onReconnect}
              scale
              isDisabled={isLoading}
            />
          </FieldContainer>
        ) : (
          <>
            {showUrlField && (
              <FieldContainer
                labelVisible
                isRequired
                labelText={t("ConnectionUrl")}
                isVertical
                hasError={!isUrlValid}
                errorMessage={t("RequiredFieldMessage")}
              >
                <TextInput
                  hasError={!isUrlValid}
                  isDisabled={isLoading}
                  tabIndex={1}
                  scale
                  value={urlValue}
                  onChange={onChangeUrl}
                />
              </FieldContainer>
            )}

            <FieldContainer
              labelText={t("Login")}
              isRequired
              isVertical
              hasError={!isLoginValid}
              errorMessage={t("RequiredFieldMessage")}
            >
              <TextInput
                hasError={!isLoginValid}
                isDisabled={isLoading}
                tabIndex={2}
                scale
                value={loginValue}
                onChange={onChangeLogin}
              />
            </FieldContainer>
            <FieldContainer
              labelText={t("Password")}
              isRequired
              isVertical
              hasError={!isPasswordValid}
              errorMessage={t("RequiredFieldMessage")}
            >
              <PasswordInput
                hasError={!isPasswordValid}
                isDisabled={isLoading}
                tabIndex={3}
                simpleView
                passwordSettings={{ minLength: 0 }}
                value={passwordValue}
                onChange={onChangePassword}
              />
            </FieldContainer>
          </>
        )}

        <FieldContainer
          labelText={t("ConnectFolderTitle")}
          isRequired
          isVertical
          hasError={!isTitleValid}
          errorMessage={t("RequiredFieldMessage")}
        >
          <TextInput
            hasError={!isTitleValid}
            isDisabled={isLoading}
            tabIndex={4}
            scale
            value={`${customerTitle}`}
            onChange={onChangeFolderName}
          />
        </FieldContainer>
        <Checkbox
          label={t("ConnectMakeShared")}
          isChecked={isCorporate}
          onChange={onChangeMakeShared}
          isDisabled={isLoading}
        />
      </ModalDialog.Body>
      <ModalDialog.Footer>
        <Button
          tabIndex={5}
          label={t("SaveButton")}
          size="big"
          primary
          onClick={onSave}
          isDisabled={isLoading}
          isLoading={isLoading}
        />
      </ModalDialog.Footer>
    </ModalDialog>
  );
};

const ConnectDialogContainer = withTranslation()(PureConnectDialogContainer);

const ConnectDialog = (props) => {
  useEffect(() => {
    changeLanguage(i18n);
  }, []);
  return (
    <I18nextProvider i18n={i18n}>
      <ConnectDialogContainer {...props} />
    </I18nextProvider>
  );
};

// const mapStateToProps = (state) => {
//   return {
//     treeFolders: getTreeFolders(state),
//     myFolderId: getMyFolderId(state),
//     commonFolderId: getCommonFolderId(state),
//     providers: getThirdPartyProviders(state),
//     selectedFolder: getSelectedFolder(state),
//   };
// };

// export default connect(mapStateToProps, {
//   setUpdateTree,
//   setTreeFolders,
//   fetchThirdPartyProviders,
//   fetchTreeFolders,
//   fetchFiles,
// })(ConnectDialog);

<<<<<<< HEAD
export default connect(mapStateToProps, {
  setUpdateTree,
  //setTreeFolders,
  fetchThirdPartyProviders,
  fetchTreeFolders,
  //fetchFiles,
})(
  inject(({ mainFilesStore }) => {
    const { filesStore } = mainFilesStore;
    const { fetchFiles, treeFoldersStore } = filesStore;
=======
export default inject(({ mainFilesStore, settingsStore }) => {
  const { filesStore } = mainFilesStore;
  const {
    providers,
    getOAuthToken,
    saveThirdParty,
    openConnectWindow,
    fetchThirdPartyProviders,
  } = settingsStore.thirdPartyStore;
  const { fetchFiles, treeFoldersStore } = filesStore;
>>>>>>> b37ee479

  const {
    treeFolders,
    setTreeFolders,
    myFolderId,
    commonFolderId,
    fetchTreeFolders,
  } = treeFoldersStore;
  const { id, folders } = filesStore.selectedFolderStore;

  return {
    selectedFolderId: id,
    selectedFolderFolders: folders,
    treeFolders,
    myFolderId,
    commonFolderId,
    providers,

    fetchFiles,
    setTreeFolders,
    getOAuthToken,
    saveThirdParty,
    openConnectWindow,
    fetchThirdPartyProviders,
    fetchTreeFolders,
  };
})(observer(ConnectDialog));<|MERGE_RESOLUTION|>--- conflicted
+++ resolved
@@ -15,9 +15,9 @@
 //   getOAuthToken,
 //   openConnectWindow,
 //   saveThirdParty,
-//   setTreeFolders,
+  //setTreeFolders,
 //   setUpdateTree,
-//   fetchFiles,
+  //fetchFiles,
 // } from "../../../store/files/actions";
 import {
   //getTreeFolders,
@@ -357,11 +357,11 @@
 
 // const mapStateToProps = (state) => {
 //   return {
-//     treeFolders: getTreeFolders(state),
-//     myFolderId: getMyFolderId(state),
-//     commonFolderId: getCommonFolderId(state),
+    //treeFolders: getTreeFolders(state),
+    //myFolderId: getMyFolderId(state),
+    //commonFolderId: getCommonFolderId(state),
 //     providers: getThirdPartyProviders(state),
-//     selectedFolder: getSelectedFolder(state),
+    //selectedFolder: getSelectedFolder(state),
 //   };
 // };
 
@@ -373,18 +373,6 @@
 //   fetchFiles,
 // })(ConnectDialog);
 
-<<<<<<< HEAD
-export default connect(mapStateToProps, {
-  setUpdateTree,
-  //setTreeFolders,
-  fetchThirdPartyProviders,
-  fetchTreeFolders,
-  //fetchFiles,
-})(
-  inject(({ mainFilesStore }) => {
-    const { filesStore } = mainFilesStore;
-    const { fetchFiles, treeFoldersStore } = filesStore;
-=======
 export default inject(({ mainFilesStore, settingsStore }) => {
   const { filesStore } = mainFilesStore;
   const {
@@ -392,34 +380,33 @@
     getOAuthToken,
     saveThirdParty,
     openConnectWindow,
-    fetchThirdPartyProviders,
+  fetchThirdPartyProviders,
   } = settingsStore.thirdPartyStore;
-  const { fetchFiles, treeFoldersStore } = filesStore;
->>>>>>> b37ee479
-
-  const {
-    treeFolders,
-    setTreeFolders,
-    myFolderId,
-    commonFolderId,
+    const { fetchFiles, treeFoldersStore } = filesStore;
+
+    const {
+      treeFolders,
+      setTreeFolders,
+      myFolderId,
+      commonFolderId,
     fetchTreeFolders,
-  } = treeFoldersStore;
-  const { id, folders } = filesStore.selectedFolderStore;
-
-  return {
-    selectedFolderId: id,
-    selectedFolderFolders: folders,
-    treeFolders,
-    myFolderId,
-    commonFolderId,
+    } = treeFoldersStore;
+    const { id, folders } = filesStore.selectedFolderStore;
+
+    return {
+      selectedFolderId: id,
+      selectedFolderFolders: folders,
+      treeFolders,
+      myFolderId,
+      commonFolderId,
     providers,
 
-    fetchFiles,
-    setTreeFolders,
+      fetchFiles,
+      setTreeFolders,
     getOAuthToken,
     saveThirdParty,
     openConnectWindow,
     fetchThirdPartyProviders,
     fetchTreeFolders,
-  };
+    };
 })(observer(ConnectDialog));