--- conflicted
+++ resolved
@@ -1,27 +1,17 @@
-<<<<<<< HEAD
-=======
 import { AxiosRequestConfig } from "axios";
 
 import { request } from "../client";
->>>>>>> c164d0cc
 // import axios from "axios";
 import { Encoder } from "@docspace/shared/utils/encoder";
 import { AccountsSearchArea } from "@docspace/shared/enums";
 import { checkFilterInstance } from "@docspace/shared/utils/common";
 
 import Filter from "./filter";
-import { request } from "../client";
-
-<<<<<<< HEAD
-import { TGetUserList } from "./types";
-=======
-import { Encoder } from "../../utils/encoder";
-import { checkFilterInstance } from "../../utils/common";
+
 import { TChangeTheme, TGetUserList, TUser } from "./types";
 
 import { TReqOption } from "../../utils/axiosClient";
 import { EmployeeActivationStatus, ThemeKeys } from "../../enums";
->>>>>>> c164d0cc
 
 export async function getUserList(filter = Filter.getDefault()) {
   let params = "";
