﻿using System;
using System.ComponentModel.DataAnnotations.Schema;

using ASC.Core.Common.EF;
using ASC.Core.Common.EF.Model;
using ASC.Files.Core.Security;

using Microsoft.EntityFrameworkCore;

namespace ASC.Files.Core.EF
{
    [Table("files_security")]
    public class DbFilesSecurity : BaseEntity, IDbFile
    {
        [Column("tenant_id")]
        public int TenantId { get; set; }

        [Column("entry_id")]
        public string EntryId { get; set; }

        [Column("entry_type")]
        public FileEntryType EntryType { get; set; }

        public Guid Subject { get; set; }
        public Guid Owner { get; set; }
        public FileShare Security { get; set; }
        public DateTime TimeStamp { get; set; }

        public override object[] GetKeys()
        {
            return new object[] { TenantId, EntryId, EntryType, Subject };
        }
    }

    public static class DbFilesSecurityExtension
    {
       public static ModelBuilderWrapper AddDbFilesSecurity(this ModelBuilderWrapper modelBuilder)
        {
<<<<<<< HEAD
            _ = modelBuilder.Entity<DbFilesSecurity>()
                .HasKey(c => new { c.TenantId, c.EntryId, c.EntryType, c.Subject });

=======
            modelBuilder
                .Add(MySqlAddDbFilesSecurity, Provider.MySql)
                .Add(PgSqlAddDbFilesSecurity, Provider.Postgre);
>>>>>>> 43a085eb
            return modelBuilder;
        }
        public static void MySqlAddDbFilesSecurity(this ModelBuilder modelBuilder)
        {
            modelBuilder.Entity<DbFilesSecurity>(entity =>
            {
                entity.HasKey(e => new { e.TenantId, e.EntryId, e.EntryType, e.Subject })
                    .HasName("PRIMARY");

                entity.ToTable("files_security");

                entity.HasIndex(e => e.Owner)
                    .HasName("owner");

                entity.HasIndex(e => new { e.TenantId, e.EntryType, e.EntryId, e.Owner })
                    .HasName("tenant_id");

                entity.Property(e => e.TenantId).HasColumnName("tenant_id");

                entity.Property(e => e.EntryId)
                    .HasColumnName("entry_id")
                    .HasColumnType("varchar(50)")
                    .HasCharSet("utf8")
                    .HasCollation("utf8_general_ci");

                entity.Property(e => e.EntryType).HasColumnName("entry_type");

                entity.Property(e => e.Subject)
                    .HasColumnName("subject")
                    .HasColumnType("char(38)")
                    .HasCharSet("utf8")
                    .HasCollation("utf8_general_ci");

                entity.Property(e => e.Owner)
                    .IsRequired()
                    .HasColumnName("owner")
                    .HasColumnType("char(38)")
                    .HasCharSet("utf8")
                    .HasCollation("utf8_general_ci");

                entity.Property(e => e.Security).HasColumnName("security");

                entity.Property(e => e.TimeStamp)
                    .HasColumnName("timestamp")
                    .HasColumnType("timestamp")
                    .HasDefaultValueSql("CURRENT_TIMESTAMP")
                    .ValueGeneratedOnAddOrUpdate();
            });
        }
        public static void PgSqlAddDbFilesSecurity(this ModelBuilder modelBuilder)
        {
            modelBuilder.Entity<DbFilesSecurity>(entity =>
            {
                entity.HasKey(e => new { e.TenantId, e.EntryId, e.EntryType, e.Subject })
                    .HasName("files_security_pkey");

                entity.ToTable("files_security", "onlyoffice");

                entity.HasIndex(e => e.Owner)
                    .HasName("owner");

                entity.HasIndex(e => new { e.EntryId, e.TenantId, e.EntryType, e.Owner })
                    .HasName("tenant_id_files_security");

                entity.Property(e => e.TenantId).HasColumnName("tenant_id");

                entity.Property(e => e.EntryId)
                    .HasColumnName("entry_id")
                    .HasMaxLength(50);

                entity.Property(e => e.EntryType).HasColumnName("entry_type");

                entity.Property(e => e.Subject)
                    .HasColumnName("subject")
                    .HasMaxLength(38)
                    .IsFixedLength();

                entity.Property(e => e.Owner)
                    .IsRequired()
                    .HasColumnName("owner")
                    .HasMaxLength(38)
                    .IsFixedLength();

                entity.Property(e => e.Security).HasColumnName("security");

                entity.Property(e => e.TimeStamp)
                    .HasColumnName("timestamp")
                    .HasDefaultValueSql("CURRENT_TIMESTAMP");
            });
        }

    }
}<|MERGE_RESOLUTION|>--- conflicted
+++ resolved
@@ -36,15 +36,9 @@
     {
        public static ModelBuilderWrapper AddDbFilesSecurity(this ModelBuilderWrapper modelBuilder)
         {
-<<<<<<< HEAD
-            _ = modelBuilder.Entity<DbFilesSecurity>()
-                .HasKey(c => new { c.TenantId, c.EntryId, c.EntryType, c.Subject });
-
-=======
             modelBuilder
                 .Add(MySqlAddDbFilesSecurity, Provider.MySql)
                 .Add(PgSqlAddDbFilesSecurity, Provider.Postgre);
->>>>>>> 43a085eb
             return modelBuilder;
         }
         public static void MySqlAddDbFilesSecurity(this ModelBuilder modelBuilder)
@@ -93,7 +87,7 @@
                     .HasDefaultValueSql("CURRENT_TIMESTAMP")
                     .ValueGeneratedOnAddOrUpdate();
             });
-        }
+    }
         public static void PgSqlAddDbFilesSecurity(this ModelBuilder modelBuilder)
         {
             modelBuilder.Entity<DbFilesSecurity>(entity =>
