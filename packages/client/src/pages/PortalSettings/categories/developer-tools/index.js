--- conflicted
+++ resolved
@@ -10,12 +10,9 @@
 import { useNavigate } from "react-router-dom";
 import JavascriptSDK from "./JavascriptSDK";
 import Webhooks from "./Webhooks";
-<<<<<<< HEAD
 import PluginPage from "./Plugins";
 import Api from "./Api";
 
-=======
->>>>>>> 06780b7f
 import { useTranslation } from "react-i18next";
 import { isMobile, isMobileOnly } from "react-device-detect";
 import AppLoader from "@docspace/common/components/AppLoader";
