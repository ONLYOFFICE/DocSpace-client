--- conflicted
+++ resolved
@@ -3,11 +3,7 @@
   "content": "Download",
   "content_en_sha1_hash": "a479c9c34e878d07b4d67a73a48f432ad7dc53c8",
   "created_at": "2025-05-19T21:30:44.645Z",
-<<<<<<< HEAD
-  "updated_at": "2025-06-18T17:11:42.507Z",
-=======
   "updated_at": "2025-06-26T19:00:18.280Z",
->>>>>>> 0de93b01
   "comment": {
     "text": "This translation key is used for the label and icon of a \"Download\" button, typically found on a version history page or in a file listing. The label displays the content's download size when available, and the button triggers an action to download the file. It appears as a clickable element, allowing users to initiate the download process.",
     "is_auto": true,
@@ -16,25 +12,25 @@
   "usage": [
     {
       "file_path": "/packages/client/src/pages/VersionHistory/Section/Body/VersionRow.js",
-      "line_number": 222,
+      "line_number": 220,
       "context": "onClick: onRestoreClick,\n },\n {\n key: \"download\",\n icon: DownloadReactSvgUrl,\n label: `${t(\"Common:Download\")} (${info.contentLength})`,\n onClick: onDownloadAction,\n disabled: !info.security.Download,\n },\n canDeleteVersion &&\n index !== 0 && {",
       "module": "/packages/client"
     },
     {
       "file_path": "/packages/client/src/store/ContextOptionsStore.js",
-      "line_number": 1395,
+      "line_number": 1394,
       "context": "isSeparator: true,\n disabled: !item.security?.Download || this.settingsStore.isFrame,\n },\n {\n key: \"public-room_edit\",\n label: t(\"Common:Download\"),\n icon: DownloadReactSvgUrl,\n onClick: () => {\n this.onClickDownload(item, t);\n },\n disabled: !item.security?.Download,",
       "module": "/packages/client"
     },
     {
       "file_path": "/packages/client/src/store/ContextOptionsStore.js",
-      "line_number": 1395,
+      "line_number": 1394,
       "context": "isSeparator: true,\n disabled: !item.security?.Download || this.settingsStore.isFrame,\n },\n {\n key: \"public-room_edit\",\n label: t(\"Common:Download\"),\n icon: DownloadReactSvgUrl,\n onClick: () => {\n this.onClickDownload(item, t);\n },\n disabled: !item.security?.Download,",
       "module": "/packages/client"
     },
     {
       "file_path": "/packages/client/src/store/ContextOptionsStore.js",
-      "line_number": 1395,
+      "line_number": 1394,
       "context": "isSeparator: true,\n disabled: !item.security?.Download || this.settingsStore.isFrame,\n },\n {\n key: \"public-room_edit\",\n label: t(\"Common:Download\"),\n icon: DownloadReactSvgUrl,\n onClick: () => {\n this.onClickDownload(item, t);\n },\n disabled: !item.security?.Download,",
       "module": "/packages/client"
     },
@@ -70,13 +66,8 @@
     },
     {
       "file_path": "/packages/shared/components/quick-buttons/index.tsx",
-<<<<<<< HEAD
-      "line_number": 197,
-      "context": "size={sizeQuickButton}\n onClick={onClickDownload}\n color={colorLock}\n isDisabled={isDisabled}\n hoverColor=\"accent\"\n title={t(\"Common:Download\")}\n />\n ) : null}\n {isTemplatesFolder ? (\n <IconButton\n iconName={CreateRoomReactSvgUrl}",
-=======
       "line_number": 202,
       "context": "size={sizeQuickButton}\n onClick={onClickDownload}\n color={colorLock}\n isDisabled={isDisabled}\n hoverColor={theme.filesQuickButtons.sharedColor}\n title={t(\"Common:Download\")}\n />\n ) : null}\n {isTemplatesFolder ? (\n <ColorTheme\n themeId={ThemeId.IconButton}",
->>>>>>> 0de93b01
       "module": "/packages/shared"
     },
     {
