--- conflicted
+++ resolved
@@ -3,19 +3,11 @@
   "content": "No {{aiAgents}} found",
   "content_en_sha1_hash": "fabd6a465d70d13c66a84c3012a0635890adff70",
   "created_at": "2025-12-19T10:16:33.628Z",
-<<<<<<< HEAD
-  "updated_at": "2025-12-19T10:17:08.803Z",
-  "comment": {
-    "text": "",
-    "is_auto": false,
-    "updated_at": null
-=======
   "updated_at": "2025-12-22T09:42:24.028Z",
   "comment": {
     "text": "This key displays a message on a search results screen indicating that no AI Agents were found. It's used to provide feedback to the user when their search yields no results and appears alongside an empty screen image and description. The `aiAgents` variable is substituted with the translated term for \"AI Agents.\"",
     "is_auto": true,
     "updated_at": "2025-12-22T09:42:24.028Z"
->>>>>>> 7bd0b0d7
   },
   "usage": [
     {
