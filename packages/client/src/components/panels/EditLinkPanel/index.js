--- conflicted
+++ resolved
@@ -24,14 +24,12 @@
 // content are licensed under the terms of the Creative Commons Attribution-ShareAlike 4.0
 // International. See the License terms at http://creativecommons.org/licenses/by-sa/4.0/legalcode
 
-import { useState, useEffect, useMemo } from "react";
+import moment from "moment";
 import { observer, inject } from "mobx-react";
 import { withTranslation } from "react-i18next";
-<<<<<<< HEAD
-import moment from "moment";
-=======
 import { useSearchParams } from "react-router";
->>>>>>> 25e3617e
+import { useState, useEffect, useMemo } from "react";
+
 import isEqual from "lodash/isEqual";
 
 import { Button } from "@docspace/shared/components/button";
@@ -184,13 +182,17 @@
     updatedLink.sharedTo.internal = selectedLinkAccess.internal;
 
     setIsLoading(true);
-<<<<<<< HEAD
 
     switch (type) {
       case LinkEntityType.ROOM:
         editExternalLink(roomId, updatedLink)
           .then((response) => {
-            setExternalLink(response);
+            setExternalLink(
+              response,
+              searchParams,
+              setSearchParams,
+              isCustomRoom,
+            );
             setLinkParams({ link: response, roomId, isPublic, isFormRoom });
 
             if (isEdit) {
@@ -247,20 +249,6 @@
             .finally(() => {
               setIsLoading(false);
             });
-=======
-    editExternalLink(roomId, updatedLink)
-      .then((response) => {
-        setExternalLink(response, searchParams, setSearchParams, isCustomRoom);
-        setLinkParams({ link: response, roomId, isPublic, isFormRoom });
-
-        if (isEdit) {
-          copyShareLink(linkValue);
-          // toastr.success(t("Files:LinkEditedSuccessfully"));
-        } else {
-          copyShareLink(response?.sharedTo?.shareLink);
-
-          // toastr.success(t("Files:LinkSuccessfullyCreatedAndCopied"));
->>>>>>> 25e3617e
         }
 
         break;
