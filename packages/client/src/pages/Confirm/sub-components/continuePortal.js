// (c) Copyright Ascensio System SIA 2009-2024
//
// This program is a free software product.
// You can redistribute it and/or modify it under the terms
// of the GNU Affero General Public License (AGPL) version 3 as published by the Free Software
// Foundation. In accordance with Section 7(a) of the GNU AGPL its Section 15 shall be amended
// to the effect that Ascensio System SIA expressly excludes the warranty of non-infringement of
// any third-party rights.
//
// This program is distributed WITHOUT ANY WARRANTY, without even the implied warranty
// of MERCHANTABILITY or FITNESS FOR A PARTICULAR  PURPOSE. For details, see
// the GNU AGPL at: http://www.gnu.org/licenses/agpl-3.0.html
//
// You can contact Ascensio System SIA at Lubanas st. 125a-25, Riga, Latvia, EU, LV-1021.
//
// The  interactive user interfaces in modified source and object code versions of the Program must
// display Appropriate Legal Notices, as required under Section 5 of the GNU AGPL version 3.
//
// Pursuant to Section 7(b) of the License you must retain the original Product logo when
// distributing the program. Pursuant to Section 7(e) we decline to grant you any rights under
// trademark law for use of our trademarks.
//
// All the Product's GUI elements, including illustrations and icon sets, as well as technical writing
// content are licensed under the terms of the Creative Commons Attribution-ShareAlike 4.0
// International. See the License terms at http://creativecommons.org/licenses/by-sa/4.0/legalcode

import React, { useState } from "react";
import { useNavigate } from "react-router-dom";
import { Trans, withTranslation } from "react-i18next";
import { inject, observer } from "mobx-react";
import { Text } from "@docspace/shared/components/text";
import { Button } from "@docspace/shared/components/button";
import { Link } from "@docspace/shared/components/link";
import { toastr } from "@docspace/shared/components/toast";
import { continuePortal } from "@docspace/shared/api/portal";
import {
  StyledPage,
  StyledBody,
  StyledContent,
  ButtonsWrapper,
} from "./StyledConfirm";

import withLoader from "../withLoader";

import { FormWrapper } from "@docspace/shared/components/form-wrapper";
<<<<<<< HEAD
import PortalLogo from "@docspace/shared/components/portal-logo/PortalLogo";
import { PORTAL } from "@docspace/shared/constants";
=======
import DocspaceLogo from "@docspace/shared/components/docspace-logo/DocspaceLogo";
import { PRODUCT_NAME } from "@docspace/shared/constants";
>>>>>>> caacc6e5

const ContinuePortal = (props) => {
  const { t, greetingTitle, linkData } = props;
  const [isReactivate, setIsReactivate] = useState(false);

  const navigate = useNavigate();

  const onRestoreClick = async () => {
    try {
      await continuePortal(linkData.confirmHeader);
      setIsReactivate(true);
      setTimeout(() => (window.location.href = "/"), 10000);
    } catch (e) {
      toastr.error(e);
    }
  };

  const onCancelClick = () => {
    navigate("/");
  };

  return (
    <StyledPage>
      <StyledContent>
        <StyledBody>
          <PortalLogo className="portal-logo" />
          <Text fontSize="23px" fontWeight="700" className="title">
            {greetingTitle}
          </Text>

          <FormWrapper>
            {isReactivate ? (
              <Text>
                <Trans t={t} i18nKey="SuccessReactivate" ns="Confirm">
                  Your account has been successfully reactivated. In 10 seconds
                  you will be redirected to the
                  <Link isHovered href="/">
                    portal
                  </Link>
                </Trans>
              </Text>
            ) : (
              <>
                <Text className="subtitle">
                  {t("PortalContinueTitle", { productName: PRODUCT_NAME })}
                </Text>
                <ButtonsWrapper>
                  <Button
                    primary
                    scale
                    size="medium"
                    label={t("Reactivate")}
                    tabIndex={1}
                    onClick={onRestoreClick}
                  />
                  <Button
                    scale
                    size="medium"
                    label={t("Common:CancelButton")}
                    tabIndex={1}
                    onClick={onCancelClick}
                  />
                </ButtonsWrapper>
              </>
            )}
          </FormWrapper>
        </StyledBody>
      </StyledContent>
    </StyledPage>
  );
};

export default inject(({ settingsStore }) => ({
  greetingTitle: settingsStore.greetingSettings,
  theme: settingsStore.theme,
}))(
  withTranslation(["Confirm", "Common"])(withLoader(observer(ContinuePortal))),
);<|MERGE_RESOLUTION|>--- conflicted
+++ resolved
@@ -43,13 +43,8 @@
 import withLoader from "../withLoader";
 
 import { FormWrapper } from "@docspace/shared/components/form-wrapper";
-<<<<<<< HEAD
 import PortalLogo from "@docspace/shared/components/portal-logo/PortalLogo";
-import { PORTAL } from "@docspace/shared/constants";
-=======
-import DocspaceLogo from "@docspace/shared/components/docspace-logo/DocspaceLogo";
 import { PRODUCT_NAME } from "@docspace/shared/constants";
->>>>>>> caacc6e5
 
 const ContinuePortal = (props) => {
   const { t, greetingTitle, linkData } = props;
