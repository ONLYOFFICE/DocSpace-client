--- conflicted
+++ resolved
@@ -32,13 +32,9 @@
 import AuthorCell from "./AuthorCell";
 import DateCell from "./DateCell";
 import SizeCell from "./SizeCell";
-<<<<<<< HEAD
 import IndexCell from "./IndexCell";
-import { classNames } from "@docspace/shared/utils";
+import { classNames, getLastColumn } from "@docspace/shared/utils";
 import { RoomsType } from "@docspace/shared/enums";
-=======
-import { classNames, getLastColumn } from "@docspace/shared/utils";
->>>>>>> 14a766bb
 import {
   StyledBadgesContainer,
   StyledQuickButtonsContainer,
@@ -65,12 +61,9 @@
     showHotkeyBorder,
     badgesComponent,
     quickButtonsComponent,
-<<<<<<< HEAD
 
     isIndexing,
-=======
     tableStorageName,
->>>>>>> 14a766bb
   } = props;
 
   const lastColumn = getLastColumn(tableStorageName);
@@ -266,11 +259,8 @@
     indexColumnIsEnabled,
     typeColumnIsEnabled,
     quickButtonsColumnIsEnabled,
-<<<<<<< HEAD
 
     isIndexing,
-=======
     tableStorageName,
->>>>>>> 14a766bb
   };
 })(observer(RowDataComponent));