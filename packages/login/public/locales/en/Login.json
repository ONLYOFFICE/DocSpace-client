--- conflicted
+++ resolved
@@ -21,11 +21,7 @@
   "RegistrationEmailWatermark": "Email",
   "RememberHelper": "The default session lifetime is 20 minutes. Check this option to set it to 1 year. To set your own value, go to Settings.",
   "ResendCode": "Resend code",
-<<<<<<< HEAD
   "SignInLDAP": "Sign in to: {{ldap_domain}}",
   "SignInLdapHelper": "Use credentials for the corporate domain",
-  "UserIsAlreadyRegistered": "User <1>{{email}}</1> is already registered in this DocSpace, enter your password or go back to continue with another email."
-=======
   "UserIsAlreadyRegistered": "User <1>{{email}}</1> is already registered in this {{portalName}}, enter your password or go back to continue with another email."
->>>>>>> 2a00dde5
 }