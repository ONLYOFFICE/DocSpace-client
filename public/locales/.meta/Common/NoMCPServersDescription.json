{
  "key_path": "NoMCPServersDescription",
  "content": "Please connect {{mcpServers}} in {{productName}} settings to use them in the {{aiAgent}}.",
  "content_en_sha1_hash": "cb7d0b5345d622db847157a2457d0c1cff8e3cce",
  "created_at": "2025-12-19T10:16:33.807Z",
<<<<<<< HEAD
  "updated_at": "2025-12-19T10:17:08.811Z",
  "comment": {
    "text": "",
    "is_auto": false,
    "updated_at": null
=======
  "updated_at": "2025-12-22T09:41:52.033Z",
  "comment": {
    "text": "This text explains to the user that they need to connect Minecraft server(s) within the application settings to enable them for use with the AI agent. It appears in a screen displaying a lack of configured Minecraft servers. Translators should understand \"mcpServers\" refers to the Minecraft server configuration setting.",
    "is_auto": true,
    "updated_at": "2025-12-22T09:41:52.033Z"
>>>>>>> 7bd0b0d7
  },
  "usage": [
    {
      "file_path": "/packages/shared/selectors/MCPServers/index.tsx",
      "line_number": 173,
      "context": "isBase ? EmptyScreenRoomSvgUrl : EmptyScreenRoomDarkSvgUrl\n }\n emptyScreenHeader={t(\"Common:NoMCPServers\", {\n mcpServers: t(\"Common:MCPSettingTitle\"),\n })}\n emptyScreenDescription={t(\"Common:NoMCPServersDescription\", {\n mcpServers: t(\"Common:MCPSettingTitle\"),\n productName: t(\"Common:ProductName\"),\n aiAgent: t(\"Common:AIAgent\"),\n })}\n searchEmptyScreenImage={",
      "module": "/packages/shared"
    }
  ],
  "languages": {
    "en": {
      "ai_translated": false,
      "ai_model": null,
      "ai_spell_check_issues": [],
      "approved_at": null
    },
    "ar-SA": {
      "ai_translated": false,
      "ai_model": null,
      "ai_spell_check_issues": [],
      "approved_at": null
    },
    "az": {
      "ai_translated": false,
      "ai_model": null,
      "ai_spell_check_issues": [],
      "approved_at": null
    },
    "bg": {
      "ai_translated": false,
      "ai_model": null,
      "ai_spell_check_issues": [],
      "approved_at": null
    },
    "cs": {
      "ai_translated": false,
      "ai_model": null,
      "ai_spell_check_issues": [],
      "approved_at": null
    },
    "de": {
      "ai_translated": false,
      "ai_model": null,
      "ai_spell_check_issues": [],
      "approved_at": null
    },
    "el-GR": {
      "ai_translated": false,
      "ai_model": null,
      "ai_spell_check_issues": [],
      "approved_at": null
    },
    "es": {
      "ai_translated": false,
      "ai_model": null,
      "ai_spell_check_issues": [],
      "approved_at": null
    },
    "fi": {
      "ai_translated": false,
      "ai_model": null,
      "ai_spell_check_issues": [],
      "approved_at": null
    },
    "fr": {
      "ai_translated": false,
      "ai_model": null,
      "ai_spell_check_issues": [],
      "approved_at": null
    },
    "hy-AM": {
      "ai_translated": false,
      "ai_model": null,
      "ai_spell_check_issues": [],
      "approved_at": null
    },
    "it": {
      "ai_translated": false,
      "ai_model": null,
      "ai_spell_check_issues": [],
      "approved_at": null
    },
    "ja-JP": {
      "ai_translated": false,
      "ai_model": null,
      "ai_spell_check_issues": [],
      "approved_at": null
    },
    "ko-KR": {
      "ai_translated": false,
      "ai_model": null,
      "ai_spell_check_issues": [],
      "approved_at": null
    },
    "lo-LA": {
      "ai_translated": false,
      "ai_model": null,
      "ai_spell_check_issues": [],
      "approved_at": null
    },
    "lv": {
      "ai_translated": false,
      "ai_model": null,
      "ai_spell_check_issues": [],
      "approved_at": null
    },
    "nl": {
      "ai_translated": false,
      "ai_model": null,
      "ai_spell_check_issues": [],
      "approved_at": null
    },
    "pl": {
      "ai_translated": false,
      "ai_model": null,
      "ai_spell_check_issues": [],
      "approved_at": null
    },
    "pt": {
      "ai_translated": false,
      "ai_model": null,
      "ai_spell_check_issues": [],
      "approved_at": null
    },
    "pt-BR": {
      "ai_translated": false,
      "ai_model": null,
      "ai_spell_check_issues": [],
      "approved_at": null
    },
    "ro": {
      "ai_translated": false,
      "ai_model": null,
      "ai_spell_check_issues": [],
      "approved_at": null
    },
    "ru": {
      "ai_translated": false,
      "ai_model": null,
      "ai_spell_check_issues": [],
      "approved_at": null
    },
    "si": {
      "ai_translated": false,
      "ai_model": null,
      "ai_spell_check_issues": [],
      "approved_at": null
    },
    "sk": {
      "ai_translated": false,
      "ai_model": null,
      "ai_spell_check_issues": [],
      "approved_at": null
    },
    "sl": {
      "ai_translated": false,
      "ai_model": null,
      "ai_spell_check_issues": [],
      "approved_at": null
    },
    "sq-AL": {
      "ai_translated": false,
      "ai_model": null,
      "ai_spell_check_issues": [],
      "approved_at": null
    },
    "sr-Cyrl-RS": {
      "ai_translated": false,
      "ai_model": null,
      "ai_spell_check_issues": [],
      "approved_at": null
    },
    "sr-Latn-RS": {
      "ai_translated": false,
      "ai_model": null,
      "ai_spell_check_issues": [],
      "approved_at": null
    },
    "tr": {
      "ai_translated": false,
      "ai_model": null,
      "ai_spell_check_issues": [],
      "approved_at": null
    },
    "uk-UA": {
      "ai_translated": false,
      "ai_model": null,
      "ai_spell_check_issues": [],
      "approved_at": null
    },
    "vi": {
      "ai_translated": false,
      "ai_model": null,
      "ai_spell_check_issues": [],
      "approved_at": null
    },
    "zh-CN": {
      "ai_translated": false,
      "ai_model": null,
      "ai_spell_check_issues": [],
      "approved_at": null
    }
  }
}<|MERGE_RESOLUTION|>--- conflicted
+++ resolved
@@ -3,19 +3,11 @@
   "content": "Please connect {{mcpServers}} in {{productName}} settings to use them in the {{aiAgent}}.",
   "content_en_sha1_hash": "cb7d0b5345d622db847157a2457d0c1cff8e3cce",
   "created_at": "2025-12-19T10:16:33.807Z",
-<<<<<<< HEAD
-  "updated_at": "2025-12-19T10:17:08.811Z",
-  "comment": {
-    "text": "",
-    "is_auto": false,
-    "updated_at": null
-=======
   "updated_at": "2025-12-22T09:41:52.033Z",
   "comment": {
     "text": "This text explains to the user that they need to connect Minecraft server(s) within the application settings to enable them for use with the AI agent. It appears in a screen displaying a lack of configured Minecraft servers. Translators should understand \"mcpServers\" refers to the Minecraft server configuration setting.",
     "is_auto": true,
     "updated_at": "2025-12-22T09:41:52.033Z"
->>>>>>> 7bd0b0d7
   },
   "usage": [
     {
