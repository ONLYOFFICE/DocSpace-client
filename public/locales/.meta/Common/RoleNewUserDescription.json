{
  "key_path": "RoleNewUserDescription",
  "content": "Users can create and edit files in the room, but can't create rooms, manage users, or access settings.",
  "content_en_sha1_hash": "c8c55fcf5248cbf283b206afa18995f50c6485cc",
  "created_at": "2025-05-19T21:30:48.058Z",
<<<<<<< HEAD
  "updated_at": "2025-05-26T07:57:32.990Z",
=======
  "updated_at": "2025-06-24T16:31:24.508Z",
>>>>>>> 0de93b01
  "comment": {
    "text": "This translation key is used to display a description for non-admin users who can create and edit files in a room, but have limited access. It appears on screens related to file management within a room.",
    "is_auto": true,
    "updated_at": "2025-05-20T09:34:36.293Z"
  },
  "usage": [
    {
      "file_path": "/packages/shared/utils/common.ts",
<<<<<<< HEAD
      "line_number": 1262,
=======
      "line_number": 1254,
>>>>>>> 0de93b01
      "context": "if (isRoomAdmin)\n return t(\"Common:RoleRoomAdminDescription\", {\n sectionName: t(\"Common:MyFilesSection\"),\n });\n \n if (isCollaborator) return t(\"Common:RoleNewUserDescription\");\n \n return t(\"Translations:RoleGuestDescriprion\");\n };\n \n export function setLanguageForUnauthorized(culture: string) {",
      "module": "/packages/shared"
    },
    {
      "file_path": "/packages/shared/utils/getAccessOptions.ts",
      "line_number": 68,
      "context": "const getUserDescription = (roomType: RoomsType, t: TTranslation) => {\n switch (roomType) {\n case RoomsType.FormRoom:\n return t(\"Common:RolePowerUserFormRoomDescription\");\n case None:\n return t(\"Common:RoleNewUserDescription\");\n default:\n return t(\"Common:RoleContentCreatorDescription\");\n }\n };",
      "module": "/packages/shared"
    }
  ],
  "languages": {
    "en": {
      "ai_translated": false,
      "ai_model": null,
      "ai_spell_check_issues": [],
      "approved_at": null
    },
    "ar-SA": {
      "ai_translated": false,
      "ai_model": null,
      "ai_spell_check_issues": [],
      "approved_at": null
    },
    "az": {
      "ai_translated": false,
      "ai_model": null,
      "ai_spell_check_issues": [],
      "approved_at": null
    },
    "bg": {
      "ai_translated": false,
      "ai_model": null,
      "ai_spell_check_issues": [],
      "approved_at": null
    },
    "cs": {
      "ai_translated": false,
      "ai_model": null,
      "ai_spell_check_issues": [],
      "approved_at": null
    },
    "de": {
      "ai_translated": false,
      "ai_model": null,
      "ai_spell_check_issues": [],
      "approved_at": null
    },
    "el-GR": {
      "ai_translated": false,
      "ai_model": null,
      "ai_spell_check_issues": [],
      "approved_at": null
    },
    "es": {
      "ai_translated": false,
      "ai_model": null,
      "ai_spell_check_issues": [],
      "approved_at": null
    },
    "fi": {
      "ai_translated": false,
      "ai_model": null,
      "ai_spell_check_issues": [
        {
          "type": "incorrect_translation",
          "description": "The Finnish translation states users can 'hallita käyttäjiä' (manage users), which contradicts the original English stating they cannot. The original meaning is lost.",
          "suggestion": "Käyttäjät voivat luoda ja muokata huoneen tiedostoja, mutta eivät voi luoda huoneita, tai päästä asetuksiin."
        },
        {
          "type": "incorrect_translation",
          "description": "The Finnish translation also includes 'tai päästä asetuksiin' which is a looser translation of 'or access settings'. It's acceptable but could be more precise.",
          "suggestion": "Käyttäjät voivat luoda ja muokata huoneen tiedostoja, mutta eivät voi luoda huoneita, hallita käyttäjiä, tai muuttaa asetuksia."
        }
      ],
      "approved_at": null
    },
    "fr": {
      "ai_translated": false,
      "ai_model": null,
      "ai_spell_check_issues": [],
      "approved_at": null
    },
    "hy-AM": {
      "ai_translated": false,
      "ai_model": null,
      "ai_spell_check_issues": [
        {
          "type": "grammar",
          "description": "The Armenian translation 'սակայն չեն կարող սենյակներ ստեղծել...' sounds slightly awkward. A more natural phrasing would be 'չեն կարող սենյակներ ստեղծել'.",
          "suggestion": "չեն կարող սենյակներ ստեղծել"
        },
        {
          "type": "grammar",
          "description": "The word order after 'կառավարել օգտատերերին' is a little clunky. Adding a conjunction might improve flow.",
          "suggestion": "կառավարել օգտատերերին կամ մուտք գործել կարգավորումներ"
        }
      ],
      "approved_at": null
    },
    "it": {
      "ai_translated": false,
      "ai_model": null,
      "ai_spell_check_issues": [],
      "approved_at": null
    },
    "ja-JP": {
      "ai_translated": false,
      "ai_model": null,
      "ai_spell_check_issues": [],
      "approved_at": null
    },
    "ko-KR": {
      "ai_translated": false,
      "ai_model": null,
      "ai_spell_check_issues": [],
      "approved_at": null
    },
    "lo-LA": {
      "ai_translated": false,
      "ai_model": null,
      "ai_spell_check_issues": [],
      "approved_at": null
    },
    "lv": {
      "ai_translated": false,
      "ai_model": null,
      "ai_spell_check_issues": [
        {
          "type": "spelling",
          "description": "The word 'lietotājI' is a slightly incorrect grammatical form. It should be 'lietotāji'.",
          "suggestion": "lietotāji"
        }
      ],
      "approved_at": null
    },
    "nl": {
      "ai_translated": false,
      "ai_model": null,
      "ai_spell_check_issues": [
        {
          "type": "formatting",
          "description": "The translation uses 'ruimte' instead of 'kamer' which is more commonly associated with 'room' in this context. While 'ruimte' isn't incorrect, 'kamer' aligns better with the English meaning of 'room' implying a defined space.",
          "suggestion": "Gebruikers kunnen bestanden in de kamer aanmaken en bewerken, maar kunnen geen ruimtes aanmaken, gebruikers beheren of instellingen openen."
        }
      ],
      "approved_at": null
    },
    "pl": {
      "ai_translated": false,
      "ai_model": null,
      "ai_spell_check_issues": [],
      "approved_at": null
    },
    "pt": {
      "ai_translated": false,
      "ai_model": null,
      "ai_spell_check_issues": [
        {
          "type": "spelling",
          "description": "The word 'utilizadors' is misspelled. The correct Portuguese word is 'utilizadores'.",
          "suggestion": "utilizadores"
        },
        {
          "type": "grammar",
          "description": "The sentence structure could be improved for better flow. While grammatically correct, it sounds slightly awkward.",
          "suggestion": "Os utilizadores podem criar e editar arquivos na sala, mas não podem criar salas, gerenciar utilizadores ou acessar configurações."
        }
      ],
      "approved_at": null
    },
    "pt-BR": {
      "ai_translated": false,
      "ai_model": null,
      "ai_spell_check_issues": [],
      "approved_at": null
    },
    "ro": {
      "ai_translated": false,
      "ai_model": null,
      "ai_spell_check_issues": [
        {
          "type": "incorrect_translation",
          "description": "The word 'room' is translated as 'sală', which is correct for a physical room. However, in this context, 'room' refers to a collaborative workspace or online space.  A more accurate translation would be something like 'spațiu' or 'mediu'.",
          "suggestion": "Utilizatori pot crea și modifica fișiere în spațiu, dar nu pot crea spațiile, gestiona utilizatorii sau accesa setările."
        },
        {
          "type": "incorrect_translation",
          "description": "The translation of 'create rooms' as 'crea sălile' is grammatically incorrect.  It should be 'crea spații' to match the corrected translation of 'room'.",
          "suggestion": "Utilizatori pot crea și modifica fișiere în spațiu, dar nu pot crea spațiile, gestiona utilizatorii sau accesa setările."
        }
      ],
      "approved_at": null
    },
    "ru": {
      "ai_translated": false,
      "ai_model": null,
      "ai_spell_check_issues": [],
      "approved_at": null
    },
    "si": {
      "ai_translated": false,
      "ai_model": null,
      "ai_spell_check_issues": [
        {
          "type": "spelling",
          "description": "The word 'පරිශීලකයින්' appears multiple times. It seems to be a transliteration and might be incorrect. The correct word for 'users' in Sinhala is 'භාවිතකරුවන්' (bhavitakaruwan).",
          "suggestion": "Replace 'පරිශීලකයින්' with 'භාවිතකරුවන්'."
        },
        {
          "type": "spelling",
          "description": "The word 'සැකසුම්' is likely a misspelling and should be 'මානාලිංග' or 'ආකාරශීලි'.",
          "suggestion": "Replace 'සැකසුම්' with 'මානාලිංග' or 'ආකාරශීලි'."
        },
        {
          "type": "grammar",
          "description": "The sentence structure in the Sinhala translation could be improved for better flow. Combining sentences or rephrasing can enhance readability.",
          "suggestion": "Consider restructuring the sentences for a more natural flow in Sinhala. For example: 'භාවිතකරුවන් గది තුළ ගොණු නිර්මාණය කර සංස්කරණය කළ හැකිය, නමුත් ඔවුන් గది නිර්මාණය කිරීමට, පරිශීලකයන් ನಿರ್ವಹಿಸಲು හෝ මානාලිංග වෙත ප්‍රවේශ වීමට හැකියාවක් లేదు.'"
        }
      ],
      "approved_at": null
    },
    "sk": {
      "ai_translated": false,
      "ai_model": null,
      "ai_spell_check_issues": [],
      "approved_at": null
    },
    "sl": {
      "ai_translated": false,
      "ai_model": null,
      "ai_spell_check_issues": [],
      "approved_at": null
    },
    "sr-Cyrl-RS": {
      "ai_translated": false,
      "ai_model": null,
      "ai_spell_check_issues": [],
      "approved_at": null
    },
    "sr-Latn-RS": {
      "ai_translated": false,
      "ai_model": null,
      "ai_spell_check_issues": [],
      "approved_at": null
    },
    "tr": {
      "ai_translated": false,
      "ai_model": null,
      "ai_spell_check_issues": [],
      "approved_at": null
    },
    "uk-UA": {
      "ai_translated": false,
      "ai_model": null,
      "ai_spell_check_issues": [
        {
          "type": "formatting",
          "description": "The Ukrainian translation uses 'а також' which can sound slightly clunky. A more natural flow could be achieved by restructuring the sentence.",
          "suggestion": "Користувачі можуть створювати та редагувати файли в кімнаті, але не можуть створювати кімнати, керувати користувачами або мати доступ до параметрів."
        }
      ],
      "approved_at": null
    },
    "vi": {
      "ai_translated": false,
      "ai_model": null,
      "ai_spell_check_issues": [],
      "approved_at": null
    },
    "zh-CN": {
      "ai_translated": false,
      "ai_model": null,
      "ai_spell_check_issues": [],
      "approved_at": null
    }
  }
}<|MERGE_RESOLUTION|>--- conflicted
+++ resolved
@@ -3,11 +3,7 @@
   "content": "Users can create and edit files in the room, but can't create rooms, manage users, or access settings.",
   "content_en_sha1_hash": "c8c55fcf5248cbf283b206afa18995f50c6485cc",
   "created_at": "2025-05-19T21:30:48.058Z",
-<<<<<<< HEAD
-  "updated_at": "2025-05-26T07:57:32.990Z",
-=======
   "updated_at": "2025-06-24T16:31:24.508Z",
->>>>>>> 0de93b01
   "comment": {
     "text": "This translation key is used to display a description for non-admin users who can create and edit files in a room, but have limited access. It appears on screens related to file management within a room.",
     "is_auto": true,
@@ -16,11 +12,7 @@
   "usage": [
     {
       "file_path": "/packages/shared/utils/common.ts",
-<<<<<<< HEAD
-      "line_number": 1262,
-=======
       "line_number": 1254,
->>>>>>> 0de93b01
       "context": "if (isRoomAdmin)\n return t(\"Common:RoleRoomAdminDescription\", {\n sectionName: t(\"Common:MyFilesSection\"),\n });\n \n if (isCollaborator) return t(\"Common:RoleNewUserDescription\");\n \n return t(\"Translations:RoleGuestDescriprion\");\n };\n \n export function setLanguageForUnauthorized(culture: string) {",
       "module": "/packages/shared"
     },
@@ -86,13 +78,13 @@
       "ai_spell_check_issues": [
         {
           "type": "incorrect_translation",
-          "description": "The Finnish translation states users can 'hallita käyttäjiä' (manage users), which contradicts the original English stating they cannot. The original meaning is lost.",
-          "suggestion": "Käyttäjät voivat luoda ja muokata huoneen tiedostoja, mutta eivät voi luoda huoneita, tai päästä asetuksiin."
-        },
-        {
-          "type": "incorrect_translation",
-          "description": "The Finnish translation also includes 'tai päästä asetuksiin' which is a looser translation of 'or access settings'. It's acceptable but could be more precise.",
-          "suggestion": "Käyttäjät voivat luoda ja muokata huoneen tiedostoja, mutta eivät voi luoda huoneita, hallita käyttäjiä, tai muuttaa asetuksia."
+          "description": "The translation includes 'hallita käyttäjiä' (manage users), which contradicts the English content stating users cannot manage users.",
+          "suggestion": "Käyttäjät voivat luoda ja muokata huoneen tiedostoja, mutta eivät voi luoda huoneita tai käyttää asetuksia."
+        },
+        {
+          "type": "spelling",
+          "description": "The word 'huoneen' should likely be 'huoneita' to match the plural context described in the original English.",
+          "suggestion": "Käyttäjät voivat luoda ja muokata huoneita tiedostoja, mutta eivät voi luoda huoneita tai käyttää asetuksia."
         }
       ],
       "approved_at": null
@@ -108,178 +100,172 @@
       "ai_model": null,
       "ai_spell_check_issues": [
         {
+          "type": "formatting",
+          "description": "The translation uses a comma after \"խմբագրել\" (edit), which creates an unnatural pause. A conjunction or no punctuation would be more appropriate.",
+          "suggestion": "Օգտատերերը կարող են ստեղծել ֆայլեր սենյակում և խմբագրել դրանք, սակայն չեն կարող..."
+        },
+        {
+          "type": "incorrect_translation",
+          "description": "The phrase 'manage users' is translated as 'կառավարել օգտատերերին'. While technically correct, 'կառավարել' is a strong word.  A more appropriate word for user management in a collaborative environment might be 'ներառել' (include) or 'գործել' (operate/work with).",
+          "suggestion": "Օգտատերերը կարող են ստեղծել ֆայլեր սենյակում և խմբագրել դրանք, սակայն չեն կարող սենյակներ ստեղծել, ներառել օգտատերերին կամ մուտք գործել կարգավորումներ:"
+        }
+      ],
+      "approved_at": null
+    },
+    "it": {
+      "ai_translated": false,
+      "ai_model": null,
+      "ai_spell_check_issues": [],
+      "approved_at": null
+    },
+    "ja-JP": {
+      "ai_translated": false,
+      "ai_model": null,
+      "ai_spell_check_issues": [],
+      "approved_at": null
+    },
+    "ko-KR": {
+      "ai_translated": false,
+      "ai_model": null,
+      "ai_spell_check_issues": [],
+      "approved_at": null
+    },
+    "lo-LA": {
+      "ai_translated": false,
+      "ai_model": null,
+      "ai_spell_check_issues": [],
+      "approved_at": null
+    },
+    "lv": {
+      "ai_translated": false,
+      "ai_model": null,
+      "ai_spell_check_issues": [],
+      "approved_at": null
+    },
+    "nl": {
+      "ai_translated": false,
+      "ai_model": null,
+      "ai_spell_check_issues": [
+        {
+          "type": "spelling",
+          "description": "The word 'ruimte' is used repeatedly. While technically correct, 'omgeving' or 'werkruimte' might be more natural depending on the context of 'room'.",
+          "suggestion": "Consider replacing 'ruimte' with 'omgeving' or 'werkruimte' for improved naturalness. Requires further context to determine the best choice."
+        }
+      ],
+      "approved_at": null
+    },
+    "pl": {
+      "ai_translated": false,
+      "ai_model": null,
+      "ai_spell_check_issues": [],
+      "approved_at": null
+    },
+    "pt": {
+      "ai_translated": false,
+      "ai_model": null,
+      "ai_spell_check_issues": [
+        {
+          "type": "spelling",
+          "description": "The word 'utilizadors' is misspelled. The correct Portuguese word for 'users' is 'utilizadores'.",
+          "suggestion": "utilizadores"
+        },
+        {
+          "type": "incorrect_translation",
+          "description": "While 'gerenciar utilizadors' is understandable, a more accurate and natural translation for 'manage users' would be 'administrar utilizadores' or 'gerir utilizadores'.",
+          "suggestion": "administrar utilizadores"
+        }
+      ],
+      "approved_at": null
+    },
+    "pt-BR": {
+      "ai_translated": false,
+      "ai_model": null,
+      "ai_spell_check_issues": [],
+      "approved_at": null
+    },
+    "ro": {
+      "ai_translated": false,
+      "ai_model": null,
+      "ai_spell_check_issues": [
+        {
+          "type": "incorrect_translation",
+          "description": "The word 'room' is translated as 'sală' which typically means 'hall' or 'room' in a formal context. In this case, 'room' refers to a collaborative workspace, and a better translation would be 'spațiu' or 'mediu de lucru'.",
+          "suggestion": "Utilizatori pot crea și modifica fișiere în spațiul de lucru, dar nu pot crea spații de lucru, gestiona utilizatorii sau accesa setările."
+        }
+      ],
+      "approved_at": null
+    },
+    "ru": {
+      "ai_translated": false,
+      "ai_model": null,
+      "ai_spell_check_issues": [],
+      "approved_at": null
+    },
+    "si": {
+      "ai_translated": false,
+      "ai_model": null,
+      "ai_spell_check_issues": [
+        {
+          "type": "spelling",
+          "description": "The word 'පරිශීලකයින්' (parishilakayin) is a slightly awkward transliteration of 'users'. It should be 'භාවිතකරුවන්' (bhavitakaruwan) or 'පරිශ්‍රමකරුවන්' (parishramakaruwan) for a more natural feel.",
+          "suggestion": "භාවිතකරුවන් or පරිශ්‍රමකරුවන්"
+        },
+        {
+          "type": "spelling",
+          "description": "The word 'ගොණු' (gonu) which means 'files' has an incorrect vowel marking. It should be 'ගොණු' (gonu) with a 'u' vowel.",
+          "suggestion": "ගොණු"
+        },
+        {
+          "type": "incorrect_translation",
+          "description": "The phrase 'හැකියාවක් లేదు' (hakiyaawak లేదు) translates to 'not possible' which is a bit stronger than the original 'can't'. 'හැකියාවක් නැත' (hakiyaawak nathe) is a more appropriate translation for 'can't'.",
+          "suggestion": "හැකියාවක් නැත"
+        },
+        {
           "type": "grammar",
-          "description": "The Armenian translation 'սակայն չեն կարող սենյակներ ստեղծել...' sounds slightly awkward. A more natural phrasing would be 'չեն կարող սենյակներ ստեղծել'.",
-          "suggestion": "չեն կարող սենյակներ ստեղծել"
-        },
-        {
-          "type": "grammar",
-          "description": "The word order after 'կառավարել օգտատերերին' is a little clunky. Adding a conjunction might improve flow.",
-          "suggestion": "կառավարել օգտատերերին կամ մուտք գործել կարգավորումներ"
-        }
-      ],
-      "approved_at": null
-    },
-    "it": {
-      "ai_translated": false,
-      "ai_model": null,
-      "ai_spell_check_issues": [],
-      "approved_at": null
-    },
-    "ja-JP": {
-      "ai_translated": false,
-      "ai_model": null,
-      "ai_spell_check_issues": [],
-      "approved_at": null
-    },
-    "ko-KR": {
-      "ai_translated": false,
-      "ai_model": null,
-      "ai_spell_check_issues": [],
-      "approved_at": null
-    },
-    "lo-LA": {
-      "ai_translated": false,
-      "ai_model": null,
-      "ai_spell_check_issues": [],
-      "approved_at": null
-    },
-    "lv": {
-      "ai_translated": false,
-      "ai_model": null,
-      "ai_spell_check_issues": [
-        {
-          "type": "spelling",
-          "description": "The word 'lietotājI' is a slightly incorrect grammatical form. It should be 'lietotāji'.",
-          "suggestion": "lietotāji"
-        }
-      ],
-      "approved_at": null
-    },
-    "nl": {
+          "description": "The sentence structure could be improved for better flow. The repetition of 'හැකියාවක්' is a bit clunky.",
+          "suggestion": "පරිශීලකයින් గది තුළ ගොණු නිර්මාණය කර සංස්කරණය කළ හැකිය, නමුත් ඔවුන් గది නිර්මාණය කිරීමට, පරිශීලකයන් ನಿರ್ವಹ කිරීමට හෝ සැකසුම් වෙත ප්‍රවේශ වීමට අවසර නැත."
+        }
+      ],
+      "approved_at": null
+    },
+    "sk": {
+      "ai_translated": false,
+      "ai_model": null,
+      "ai_spell_check_issues": [],
+      "approved_at": null
+    },
+    "sl": {
+      "ai_translated": false,
+      "ai_model": null,
+      "ai_spell_check_issues": [],
+      "approved_at": null
+    },
+    "sr-Cyrl-RS": {
+      "ai_translated": false,
+      "ai_model": null,
+      "ai_spell_check_issues": [],
+      "approved_at": null
+    },
+    "sr-Latn-RS": {
+      "ai_translated": false,
+      "ai_model": null,
+      "ai_spell_check_issues": [],
+      "approved_at": null
+    },
+    "tr": {
+      "ai_translated": false,
+      "ai_model": null,
+      "ai_spell_check_issues": [],
+      "approved_at": null
+    },
+    "uk-UA": {
       "ai_translated": false,
       "ai_model": null,
       "ai_spell_check_issues": [
         {
           "type": "formatting",
-          "description": "The translation uses 'ruimte' instead of 'kamer' which is more commonly associated with 'room' in this context. While 'ruimte' isn't incorrect, 'kamer' aligns better with the English meaning of 'room' implying a defined space.",
-          "suggestion": "Gebruikers kunnen bestanden in de kamer aanmaken en bewerken, maar kunnen geen ruimtes aanmaken, gebruikers beheren of instellingen openen."
-        }
-      ],
-      "approved_at": null
-    },
-    "pl": {
-      "ai_translated": false,
-      "ai_model": null,
-      "ai_spell_check_issues": [],
-      "approved_at": null
-    },
-    "pt": {
-      "ai_translated": false,
-      "ai_model": null,
-      "ai_spell_check_issues": [
-        {
-          "type": "spelling",
-          "description": "The word 'utilizadors' is misspelled. The correct Portuguese word is 'utilizadores'.",
-          "suggestion": "utilizadores"
-        },
-        {
-          "type": "grammar",
-          "description": "The sentence structure could be improved for better flow. While grammatically correct, it sounds slightly awkward.",
-          "suggestion": "Os utilizadores podem criar e editar arquivos na sala, mas não podem criar salas, gerenciar utilizadores ou acessar configurações."
-        }
-      ],
-      "approved_at": null
-    },
-    "pt-BR": {
-      "ai_translated": false,
-      "ai_model": null,
-      "ai_spell_check_issues": [],
-      "approved_at": null
-    },
-    "ro": {
-      "ai_translated": false,
-      "ai_model": null,
-      "ai_spell_check_issues": [
-        {
-          "type": "incorrect_translation",
-          "description": "The word 'room' is translated as 'sală', which is correct for a physical room. However, in this context, 'room' refers to a collaborative workspace or online space.  A more accurate translation would be something like 'spațiu' or 'mediu'.",
-          "suggestion": "Utilizatori pot crea și modifica fișiere în spațiu, dar nu pot crea spațiile, gestiona utilizatorii sau accesa setările."
-        },
-        {
-          "type": "incorrect_translation",
-          "description": "The translation of 'create rooms' as 'crea sălile' is grammatically incorrect.  It should be 'crea spații' to match the corrected translation of 'room'.",
-          "suggestion": "Utilizatori pot crea și modifica fișiere în spațiu, dar nu pot crea spațiile, gestiona utilizatorii sau accesa setările."
-        }
-      ],
-      "approved_at": null
-    },
-    "ru": {
-      "ai_translated": false,
-      "ai_model": null,
-      "ai_spell_check_issues": [],
-      "approved_at": null
-    },
-    "si": {
-      "ai_translated": false,
-      "ai_model": null,
-      "ai_spell_check_issues": [
-        {
-          "type": "spelling",
-          "description": "The word 'පරිශීලකයින්' appears multiple times. It seems to be a transliteration and might be incorrect. The correct word for 'users' in Sinhala is 'භාවිතකරුවන්' (bhavitakaruwan).",
-          "suggestion": "Replace 'පරිශීලකයින්' with 'භාවිතකරුවන්'."
-        },
-        {
-          "type": "spelling",
-          "description": "The word 'සැකසුම්' is likely a misspelling and should be 'මානාලිංග' or 'ආකාරශීලි'.",
-          "suggestion": "Replace 'සැකසුම්' with 'මානාලිංග' or 'ආකාරශීලි'."
-        },
-        {
-          "type": "grammar",
-          "description": "The sentence structure in the Sinhala translation could be improved for better flow. Combining sentences or rephrasing can enhance readability.",
-          "suggestion": "Consider restructuring the sentences for a more natural flow in Sinhala. For example: 'භාවිතකරුවන් గది තුළ ගොණු නිර්මාණය කර සංස්කරණය කළ හැකිය, නමුත් ඔවුන් గది නිර්මාණය කිරීමට, පරිශීලකයන් ನಿರ್ವಹಿಸಲು හෝ මානාලිංග වෙත ප්‍රවේශ වීමට හැකියාවක් లేదు.'"
-        }
-      ],
-      "approved_at": null
-    },
-    "sk": {
-      "ai_translated": false,
-      "ai_model": null,
-      "ai_spell_check_issues": [],
-      "approved_at": null
-    },
-    "sl": {
-      "ai_translated": false,
-      "ai_model": null,
-      "ai_spell_check_issues": [],
-      "approved_at": null
-    },
-    "sr-Cyrl-RS": {
-      "ai_translated": false,
-      "ai_model": null,
-      "ai_spell_check_issues": [],
-      "approved_at": null
-    },
-    "sr-Latn-RS": {
-      "ai_translated": false,
-      "ai_model": null,
-      "ai_spell_check_issues": [],
-      "approved_at": null
-    },
-    "tr": {
-      "ai_translated": false,
-      "ai_model": null,
-      "ai_spell_check_issues": [],
-      "approved_at": null
-    },
-    "uk-UA": {
-      "ai_translated": false,
-      "ai_model": null,
-      "ai_spell_check_issues": [
-        {
-          "type": "formatting",
-          "description": "The Ukrainian translation uses 'а також' which can sound slightly clunky. A more natural flow could be achieved by restructuring the sentence.",
-          "suggestion": "Користувачі можуть створювати та редагувати файли в кімнаті, але не можуть створювати кімнати, керувати користувачами або мати доступ до параметрів."
+          "description": "The use of 'а також' is slightly clunky in this context. It's grammatically correct but less fluent.",
+          "suggestion": "Replace 'а також не мають доступу до параметрів' with 'та не мають доступу до параметрів'."
         }
       ],
       "approved_at": null
