import EnUSReactSvgUrl from "PUBLIC_DIR/images/flags/en-US.react.svg?url";

/**
 * Enum for type of confirm link.
 * @readonly
 */
export const ConfirmType = Object.freeze({
  EmpInvite: 0,
  LinkInvite: 1,
  PortalSuspend: 2,
  PortalContinue: 3,
  PortalRemove: 4,
  DnsChange: 5,
  PortalOwnerChange: 6,
  Activation: 7,
  EmailChange: 8,
  EmailActivation: 9,
  PasswordChange: 10,
  ProfileRemove: 11,
  PhoneActivation: 12,
  PhoneAuth: 13,
  Auth: 14,
  TfaActivation: 15,
  TfaAuth: 16,
});

/**
 * Enum for result of validation confirm link.
 * @readonly
 */
export const ValidationResult = Object.freeze({
  Ok: 0,
  Invalid: 1,
  Expired: 2,
  Password: 3,
  InvalidPassword: 4,
});

export const GUID_EMPTY = "00000000-0000-0000-0000-000000000000";
export const ID_NO_GROUP_MANAGER = "4a515a15-d4d6-4b8e-828e-e0586f18f3a3";
export const ADS_TIMEOUT = 300000; // 5 min

/**
 * Enum for type of confirm link.
 * @readonly
 */
export const CategoryType = Object.freeze({
  Personal: 0,
  Shared: 1,
  SharedRoom: 2,
  Archive: 3,
  ArchivedRoom: 4,
  Favorite: 5,
  Recent: 6,
  Trash: 7,
  Settings: 8,
  Accounts: 9,
  PublicRoom: 10,
});

/**
 * Enum for table columns version
 * @readonly
 */
export const TableVersions = Object.freeze({
  Rooms: "1",
  Files: "2",
  Accounts: "3",
  Trash: "4",
});

/**
 * Enum for quotas bar
 * @readonly
 */
export const QuotaBarTypes = Object.freeze({
  ConfirmEmail: "confirm-email",
  RoomQuota: "room-quota",
  StorageQuota: "storage-quota",
  UserQuota: "user-quota",
  UserAndStorageQuota: "user-storage-quota",
  RoomAndStorageQuota: "room-storage-quota",
});

export const BINDING_POST = "urn:oasis:names:tc:SAML:2.0:bindings:HTTP-POST";
export const BINDING_REDIRECT =
  "urn:oasis:names:tc:SAML:2.0:bindings:HTTP-Redirect";
export const SSO_NAME_ID_FORMAT =
  "urn:oasis:names:tc:SAML:2.0:nameid-format:transient";
export const SSO_GIVEN_NAME = "givenName";
export const SSO_SN = "sn";
export const SSO_EMAIL = "email";
export const SSO_LOCATION = "location";
export const SSO_TITLE = "title";
export const SSO_PHONE = "phone";

export const DEFAULT_SELECT_TIMEZONE = {
  key: "UTC",
  label: "(UTC) Coordinated Universal Time",
};

export const DEFAULT_SELECT_LANGUAGE = {
  key: "en-US",
  label: "English (United States)",
  icon: EnUSReactSvgUrl,
};

/**
 * Enum for sort by field name
 * @readonly
 */
export const SortByFieldName = Object.freeze({
  Name: "AZ",
  ModifiedDate: "DateAndTime",
  CreationDate: "DateAndTimeCreation",
  Author: "Author",
  Size: "Size",
  Type: "Type",
  Room: "Room",
  Tags: "Tags",
  RoomType: "roomType",
});

<<<<<<< HEAD
export const SSO_LABEL = "SSO";

export const ARTICLE_ALERTS = Object.freeze({
  TeamTraining: "TeamTraining",
  SubmitToFormGallery: "SubmitToFormGallery",
});
=======
export const LinkType = Object.freeze({
  Invite: 0,
  External: 1,
});

export const SSO_LABEL = "SSO";
>>>>>>> e435a1ba
<|MERGE_RESOLUTION|>--- conflicted
+++ resolved
@@ -121,18 +121,14 @@
   RoomType: "roomType",
 });
 
-<<<<<<< HEAD
-export const SSO_LABEL = "SSO";
-
-export const ARTICLE_ALERTS = Object.freeze({
-  TeamTraining: "TeamTraining",
-  SubmitToFormGallery: "SubmitToFormGallery",
-});
-=======
 export const LinkType = Object.freeze({
   Invite: 0,
   External: 1,
 });
 
 export const SSO_LABEL = "SSO";
->>>>>>> e435a1ba
+
+export const ARTICLE_ALERTS = Object.freeze({
+  TeamTraining: "TeamTraining",
+  SubmitToFormGallery: "SubmitToFormGallery",
+});