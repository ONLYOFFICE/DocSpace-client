--- conflicted
+++ resolved
@@ -26,19 +26,8 @@
 const Members = ({
   t,
   selfId,
-<<<<<<< HEAD
   isAdmin,
-  selection,
-
-  updateRoomMembers,
-  setUpdateRoomMembers,
-
-  selectionParentRoom,
-  setSelectionParentRoom,
-
-=======
   infoPanelSelection,
->>>>>>> e20ae17a
   setIsScrollLocked,
   isPublicRoomType,
   membersFilter,
@@ -283,22 +272,8 @@
       membersIsLoading,
       withPublicRoomBlock,
     } = auth.infoPanelStore;
-<<<<<<< HEAD
-    const {
-      getRoomMembers,
-      getRoomLinks,
-      updateRoomMemberRole,
-      resendEmailInvitations,
-      membersFilter,
-      setMembersFilter,
-      selection,
-      bufferSelection,
-    } = filesStore;
+    const { membersFilter } = filesStore;
     const { id: selfId, isAdmin } = auth.userStore.user;
-=======
-    const { membersFilter } = filesStore;
-    const { id: selfId } = auth.userStore.user;
->>>>>>> e20ae17a
 
     const { primaryLink, additionalLinks, setExternalLink } = publicRoomStore;
     const { isArchiveFolderRoot } = treeFoldersStore;
@@ -313,27 +288,13 @@
     const isPublicRoom = roomType === RoomsType.PublicRoom;
 
     const infoSelection =
-<<<<<<< HEAD
-      selectionItem?.length > 1
-        ? null
-        : isShowParentRoom
-          ? selectionParentRoom
-          : selectionItem;
-=======
       infoPanelSelection?.length > 1 ? null : infoPanelSelection;
->>>>>>> e20ae17a
 
     return {
       infoPanelSelection: infoSelection,
       setIsScrollLocked,
       selfId,
-<<<<<<< HEAD
       isAdmin,
-
-      resendEmailInvitations,
-      changeUserType,
-=======
->>>>>>> e20ae17a
       isPublicRoomType,
       membersFilter,
       infoPanelMembers,
