--- conflicted
+++ resolved
@@ -3,11 +3,7 @@
   "content": "View and manage all files and folders",
   "content_en_sha1_hash": "07c9e42a035928c689645c2bb99f9e8490d45a8b",
   "created_at": "2025-05-19T21:30:47.010Z",
-<<<<<<< HEAD
-  "updated_at": "2025-05-26T07:57:32.998Z",
-=======
   "updated_at": "2025-05-28T09:30:03.010Z",
->>>>>>> 398dda3c
   "comment": {
     "text": "This translation key is used to display a description for managing files and folders. It appears on a settings page or similar UI element within an OAuth application, allowing users to view and manage all files and folders associated with their accounts.",
     "is_auto": true,
@@ -37,13 +33,7 @@
     "az": {
       "ai_translated": false,
       "ai_model": null,
-      "ai_spell_check_issues": [
-        {
-          "type": "incorrect_translation",
-          "description": "The English phrase 'manage' is not fully captured by 'idarə edin'. 'Idarə edin' implies more of a control or administration, whereas 'manage' suggests organization and handling. A more nuanced translation might consider a term encompassing both.",
-          "suggestion": "Consider a translation like 'Bütün fayl və qovluqlara baxın və düzəldin/təşkil edin' (View and organize all files and folders)."
-        }
-      ],
+      "ai_spell_check_issues": [],
       "approved_at": null
     },
     "bg": {
@@ -115,7 +105,13 @@
     "lo-LA": {
       "ai_translated": false,
       "ai_model": null,
-      "ai_spell_check_issues": [],
+      "ai_spell_check_issues": [
+        {
+          "type": "incorrect_translation",
+          "description": "The Lao translation 'ເບິ່ງແລະຈັດການເອກະສານ ແລະ ໂຟນເດີທັງໝົດ' is a literal translation but might not be the most natural phrasing for user interface text. 'ເອກະສານ' strictly means 'documents'. While files can be documents, 'files' is broader. 'ໂຟນເດີ' is correct for 'folders'.",
+          "suggestion": "Consider 'ເບິ່ງແລະຈັດການເອກະສານທັງໝົດ ແລະໄຟລ໌ທັງໝົດ' or 'ເບິ່ງແລະຈັດການໄຟລ໌ທັງໝົດ ແລະໂຟນເດີທັງໝົດ' for a more fluid and encompassing translation, depending on the specific context."
+        }
+      ],
       "approved_at": null
     },
     "lv": {
@@ -136,8 +132,8 @@
       "ai_spell_check_issues": [
         {
           "type": "incorrect_translation",
-          "description": "The English content 'View and manage all files and folders' is not entirely captured by the Polish translation 'Wyświetl wszystkie pliki i katalogi oraz zarządzaj nimi'. While 'Wyświetl wszystkie pliki i katalogi' is accurate for 'View all files and folders', the 'manage' aspect isn't as clearly conveyed. 'Zarządzaj nimi' implies managing *them* (the files and folders), but the original English refers to the act of managing. A more precise translation might include a more explicit phrase for 'manage'.",
-          "suggestion": "Wyświetl wszystkie pliki i katalogi oraz zarządzaj nimi (or potentially: Wyświetl i zarządzaj wszystkimi plikami i katalogami)"
+          "description": "The translation 'Wyświetl wszystkie pliki i katalogi oraz zarządzaj nimi' is slightly more verbose than the English 'View and manage all files and folders'. The 'oraz zarządzaj nimi' part is redundant as 'manage' is implied by 'view'.",
+          "suggestion": "Wyświetl wszystkie pliki i katalogi"
         }
       ],
       "approved_at": null
@@ -157,7 +153,13 @@
     "ro": {
       "ai_translated": false,
       "ai_model": null,
-      "ai_spell_check_issues": [],
+      "ai_spell_check_issues": [
+        {
+          "type": "incorrect_translation",
+          "description": "The translation 'Vizualizarea și gestionarea fișierelor și folderelor' is a bit literal and could be improved for natural Romanian. 'Vizualizarea' is correct, but 'gestionarea' is slightly formal. A more natural phrasing would use a verb that encompasses both viewing and managing.",
+          "suggestion": "Previzualizarea și administrarea fișierelor și folderelor"
+        }
+      ],
       "approved_at": null
     },
     "ru": {
@@ -166,8 +168,8 @@
       "ai_spell_check_issues": [
         {
           "type": "incorrect_translation",
-          "description": "The translation 'Просмотреть все файлы и папки и управлять ими' is too literal and slightly awkward. While technically correct, it doesn't flow naturally in Russian. The 'и управлять ими' part is redundant.",
-          "suggestion": "Просмотреть и управлять всеми файлами и папками"
+          "description": "The translation 'Просмотреть все файлы и папки и управлять ими' is a bit verbose and not as concise as the English 'View and manage all files and folders'. While technically correct, it's not ideal.",
+          "suggestion": "Просмотр и управление файлами и папками"
         }
       ],
       "approved_at": null
@@ -178,66 +180,77 @@
       "ai_spell_check_issues": [
         {
           "type": "incorrect_translation",
-          "description": "The phrase \"manage\" is not accurately conveyed by \"පාලනය කරන්න\". A more precise translation might include actions like create, delete, modify, etc.  \"පාලනය කරන්න\" is quite broad.",
-          "suggestion": "ලේඛන හා ෆෝල්ඩර් සියල්ලම බලන්න, සැකසීම් කරන්න (or ලේඛන හා ෆෝල්ඩර් සියල්ලම බලන්න, වෙනස් කරන්න)"
+          "description": "The translation 'ලේඛන හා ෆෝල්ඩර් සියල්ලම බලන්න, පාලනය කරන්න' is a bit literal and could be improved for natural flow in Sinhala. While technically correct, it's not the most elegant phrasing.",
+          "suggestion": "Consider a more natural phrasing like: 'ලේඛන හා ෆෝල්ඩර් සියල්ල පරීක්ෂා කර, ඒවා කළමණාකරණය කරන්න' (Inspect and manage all files and folders) or 'ලේඛන හා ෆෝල්ඩර් සියල්ලම පරීක්ෂා කිරීම හා කළමණාකරණය' (Inspecting and managing all files and folders)."
+        }
+      ],
+      "approved_at": null
+    },
+    "sk": {
+      "ai_translated": false,
+      "ai_model": null,
+      "ai_spell_check_issues": [],
+      "approved_at": null
+    },
+    "sl": {
+      "ai_translated": false,
+      "ai_model": null,
+      "ai_spell_check_issues": [],
+      "approved_at": null
+    },
+    "sr-Cyrl-RS": {
+      "ai_translated": false,
+      "ai_model": null,
+      "ai_spell_check_issues": [
+        {
+          "type": "incorrect_translation",
+          "description": "The Serbian translation \"Прикажи и управљај свим фајловима и фасциклама\" is a literal translation but not the most natural phrasing. \"Прикажи\" (Prikazi) translates to 'Show', which is less common than 'View' in this context. 'Управљај' (Upravljaj) is correct for 'manage'.",
+          "suggestion": "Прегледај и управљај свим датотекама и фолдерима"
         },
         {
+          "type": "incorrect_translation",
+          "description": "The term 'фасциклама' (fasciklama) is a slightly formal term and 'фолдерима' (folderima) is more common and generally preferred for 'folders' in this user interface context.",
+          "suggestion": "Replace 'фасциклама' with 'фолдерима'"
+        },
+        {
+          "type": "incorrect_translation",
+          "description": "The term 'фајловима' (fajlovima) translates to 'files', but 'датотекама' (datotekama) is more accurate for 'files' in a technical context.",
+          "suggestion": "Replace 'фајловима' with 'датотекама'"
+        }
+      ],
+      "approved_at": null
+    },
+    "sr-Latn-RS": {
+      "ai_translated": false,
+      "ai_model": null,
+      "ai_spell_check_issues": [
+        {
+          "type": "spelling",
+          "description": "The word 'fajlovima' should be 'fajlovima'. The translation used 'fajlovima' which is the dative plural form. 'fajlovima' is the correct nominative plural.",
+          "suggestion": "Prikaži i upravljaj svim fajlovima i fasciklama"
+        }
+      ],
+      "approved_at": null
+    },
+    "tr": {
+      "ai_translated": false,
+      "ai_model": null,
+      "ai_spell_check_issues": [],
+      "approved_at": null
+    },
+    "uk-UA": {
+      "ai_translated": false,
+      "ai_model": null,
+      "ai_spell_check_issues": [
+        {
+          "type": "incorrect_translation",
+          "description": "The translation \"Переглянути всі файли та папки й керувати ними\" is a bit literal and clunky. A more natural Ukrainian translation for 'View and manage all files and folders' would focus on conveying the core meaning of access and administration.",
+          "suggestion": "Перегляд та адміністрування всіх файлів та папок"
+        },
+        {
           "type": "formatting",
-          "description": "While technically correct, the comma and space used between \" බලන්න\" and \"පාලනය කරන්න\" feel slightly awkward in Sinhala. It might be more natural to remove the comma.",
-          "suggestion": "ලේඛන හා ෆෝල්ඩර් සියල්ලම බලන්න පාලනය කරන්න"
-        }
-      ],
-      "approved_at": null
-    },
-    "sk": {
-      "ai_translated": false,
-      "ai_model": null,
-      "ai_spell_check_issues": [],
-      "approved_at": null
-    },
-    "sl": {
-      "ai_translated": false,
-      "ai_model": null,
-      "ai_spell_check_issues": [],
-      "approved_at": null
-    },
-    "sr-Cyrl-RS": {
-      "ai_translated": false,
-      "ai_model": null,
-      "ai_spell_check_issues": [
-        {
-          "type": "spelling",
-          "description": "The word 'фајловима' is a genitive plural, but 'фајловима' should be 'фајловима' because it refers to the files being managed. 'Фасциклама' is correct as the genitive plural of 'фасцикла'.",
-          "suggestion": "Прикажи и управљај свим фајловима и фасциклама"
-        },
-        {
-          "type": "incorrect_translation",
-          "description": "The Serbian translation uses 'Прикажи' (Show/Display) instead of a more suitable verb for 'manage'. While 'прикажи' isn't incorrect, a verb such as 'уреди' (edit) or 'контролиши' (control) might better convey the intended meaning of 'manage'.",
-          "suggestion": "Управљај свим фајловима и фасциклама"
-        }
-      ],
-      "approved_at": null
-    },
-    "sr-Latn-RS": {
-      "ai_translated": false,
-      "ai_model": null,
-      "ai_spell_check_issues": [],
-      "approved_at": null
-    },
-    "tr": {
-      "ai_translated": false,
-      "ai_model": null,
-      "ai_spell_check_issues": [],
-      "approved_at": null
-    },
-    "uk-UA": {
-      "ai_translated": false,
-      "ai_model": null,
-      "ai_spell_check_issues": [
-        {
-          "type": "incorrect_translation",
-          "description": "The translation \"Переглянути всі файли та папки й керувати ними\" is slightly too verbose and doesn't fully capture the brevity of the English \"View and manage all files and folders\". While technically correct, it's not ideal.",
-          "suggestion": "Перегляд та керування всіма файлами та папками"
+          "description": "The use of 'й' to connect verbs feels slightly unnatural in modern Ukrainian. While grammatically correct, it makes the sentence feel more verbose.",
+          "suggestion": "Перегляд та адміністрування всіх файлів та папок"
         }
       ],
       "approved_at": null
