import axios from "axios";
import { makeAutoObservable, runInAction } from "mobx";
import api from "@docspace/shared/api";
import {
  FileType,
  FilterType,
  FolderType,
  FileStatus,
  RoomsType,
  RoomsProviderType,
  ShareAccessRights,
} from "@docspace/shared/enums";

import { RoomsTypes } from "@docspace/shared/utils";

import { combineUrl } from "@docspace/shared/utils/combineUrl";
import { updateTempContent } from "@docspace/shared/utils/common";

import { toastr } from "@docspace/shared/components/toast";
import config from "PACKAGE_FILE";
import { thumbnailStatuses } from "@docspace/client/src/helpers/filesConstants";
import { openDocEditor as openEditor } from "@docspace/client/src/helpers/filesUtils";
import { getDaysRemaining } from "@docspace/shared/utils/common";
import { MEDIA_VIEW_URL } from "@docspace/shared/constants";

import {
  getCategoryType,
  getCategoryUrl,
  getCategoryTypeByFolderType,
} from "SRC_DIR/helpers/utils";
import { isDesktop, isMobile } from "@docspace/shared/utils";

import { PluginFileType } from "SRC_DIR/helpers/plugins/enums";

import { CategoryType } from "SRC_DIR/helpers/constants";
import debounce from "lodash.debounce";
import clone from "lodash/clone";
import Queue from "queue-promise";

const { FilesFilter, RoomsFilter } = api;
const storageViewAs = localStorage.getItem("viewAs");

let requestCounter = 0;

const NotFoundHttpCode = 404;
const ForbiddenHttpCode = 403;
const PaymentRequiredHttpCode = 402;
const UnauthorizedHttpCode = 401;

const THUMBNAILS_CACHE = 500;
let timerId;

class FilesStore {
  authStore;
  userStore;
  currentTariffStatusStore;
  selectedFolderStore;
  treeFoldersStore;
  filesSettingsStore;
  thirdPartyStore;
  clientLoadingStore;
  infoPanelStore;
  accessRightsStore;
  publicRoomStore;
  settingsStore;
  currentQuotaStore;

  pluginStore;

  viewAs =
    !isDesktop() && storageViewAs !== "tile" ? "row" : storageViewAs || "table";

  dragging = false;
  privacyInstructions = "https://www.onlyoffice.com/private-rooms.aspx";

  isInit = false;
  isUpdatingRowItem = false;
  passwordEntryProcess = false;

  tooltipPageX = 0;
  tooltipPageY = 0;
  startDrag = false;

  alreadyFetchingRooms = false;

  files = [];
  folders = [];

  selection = [];
  bufferSelection = null;
  selected = "close";

  filter = FilesFilter.getDefault();
  roomsFilter = RoomsFilter.getDefault();
  membersFilter = {
    page: 0,
    pageCount: 100,
    total: 0,
    startIndex: 0,
  };

  categoryType = getCategoryType(window.location);

  loadTimeout = null;
  hotkeyCaret = null;
  hotkeyCaretStart = null;
  activeFiles = [];
  activeFolders = [];

  firstElemChecked = false;
  headerBorder = false;

  enabledHotkeys = true;

  createdItem = null;
  scrollToItem = null;

  roomCreated = false;

  isLoadingFilesFind = false;
  pageItemsLength = null;
  isHidePagination = false;
  trashIsEmpty = false;
  mainButtonMobileVisible = true;
  filesIsLoading = false;

  isEmptyPage = true;
  isLoadedFetchFiles = false;

  tempActionFilesIds = [];
  tempActionFoldersIds = [];
  operationAction = false;

  isErrorRoomNotAvailable = false;

  roomsController = null;
  filesController = null;

  clearSearch = false;

  isLoadedEmptyPage = false;
  isMuteCurrentRoomNotifications = false;
  isPreview = false;
  tempFilter = null;

  highlightFile = {};
  thumbnails = new Set();
  movingInProgress = false;
  createNewFilesQueue = new Queue({
    concurrent: 5,
    interval: 500,
    start: true,
  });

  hotkeysClipboard = [];

  constructor(
    authStore,
    selectedFolderStore,
    treeFoldersStore,
    filesSettingsStore,
    thirdPartyStore,
    accessRightsStore,
    clientLoadingStore,
    pluginStore,
    publicRoomStore,
    infoPanelStore,
    userStore,
    currentTariffStatusStore,
    settingsStore,
  ) {
    const pathname = window.location.pathname.toLowerCase();
    this.isEditor = pathname.indexOf("doceditor") !== -1;

    makeAutoObservable(this);
    this.authStore = authStore;
    this.userStore = userStore;
    this.selectedFolderStore = selectedFolderStore;
    this.treeFoldersStore = treeFoldersStore;
    this.filesSettingsStore = filesSettingsStore;
    this.thirdPartyStore = thirdPartyStore;
    this.accessRightsStore = accessRightsStore;
    this.clientLoadingStore = clientLoadingStore;
    this.pluginStore = pluginStore;
    this.publicRoomStore = publicRoomStore;
    this.infoPanelStore = infoPanelStore;
    this.currentTariffStatusStore = currentTariffStatusStore;
    this.settingsStore = settingsStore;

    this.roomsController = new AbortController();
    this.filesController = new AbortController();
    const { socketHelper } = settingsStore;

    socketHelper.on("s:modify-folder", async (opt) => {
      const { socketSubscribers } = socketHelper;

      if (opt && opt.data) {
        const data = JSON.parse(opt.data);

        const pathParts = data.folderId
          ? `DIR-${data.folderId}`
          : `DIR-${data.parentId}`;

        if (
          !socketSubscribers.has(pathParts) &&
          !socketSubscribers.has(`DIR-${data.id}`)
        )
          return;
      }

      console.log("[WS] s:modify-folder", opt);

      if (!(this.clientLoadingStore.isLoading || this.operationAction))
        switch (opt?.cmd) {
          case "create":
            this.wsModifyFolderCreate(opt);
            break;
          case "update":
            this.wsModifyFolderUpdate(opt);
            break;
          case "delete":
            this.wsModifyFolderDelete(opt);
            break;
        }

      if (
        opt?.cmd &&
        opt.id &&
        (opt.type === "file" || opt.type === "folder") &&
        (opt.cmd === "create" || opt.cmd === "delete")
      ) {
        runInAction(() => {
          if (opt.cmd === "create") {
            this.selectedFolderStore[opt.type + "sCount"]++;
          } else if (opt.cmd === "delete") {
            this.selectedFolderStore[opt.type + "sCount"]--;
          }
        });
      }

      this.treeFoldersStore.updateTreeFoldersItem(opt);
    });

    socketHelper.on("refresh-folder", (id) => {
      const { socketSubscribers } = socketHelper;
      const pathParts = `DIR-${id}`;

      if (!socketSubscribers.has(pathParts)) return;

      if (!id || this.clientLoadingStore.isLoading) return;

      //console.log(
      //  `selected folder id ${this.selectedFolderStore.id} an changed folder id ${id}`
      //);

      if (
        this.selectedFolderStore.id == id &&
        this.settingsStore.withPaging //TODO: no longer deletes the folder in other tabs
      ) {
        console.log("[WS] refresh-folder", id);
        this.fetchFiles(id, this.filter);
      }
    });

    socketHelper.on("s:markasnew-folder", ({ folderId, count }) => {
      const { socketSubscribers } = socketHelper;
      const pathParts = `DIR-${folderId}`;

      if (!socketSubscribers.has(pathParts)) return;

      console.log(`[WS] markasnew-folder ${folderId}:${count}`);

      const foundIndex =
        folderId && this.folders.findIndex((x) => x.id === folderId);
      if (foundIndex == -1) return;

      runInAction(() => {
        this.folders[foundIndex].new = count >= 0 ? count : 0;
        this.treeFoldersStore.fetchTreeFolders();
      });
    });

    socketHelper.on("s:markasnew-file", ({ fileId, count }) => {
      const { socketSubscribers } = socketHelper;
      const pathParts = `FILE-${fileId}`;

      if (!socketSubscribers.has(pathParts)) return;

      console.log(`[WS] markasnew-file ${fileId}:${count}`);

      const foundIndex = fileId && this.files.findIndex((x) => x.id === fileId);

      this.treeFoldersStore.fetchTreeFolders();

      if (foundIndex == -1) return;

      this.updateFileStatus(
        foundIndex,
        count > 0
          ? this.files[foundIndex].fileStatus | FileStatus.IsNew
          : this.files[foundIndex].fileStatus & ~FileStatus.IsNew,
      );
    });

    //WAIT FOR RESPONSES OF EDITING FILE
    socketHelper.on("s:start-edit-file", (id) => {
      const { socketSubscribers } = socketHelper;
      const pathParts = `FILE-${id}`;

      if (!socketSubscribers.has(pathParts)) return;

      const foundIndex = this.files.findIndex((x) => x.id === id);
      if (foundIndex == -1) return;

      console.log(`[WS] s:start-edit-file`, id, this.files[foundIndex].title);

      this.updateSelectionStatus(
        id,
        this.files[foundIndex].fileStatus | FileStatus.IsEditing,
        true,
      );

      this.updateFileStatus(
        foundIndex,
        this.files[foundIndex].fileStatus | FileStatus.IsEditing,
      );
    });

    socketHelper.on("s:stop-edit-file", (id) => {
      const { socketSubscribers } = socketHelper;
      const pathParts = `FILE-${id}`;

      if (!socketSubscribers.has(pathParts)) return;

      const foundIndex = this.files.findIndex((x) => x.id === id);
      if (foundIndex == -1) return;

      console.log(`[WS] s:stop-edit-file`, id, this.files[foundIndex].title);

      this.updateSelectionStatus(
        id,
        this.files[foundIndex].fileStatus & ~FileStatus.IsEditing,
        false,
      );

      this.updateFileStatus(
        foundIndex,
        this.files[foundIndex].fileStatus & ~FileStatus.IsEditing,
      );

      this.getFileInfo(id);

      this.createThumbnail(this.files[foundIndex]);
    });

    this.createNewFilesQueue.on("resolve", this.onResolveNewFile);
  }

  onResolveNewFile = (fileInfo) => {
    if (!fileInfo) return;

    //console.log("onResolveNewFiles", { fileInfo });

    if (this.files.findIndex((x) => x.id === fileInfo.id) > -1) return;

    if (this.selectedFolderStore.id !== fileInfo.folderId) return;

    console.log("[WS] create new file", { fileInfo });

    const newFiles = [fileInfo, ...this.files];

    if (
      newFiles.length > this.filter.pageCount &&
      this.settingsStore.withPaging
    ) {
      newFiles.pop(); // Remove last
    }

    const newFilter = this.filter;
    newFilter.total += 1;

    runInAction(() => {
      this.setFilter(newFilter);
      this.setFiles(newFiles);
    });

    this.debouncefetchTreeFolders();
  };

  debouncefetchTreeFolders = debounce(() => {
    this.treeFoldersStore.fetchTreeFolders();
  }, 1000);

  debounceRemoveFiles = debounce(() => {
    this.removeFiles(this.tempActionFilesIds);
  }, 1000);

  debounceRemoveFolders = debounce(() => {
    this.removeFiles(null, this.tempActionFoldersIds);
  }, 1000);

  wsModifyFolderCreate = async (opt) => {
    if (opt?.type === "file" && opt?.id) {
      const foundIndex = this.files.findIndex((x) => x.id === opt?.id);

      const file = JSON.parse(opt?.data);

      if (this.selectedFolderStore.id !== file.folderId) {
        const movedToIndex = this.getFolderIndex(file.folderId);
        if (movedToIndex > -1) this.folders[movedToIndex].filesCount++;
        return;
      }

      //To update a file version
      if (foundIndex > -1 && !this.settingsStore.withPaging) {
        if (
          this.files[foundIndex].version !== file.version ||
          this.files[foundIndex].versionGroup !== file.versionGroup
        ) {
          this.files[foundIndex].version = file.version;
          this.files[foundIndex].versionGroup = file.versionGroup;
        }
        this.checkSelection(file);
      }

      if (foundIndex > -1) return;

      setTimeout(() => {
        const foundIndex = this.files.findIndex((x) => x.id === file.id);
        if (foundIndex > -1) {
          //console.log("Skip in timeout");
          return null;
        }

        this.createNewFilesQueue.enqueue(() => {
          const foundIndex = this.files.findIndex((x) => x.id === file.id);
          if (foundIndex > -1) {
            //console.log("Skip in queue");
            return null;
          }

          return api.files.getFileInfo(file.id);
        });
      }, 300);
    } else if (opt?.type === "folder" && opt?.id) {
      const foundIndex = this.folders.findIndex((x) => x.id === opt?.id);

      if (foundIndex > -1) return;

      const folder = JSON.parse(opt?.data);

      if (this.selectedFolderStore.id !== folder.parentId) {
        const movedToIndex = this.getFolderIndex(folder.parentId);
        if (movedToIndex > -1) this.folders[movedToIndex].foldersCount++;
      }

      if (
        this.selectedFolderStore.id !== folder.parentId ||
        (folder.roomType &&
          folder.createdBy.id === this.userStore.user.id &&
          this.roomCreated)
      )
        return (this.roomCreated = false);

      const folderInfo = await api.files.getFolderInfo(folder.id);

      console.log("[WS] create new folder", folderInfo.id, folderInfo.title);

      const newFolders = [folderInfo, ...this.folders];

      if (
        newFolders.length > this.filter.pageCount &&
        this.settingsStore.withPaging
      ) {
        newFolders.pop(); // Remove last
      }

      const newFilter = this.filter;
      newFilter.total += 1;

      runInAction(() => {
        this.setFilter(newFilter);
        this.setFolders(newFolders);
      });
    }
  };

  wsModifyFolderUpdate = (opt) => {
    if (opt?.type === "file" && opt?.data) {
      const file = JSON.parse(opt?.data);
      if (!file || !file.id) return;

      this.getFileInfo(file.id); //this.setFile(file);
      console.log("[WS] update file", file.id, file.title);

      this.checkSelection(file);
    } else if (opt?.type === "folder" && opt?.data) {
      const folder = JSON.parse(opt?.data);
      if (!folder || !folder.id) return;

      api.files
        .getFolderInfo(folder.id)
        .then(this.setFolder)
        .catch(() => {
          // console.log("Folder deleted")
        });

      console.log("[WS] update folder", folder.id, folder.title);

      if (this.selection?.length) {
        const foundIndex = this.selection?.findIndex((x) => x.id === folder.id);
        if (foundIndex > -1) {
          runInAction(() => {
            this.selection[foundIndex] = folder;
          });
        }
      }

      if (this.bufferSelection) {
        const foundIndex = [this.bufferSelection].findIndex(
          (x) => x.id === folder.id,
        );
        if (foundIndex > -1) {
          runInAction(() => {
            this.bufferSelection[foundIndex] = folder;
          });
        }
      }

      if (folder.id === this.selectedFolderStore.id) {
        this.selectedFolderStore.setSelectedFolder({ ...folder });
      }
    }
  };

  wsModifyFolderDelete = (opt) => {
    if (opt?.type === "file" && opt?.id) {
      const foundIndex = this.files.findIndex((x) => x.id === opt?.id);
      if (foundIndex == -1) return;

      console.log(
        "[WS] delete file",
        this.files[foundIndex].id,
        this.files[foundIndex].title,
      );

      // this.setFiles(
      //   this.files.filter((_, index) => {
      //     return index !== foundIndex;
      //   })
      // );

      // const newFilter = this.filter.clone();
      // newFilter.total -= 1;
      // this.setFilter(newFilter);

      const tempActionFilesIds = JSON.parse(
        JSON.stringify(this.tempActionFilesIds),
      );
      tempActionFilesIds.push(this.files[foundIndex].id);

      this.setTempActionFilesIds(tempActionFilesIds);

      this.debounceRemoveFiles();

      // Hide pagination when deleting files
      runInAction(() => {
        this.isHidePagination = true;
      });

      runInAction(() => {
        if (
          this.files.length === 0 &&
          this.folders.length === 0 &&
          this.pageItemsLength > 1
        ) {
          this.isLoadingFilesFind = true;
        }
      });
    } else if (opt?.type === "folder" && opt?.id) {
      const foundIndex = this.folders.findIndex((x) => x.id === opt?.id);
      if (foundIndex == -1) return;

      console.log(
        "[WS] delete folder",
        this.folders[foundIndex].id,
        this.folders[foundIndex].title,
      );

      const tempActionFoldersIds = JSON.parse(
        JSON.stringify(this.tempActionFoldersIds),
      );
      tempActionFoldersIds.push(this.folders[foundIndex].id);

      this.setTempActionFoldersIds(tempActionFoldersIds);
      this.debounceRemoveFolders();

      runInAction(() => {
        this.isHidePagination = true;
      });

      runInAction(() => {
        if (
          this.files.length === 0 &&
          this.folders.length === 0 &&
          this.pageItemsLength > 1
        ) {
          this.isLoadingFilesFind = true;
        }
      });
    }
  };

  setIsErrorRoomNotAvailable = (state) => {
    this.isErrorRoomNotAvailable = state;
  };

  setTempActionFilesIds = (tempActionFilesIds) => {
    this.tempActionFilesIds = tempActionFilesIds;
  };

  setTempActionFoldersIds = (tempActionFoldersIds) => {
    this.tempActionFoldersIds = tempActionFoldersIds;
  };

  setOperationAction = (operationAction) => {
    this.operationAction = operationAction;
  };

  setClearSearch = (clearSearch) => {
    this.clearSearch = clearSearch;
  };

  setIsPreview = (predicate) => {
    this.isPreview = predicate;
  };

  setTempFilter = (filter) => {
    this.tempFilter = filter;
  };

  setHighlightFile = (highlightFile) => {
    const { highlightFileId, isFileHasExst } = highlightFile;

    runInAction(() => {
      this.highlightFile = {
        id: highlightFileId,
        isExst: isFileHasExst,
      };
    });

    if (timerId) {
      clearTimeout(timerId);
      timerId = null;
    }

    if (Object.keys(highlightFile).length === 0) return;

    timerId = setTimeout(() => {
      runInAction(() => {
        this.highlightFile = {};
      });
    }, 1000);
  };

  checkSelection = (file) => {
    if (this.selection) {
      const foundIndex = this.selection?.findIndex((x) => x.id === file.id);
      if (foundIndex > -1) {
        runInAction(() => {
          this.selection[foundIndex] = file;
        });
      }
    }

    if (this.bufferSelection) {
      const foundIndex = [this.bufferSelection].findIndex(
        (x) => x.id === file.id,
      );
      if (foundIndex > -1) {
        runInAction(() => {
          this.bufferSelection[foundIndex] = file;
        });
      }
    }
  };

  updateSelectionStatus = (id, status, isEditing) => {
    const index = this.selection.findIndex((x) => x.id === id);

    if (index !== -1) {
      this.selection[index].fileStatus = status;
      this.selection[index].isEditing = isEditing;
    }
  };

  addActiveItems = (files, folders, destFolderId) => {
    if (folders && folders.length) {
      if (!this.activeFolders.length) {
        this.setActiveFolders(folders, destFolderId);
      } else {
        folders.map((item) =>
          this.activeFolders.push({ id: item, destFolderId }),
        );
      }
    }

    if (files && files.length) {
      if (!this.activeFiles.length) {
        this.setActiveFiles(files, destFolderId);
      } else {
        files.map((item) => this.activeFiles.push({ id: item, destFolderId }));
      }
    }
  };

  updateActiveFiles = (items) => {
    this.activeFiles = items;
  };

  clearFiles = () => {
    this.setFolders([]);
    this.setFiles([]);

    this.selectedFolderStore.setSelectedFolder(null);
  };

  mappingActiveItems = (items, destFolderId) => {
    const arrayFormation = items.map((item) =>
      typeof item === "object"
        ? { ...item, destFolderId: destFolderId ?? item.destFolderId }
        : {
            id: item,
            destFolderId,
          },
    );
    return arrayFormation;
  };

  setActiveFiles = (activeFiles, destFolderId) => {
    const arrayFormation = this.mappingActiveItems(activeFiles, destFolderId);

    this.activeFiles = arrayFormation;
  };

  setActiveFolders = (activeFolders, destFolderId) => {
    const arrayFormation = this.mappingActiveItems(activeFolders, destFolderId);

    this.activeFolders = arrayFormation;
  };
  setViewAs = (viewAs) => {
    this.viewAs = viewAs;
    localStorage.setItem("viewAs", viewAs);
    viewAs === "tile" && this.createThumbnails();
  };

  setPageItemsLength = (pageItemsLength) => {
    this.pageItemsLength = pageItemsLength;
  };

  setDragging = (dragging) => {
    this.dragging = dragging;
  };

  setTooltipPosition = (tooltipPageX, tooltipPageY) => {
    this.tooltipPageX = tooltipPageX;
    this.tooltipPageY = tooltipPageY;
  };

  setStartDrag = (startDrag) => {
    this.selection = this.selection.filter(
      (x) => !x.providerKey || x.id !== x.rootFolderId,
    ); // removed root thirdparty folders
    this.startDrag = startDrag;
  };

  setIsEmptyPage = (isEmptyPage) => {
    // this.isEmptyPage = isEmptyPage;

    runInAction(() => {
      this.isEmptyPage = isEmptyPage;
    });
  };

  setIsLoadedEmptyPage = (isLoadedEmptyPage) => {
    this.isLoadedEmptyPage = isLoadedEmptyPage;
  };

  get tooltipOptions() {
    if (!this.dragging) return null;

    const selectionLength = this.selection.length;
    const elementTitle = selectionLength && this.selection[0].title;
    const singleElement = selectionLength === 1;
    const filesCount = singleElement ? elementTitle : selectionLength;
    const { isShareFolder, isCommonFolder } = this.treeFoldersStore;

    let operationName;

    if (this.authStore.isAdmin && isShareFolder) {
      operationName = "copy";
    } else if (!this.authStore.isAdmin && (isShareFolder || isCommonFolder)) {
      operationName = "copy";
    } else {
      operationName = "move";
    }

    return {
      filesCount,
      operationName,
    };
  }

  initFiles = () => {
    if (this.isInit) return;

    const { isAuthenticated } = this.authStore;
    const { getFilesSettings } = this.filesSettingsStore;

    const {
      getPortalCultures,
      getIsEncryptionSupport,
      getEncryptionKeys,
      //setModuleInfo,
      isDesktopClient,
    } = this.settingsStore;

    //setModuleInfo(config.homepage, config.id);

    const requests = [];

    updateTempContent();
    if (!isAuthenticated) {
      return this.clientLoadingStore.setIsLoaded(true);
    } else {
      updateTempContent(isAuthenticated);
    }

    if (!this.isEditor) {
      requests.push(
        getPortalCultures(),
        this.treeFoldersStore.fetchTreeFolders().then((treeFolders) => {
          if (!treeFolders || !treeFolders.length) return;

          const trashFolder = treeFolders.find(
            (f) => f.rootFolderType == FolderType.TRASH,
          );

          if (!trashFolder) return;

          const isEmpty = !trashFolder.foldersCount && !trashFolder.filesCount;

          this.setTrashIsEmpty(isEmpty);
        }),
      );

      if (isDesktopClient) {
        requests.push(getIsEncryptionSupport(), getEncryptionKeys());
      }
    }
    requests.push(getFilesSettings());

    return Promise.all(requests).then(() => {
      this.clientLoadingStore.setIsArticleLoading(false);
      this.clientLoadingStore.setFirstLoad(false);

      this.setIsInit(true);
    });
  };

  setIsInit = (isInit) => {
    this.isInit = isInit;
  };

  reset = () => {
    this.isInit = false;
    this.clientLoadingStore.setIsLoaded(false);
    this.clientLoadingStore.setIsSectionHeaderLoading(true);
    this.clientLoadingStore.setIsSectionFilterLoading(true);
    this.clientLoadingStore.setIsSectionBodyLoading(true);
    this.clientLoadingStore.setIsArticleLoading(true);
    this.clientLoadingStore.setFirstLoad(true);

    this.alreadyFetchingRooms = false;

    this.files = [];
    this.folders = [];

    this.selection = [];
    this.bufferSelection = null;
    this.selected = "close";
  };

  setFiles = (files) => {
    const { socketHelper } = this.settingsStore;

    if (files.length === 0 && this.files.length === 0) return;

    if (this.files?.length > 0) {
      socketHelper.emit({
        command: "unsubscribe",
        data: {
          roomParts: this.files.map((f) => `FILE-${f.id}`),
          individual: true,
        },
      });
    }

    this.files = files;

    if (this.files?.length > 0) {
      socketHelper.emit({
        command: "subscribe",
        data: {
          roomParts: this.files.map((f) => `FILE-${f.id}`),
          individual: true,
        },
      });

      // this.files?.forEach((file) =>
      //   console.log("[WS] subscribe to file's changes", file.id, file.title)
      // );
    }

    this.createThumbnails();
  };

  setFolders = (folders) => {
    const { socketHelper } = this.settingsStore;
    if (folders.length === 0 && this.folders.length === 0) return;

    if (this.folders?.length > 0) {
      socketHelper.emit({
        command: "unsubscribe",
        data: {
          roomParts: this.folders.map((f) => `DIR-${f.id}`),
          individual: true,
        },
      });
    }

    this.folders = folders;

    if (this.folders?.length > 0) {
      socketHelper.emit({
        command: "subscribe",
        data: {
          roomParts: this.folders.map((f) => `DIR-${f.id}`),
          individual: true,
        },
      });
    }
  };

  getFileIndex = (id) => {
    const index = this.files.findIndex((x) => x.id === id);
    return index;
  };

  updateFileStatus = (index, status) => {
    if (index < 0) return;

    this.files[index].fileStatus = status;
  };
  updateRoomMute = (index, status) => {
    if (index < 0) return;

    this.folders[index].mute = status;
  };
  setFile = (file) => {
    const index = this.files.findIndex((x) => x.id === file.id);
    if (index !== -1) {
      this.files[index] = file;
      this.createThumbnail(file);
    }
  };

  updateSelection = (id) => {
    const indexFileList = this.filesList.findIndex(
      (filelist) => filelist.id === id,
    );
    const indexSelectedRoom = this.selection.findIndex(
      (room) => room.id === id,
    );

    if (~indexFileList && ~indexSelectedRoom) {
      this.selection[indexSelectedRoom] = this.filesList[indexFileList];
    }
    if (this.bufferSelection) {
      this.bufferSelection = this.filesList.find(
        (file) => file.id === this.bufferSelection.id,
      );
    }
  };

  getFolderIndex = (id) => {
    const index = this.folders.findIndex((x) => x.id === id);
    return index;
  };

  updateFolder = (index, folder) => {
    if (index !== -1) this.folders[index] = folder;

    this.updateSelection(folder.id);
  };

  setFolder = (folder) => {
    const index = this.getFolderIndex(folder.id);

    this.updateFolder(index, folder);
  };

  getFilesChecked = (file, selected) => {
    if (!file.parentId) {
      if (this.activeFiles.find((elem) => elem.id === file.id)) return false;
    } else {
      if (this.activeFolders.find((elem) => elem.id === file.id)) return false;
    }

    const type = file.fileType;
    const roomType = file.roomType;

    switch (selected) {
      case "all":
        return true;
      case FilterType.FoldersOnly.toString():
        return file.parentId;
      case FilterType.DocumentsOnly.toString():
        return type === FileType.Document;
      case FilterType.PresentationsOnly.toString():
        return type === FileType.Presentation;
      case FilterType.SpreadsheetsOnly.toString():
        return type === FileType.Spreadsheet;
      case FilterType.ImagesOnly.toString():
        return type === FileType.Image;
      case FilterType.MediaOnly.toString():
        return type === FileType.Video || type === FileType.Audio;
      case FilterType.ArchiveOnly.toString():
        return type === FileType.Archive;
      case FilterType.FilesOnly.toString():
        return type || !file.parentId;
      case `room-${RoomsType.FillingFormsRoom}`:
        return roomType === RoomsType.FillingFormsRoom;
      case `room-${RoomsType.CustomRoom}`:
        return roomType === RoomsType.CustomRoom;
      case `room-${RoomsType.EditingRoom}`:
        return roomType === RoomsType.EditingRoom;
      case `room-${RoomsType.ReviewRoom}`:
        return roomType === RoomsType.ReviewRoom;
      case `room-${RoomsType.ReadOnlyRoom}`:
        return roomType === RoomsType.ReadOnlyRoom;
      case `room-${RoomsType.FormRoom}`:
        return roomType === RoomsType.FormRoom;
      case `room-${RoomsType.PublicRoom}`:
        return roomType === RoomsType.PublicRoom;
      default:
        return false;
    }
  };

  getFilesBySelected = (files, selected) => {
    let newSelection = [];
    files.forEach((file) => {
      const checked = this.getFilesChecked(file, selected);

      if (checked) newSelection.push(file);
    });

    return newSelection;
  };

  setSelected = (selected, clearBuffer = true) => {
    if (selected === "close" || selected === "none") {
      clearBuffer && this.setBufferSelection(null);
      this.setHotkeyCaretStart(null);
      this.setHotkeyCaret(null);
    }

    this.selected = selected;
    const files = this.filesList;
    this.selection = this.getFilesBySelected(files, selected);
  };

  setHotkeyCaret = (hotkeyCaret) => {
    if (hotkeyCaret || this.hotkeyCaret) {
      this.hotkeyCaret = hotkeyCaret;
    }
  };

  setHotkeyCaretStart = (hotkeyCaretStart) => {
    this.hotkeyCaretStart = hotkeyCaretStart;
  };

  setSelection = (selection) => {
    this.selection = selection;
  };

  setSelections = (added, removed, clear = false) => {
    if (clear) {
      this.selection = [];
    }

    let newSelections = JSON.parse(JSON.stringify(this.selection));

    for (let item of added) {
      if (!item) return;

      const value =
        this.viewAs === "tile"
          ? item.getAttribute("value")
          : item.getElementsByClassName("files-item")
            ? item
                .getElementsByClassName("files-item")[0]
                ?.getAttribute("value")
            : null;

      if (!value) return;
      const splitValue = value && value.split("_");

      const fileType = splitValue[0];
      const id = splitValue.slice(1, -3).join("_");

      if (fileType === "file") {
        if (this.activeFiles.findIndex((f) => f.id == id) === -1) {
          newSelections.push(
            this.filesList.find((f) => f.id == id && !f.isFolder),
          );
        }
      } else if (this.activeFolders.findIndex((f) => f.id == id) === -1) {
        const selectableFolder = this.filesList.find(
          (f) => f.id == id && f.isFolder,
        );

        if (selectableFolder) {
          selectableFolder.isFolder = true;

          newSelections.push(selectableFolder);
        }
      }
    }

    for (let item of removed) {
      if (!item) return;

      const value =
        this.viewAs === "tile"
          ? item.getAttribute("value")
          : item.getElementsByClassName("files-item")
            ? item
                .getElementsByClassName("files-item")[0]
                ?.getAttribute("value")
            : null;

      const splitValue = value && value.split("_");

      const fileType = splitValue[0];
      const id = splitValue.slice(1, -3).join("_");

      if (fileType === "file") {
        if (this.activeFiles.findIndex((f) => f.id == id) === -1) {
          newSelections = newSelections.filter(
            (f) => !(f.id == id && !f.isFolder),
          );
        }
      } else if (this.activeFolders.findIndex((f) => f.id == id) === -1) {
        newSelections = newSelections.filter(
          (f) => !(f.id == id && f.isFolder),
        );
      }
    }

    const removeDuplicate = (items) => {
      return items.filter(
        (x, index, self) =>
          index ===
          self.findIndex((i) => i.id === x.id && i.isFolder === x.isFolder),
      );
    };

    this.setSelection(removeDuplicate(newSelections));
  };

  setBufferSelection = (bufferSelection) => {
    // console.log("setBufferSelection", bufferSelection);
    this.bufferSelection = bufferSelection;
  };

  setIsLoadedFetchFiles = (isLoadedFetchFiles) => {
    this.isLoadedFetchFiles = isLoadedFetchFiles;
  };

  //TODO: FILTER
  setFilesFilter = (filter) => {
    if (!this.publicRoomStore.isPublicRoom) {
      const key = `UserFilter=${this.userStore.user?.id}`;
      const value = `${filter.sortBy},${filter.pageCount},${filter.sortOrder}`;
      localStorage.setItem(key, value);
    }

    // this.setFilterUrl(filter);
    this.filter = filter;

    runInAction(() => {
      if (filter && this.isHidePagination) {
        this.isHidePagination = false;
      }
    });

    runInAction(() => {
      if (filter && this.isLoadingFilesFind) {
        this.isLoadingFilesFind = false;
      }
    });
  };

  resetUrl = () => {
    this.setFilesFilter(this.tempFilter);
  };

  setRoomsFilter = (filter) => {
    const key = `UserRoomsFilter=${this.userStore.user.id}`;
    const value = `${filter.sortBy},${filter.pageCount},${filter.sortOrder}`;
    localStorage.setItem(key, value);

    if (!this.settingsStore.withPaging) filter.pageCount = 100;

    // this.setFilterUrl(filter, true);
    this.roomsFilter = filter;

    runInAction(() => {
      if (filter && this.isHidePagination) {
        this.isHidePagination = false;
      }
    });

    runInAction(() => {
      if (filter && this.isLoadingFilesFind) {
        this.isLoadingFilesFind = false;
      }
    });
  };

  setFilter = (filter) => {
    if (!this.settingsStore.withPaging) filter.pageCount = 100;
    this.filter = filter;
  };

  setFilesOwner = (folderIds, fileIds, ownerId) => {
    return api.files.setFileOwner(folderIds, fileIds, ownerId);
  };

  setRoomOwner = (ownerId, folderIds) => {
    return api.files.setFileOwner(ownerId, folderIds);
  };

  setFilterUrl = (filter) => {
    const filterParamsStr = filter.toUrlParams();

    const url = getCategoryUrl(this.categoryType, filter.folder);

    const pathname = `${url}?${filterParamsStr}`;

    const currentUrl = window.location.href.replace(window.location.origin, "");
    const newUrl = combineUrl(
      window.DocSpaceConfig?.proxy?.url,
      config.homepage,
      pathname,
    );

    if (newUrl === currentUrl) return;

    // window.DocSpace.navigate(newUrl, {
    //   state: {
    //     fromAccounts:
    //       window.DocSpace.location.pathname.includes("accounts/filter"),
    //     fromSettings: window.DocSpace.location.pathname.includes("settings"),
    //   },
    //   replace: !location.search,
    // });
  };

  isEmptyLastPageAfterOperation = (newSelection) => {
    const { isRoomsFolder, isArchiveFolder } = this.treeFoldersStore;

    const selection =
      newSelection || this.selection?.length || [this.bufferSelection].length;

    const filter =
      isRoomsFolder || isArchiveFolder ? this.roomsFilter : this.filter;

    return (
      selection &&
      filter.page > 0 &&
      !filter.hasNext() &&
      selection === this.files.length + this.folders.length
    );
  };

  resetFilterPage = () => {
    const { isRoomsFolder, isArchiveFolder } = this.treeFoldersStore;

    let newFilter;

    newFilter =
      isRoomsFolder || isArchiveFolder
        ? this.roomsFilter.clone()
        : this.filter.clone();

    newFilter.page--;

    return newFilter;
  };

  refreshFiles = async () => {
    const res = await this.fetchFiles(this.selectedFolderStore.id, this.filter);
    return res;
  };

  fetchFiles = (
    folderId,
    filter,
    clearFilter = true,
    withSubfolders = false,
    clearSelection = true,
  ) => {
    const { setSelectedNode } = this.treeFoldersStore;
    if (this.clientLoadingStore.isLoading) {
      this.roomsController.abort();
      this.roomsController = new AbortController();
    }

    const filterData = filter ? filter.clone() : FilesFilter.getDefault();
    filterData.folder = folderId;

    if (folderId === "@my" && this.userStore.user.isVisitor) {
      const url = getCategoryUrl(CategoryType.Shared);
      return window.DocSpace.navigate(
        `${url}?${RoomsFilter.getDefault().toUrlParams()}`,
      );
    }

    this.setIsErrorRoomNotAvailable(false);
    this.setIsLoadedFetchFiles(false);

    const filterStorageItem =
      this.userStore.user?.id &&
      localStorage.getItem(`UserFilter=${this.userStore.user.id}`);

    if (filterStorageItem && !filter) {
      const splitFilter = filterStorageItem.split(",");

      filterData.sortBy = splitFilter[0];
      filterData.pageCount = +splitFilter[1];
      filterData.sortOrder = splitFilter[2];
    }

    if (!this.settingsStore.withPaging) {
      filterData.page = 0;
      filterData.pageCount = 100;
    }

    setSelectedNode([folderId + ""]);

    return api.files
      .getFolder(folderId, filterData, this.filesController.signal)
      .then(async (data) => {
        let newTotal = data.total;

        // fixed row loader if total and items length is different
        const itemsLength = data.folders.length + data.files.length;
        if (itemsLength < filterData.pageCount) {
          newTotal =
            filterData.page > 0
              ? itemsLength + this.files.length + this.folders.length
              : itemsLength;
        }

        filterData.total = newTotal;

        if (
          (data.current.roomType === RoomsType.PublicRoom ||
            data.current.roomType === RoomsType.CustomRoom) &&
          !this.publicRoomStore.isPublicRoom
        ) {
          await this.publicRoomStore.getExternalLinks(data.current.id);
        }

        if (newTotal > 0) {
          const lastPage = filterData.getLastPage();

          if (filterData.page > lastPage) {
            filterData.page = lastPage;

            return this.fetchFiles(
              folderId,
              filterData,
              clearFilter,
              withSubfolders,
            );
          }
        }

        runInAction(() => {
          if (!this.publicRoomStore.isPublicRoom) {
            this.categoryType = getCategoryTypeByFolderType(
              data.current.rootFolderType,
              data.current.parentId,
            );
          }
        });

        if (this.isPreview) {
          //save filter for after closing preview change url
          this.setTempFilter(filterData);
        } else {
          this.setFilesFilter(filterData); //TODO: FILTER
        }

        const isPrivacyFolder =
          data.current.rootFolderType === FolderType.Privacy;

        const navigationPath = await Promise.all(
          data.pathParts.map(async (folder, idx) => {
            const { Rooms, Archive } = FolderType;

            let navigationFolderId = folder.id;

<<<<<<< HEAD
            if (
              data.current.providerKey &&
              data.current.rootFolderType === Rooms &&
              this.treeFoldersStore.myRoomsId
            ) {
              navigationFolderId = this.treeFoldersStore.myRoomsId;
            }

            const isCurrentFolder = data.current.id === navigationFolderId;
=======
            // if (
            //   data.current.providerKey &&
            //   data.current.rootFolderType === Rooms &&
            //   this.treeFoldersStore.myRoomsId
            // ) {
            //   folderId = this.treeFoldersStore.myRoomsId;
            // }

            const isCurrentFolder = data.current.id == folderId;
>>>>>>> 1449f5ae

            const folderInfo = isCurrentFolder
              ? data.current
              : { ...folder, id: navigationFolderId };

            const { title, roomType } = folderInfo;

            const isRootRoom =
              idx === 0 &&
              (data.current.rootFolderType === Rooms ||
                data.current.rootFolderType === Archive);

            let shared, canCopyPublicLink;
            if (idx === 1) {
              let room = data.current;

              if (!isCurrentFolder) {
                room = await api.files.getFolderInfo(navigationFolderId);
                shared = room.shared;
                canCopyPublicLink =
                  room.access === ShareAccessRights.RoomManager ||
                  room.access === ShareAccessRights.None;

                room.canCopyPublicLink = canCopyPublicLink;
                this.infoPanelStore.setInfoPanelRoom(room);
              }

              const { mute } = room;

              runInAction(() => {
                this.isMuteCurrentRoomNotifications = mute;
              });
            }

            return {
              id: navigationFolderId,
              title,
              isRoom: !!roomType,
              roomType,
              isRootRoom,
              shared,
              canCopyPublicLink,
            };
          }),
        ).then((res) => {
          return res
            .filter((item, index) => {
              return index !== res.length - 1;
            })
            .reverse();
        });

        this.selectedFolderStore.setSelectedFolder({
          folders: data.folders,
          ...data.current,
          inRoom: !!data.current.inRoom,
          pathParts: data.pathParts,
          navigationPath,
          ...{ new: data.new },
          // type,
        });

        runInAction(() => {
          const isEmptyList = [...data.folders, ...data.files].length === 0;

          if (filter && isEmptyList) {
            const {
              authorType,
              roomId,
              search,
              withSubfolders,
              filterType,
              searchInContent,
            } = filter;
            const isFiltered =
              authorType ||
              roomId ||
              search ||
              withSubfolders ||
              filterType ||
              searchInContent;

            if (isFiltered) {
              this.setIsEmptyPage(false);
            } else {
              this.setIsEmptyPage(isEmptyList);
            }
          } else {
            this.setIsEmptyPage(isEmptyList);
          }
          this.setFolders(isPrivacyFolder && !isDesktop() ? [] : data.folders);
          this.setFiles(isPrivacyFolder && !isDesktop() ? [] : data.files);
        });

        if (clearFilter) {
          if (clearSelection) {
            // Find not processed
            const tempSelection = this.selection.filter(
              (f) => !this.activeFiles.find((elem) => elem.id === f.id),
            );
            const tempBuffer =
              this.bufferSelection &&
              this.activeFiles.find(
                (elem) => elem.id === this.bufferSelection.id,
              ) == null
                ? this.bufferSelection
                : null;

            // console.log({ tempSelection, tempBuffer });

            // Clear all selections
            this.setSelected("close");

            // TODO: see bug 63479
            if (this.selectedFolderStore?.id === folderId) {
              // Restore not processed
              tempSelection.length && this.setSelection(tempSelection);
              tempBuffer && this.setBufferSelection(tempBuffer);
            }
          }
        }

        this.clientLoadingStore.setIsSectionHeaderLoading(false);

        const selectedFolder = {
          selectedFolder: { ...this.selectedFolderStore },
        };

        if (this.createdItem) {
          const newItem = this.filesList.find(
            (item) => item.id === this.createdItem.id,
          );

          if (newItem) {
            this.setBufferSelection(newItem);
            this.setScrollToItem({
              id: newItem.id,
              type: this.createdItem.type,
            });
          }

          this.setCreatedItem(null);
        }

        if (window.location.pathname === "/rooms/share") {
          return Promise.resolve(data);
        } else {
          return Promise.resolve(selectedFolder);
        }
      })
      .catch((err) => {
        if (err?.response?.status === 402)
          this.currentTariffStatusStore.setPortalTariff();

        if (requestCounter > 0) return;

        requestCounter++;
        const isUserError = [
          NotFoundHttpCode,
          ForbiddenHttpCode,
          PaymentRequiredHttpCode,
          UnauthorizedHttpCode,
        ].includes(err?.response?.status);

        if (isUserError) {
          runInAction(() => {
            this.isErrorRoomNotAvailable = true;
          });
        } else {
          if (axios.isCancel(err)) {
            console.log("Request canceled", err.message);
          } else {
            toastr.error(err);
          }
        }
      })
      .finally(() => {
        this.setIsLoadedFetchFiles(true);

        if (window?.DocSpace?.location?.state?.highlightFileId) {
          this.setHighlightFile({
            highlightFileId: window.DocSpace.location.state.highlightFileId,
            isFileHasExst: window.DocSpace.location.state.isFileHasExst,
          });
        }
      });
  };

  fetchRooms = (
    folderId,
    filter,
    clearFilter = true,
    withSubfolders = false,
    clearSelection = true,
    withFilterLocalStorage = false,
  ) => {
    const { setSelectedNode, roomsFolderId } = this.treeFoldersStore;

    if (this.clientLoadingStore.isLoading) {
      this.filesController.abort();
      this.filesController = new AbortController();
    }

    const filterData = !!filter ? filter.clone() : RoomsFilter.getDefault();

    const filterStorageItem = localStorage.getItem(
      `UserRoomsFilter=${this.userStore.user?.id}`,
    );

    if (filterStorageItem && (!filter || withFilterLocalStorage)) {
      const splitFilter = filterStorageItem.split(",");

      filterData.sortBy = splitFilter[0];
      filterData.pageCount = +splitFilter[1];
      filterData.sortOrder = splitFilter[2];
    }

    if (!this.settingsStore.withPaging) {
      const isCustomCountPage =
        filter && filter.pageCount !== 100 && filter.pageCount !== 25;

      if (!isCustomCountPage) {
        filterData.page = 0;
        filterData.pageCount = 100;
      }
    }

    if (folderId) setSelectedNode([folderId + ""]);

    const request = () =>
      api.rooms
        .getRooms(filterData, this.roomsController.signal)
        .then(async (data) => {
          if (!folderId) setSelectedNode([data.current.id + ""]);

          filterData.total = data.total;

          if (data.total > 0) {
            const lastPage = filterData.getLastPage();

            if (filterData.page > lastPage) {
              filterData.page = lastPage;

              return this.fetchRooms(
                folderId,
                filterData,
                undefined,
                undefined,
                undefined,
                true,
              );
            }
          }

          runInAction(() => {
            this.categoryType = getCategoryTypeByFolderType(
              data.current.rootFolderType,
              data.current.parentId,
            );
          });

          this.setRoomsFilter(filterData);

          runInAction(() => {
            const isEmptyList = data.folders.length === 0;
            if (filter && isEmptyList) {
              const {
                subjectId,
                filterValue,
                type,
                withSubfolders: withRoomsSubfolders,
                searchInContent: searchInContentRooms,
                tags,
                withoutTags,
                quotaFilter,
              } = filter;

              const isFiltered =
                subjectId ||
                filterValue ||
                type ||
                withRoomsSubfolders ||
                searchInContentRooms ||
                tags ||
                withoutTags ||
                quotaFilter;

              if (!!isFiltered) {
                this.setIsEmptyPage(false);
              } else {
                this.setIsEmptyPage(isEmptyList);
              }
            } else {
              this.setIsEmptyPage(isEmptyList);
            }

            this.setFolders(data.folders);
            this.setFiles([]);
          });

          if (clearFilter) {
            if (clearSelection) {
              this.setSelected("close");
            }
          }

          this.infoPanelStore.setInfoPanelRoom(null);
          this.selectedFolderStore.setSelectedFolder({
            folders: data.folders,
            ...data.current,
            pathParts: data.pathParts,
            navigationPath: [],
            ...{ new: data.new },
          });

          this.clientLoadingStore.setIsSectionHeaderLoading(false);

          const selectedFolder = {
            selectedFolder: { ...this.selectedFolderStore },
          };

          if (this.createdItem) {
            const newItem = this.filesList.find(
              (item) => item.id === this.createdItem.id,
            );

            if (newItem) {
              this.setBufferSelection(newItem);
              this.setScrollToItem({
                id: newItem.id,
                type: this.createdItem.type,
              });
            }

            this.setCreatedItem(null);
          }
          this.setIsErrorRoomNotAvailable(false);
          return Promise.resolve(selectedFolder);
        })
        .catch((err) => {
          if (err?.response?.status === 402)
            this.currentTariffStatusStore.setPortalTariff();

          if (axios.isCancel(err)) {
            console.log("Request canceled", err.message);
          } else {
            toastr.error(err);
          }
        });

    return request();
  };

  setCustomRoomQuota = async (quotaSize, itemsIDs, inRoom = false, filter) => {
    const rooms = await api.rooms.setCustomRoomQuota(itemsIDs, +quotaSize);

    if (!inRoom) await this.fetchRooms(null, filter, false, false, false);

    return rooms;
  };

  resetRoomQuota = async (itemsIDs, filter) => {
    const rooms = await api.rooms.resetRoomQuota(itemsIDs);

    await this.fetchRooms(null, filter, false, false, false);

    return rooms;
  };

  setAlreadyFetchingRooms = (alreadyFetchingRooms) => {
    this.alreadyFetchingRooms = alreadyFetchingRooms;
  };

  isFileSelected = (fileId, parentId) => {
    const item = this.selection.find(
      (x) => x.id === fileId && x.parentId === parentId,
    );

    return item !== undefined;
  };

  selectFile = (file) => {
    const { id, parentId } = file;
    const isFileSelected = this.isFileSelected(id, parentId);
    if (!isFileSelected) this.selection.push(file);
  };

  deselectFile = (file) => {
    const { id, parentId } = file;
    const isFileSelected = this.isFileSelected(id, parentId);
    if (isFileSelected) {
      let selectionIndex = this.selection.findIndex(
        (x) => x.parentId === parentId && x.id === id,
      );

      if (selectionIndex !== -1) {
        this.selection = this.selection.filter(
          (x, index) => index !== selectionIndex,
        );
      }
    }
  };

  removeOptions = (options, toRemoveArray) =>
    options.filter((o) => !toRemoveArray.includes(o));

  removeSeparator = (options) => {
    const newOptions = options.map((o, index) => {
      if (index === 0 && o.includes("separator")) {
        return false;
      }

      if (index === options.length - 1 && o.includes("separator")) {
        return false;
      }

      if (
        o?.includes("separator") &&
        options[index + 1].includes("separator")
      ) {
        return false;
      }

      return o;
    });

    return newOptions.filter((o) => o);
  };

  getFilesContextOptions = (item, fromInfoPanel) => {
    const isFile = !!item.fileExst || item.contentLength;
    const isRoom = !!item.roomType;
    const isFavorite =
      (item.fileStatus & FileStatus.IsFavorite) === FileStatus.IsFavorite;

    const isThirdPartyItem = !!item.providerKey;
    const hasNew =
      item.new > 0 || (item.fileStatus & FileStatus.IsNew) === FileStatus.IsNew;
    const canConvert = item.viewAccessibility?.CanConvert;
    const mustConvert = item.viewAccessibility?.MustConvert;
    const isEncrypted = item.encrypted;
    const isDocuSign = false; //TODO: need this prop;
    const isEditing = false; // (item.fileStatus & FileStatus.IsEditing) === FileStatus.IsEditing;

    const { isRecycleBinFolder, isMy, isArchiveFolder } = this.treeFoldersStore;
    const { security } = this.selectedFolderStore;

    const { enablePlugins } = this.settingsStore;

    const isThirdPartyFolder =
      item.providerKey && item.id === item.rootFolderId;

    const isMyFolder = isMy(item.rootFolderType);

    const { isDesktopClient } = this.settingsStore;

    const pluginAllKeys =
      enablePlugins &&
      this.pluginStore.getContextMenuKeysByType(null, null, security);

    const canRenameItem = item.security?.Rename;

    const canMove = this.accessRightsStore.canMoveItems({
      ...item,
      ...{ editing: isEditing },
    });

    const canDelete = !isEditing && item.security?.Delete;

    const canCopy = item.security?.Copy;
    const canDuplicate = item.security?.Duplicate;
    const canDownload = item.security?.Download;

    if (isFile) {
      const shouldFillForm = item.viewAccessibility.WebRestrictedEditing;
      const canLockFile = item.security?.Lock;
      const canChangeVersionFileHistory =
        !isEditing && item.security?.EditHistory;

      const canViewVersionFileHistory = item.security?.ReadHistory;
      const canFillForm = item.security?.FillForms;

      const canSubmitToFormGallery = item.security?.SubmitToFormGallery;

      const canEditFile = item.security.Edit && item.viewAccessibility.WebEdit;
      const canOpenPlayer =
        item.viewAccessibility.ImageView || item.viewAccessibility.MediaView;
      const canViewFile = item.viewAccessibility.WebView;

      const isMasterForm = item.fileExst === ".docxf";
      const isPdf = item.fileExst === ".pdf";

      let fileOptions = [
        //"open",
        "select",
        "fill-form",
        "edit",
        "preview",
        "view",
        "pdf-view",
        "make-form",
        "separator0",
        "submit-to-gallery",
        "separator-SubmitToGallery",
        "link-for-room-members",
        "sharing-settings",
        // "external-link",
        "owner-change",
        // "link-for-portal-users",
        "send-by-email",
        "docu-sign",
        "version", //category
        //   "finalize-version",
        "show-version-history",
        "show-info",
        "block-unblock-version", //need split
        "separator1",
        "open-location",
        "mark-read",
        // "mark-as-favorite",
        // "remove-from-favorites",
        "create-room",
        "download",
        "download-as",
        "convert",
        "move", //category
        "move-to",
        "copy-to",
        "copy",
        "restore",
        "rename",
        "separator2",
        // "unsubscribe",
        "delete",
        "remove-from-recent",
        "copy-general-link",
      ];

      if (!canDownload) {
        fileOptions = this.removeOptions(fileOptions, ["download"]);
      }

      if (!isPdf || !window.DocSpaceConfig.pdfViewer || isRecycleBinFolder) {
        fileOptions = this.removeOptions(fileOptions, ["pdf-view"]);
      }

      if (!canLockFile) {
        fileOptions = this.removeOptions(fileOptions, [
          "block-unblock-version",
        ]);
      }

      if (!canChangeVersionFileHistory) {
        fileOptions = this.removeOptions(fileOptions, ["finalize-version"]);
      }

      if (!canViewVersionFileHistory) {
        fileOptions = this.removeOptions(fileOptions, ["show-version-history"]);
      }

      if (!canChangeVersionFileHistory && !canViewVersionFileHistory) {
        fileOptions = this.removeOptions(fileOptions, ["version"]);
        if (item.rootFolderType === FolderType.Archive) {
          fileOptions = this.removeOptions(fileOptions, ["separator0"]);
        }
      }

      if (!canRenameItem) {
        fileOptions = this.removeOptions(fileOptions, ["rename"]);
      }

      if (canOpenPlayer || !canEditFile) {
        fileOptions = this.removeOptions(fileOptions, ["edit"]);
      }

      if (!(shouldFillForm && canFillForm)) {
        fileOptions = this.removeOptions(fileOptions, ["fill-form"]);
      }

      if (!canDelete) {
        fileOptions = this.removeOptions(fileOptions, ["delete"]);
      }

      if (!canMove) {
        fileOptions = this.removeOptions(fileOptions, ["move-to"]);
      }

      if (!canCopy) {
        fileOptions = this.removeOptions(fileOptions, ["copy-to"]);
      }

      if (!canDuplicate) {
        fileOptions = this.removeOptions(fileOptions, ["copy"]);
      }
      if (!canMove && !canCopy && !canDuplicate) {
        fileOptions = this.removeOptions(fileOptions, ["move"]);
      }

      if (!(isMasterForm && canDuplicate))
        fileOptions = this.removeOptions(fileOptions, ["make-form"]);

      if (!canSubmitToFormGallery) {
        fileOptions = this.removeOptions(fileOptions, [
          "submit-to-gallery",
          "separator-SubmitToGallery",
        ]);
      }

      if (item.rootFolderType === FolderType.Archive) {
        fileOptions = this.removeOptions(fileOptions, [
          "mark-read",
          "mark-as-favorite",
          "remove-from-favorites",
        ]);
      }

      if (!canConvert) {
        fileOptions = this.removeOptions(fileOptions, ["download-as"]);
      }

      if (!mustConvert || isEncrypted) {
        fileOptions = this.removeOptions(fileOptions, ["convert"]);
      }

      if (!canViewFile || isRecycleBinFolder) {
        fileOptions = this.removeOptions(fileOptions, ["preview"]);
      }

      if (!canOpenPlayer || isRecycleBinFolder) {
        fileOptions = this.removeOptions(fileOptions, ["view"]);
      }

      if (!isDocuSign) {
        fileOptions = this.removeOptions(fileOptions, ["docu-sign"]);
      }

      if (
        isEditing ||
        item.rootFolderType === FolderType.Archive
        // ||
        // (isFavoritesFolder && !isFavorite) ||
        // isFavoritesFolder ||
        // isRecentFolder
      )
        fileOptions = this.removeOptions(fileOptions, ["separator2"]);

      // if (isFavorite) {
      //   fileOptions = this.removeOptions(fileOptions, ["mark-as-favorite"]);
      // } else {
      //   fileOptions = this.removeOptions(fileOptions, [
      //     "remove-from-favorites",
      //   ]);

      //   if (isFavoritesFolder) {
      //     fileOptions = this.removeOptions(fileOptions, ["mark-as-favorite"]);
      //   }
      // }

      if (isEncrypted) {
        fileOptions = this.removeOptions(fileOptions, [
          "open",
          "link-for-room-members",
          // "link-for-portal-users",
          // "external-link",
          "send-by-email",
          "mark-as-favorite",
        ]);
      }

      // if (isFavoritesFolder || isRecentFolder) {
      //   fileOptions = this.removeOptions(fileOptions, [
      //     //"unsubscribe",
      //   ]);
      // }

      if (!isRecycleBinFolder) {
        fileOptions = this.removeOptions(fileOptions, ["restore"]);

        if (enablePlugins) {
          if (
            !item.viewAccessibility.MediaView &&
            !item.viewAccessibility.ImageView
          ) {
            const pluginFilesKeys = this.pluginStore.getContextMenuKeysByType(
              PluginFileType.Files,
              item.fileExst,
              security,
            );

            pluginAllKeys &&
              pluginAllKeys.forEach((key) => fileOptions.push(key));
            pluginFilesKeys &&
              pluginFilesKeys.forEach((key) => fileOptions.push(key));
          }

          if (
            !item.viewAccessibility.MediaView &&
            item.viewAccessibility.ImageView
          ) {
            const pluginFilesKeys = this.pluginStore.getContextMenuKeysByType(
              PluginFileType.Image,
              item.fileExst,
              security,
            );

            pluginAllKeys &&
              pluginAllKeys.forEach((key) => fileOptions.push(key));
            pluginFilesKeys &&
              pluginFilesKeys.forEach((key) => fileOptions.push(key));
          }

          if (
            item.viewAccessibility.MediaView &&
            !item.viewAccessibility.ImageView
          ) {
            const pluginFilesKeys = this.pluginStore.getContextMenuKeysByType(
              PluginFileType.Video,
              item.fileExst,
              security,
            );

            pluginAllKeys &&
              pluginAllKeys.forEach((key) => fileOptions.push(key));
            pluginFilesKeys &&
              pluginFilesKeys.forEach((key) => fileOptions.push(key));
          }
        }
      }

      if (!this.canShareOwnerChange(item)) {
        fileOptions = this.removeOptions(fileOptions, ["owner-change"]);
      }

      if (isThirdPartyItem) {
        fileOptions = this.removeOptions(fileOptions, ["owner-change"]);
      }

      if (!hasNew) {
        fileOptions = this.removeOptions(fileOptions, ["mark-read"]);
      }

      if (
        !(
          // isRecentFolder ||
          // isFavoritesFolder ||
          (isMyFolder && (this.filterType || this.filterSearch))
        )
      ) {
        fileOptions = this.removeOptions(fileOptions, ["open-location"]);
      }

      if (isMyFolder || isRecycleBinFolder) {
        fileOptions = this.removeOptions(fileOptions, [
          "link-for-room-members",
        ]);
      }

      // if (isPrivacyFolder) {
      //   fileOptions = this.removeOptions(fileOptions, [
      //     "preview",
      //     "view",
      //     "separator0",
      //     "download-as",
      //   ]);

      //   // if (!isDesktopClient) {
      //   //   fileOptions = this.removeOptions(fileOptions, ["sharing-settings"]);
      //   // }
      // }

      fileOptions = this.removeSeparator(fileOptions);

      return fileOptions;
    } else if (isRoom) {
      const canInviteUserInRoom = item.security?.EditAccess;
      const canRemoveRoom = item.security?.Delete;

      const canArchiveRoom = item.security?.Move;
      const canPinRoom = item.security?.Pin;

      const canEditRoom = item.security?.EditRoom;

      const canViewRoomInfo = item.security?.Read;
      const canMuteRoom = item.security?.Mute;

      const isPublicRoomType =
        item.roomType === RoomsType.PublicRoom ||
        item.roomType === RoomsType.CustomRoom;
      const isCustomRoomType = item.roomType === RoomsType.CustomRoom;

      let roomOptions = [
        "select",
        "open",
        "separator0",
        "link-for-room-members",
        "reconnect-storage",
        "edit-room",
        "invite-users-to-room",
        "external-link",
        "room-info",
        "pin-room",
        "unpin-room",
        "mute-room",
        "unmute-room",
        "separator1",
        "download",
        "archive-room",
        "unarchive-room",
        "leave-room",
        "delete",
      ];

      if (!canEditRoom) {
        roomOptions = this.removeOptions(roomOptions, [
          "edit-room",
          "reconnect-storage",
        ]);
      }

      if (!canInviteUserInRoom) {
        roomOptions = this.removeOptions(roomOptions, ["invite-users-to-room"]);
      }

      if (!canArchiveRoom) {
        roomOptions = this.removeOptions(roomOptions, [
          "archive-room",
          "unarchive-room",
        ]);
      }

      if (!canRemoveRoom) {
        roomOptions = this.removeOptions(roomOptions, ["delete"]);
      }

      if (!canDownload) {
        roomOptions = this.removeOptions(roomOptions, [
          "separator1",
          "download",
        ]);
      }

      if (!item.providerKey) {
        roomOptions = this.removeOptions(roomOptions, ["reconnect-storage"]);
      }

      if (!canPinRoom) {
        roomOptions = this.removeOptions(roomOptions, [
          "unpin-room",
          "pin-room",
        ]);
      } else {
        item.pinned
          ? (roomOptions = this.removeOptions(roomOptions, ["pin-room"]))
          : (roomOptions = this.removeOptions(roomOptions, ["unpin-room"]));
      }

      if (!canMuteRoom) {
        roomOptions = this.removeOptions(roomOptions, [
          "unmute-room",
          "mute-room",
        ]);
      } else {
        item.mute
          ? (roomOptions = this.removeOptions(roomOptions, ["mute-room"]))
          : (roomOptions = this.removeOptions(roomOptions, ["unmute-room"]));
      }

      if (!canViewRoomInfo) {
        roomOptions = this.removeOptions(roomOptions, ["room-info"]);
      }

      if (isArchiveFolder || item.rootFolderType === FolderType.Archive) {
        roomOptions = this.removeOptions(roomOptions, ["archive-room"]);
      } else {
        roomOptions = this.removeOptions(roomOptions, ["unarchive-room"]);

        if (enablePlugins) {
          const pluginRoomsKeys = this.pluginStore.getContextMenuKeysByType(
            PluginFileType.Rooms,
            null,
            security,
          );

          pluginAllKeys &&
            pluginAllKeys.forEach((key) => roomOptions.push(key));
          pluginRoomsKeys &&
            pluginRoomsKeys.forEach((key) => roomOptions.push(key));
        }
      }

      // if (fromInfoPanel) {
      //   roomOptions = this.removeOptions(roomOptions, ["external-link"]);
      // }

      roomOptions = this.removeSeparator(roomOptions);

      return roomOptions;
    } else {
      let folderOptions = [
        "select",
        "open",
        // "separator0",
        "sharing-settings",
        "link-for-room-members",
        "owner-change",
        "show-info",
        // "link-for-portal-users",
        "separator1",
        "open-location",
        "create-room",
        "download",
        "move", //category
        "move-to",
        "copy-to",
        "mark-read",
        "restore",
        "rename",
        // "change-thirdparty-info",
        "separator2",
        // "unsubscribe",
        "delete",
      ];

      if (!canDownload) {
        folderOptions = this.removeOptions(folderOptions, ["download"]);
      }

      if (!canRenameItem) {
        folderOptions = this.removeOptions(folderOptions, ["rename"]);
      }

      if (!canDelete) {
        folderOptions = this.removeOptions(folderOptions, ["delete"]);
      }
      if (!canMove) {
        folderOptions = this.removeOptions(folderOptions, ["move-to"]);
      }

      if (!canCopy) {
        folderOptions = this.removeOptions(folderOptions, ["copy-to"]);
      }

      if (!canDuplicate) {
        folderOptions = this.removeOptions(folderOptions, ["copy"]);
      }

      if (!canMove && !canCopy && !canDuplicate) {
        folderOptions = this.removeOptions(folderOptions, ["move"]);
      }

      // if (item.rootFolderType === FolderType.Archive) {
      //   folderOptions = this.removeOptions(folderOptions, [
      //     "change-thirdparty-info",
      //     "separator2",
      //   ]);
      // }

      // if (isPrivacyFolder) {
      //   folderOptions = this.removeOptions(folderOptions, [
      //     // "sharing-settings",
      //   ]);
      // }

      if (isRecycleBinFolder) {
        folderOptions = this.removeOptions(folderOptions, [
          "open",
          "link-for-room-members",
          // "link-for-portal-users",
          // "sharing-settings",
          "mark-read",
          "separator0",
          "separator1",
        ]);
      } else {
        folderOptions = this.removeOptions(folderOptions, ["restore"]);

        if (enablePlugins) {
          const pluginFoldersKeys = this.pluginStore.getContextMenuKeysByType(
            PluginFileType.Folders,
            null,
            security,
          );

          pluginAllKeys &&
            pluginAllKeys.forEach((key) => folderOptions.push(key));
          pluginFoldersKeys &&
            pluginFoldersKeys.forEach((key) => folderOptions.push(key));
        }
      }

      if (!this.canShareOwnerChange(item)) {
        folderOptions = this.removeOptions(folderOptions, ["owner-change"]);
      }

      if (!hasNew) {
        folderOptions = this.removeOptions(folderOptions, ["mark-read"]);
      }

      if (isThirdPartyFolder && isDesktopClient)
        folderOptions = this.removeOptions(folderOptions, ["separator2"]);

      // if (!isThirdPartyFolder)
      //   folderOptions = this.removeOptions(folderOptions, [
      //     "change-thirdparty-info",
      //   ]);

      // if (isThirdPartyItem) {
      //   folderOptions = this.removeOptions(folderOptions, ["owner-change"]);

      //   if (isShareFolder) {
      //     folderOptions = this.removeOptions(folderOptions, [
      //       "change-thirdparty-info",
      //     ]);
      //   } else {
      //     if (isDesktopClient) {
      //       folderOptions = this.removeOptions(folderOptions, [
      //         "change-thirdparty-info",
      //       ]);
      //     }

      //     folderOptions = this.removeOptions(folderOptions, ["remove"]);

      //     if (!item) {
      //       //For damaged items
      //       folderOptions = this.removeOptions(folderOptions, [
      //         "open",
      //         "download",
      //       ]);
      //     }
      //   }
      // } else {
      //   folderOptions = this.removeOptions(folderOptions, [
      //     "change-thirdparty-info",
      //   ]);
      // }

      if (!(isMyFolder && (this.filterType || this.filterSearch))) {
        folderOptions = this.removeOptions(folderOptions, ["open-location"]);
      }

      if (isMyFolder) {
        folderOptions = this.removeOptions(folderOptions, [
          "link-for-room-members",
        ]);
      }

      folderOptions = this.removeSeparator(folderOptions);

      return folderOptions;
    }
  };

  addFileToRecentlyViewed = (fileId) => {
    if (
      this.treeFoldersStore.isPrivacyFolder ||
      this.publicRoomStore.isPublicRoom
    )
      return Promise.resolve();
    return api.files.addFileToRecentlyViewed(fileId);
  };

  createFile = (folderId, title, templateId, formId) => {
    return api.files
      .createFile(folderId, title, templateId, formId)
      .then((file) => {
        return Promise.resolve(file);
      });
  };

  createFolder(parentFolderId, title) {
    return api.files.createFolder(parentFolderId, title);
  }

  createRoom = (roomParams) => {
    this.roomCreated = true;
    return api.rooms.createRoom(roomParams);
  };

  createRoomInThirdpary(thirpartyFolderId, roomParams) {
    return api.rooms.createRoomInThirdpary(thirpartyFolderId, roomParams);
  }

  editRoom(id, roomParams) {
    return api.rooms.editRoom(id, roomParams);
  }

  addTagsToRoom(id, tagArray) {
    return api.rooms.addTagsToRoom(id, tagArray);
  }

  removeTagsFromRoom(id, tagArray) {
    return api.rooms.removeTagsFromRoom(id, tagArray);
  }

  calculateRoomLogoParams(img, x, y, zoom) {
    let imgWidth, imgHeight, dimensions;
    if (img.width > img.height) {
      imgWidth = Math.min(1280, img.width);
      imgHeight = Math.round(img.height / (img.width / imgWidth));
      dimensions = Math.round(imgHeight / zoom);
    } else {
      imgHeight = Math.min(1280, img.height);
      imgWidth = Math.round(img.width / (img.height / imgHeight));
      dimensions = Math.round(imgWidth / zoom);
    }

    const croppedX = Math.round(x * imgWidth - dimensions / 2);
    const croppedY = Math.round(y * imgHeight - dimensions / 2);

    return {
      x: croppedX,
      y: croppedY,
      width: dimensions,
      height: dimensions,
    };
  }

  uploadRoomLogo(formData) {
    return api.rooms.uploadRoomLogo(formData);
  }

  addLogoToRoom(id, icon) {
    return api.rooms.addLogoToRoom(id, icon);
  }

  removeLogoFromRoom(id) {
    return api.rooms.removeLogoFromRoom(id);
  }

  getDefaultMembersFilter = () => {
    return {
      page: 0,
      pageCount: 100,
      total: 0,
      startIndex: 0,
    };
  };

  setRoomMembersFilter = (roomMembersFilter) => {
    this.roomMembersFilter = roomMembersFilter;
  };

  getRoomMembers = (id, clearFilter = true, membersFilter) => {
    let newFilter = membersFilter ? membersFilter : clone(this.membersFilter);

    if (clearFilter) {
      newFilter = this.getDefaultMembersFilter();
    } else if (!membersFilter) {
      newFilter.page += 1;
      newFilter.pageCount = 100;
      newFilter.startIndex = newFilter.page * newFilter.pageCount;
      this.setRoomMembersFilter(newFilter);
    }

    const membersFilters = {
      startIndex: newFilter.startIndex,
      count: newFilter.pageCount,
      filterType: 0, // 0 (Members)
      filterValue: this.infoPanelStore.searchValue,
    };

    return api.rooms.getRoomMembers(id, membersFilters).then((res) => {
      newFilter.total = res.total;
      this.setMembersFilter(newFilter);

      return res.items;
    });
  };

  setMembersFilter = (filter) => {
    this.membersFilter = filter;
  };

  getRoomLinks = (id) => {
    return api.rooms
      .getRoomMembers(id, { filterType: 2 }) // 2 (External link)
      .then((res) => res.items);
  };

  updateRoomMemberRole(id, data) {
    return api.rooms.updateRoomMemberRole(id, data);
  }

  getHistory(module, id, signal = null, requestToken) {
    return api.rooms.getHistory(module, id, signal, requestToken);
  }

  getRoomHistory(id) {
    return api.rooms.getRoomHistory(id);
  }

  getFileHistory(id) {
    return api.rooms.getFileHistory(id);
  }

  // updateFolderBadge = (id, count) => {
  //   const folder = this.folders.find((x) => x.id === id);
  //   if (folder) folder.new -= count;
  // };

  // updateFileBadge = (id) => {
  //   const file = this.files.find((x) => x.id === id);
  //   if (file) file.fileStatus = file.fileStatus & ~FileStatus.IsEditing;
  // };

  // updateFilesBadge = () => {
  //   for (let file of this.files) {
  //     file.fileStatus = file.fileStatus & ~FileStatus.IsEditing;
  //   }
  // };

  // updateFoldersBadge = () => {
  //   for (let folder of this.folders) {
  //     folder.new = 0;
  //   }
  // };

  updateRoomPin = (item) => {
    const idx = this.folders.findIndex((folder) => folder.id === item);

    if (idx === -1) return;
    this.folders[idx].pinned = !this.folders[idx].pinned;
  };

  scrollToTop = () => {
    if (this.settingsStore.withPaging) return;

    const scrollElm = isMobile()
      ? document.querySelector("#customScrollBar > .scroll-wrapper > .scroller")
      : document.querySelector("#sectionScroll > .scroll-wrapper > .scroller");

    scrollElm && scrollElm.scrollTo(0, 0);
  };

  addItem = (item, isFolder) => {
    const { socketHelper } = this.settingsStore;

    if (isFolder) {
      const foundIndex = this.folders.findIndex((x) => x.id === item?.id);
      if (foundIndex > -1) return;

      this.folders.unshift(item);

      console.log("[WS] subscribe to folder changes", item.id, item.title);

      socketHelper.emit({
        command: "subscribe",
        data: {
          roomParts: `DIR-${item.id}`,
          individual: true,
        },
      });
    } else {
      const foundIndex = this.files.findIndex((x) => x.id === item?.id);
      if (foundIndex > -1) return;

      console.log("[WS] subscribe to file changes", item.id, item.title);

      socketHelper.emit({
        command: "subscribe",
        data: { roomParts: `FILE-${item.id}`, individual: true },
      });

      this.files.unshift(item);
    }
    const { isRoomsFolder, isArchiveFolder } = this.treeFoldersStore;

    const isRooms = isRoomsFolder || isArchiveFolder;

    const filter = isRooms ? this.roomsFilter.clone() : this.filter.clone();

    filter.total += 1;

    if (isRooms) this.setRoomsFilter(filter);
    else this.setFilter(filter);

    this.scrollToTop();
  };

  removeFiles = (fileIds, folderIds, showToast, destFolderId) => {
    const { isRoomsFolder, isArchiveFolder } = this.treeFoldersStore;

    const isRooms = isRoomsFolder || isArchiveFolder;
    const newFilter = isRooms ? this.roomsFilter.clone() : this.filter.clone();

    const deleteCount = (fileIds?.length ?? 0) + (folderIds?.length ?? 0);

    if (destFolderId && destFolderId === this.selectedFolderStore.id) return;

    if (newFilter.total <= newFilter.pageCount) {
      const files = fileIds
        ? this.files.filter((x) => !fileIds.includes(x.id))
        : this.files;
      const folders = folderIds
        ? this.folders.filter((x) => !folderIds.includes(x.id))
        : this.folders;

      const hotkeysClipboard = fileIds
        ? this.hotkeysClipboard.filter(
            (f) => !fileIds.includes(f.id) && !f.isFolder,
          )
        : this.hotkeysClipboard.filter(
            (f) => !folderIds.includes(f.id) && f.isFolder,
          );

      newFilter.total -= deleteCount;
      this.setIsEmptyPage(newFilter.total <= 0);

      runInAction(() => {
        isRooms ? this.setRoomsFilter(newFilter) : this.setFilter(newFilter);
        this.setFiles(files);
        this.setFolders(folders);
        this.setTempActionFilesIds([]);
        this.setHotkeysClipboard(hotkeysClipboard);
        this.setTempActionFoldersIds([]);
      });

      return;
    }

    newFilter.startIndex =
      (newFilter.page + 1) * newFilter.pageCount - deleteCount;
    newFilter.pageCount = deleteCount;

    if (isRooms) {
      return api.rooms
        .getRooms(newFilter)
        .then((res) => {
          const folders = folderIds
            ? this.folders.filter((x) => !folderIds.includes(x.id))
            : this.folders;

          const newFolders = [...folders, ...res.folders];

          const roomsFilter = this.roomsFilter.clone();
          roomsFilter.total = res.total;

          runInAction(() => {
            this.setRoomsFilter(roomsFilter);
            this.setFolders(newFolders);
          });

          showToast && showToast();
        })
        .catch((err) => {
          toastr.error(err);
        })
        .finally(() => {
          this.setOperationAction(false);
          this.setTempActionFilesIds([]);
          this.setTempActionFoldersIds([]);
        });
    } else {
      api.files
        .getFolder(newFilter.folder, newFilter)
        .then((res) => {
          const files = fileIds
            ? this.files.filter((x) => !fileIds.includes(x.id))
            : this.files;
          const folders = folderIds
            ? this.folders.filter((x) => !folderIds.includes(x.id))
            : this.folders;

          const newFiles = [...files, ...res.files];
          const newFolders = [...folders, ...res.folders];

          const filter = this.filter.clone();
          filter.total = res.total;

          runInAction(() => {
            this.setFilter(filter);
            this.setFiles(newFiles);
            this.setFolders(newFolders);
          });

          showToast && showToast();
        })
        .catch((err) => {
          toastr.error(err);
        })
        .finally(() => {
          this.setOperationAction(false);
          this.setTempActionFilesIds([]);
          this.setTempActionFoldersIds([]);
        });
    }
  };

  updateFile = (fileId, title) => {
    return api.files
      .updateFile(fileId, title)
      .then((file) => this.setFile(file));
  };

  renameFolder = (folderId, title) => {
    return api.files.renameFolder(folderId, title).then((folder) => {
      this.setFolder(folder);
    });
  };

  getFilesCount = () => {
    const { filesCount, foldersCount } = this.selectedFolderStore;
    return filesCount + this.folders ? this.folders.length : foldersCount;
  };

  getServiceFilesCount = () => {
    const filesLength = this.files ? this.files.length : 0;
    const foldersLength = this.folders ? this.folders.length : 0;
    return filesLength + foldersLength;
  };

  canShareOwnerChange = (item) => {
    const userId = this.userStore.user && this.userStore.user.id;

    if (item.providerKey || !this.hasCommonFolder) {
      return false;
    } else if (this.authStore.isAdmin) {
      return true;
    } else if (item.createdBy.id === userId) {
      return true;
    } else {
      return false;
    }
  };

  get canShare() {
    const folderType = this.selectedFolderStore.rootFolderType;
    const isVisitor =
      (this.userStore.user && this.userStore.user.isVisitor) || false;

    if (isVisitor) {
      return false;
    }

    switch (folderType) {
      case FolderType.USER:
        return true;
      case FolderType.SHARE:
        return true;
      case FolderType.COMMON:
        return this.authStore.isAdmin;
      case FolderType.TRASH:
        return false;
      case FolderType.Favorites:
        return true; // false;
      case FolderType.Recent:
        return true; //false;
      case FolderType.Privacy:
        return true;
      default:
        return false;
    }
  }

  get currentFilesCount() {
    const serviceFilesCount = this.getServiceFilesCount();
    const filesCount = this.getFilesCount();
    return this.selectedFolderStore.providerItem
      ? serviceFilesCount
      : filesCount;
  }

  get iconOfDraggedFile() {
    const { getIcon } = this.filesSettingsStore;

    if (this.selection.length === 1) {
      return getIcon(
        24,
        this.selection[0].fileExst,
        this.selection[0].providerKey,
      );
    }
    return null;
  }

  get isHeaderVisible() {
    return this.selection.length > 0;
  }

  get isHeaderIndeterminate() {
    const items = [...this.files, ...this.folders];
    return this.isHeaderVisible && this.selection.length
      ? this.selection.length < items.length
      : false;
  }

  get isHeaderChecked() {
    const items = [...this.files, ...this.folders];
    return this.isHeaderVisible && this.selection.length === items.length;
  }

  get hasCommonFolder() {
    return (
      this.treeFoldersStore.commonFolder &&
      this.selectedFolderStore.pathParts &&
      this.treeFoldersStore.commonFolder.id ===
        this.selectedFolderStore.pathParts[0].id
    );
  }

  setFirsElemChecked = (checked) => {
    this.firstElemChecked = checked;
  };

  setHeaderBorder = (headerBorder) => {
    this.headerBorder = headerBorder;
  };

  get canCreate() {
    switch (this.selectedFolderStore.rootFolderType) {
      case FolderType.USER:
      case FolderType.Rooms:
        return true;
      case FolderType.SHARE:
        const canCreateInSharedFolder = this.selectedFolderStore.access === 1;
        return (
          !this.selectedFolderStore.isRootFolder && canCreateInSharedFolder
        );
      case FolderType.Privacy:
        return (
          this.settingsStore.isDesktopClient &&
          this.settingsStore.isEncryptionSupport
        );
      case FolderType.COMMON:
        return this.authStore.isAdmin;
      case FolderType.Archive:
      case FolderType.TRASH:
      default:
        return false;
    }
  }

  onCreateAddTempItem = (items) => {
    const { getFileIcon, getFolderIcon } = this.filesSettingsStore;
    const { extension, title } = this.fileActionStore;

    if (items.length && items[0].id === -1) return; //TODO: if change media collection from state remove this;

    const iconSize = this.viewAs === "table" ? 24 : 32;
    const icon = extension
      ? getFileIcon(`.${extension}`, iconSize)
      : getFolderIcon(null, iconSize);

    items.unshift({
      id: -1,
      title: title,
      parentId: this.selectedFolderStore.id,
      fileExst: extension,
      icon,
    });
  };

  get filterType() {
    return this.filter.filterType;
  }

  get filterSearch() {
    return this.filter.search;
  }

  getItemUrl = (id, isFolder, needConvert, canOpenPlayer) => {
    const proxyURL =
      window.DocSpaceConfig?.proxy?.url || window.location.origin;

    const url = getCategoryUrl(this.categoryType, id);

    if (canOpenPlayer) {
      return combineUrl(proxyURL, config.homepage, MEDIA_VIEW_URL, id);
    }

    if (isFolder) {
      const folderUrl = isFolder
        ? combineUrl(proxyURL, config.homepage, `${url}?folder=${id}`)
        : null;

      return folderUrl;
    } else {
      const url = combineUrl(
        proxyURL,
        config.homepage,
        `/doceditor?fileId=${id}${needConvert ? "&action=view" : ""}`,
      );

      return url;
    }
  };

  get filesList() {
    const { getIcon } = this.filesSettingsStore;
    //return [...this.folders, ...this.files];

    const { fileItemsList } = this.pluginStore;
    const { enablePlugins } = this.settingsStore;

    const newFolders = [...this.folders];

    newFolders.sort((a, b) => {
      const firstValue = a.roomType ? 1 : 0;
      const secondValue = b.roomType ? 1 : 0;

      return secondValue - firstValue;
    });

    const items = [...newFolders, ...this.files];

    if (items.length > 0 && this.isEmptyPage) {
      this.setIsEmptyPage(false);
    }

    const newItem = items.map((item) => {
      const {
        availableExternalRights,
        access,
        autoDelete,
        originTitle,
        comment,
        contentLength,
        created,
        createdBy,
        encrypted,
        fileExst,
        filesCount,
        fileStatus,
        fileType,
        folderId,
        foldersCount,
        id,
        logo,
        locked,
        originId,
        originFolderId,
        originRoomId,
        originRoomTitle,
        parentId,
        pureContentLength,
        rootFolderType,
        rootFolderId,
        shared,
        title,
        type,
        hasDraft,
        updated,
        updatedBy,
        version,
        versionGroup,
        viewUrl,
        webUrl,
        providerKey,
        thumbnailUrl,
        thumbnailStatus,
        canShare,
        canEdit,
        roomType,
        isArchive,
        tags,
        pinned,
        security,
        viewAccessibility,
        mute,
        inRoom,
        requestToken,
        lastOpened,
        quotaLimit,
        usedSpace,
        isCustomQuota,
      } = item;

      const thirdPartyIcon = this.thirdPartyStore.getThirdPartyIcon(
        item.providerKey,
        "small",
      );

      const providerType =
        RoomsProviderType[
          Object.keys(RoomsProviderType).find((key) => key === item.providerKey)
        ];

      const canOpenPlayer =
        item.viewAccessibility?.ImageView || item.viewAccessibility?.MediaView;

      const previewUrl = canOpenPlayer
        ? this.getItemUrl(id, false, needConvert, canOpenPlayer)
        : null;

      const contextOptions = this.getFilesContextOptions(item);
      const isThirdPartyFolder = providerKey && id === rootFolderId;

      const iconSize = this.viewAs === "table" ? 24 : 32;

      let isFolder = false;
      this.folders.map((x) => {
        if (x.id === item.id && x.parentId === item.parentId) isFolder = true;
      });

      const { isRecycleBinFolder } = this.treeFoldersStore;

      const folderUrl = isFolder && this.getItemUrl(id, isFolder, false, false);

      const needConvert = item.viewAccessibility?.MustConvert;
      const isEditing =
        (item.fileStatus & FileStatus.IsEditing) === FileStatus.IsEditing;

      const docUrl =
        !canOpenPlayer && !isFolder && this.getItemUrl(id, false, needConvert);

      const href = isRecycleBinFolder
        ? null
        : previewUrl
          ? previewUrl
          : !isFolder
            ? docUrl
            : folderUrl;

      const isRoom = !!roomType;

      const icon =
        isRoom && logo?.medium
          ? logo?.medium
          : getIcon(
              iconSize,
              fileExst,
              providerKey,
              contentLength,
              roomType,
              isArchive,
              type,
            );

      const defaultRoomIcon = isRoom
        ? getIcon(
            iconSize,
            fileExst,
            providerKey,
            contentLength,
            roomType,
            isArchive,
            type,
          )
        : undefined;

      const pluginOptions = {};

      if (enablePlugins && fileItemsList) {
        fileItemsList.forEach(({ key, value }) => {
          if (value.extension === fileExst) {
            if (value.fileTypeName)
              pluginOptions.fileTypeName = value.fileTypeName;
            pluginOptions.isPlugin = true;
            if (value.fileIconTile)
              pluginOptions.fileTileIcon = value.fileIconTile;
          }
        });
      }

      const isForm = fileExst === ".oform";

      const canCopyPublicLink =
        access === ShareAccessRights.RoomManager ||
        access === ShareAccessRights.None;

      return {
        availableExternalRights,
        access,
        daysRemaining: autoDelete && getDaysRemaining(autoDelete),
        originTitle,
        //checked,
        comment,
        contentLength,
        contextOptions,
        created,
        createdBy,
        encrypted,
        fileExst,
        filesCount,
        fileStatus,
        fileType,
        folderId,
        foldersCount,
        icon,
        defaultRoomIcon,
        id,
        isFolder,
        logo,
        locked,
        new: item.new,
        mute,
        parentId,
        pureContentLength,
        rootFolderType,
        rootFolderId,
        //selectedItem,
        shared,
        title,
        updated,
        updatedBy,
        version,
        versionGroup,
        viewUrl,
        webUrl,
        providerKey,
        canOpenPlayer,
        //canShare,
        canShare,
        canEdit,
        thumbnailUrl,
        thumbnailStatus,
        originId,
        originFolderId,
        originRoomId,
        originRoomTitle,
        previewUrl,
        folderUrl,
        href,
        isThirdPartyFolder,
        isEditing,
        roomType,
        isRoom,
        isArchive,
        tags,
        pinned,
        thirdPartyIcon,
        providerType,
        security,
        viewAccessibility,
        ...pluginOptions,
        inRoom,
        type,
        hasDraft,
        isForm,
        canCopyPublicLink,
        requestToken,
        lastOpened,
        quotaLimit,
        usedSpace,
        isCustomQuota,
      };
    });

    return newItem;
  }

  get cbMenuItems() {
    const { isDocument, isPresentation, isSpreadsheet, isArchive } =
      this.filesSettingsStore;

    let cbMenu = ["all"];
    const filesItems = [...this.files, ...this.folders];

    if (this.folders.length) {
      for (const item of this.folders) {
        if (item.roomType && RoomsTypes[item.roomType]) {
          cbMenu.push(`room-${RoomsTypes[item.roomType]}`);
        } else {
          cbMenu.push(FilterType.FoldersOnly);
        }
      }
    }

    for (let item of filesItems) {
      if (isDocument(item.fileExst)) cbMenu.push(FilterType.DocumentsOnly);
      else if (isPresentation(item.fileExst))
        cbMenu.push(FilterType.PresentationsOnly);
      else if (isSpreadsheet(item.fileExst))
        cbMenu.push(FilterType.SpreadsheetsOnly);
      else if (item.viewAccessibility?.ImageView)
        cbMenu.push(FilterType.ImagesOnly);
      else if (item.viewAccessibility?.MediaView)
        cbMenu.push(FilterType.MediaOnly);
      else if (isArchive(item.fileExst)) cbMenu.push(FilterType.ArchiveOnly);
    }

    const hasFiles = cbMenu.some(
      (elem) =>
        elem !== "all" &&
        elem !== `room-${FilterType.FoldersOnly}` &&
        elem !== `room-${RoomsType.FillingFormsRoom}` &&
        elem !== `room-${RoomsType.CustomRoom}` &&
        elem !== `room-${RoomsType.EditingRoom}` &&
        elem !== `room-${RoomsType.ReviewRoom}` &&
        elem !== `room-${RoomsType.FormRoom}` &&
        elem !== `room-${RoomsType.ReadOnlyRoom}` &&
        elem !== `room-${RoomsType.PublicRoom}`,
    );

    if (hasFiles) cbMenu.push(FilterType.FilesOnly);

    cbMenu = cbMenu.filter((item, index) => cbMenu.indexOf(item) === index);

    return cbMenu;
  }

  getCheckboxItemLabel = (t, key) => {
    switch (key) {
      case "all":
        return t("All");
      case FilterType.FoldersOnly:
        return t("Translations:Folders");
      case FilterType.DocumentsOnly:
        return t("Common:Documents");
      case FilterType.PresentationsOnly:
        return t("Translations:Presentations");
      case FilterType.SpreadsheetsOnly:
        return t("Translations:Spreadsheets");
      case FilterType.ImagesOnly:
        return t("Images");
      case FilterType.MediaOnly:
        return t("Media");
      case FilterType.ArchiveOnly:
        return t("Archives");
      case FilterType.FilesOnly:
        return t("AllFiles");
      case `room-${RoomsType.FillingFormsRoom}`:
        return t("FillingFormRooms");
      case `room-${RoomsType.CustomRoom}`:
        return t("CustomRooms");
      case `room-${RoomsType.EditingRoom}`:
        return t("CollaborationRooms");
      case `room-${RoomsType.ReviewRoom}`:
        return t("Common:Review");
      case `room-${RoomsType.FormRoom}`:
        return t("FormRoom");
      case `room-${RoomsType.ReadOnlyRoom}`:
        return t("ViewOnlyRooms");
      case `room-${RoomsType.PublicRoom}`:
        return t("Common:PublicRoomLabel");

      default:
        return "";
    }
  };

  getCheckboxItemId = (key) => {
    switch (key) {
      case "all":
        return "selected-all";
      case FilterType.FoldersOnly:
        return "selected-only-folders";
      case FilterType.DocumentsOnly:
        return "selected-only-documents";
      case FilterType.PresentationsOnly:
        return "selected-only-presentations";
      case FilterType.SpreadsheetsOnly:
        return "selected-only-spreadsheets";
      case FilterType.ImagesOnly:
        return "selected-only-images";
      case FilterType.MediaOnly:
        return "selected-only-media";
      case FilterType.ArchiveOnly:
        return "selected-only-archives";
      case FilterType.FilesOnly:
        return "selected-only-files";
      case `room-${RoomsType.FillingFormsRoom}`:
        return "selected-only-filling-form-rooms";
      case `room-${RoomsType.CustomRoom}`:
        return "selected-only-custom-room";
      case `room-${RoomsType.EditingRoom}`:
        return "selected-only-collaboration-rooms";
      case `room-${RoomsType.ReviewRoom}`:
        return "selected-only-review-rooms";
      case `room-${RoomsType.ReadOnlyRoom}`:
        return "selected-only-view-rooms";
      case `room-${RoomsType.PublicRoom}`:
        return "selected-only-public-rooms";
      default:
        return "";
    }
  };

  get sortedFiles() {
    const { isSpreadsheet, isPresentation, isDocument, isMasterFormExtension } =
      this.filesSettingsStore;

    let sortedFiles = {
      documents: [],
      spreadsheets: [],
      presentations: [],
      masterForms: [],
      other: [],
    };

    let selection = this.selection.length
      ? this.selection
      : this.bufferSelection
        ? [this.bufferSelection]
        : [];

    selection = JSON.parse(JSON.stringify(selection));

    for (let item of selection) {
      item.checked = true;
      item.format = null;

      if (item.fileExst && item.viewAccessibility?.CanConvert) {
        if (isSpreadsheet(item.fileExst)) {
          sortedFiles.spreadsheets.push(item);
        } else if (isPresentation(item.fileExst)) {
          sortedFiles.presentations.push(item);
        } else if (isMasterFormExtension(item.fileExst)) {
          sortedFiles.masterForms.push(item);
        } else if (isDocument(item.fileExst)) {
          sortedFiles.documents.push(item);
        } else {
          sortedFiles.other.push(item);
        }
      } else {
        sortedFiles.other.push(item);
      }
    }

    return sortedFiles;
  }

  get userAccess() {
    switch (this.selectedFolderStore.rootFolderType) {
      case FolderType.USER:
        return true;
      case FolderType.SHARE:
        return false;
      case FolderType.COMMON:
        return (
          this.authStore.isAdmin ||
          this.selection.some((x) => x.access === 0 || x.access === 1)
        );
      case FolderType.Privacy:
        return true;
      case FolderType.TRASH:
        return true;
      default:
        return false;
    }
  }

  get isAccessedSelected() {
    return (
      this.selection.length &&
      this.selection.every((x) => x.access === 1 || x.access === 0)
    );
  }

  // get isThirdPartyRootSelection() {
  //   const withProvider = this.selection.find((x) => x.providerKey);
  //   return withProvider && withProvider.rootFolderId === withProvider.id;
  // }

  get isThirdPartySelection() {
    const withProvider = this.selection.find((x) => x.providerKey);
    return !!withProvider;
  }

  get canConvertSelected() {
    const selection = this.selection.length
      ? this.selection
      : this.bufferSelection
        ? [this.bufferSelection]
        : [];

    return selection.some((selected) => {
      if (
        selected.isFolder === true ||
        !selected.fileExst ||
        !selected.viewAccessibility
      )
        return false;

      return selected.viewAccessibility?.CanConvert;
    });
  }

  get isViewedSelected() {
    return this.selection.some((selected) => {
      if (selected.isFolder === true || !selected.fileExst) return false;
      return selected.viewAccessibility?.WebView;
    });
  }

  get isMediaSelected() {
    return this.selection.some((selected) => {
      if (selected.isFolder === true || !selected.fileExst) return false;
      return (
        selected.viewAccessibility?.ImageView ||
        selected.viewAccessibility?.MediaView
      );
    });
  }

  get selectionTitle() {
    if (this.selection.length === 0 && this.bufferSelection) {
      return this.bufferSelection.title;
    }

    return this.selection.find((el) => el.title)?.title || null;
  }

  get hasRoomsToResetQuota() {
    const canResetCustomQuota = (item) => {
      const { isDefaultRoomsQuotaSet } = this.authStore.currentQuotaStore;

      if (!isDefaultRoomsQuotaSet) return false;

      return item.security?.EditRoom && item.isCustomQuota;
    };

    return this.selection.every((x) => canResetCustomQuota(x));
  }

  get hasRoomsToDisableQuota() {
    const { isDefaultRoomsQuotaSet } = this.authStore.currentQuotaStore;

    const canDisableQuota = (item) => {
      if (!isDefaultRoomsQuotaSet) return false;

      return item.security?.EditRoom;
    };

    return this.selection.every((x) => canDisableQuota(x));
  }

  get hasRoomsToChangeQuota() {
    const { isDefaultRoomsQuotaSet } = this.authStore.currentQuotaStore;

    const canChangeQuota = (item) => {
      if (!isDefaultRoomsQuotaSet) return false;

      return item.security?.EditRoom;
    };

    return this.selection.every((x) => canChangeQuota(x));
  }

  get hasSelection() {
    return !!this.selection.length;
  }

  get hasBufferSelection() {
    return !!this.bufferSelection;
  }

  get isEmptyFilesList() {
    const filesList = [...this.files, ...this.folders];
    return filesList.length <= 0;
  }

  get hasNew() {
    const newFiles = [...this.files, ...this.folders].filter(
      (item) => (item.fileStatus & FileStatus.IsNew) === FileStatus.IsNew,
    );
    return newFiles.length > 0;
  }

  get allFilesIsEditing() {
    const hasFolders = this.selection.find(
      (x) => !x.fileExst || !x.contentLength,
    );
    if (!hasFolders) {
      return this.selection.every((x) => x.isEditing);
    }
    return false;
  }

  getOptions = (selection, externalAccess = false) => {
    if (selection[0].encrypted) {
      return ["FullAccess", "DenyAccess"];
    }

    let AccessOptions = [];

    AccessOptions.push("ReadOnly", "DenyAccess");

    const webEdit = selection.find((x) => x.viewAccessibility?.WebEdit);

    const webComment = selection.find((x) => x.viewAccessibility?.WebComment);

    const webReview = selection.find((x) => x.viewAccessibility?.WebReview);

    const formFillingDocs = selection.find(
      (x) => x.viewAccessibility?.WebRestrictedEditing,
    );

    const webFilter = selection.find(
      (x) => x.viewAccessibility?.WebCustomFilterEditing,
    );

    const webNeedConvert = selection.find(
      (x) => x.viewAccessibility?.MustConvert,
    );

    if ((webEdit && !webNeedConvert) || !externalAccess)
      AccessOptions.push("FullAccess");

    if (webComment) AccessOptions.push("Comment");
    if (webReview) AccessOptions.push("Review");
    if (formFillingDocs && !externalAccess) AccessOptions.push("FormFilling");
    if (webFilter) AccessOptions.push("FilterEditing");

    return AccessOptions;
  };

  getAccessOption = (selection) => {
    return this.getOptions(selection);
  };

  getExternalAccessOption = (selection) => {
    return this.getOptions(selection, true);
  };

  getShareUsers(folderIds, fileIds) {
    // return api.files.getShareFiles(fileIds, folderIds);
  }

  // setShareFiles = (
  //   folderIds,
  //   fileIds,
  //   share,
  //   notify,
  //   sharingMessage,
  //   externalAccess,
  //   ownerId
  // ) => {
  //   let externalAccessRequest = [];
  //   if (fileIds.length === 1 && externalAccess !== null) {
  //     externalAccessRequest = fileIds.map((id) =>
  //       api.files.setExternalAccess(id, externalAccess)
  //     );
  //   }

  //   const ownerChangeRequest = ownerId
  //     ? [this.setFilesOwner(folderIds, fileIds, ownerId)]
  //     : [];

  //   const shareRequest = !!share.length
  //     ? [
  //         api.files.setShareFiles(
  //           fileIds,
  //           folderIds,
  //           share,
  //           notify,
  //           sharingMessage
  //         ),
  //       ]
  //     : [];

  //   const requests = [
  //     ...ownerChangeRequest,
  //     ...shareRequest,
  //     ...externalAccessRequest,
  //   ];

  //   return Promise.all(requests);
  // };

  markItemAsFavorite = (id) => api.files.markAsFavorite(id);

  removeItemFromFavorite = (id) => api.files.removeFromFavorite(id);

  fetchFavoritesFolder = async (folderId) => {
    const favoritesFolder = await api.files.getFolder(folderId);
    this.setFolders(favoritesFolder.folders);
    this.setFiles(favoritesFolder.files);

    this.selectedFolderStore.setSelectedFolder({
      folders: favoritesFolder.folders,
      ...favoritesFolder.current,
      pathParts: favoritesFolder.pathParts,
    });
  };

  pinRoom = (id) => api.rooms.pinRoom(id);

  unpinRoom = (id) => api.rooms.unpinRoom(id);

  getFileInfo = async (id) => {
    const fileInfo = await api.files.getFileInfo(id);
    this.setFile(fileInfo);
    return fileInfo;
  };

  getFolderInfo = async (id) => {
    const folderInfo = await api.files.getFolderInfo(id);
    this.setFolder(folderInfo);
    return folderInfo;
  };

  openDocEditor = (
    id,
    providerKey = null,
    tab = null,
    url = null,
    preview = false,
    shareKey = null,
  ) => {
    const foundIndex = this.files.findIndex((x) => x.id === id);
    const file = foundIndex !== -1 ? this.files[foundIndex] : undefined;
    if (
      file &&
      !preview &&
      file.rootFolderType !== FolderType.Archive &&
      file.fileExst !== ".oform"
    ) {
      const newStatus = file.fileStatus | FileStatus.IsEditing;

      this.updateSelectionStatus(id, newStatus, true);
      this.updateFileStatus(foundIndex, newStatus);
    }

    const isPrivacy = this.treeFoldersStore.isPrivacyFolder;
    const share = shareKey ? shareKey : this.publicRoomStore.publicRoomKey;

    return openEditor(id, providerKey, tab, url, isPrivacy, preview, share);
  };

  createThumbnails = async (files = null) => {
    if ((this.viewAs !== "tile" || !this.files) && !files) return;

    const currentFiles = files || this.files;

    const newFiles = currentFiles.filter((f) => {
      return (
        typeof f.id !== "string" &&
        f?.thumbnailStatus === thumbnailStatuses.WAITING &&
        !this.thumbnails.has(`${f.id}|${f.versionGroup}`)
      );
    });

    if (!newFiles.length) return;

    if (this.thumbnails.size > THUMBNAILS_CACHE) this.thumbnails.clear();

    newFiles.forEach((f) => this.thumbnails.add(`${f.id}|${f.versionGroup}`));

    console.log("thumbnails", this.thumbnails);

    const fileIds = newFiles.map((f) => f.id);

    const res = await api.files.createThumbnails(fileIds);

    return res;
  };

  createThumbnail = async (file) => {
    if (
      this.viewAs !== "tile" ||
      !file ||
      !file.id ||
      typeof file.id === "string" ||
      file.thumbnailStatus !== thumbnailStatuses.WAITING ||
      this.thumbnails.has(`${file.id}|${file.versionGroup}`)
    ) {
      return;
    }

    if (this.thumbnails.size > THUMBNAILS_CACHE) this.thumbnails.clear();

    this.thumbnails.add(`${file.id}|${file.versionGroup}`);

    console.log("thumbnails", this.thumbnails);

    const res = await api.files.createThumbnails([file.id]);

    return res;
  };

  setIsUpdatingRowItem = (updating) => {
    this.isUpdatingRowItem = updating;
  };

  setPasswordEntryProcess = (process) => {
    this.passwordEntryProcess = process;
  };

  setEnabledHotkeys = (enabledHotkeys) => {
    this.enabledHotkeys = enabledHotkeys;
  };

  setCreatedItem = (createdItem) => {
    this.createdItem = createdItem;

    // const { socketHelper } = this.settingsStore;
    // if (createdItem?.type == "file") {
    //   console.log(
    //     "[WS] subscribe to file's changes",
    //     createdItem.id,
    //     createdItem.title
    //   );

    //   socketHelper.emit({
    //     command: "subscribe",
    //     data: { roomParts: `FILE-${createdItem.id}`, individual: true },
    //   });
    // }
  };

  setScrollToItem = (item) => {
    this.scrollToItem = item;
  };

  getIsEmptyTrash = async () => {
    const res = await api.files.getTrashFolderList();
    const items = [...res.files, ...res.folders];
    this.setTrashIsEmpty(items.length === 0 ? true : false);
  };

  setTrashIsEmpty = (isEmpty) => {
    this.trashIsEmpty = isEmpty;
  };

  setMovingInProgress = (movingInProgress) => {
    this.movingInProgress = movingInProgress;
  };

  setMainButtonMobileVisible = (visible) => {
    this.mainButtonMobileVisible = visible;
  };

  get roomsFilterTotal() {
    return this.roomsFilter.total;
  }

  get filterTotal() {
    return this.filter.total;
  }

  get hasMoreFiles() {
    const { isRoomsFolder, isArchiveFolder } = this.treeFoldersStore;

    const isRooms = isRoomsFolder || isArchiveFolder;
    const filterTotal = isRooms ? this.roomsFilter.total : this.filter.total;

    if (this.clientLoadingStore.isLoading) return false;
    return this.filesList.length < filterTotal;
  }

  setFilesIsLoading = (filesIsLoading) => {
    this.filesIsLoading = filesIsLoading;
  };

  fetchMoreFiles = async () => {
    if (
      !this.hasMoreFiles ||
      this.filesIsLoading ||
      this.clientLoadingStore.isLoading
    )
      return;

    const { isRoomsFolder, isArchiveFolder } = this.treeFoldersStore;

    const isRooms = isRoomsFolder || isArchiveFolder;

    this.setFilesIsLoading(true);
    // console.log("fetchMoreFiles");

    const newFilter = isRooms ? this.roomsFilter.clone() : this.filter.clone();
    newFilter.page += 1;
    if (isRooms) this.setRoomsFilter(newFilter);
    else this.setFilter(newFilter);

    const newFiles = isRooms
      ? await api.rooms.getRooms(newFilter)
      : await api.files.getFolder(newFilter.folder, newFilter);

    runInAction(() => {
      this.setFiles([...this.files, ...newFiles.files]);
      this.setFolders([...this.folders, ...newFiles.folders]);
      this.setFilesIsLoading(false);
    });
  };

  //Duplicate of countTilesInRow, used to update the number of tiles in a row after the window is resized.
  getCountTilesInRow = () => {
    const isDesktopView = isDesktop();
    const tileGap = isDesktopView ? 16 : 14;
    const minTileWidth = 216 + tileGap;
    const sectionPadding = isDesktopView ? 24 : 16;

    const body = document.getElementById("section");
    const sectionWidth = body ? body.offsetWidth - sectionPadding : 0;

    return Math.floor(sectionWidth / minTileWidth);
  };

  setInvitationLinks = async (roomId, title, access, linkId) => {
    return await api.rooms.setInvitationLinks(roomId, linkId, title, access);
  };

  resendEmailInvitations = async (id, resendAll) => {
    return await api.rooms.resendEmailInvitations(id, resendAll);
  };

  getRoomSecurityInfo = async (id) => {
    return await api.rooms.getRoomSecurityInfo(id).then((res) => res.items);
  };

  setRoomSecurity = async (id, data) => {
    return await api.rooms.setRoomSecurity(id, data);
  };

  withCtrlSelect = (item) => {
    this.setHotkeyCaret(item);
    this.setHotkeyCaretStart(item);

    const fileIndex = this.selection.findIndex(
      (f) => f.id === item.id && f.isFolder === item.isFolder,
    );
    if (fileIndex === -1) {
      this.setSelection([...this.selection, item]);
    } else {
      this.deselectFile(item);
    }
  };

  withShiftSelect = (item) => {
    const caretStart = this.hotkeyCaretStart
      ? this.hotkeyCaretStart
      : this.filesList[0];
    const caret = this.hotkeyCaret ? this.hotkeyCaret : caretStart;

    if (!caret || !caretStart) return;

    const startCaretIndex = this.filesList.findIndex(
      (f) => f.id === caretStart.id && f.isFolder === caretStart.isFolder,
    );

    const caretIndex = this.filesList.findIndex(
      (f) => f.id === caret.id && f.isFolder === caret.isFolder,
    );

    const itemIndex = this.filesList.findIndex(
      (f) => f.id === item.id && f.isFolder === item.isFolder,
    );

    const isMoveDown = caretIndex < itemIndex;

    let newSelection = JSON.parse(JSON.stringify(this.selection));
    let index = caretIndex;
    const newItemIndex = isMoveDown ? itemIndex + 1 : itemIndex - 1;

    while (index !== newItemIndex) {
      const filesItem = this.filesList[index];

      const selectionIndex = newSelection.findIndex(
        (f) => f.id === filesItem.id && f.isFolder === filesItem.isFolder,
      );
      if (selectionIndex === -1) {
        newSelection.push(filesItem);
      } else {
        newSelection = newSelection.filter(
          (_, fIndex) => selectionIndex !== fIndex,
        );
        newSelection.push(filesItem);
      }

      if (isMoveDown) {
        index++;
      } else {
        index--;
      }
    }

    const lastSelection = this.selection[this.selection.length - 1];
    const indexOfLast = this.filesList.findIndex(
      (f) =>
        f.id === lastSelection?.id && f.isFolder === lastSelection?.isFolder,
    );

    newSelection = newSelection.filter((f) => {
      const listIndex = this.filesList.findIndex(
        (x) => x.id === f.id && x.isFolder === f.isFolder,
      );

      if (isMoveDown) {
        const isSelect = listIndex < indexOfLast;
        if (isSelect) return true;

        if (listIndex >= startCaretIndex) {
          return true;
        } else {
          return listIndex >= itemIndex;
        }
      } else {
        const isSelect = listIndex > indexOfLast;
        if (isSelect) return true;

        if (listIndex <= startCaretIndex) {
          return true;
        } else {
          return listIndex <= itemIndex;
        }
      }
    });

    this.setSelection(newSelection);
    this.setHotkeyCaret(item);
  };

  get disableDrag() {
    const {
      isRecycleBinFolder,
      isRoomsFolder,
      isArchiveFolder,
      isFavoritesFolder,
      isRecentFolder,
    } = this.treeFoldersStore;

    return (
      isRecycleBinFolder ||
      isRoomsFolder ||
      isArchiveFolder ||
      isFavoritesFolder ||
      isRecentFolder
    );
  }

  get roomsForRestore() {
    return this.folders.filter((f) => f.security.Move);
  }

  get roomsForDelete() {
    return this.folders.filter((f) => f.security.Delete);
  }

  getRooms = async (filter) => {
    let newFilter = RoomsFilter.getDefault();
    Object.assign(newFilter, filter);

    return await api.rooms.getRooms(newFilter);
  };

  setHotkeysClipboard = (hotkeysClipboard) => {
    this.hotkeysClipboard = hotkeysClipboard
      ? hotkeysClipboard
      : this.selection;
  };

  getPrimaryLink = async (roomId) => {
    const link = await api.rooms.getPrimaryLink(roomId);
    if (link) {
      this.setRoomShared(roomId, true);
    }

    return link;
  };

  getFilePrimaryLink = async (fileId) => {
    return await api.files.getFileLink(fileId);
  };

  setRoomShared = (roomId, shared) => {
    const roomIndex = this.folders.findIndex((r) => r.id === roomId);

    if (roomIndex !== -1) {
      this.folders[roomIndex].shared = shared;
    }

    const navigationPath = [...this.selectedFolderStore.navigationPath];

    if (this.selectedFolderStore.id === roomId) {
      this.selectedFolderStore.setShared(shared);
      return;
    }

    const pathPartsRoomIndex = navigationPath.findIndex((f) => f.id === roomId);
    if (pathPartsRoomIndex === -1) return;
    navigationPath[pathPartsRoomIndex].shared = shared;
    this.selectedFolderStore.setNavigationPath(navigationPath);
  };

  get isFiltered() {
    const { isRoomsFolder, isArchiveFolder } = this.treeFoldersStore;

    const {
      subjectId,
      filterValue,
      type,
      withSubfolders: withRoomsSubfolders,
      searchInContent: searchInContentRooms,
      tags,
      withoutTags,
      quotaFilter,
    } = this.roomsFilter;

    const {
      authorType,
      roomId,
      search,
      withSubfolders,
      filterType,
      searchInContent,
    } = this.filter;

    const isFiltered =
      isRoomsFolder || isArchiveFolder
        ? filterValue ||
          type ||
          withRoomsSubfolders ||
          searchInContentRooms ||
          subjectId ||
          tags ||
          withoutTags ||
          quotaFilter
        : authorType ||
          roomId ||
          search ||
          withSubfolders ||
          filterType ||
          searchInContent;

    return isFiltered;
  }

  get needResetFilesSelection() {
    const { isVisible: infoPanelVisible } = this.infoPanelStore;

    return !infoPanelVisible || this.selection.length > 1;
  }
}

export default FilesStore;<|MERGE_RESOLUTION|>--- conflicted
+++ resolved
@@ -1423,19 +1423,8 @@
           data.pathParts.map(async (folder, idx) => {
             const { Rooms, Archive } = FolderType;
 
-            let navigationFolderId = folder.id;
-
-<<<<<<< HEAD
-            if (
-              data.current.providerKey &&
-              data.current.rootFolderType === Rooms &&
-              this.treeFoldersStore.myRoomsId
-            ) {
-              navigationFolderId = this.treeFoldersStore.myRoomsId;
-            }
-
-            const isCurrentFolder = data.current.id === navigationFolderId;
-=======
+            let folderId = folder.id;
+
             // if (
             //   data.current.providerKey &&
             //   data.current.rootFolderType === Rooms &&
@@ -1445,11 +1434,10 @@
             // }
 
             const isCurrentFolder = data.current.id == folderId;
->>>>>>> 1449f5ae
 
             const folderInfo = isCurrentFolder
               ? data.current
-              : { ...folder, id: navigationFolderId };
+              : { ...folder, id: folderId };
 
             const { title, roomType } = folderInfo;
 
@@ -1463,7 +1451,7 @@
               let room = data.current;
 
               if (!isCurrentFolder) {
-                room = await api.files.getFolderInfo(navigationFolderId);
+                room = await api.files.getFolderInfo(folderId);
                 shared = room.shared;
                 canCopyPublicLink =
                   room.access === ShareAccessRights.RoomManager ||
@@ -1481,7 +1469,7 @@
             }
 
             return {
-              id: navigationFolderId,
+              id: folderId,
               title,
               isRoom: !!roomType,
               roomType,
