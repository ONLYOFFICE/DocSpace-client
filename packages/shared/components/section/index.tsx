--- conflicted
+++ resolved
@@ -58,12 +58,9 @@
   SECTION_SUBMENU_NAME,
 } from "./Section.constants";
 import { parseChildren } from "./Section.utils";
-<<<<<<< HEAD
-import OperationsProgress from "./sub-components/OperationsProgress";
+
 import { ChatWidget } from "./sub-components/ChatWidget";
-=======
 import OperationsProgressButton from "../operations-progress-button";
->>>>>>> 79adf569
 
 export type { SectionProps };
 
