import React from "react";
import { useLocation, Outlet } from "react-router-dom";
import { isMobile } from "react-device-detect";
import { observer, inject } from "mobx-react";
import { withTranslation, Trans } from "react-i18next";
import axios from "axios";

import {
  showLoader,
  hideLoader,
  frameCallbackData,
  frameCallCommand,
  getObjectByLocation,
} from "@docspace/common/utils";

import FilesFilter from "@docspace/common/api/files/filter";
import RoomsFilter from "@docspace/common/api/rooms/filter";
import AccountsFilter from "@docspace/common/api/people/filter";
import { getGroup } from "@docspace/common/api/groups";
import { getUserById } from "@docspace/common/api/people";
import { Events } from "@docspace/common/constants";
import Section from "@docspace/common/components/Section";

import toastr from "@docspace/components/toast/toastr";

import DragTooltip from "SRC_DIR/components/DragTooltip";
import { getCategoryType, setDocumentTitle } from "SRC_DIR/helpers/utils";
import { CategoryType } from "SRC_DIR/helpers/constants";

import {
  SectionFilterContent,
  SectionHeaderContent,
  SectionPagingContent,
} from "./Section";
import AccountsDialogs from "./Section/AccountsBody/Dialogs";

import MediaViewer from "./MediaViewer";
import SelectionArea from "./SelectionArea";
import { InfoPanelBodyContent, InfoPanelHeaderContent } from "./InfoPanel";
import { RoomSearchArea } from "@docspace/common/constants";

const PureHome = (props) => {
  const {
    fetchFiles,
    fetchRooms,
    alreadyFetchingRooms,
    setAlreadyFetchingRooms,
    //homepage,
    setIsLoading,
    setFirstLoad,
    setToPreviewFile,
    playlist,

    getFileInfo,
    gallerySelected,
    setIsUpdatingRowItem,
    setIsPreview,
    selectedFolderStore,
    t,
    startUpload,
    setDragging,
    dragging,
    uploadEmptyFolders,
    disableDrag,
    uploaded,
    converted,
    setUploadPanelVisible,
    clearPrimaryProgressData,
    primaryProgressDataVisible,
    isProgressFinished,
    secondaryProgressDataStoreIcon,
    itemsSelectionLength,
    itemsSelectionTitle,
    setItemsSelectionTitle,
    refreshFiles,
    isHeaderVisible,
    setHeaderVisible,
    setFrameConfig,
    user,
    folders,
    files,
    selection,
    filesList,
    removeFirstUrl,

    createFile,
    createFolder,
    createRoom,

    setViewAs,
    viewAs,

    firstLoad,

    isPrivacyFolder,
    isRecycleBinFolder,
    isErrorRoomNotAvailable,

    primaryProgressDataPercent,
    primaryProgressDataIcon,
    primaryProgressDataAlert,
    clearUploadedFilesHistory,

    secondaryProgressDataStoreVisible,
    secondaryProgressDataStorePercent,

    secondaryProgressDataStoreAlert,

    tReady,
    isFrame,
    showTitle,
    showFilter,
    frameConfig,
    withPaging,
    isEmptyPage,
    isLoadedEmptyPage,

    setPortalTariff,

    accountsViewAs,
    fetchPeople,
    setSelectedNode,
    onClickBack,
  } = props;

  const location = useLocation();

  const isAccountsPage = location.pathname.includes("accounts");
  const isSettingsPage = location.pathname.includes("settings");

  React.useEffect(() => {
    if (isAccountsPage || isSettingsPage) return;

    if (!window.location.href.includes("#preview")) {
      // localStorage.removeItem("isFirstUrl");
      // Media viewer
      removeFirstUrl();
    }

    const categoryType = getCategoryType(location);

    let filterObj = null;
    let isRooms = false;

    if (window.location.href.indexOf("/#preview") > 1 && playlist.length < 1) {
      const pathname = window.location.href;
      const fileId = pathname.slice(pathname.indexOf("#preview") + 9);

      setTimeout(() => {
        getFileInfo(fileId)
          .then((data) => {
            const canOpenPlayer =
              data.viewAccessability.ImageView ||
              data.viewAccessability.MediaView;
            const file = { ...data, canOpenPlayer };
            setToPreviewFile(file, true);
            setIsPreview(true);
          })
          .catch((err) => {
            toastr.error(err);
            fetchDefaultFiles();
          });
      }, 1);

      return;
    }

    const isRoomFolder = getObjectByLocation(window.location)?.folder;

    if (
      (categoryType == CategoryType.Shared ||
        categoryType == CategoryType.SharedRoom ||
        categoryType == CategoryType.Archive) &&
      !isRoomFolder
    ) {
      filterObj = RoomsFilter.getFilter(window.location);

      isRooms = true;

      if (!filterObj) {
        setIsLoading(true);
<<<<<<< HEAD

        if (window.location.pathname.indexOf("/rooms/archived") !== -1) {
          this.fetchArchiveDefaultRooms();

          return;
        }
        this.fetchDefaultRooms();
=======
        fetchDefaultRooms();
>>>>>>> ed99c87f

        return;
      }
    } else {
      filterObj = FilesFilter.getFilter(window.location);

      if (!filterObj) {
        setIsLoading(true);
        fetchDefaultFiles();

        return;
      }
    }

    if (!filterObj) return;

    if (isRooms && alreadyFetchingRooms && selectedFolderStore.title)
      return setAlreadyFetchingRooms(false);

    let dataObj = { filter: filterObj };

    if (filterObj && filterObj.authorType) {
      const authorType = filterObj.authorType;
      const indexOfUnderscore = authorType.indexOf("_");
      const type = authorType.slice(0, indexOfUnderscore);
      const itemId = authorType.slice(indexOfUnderscore + 1);

      if (itemId) {
        dataObj = {
          type,
          itemId,
          filter: filterObj,
        };
      } else {
        filterObj.authorType = null;
        dataObj = { filter: filterObj };
      }
    }

    if (filterObj && filterObj.subjectId) {
      const type = "user";
      const itemId = filterObj.subjectId;

      if (itemId) {
        dataObj = {
          type,
          itemId,
          filter: filterObj,
        };
      } else {
        filterObj.subjectId = null;
        dataObj = { filter: filterObj };
      }
    }

    if (!dataObj) return;

    const { filter, itemId, type } = dataObj;
    const newFilter = filter
      ? filter.clone()
      : isRooms
      ? RoomsFilter.getDefault()
      : FilesFilter.getDefault();
    const requests = [Promise.resolve(newFilter)];

    if (type === "group") {
      requests.push(getGroup(itemId));
    } else if (type === "user") {
      requests.push(getUserById(itemId));
    }

    setIsLoading(true);

    axios
      .all(requests)
      .catch((err) => {
        if (isRooms) {
          Promise.resolve(RoomsFilter.getDefault());
        } else {
          Promise.resolve(FilesFilter.getDefault());
        }

        //console.warn("Filter restored by default", err);
      })
      .then((data) => {
        const filter = data[0];
        const result = data[1];
        if (result) {
          const type = result.displayName ? "user" : "group";
          const selectedItem = {
            key: result.id,
            label: type === "user" ? result.displayName : result.name,
            type,
          };
          if (!isRooms) {
            filter.selectedItem = selectedItem;
          }
        }

        if (filter) {
          if (isRooms) {
            return fetchRooms(null, filter);
          } else {
            const folderId = filter.folder;
            return fetchFiles(folderId, filter);
          }
        }

        return Promise.resolve();
      })
      .then(() => {
        if (gallerySelected) {
          setIsUpdatingRowItem(false);

          const event = new Event(Events.CREATE);

          const payload = {
            extension: "docxf",
            id: -1,
            fromTemplate: true,
            title: gallerySelected.attributes.name_form,
          };

          event.payload = payload;

          window.dispatchEvent(event);
        }
      })
      .finally(() => {
        setIsLoading(false);
        setFirstLoad(false);
        setAlreadyFetchingRooms(false);
      });

    window.addEventListener("message", handleMessage, false);

    return () => {
      window.removeEventListener("message", handleMessage, false);
    };
  }, []);

  const fetchDefaultFiles = () => {
    const filterObj = FilesFilter.getDefault();
    const folderId = filterObj.folder;

    fetchFiles(folderId).finally(() => {
      setIsLoading(false);
      setFirstLoad(false);
    });
  };

  const fetchDefaultRooms = () => {
    fetchRooms().finally(() => {
      setIsLoading(false);
      setFirstLoad(false);
    });
  };

<<<<<<< HEAD
  fetchArchiveDefaultRooms = () => {
    const { fetchRooms, setIsLoading, setFirstLoad } = this.props;

    const filter = RoomsFilter.getDefault();
    filter.searchArea = RoomSearchArea.Archive;

    fetchRooms(null, filter).finally(() => {
      setIsLoading(false);
      setFirstLoad(false);
    });
  };

  onDrop = (files, uploadToFolder) => {
    const {
      t,
      startUpload,
      setDragging,
      dragging,
      uploadEmptyFolders,
      disableDrag,
    } = this.props;
=======
  const onDrop = (files, uploadToFolder) => {
>>>>>>> ed99c87f
    dragging && setDragging(false);

    if (disableDrag) return;

    const emptyFolders = files.filter((f) => f.isEmptyDirectory);

    if (emptyFolders.length > 0) {
      uploadEmptyFolders(emptyFolders, uploadToFolder).then(() => {
        const onlyFiles = files.filter((f) => !f.isEmptyDirectory);
        if (onlyFiles.length > 0) startUpload(onlyFiles, uploadToFolder, t);
      });
    } else {
      startUpload(files, uploadToFolder, t);
    }
  };

  const showOperationToast = (type, qty, title) => {
    switch (type) {
      case "move":
        if (qty > 1) {
          return (
            toastr.success(
              <Trans t={t} i18nKey="MoveItems" ns="Files">
                {{ qty }} elements has been moved
              </Trans>
            ),
            refreshFiles()
          );
        }
        return (
          toastr.success(
            <Trans t={t} i18nKey="MoveItem" ns="Files">
              {{ title }} moved
            </Trans>
          ),
          refreshFiles()
        );

      case "duplicate":
        if (qty > 1) {
          return (
            toastr.success(
              <Trans t={t} i18nKey="CopyItems" ns="Files">
                {{ qty }} elements copied
              </Trans>
            ),
            refreshFiles()
          );
        }
        return (
          toastr.success(
            <Trans t={t} i18nKey="CopyItem" ns="Files">
              {{ title }} copied
            </Trans>
          ),
          refreshFiles()
        );

      default:
        break;
    }
  };

  const showUploadPanel = () => {
    setUploadPanelVisible(true);

    if (primaryProgressDataVisible && uploaded && converted)
      clearPrimaryProgressData();
  };

  const prevProps = React.useRef({
    isHeaderVisible: isHeaderVisible,
    isProgressFinished: isProgressFinished,
  });

  React.useEffect(() => {
    if (isHeaderVisible !== prevProps.current.isHeaderVisible) {
      setHeaderVisible(isHeaderVisible);
    }

    if (
      isProgressFinished &&
      itemsSelectionTitle &&
      isProgressFinished !== prevProps.current.isProgressFinished
    ) {
      showOperationToast(
        secondaryProgressDataStoreIcon,
        itemsSelectionLength,
        itemsSelectionTitle
      );
      setItemsSelectionTitle(null);
    }
  }, [
    isAccountsPage,
    isHeaderVisible,
    setHeaderVisible,
    isProgressFinished,
    refreshFiles,
    itemsSelectionTitle,
    showOperationToast,
    setItemsSelectionTitle,
  ]);

  React.useEffect(() => {
    prevProps.current.isHeaderVisible = isHeaderVisible;
    prevProps.current.isProgressFinished = isProgressFinished;
  }, [isHeaderVisible, isProgressFinished]);

  const handleMessage = async (e) => {
    const eventData = typeof e.data === "string" ? JSON.parse(e.data) : e.data;

    if (eventData.data) {
      const { data, methodName } = eventData.data;

      let res;

      switch (methodName) {
        case "setConfig":
          res = await setFrameConfig(data);
          break;
        case "getFolderInfo":
          res = selectedFolderStore;
          break;
        case "getFolders":
          res = folders;
          break;
        case "getFiles":
          res = files;
          break;
        case "getList":
          res = filesList;
          break;
        case "getSelection":
          res = selection;
          break;
        case "getUserInfo":
          res = user;
          break;
        case "openModal": {
          const { type, options } = data;

          if (type === "CreateFile" || type === "CreateFolder") {
            const item = new Event(Events.CREATE);

            const payload = {
              extension: options,
              id: -1,
            };

            item.payload = payload;

            window.dispatchEvent(item);
          }

          if (type === "CreateRoom") {
            const room = new Event(Events.ROOM_CREATE);

            window.dispatchEvent(room);
          }
          break;
        }
        case "createFile":
          {
            const { folderId, title, templateId, formId } = data;
            res = await createFile(folderId, title, templateId, formId);

            refreshFiles();
          }
          break;
        case "createFolder":
          {
            const { parentFolderId, title } = data;
            res = await createFolder(parentFolderId, title);

            refreshFiles();
          }
          break;
        case "createRoom":
          {
            const { title, type } = data;
            res = await createRoom(title, type);

            refreshFiles();
          }
          break;
        case "setListView":
          {
            setViewAs(data);
          }
          break;
        default:
          res = "Wrong method";
      }

      frameCallbackData(res);
    }
  };

  if (window.parent && !frameConfig && !isAccountsPage && !isSettingsPage) {
    frameCallCommand("setConfig");
  }

  React.useEffect(() => {
    window.addEventListener("popstate", onClickBack);

    return () => {
      window.removeEventListener("popstate", onClickBack);
    };
  }, []);

  React.useEffect(() => {
    if (!isAccountsPage) return;
    if (location.pathname.indexOf("/accounts/filter") > -1) {
      setSelectedNode(["accounts", "filter"]);

      const newFilter = AccountsFilter.getFilter(location);
      //console.log("PEOPLE URL changed", pathname, newFilter);
      fetchPeople(newFilter, true).catch((err) => {
        if (err?.response?.status === 402) setPortalTariff();
      });
    }
  }, [isAccountsPage, location, setSelectedNode]);

  React.useEffect(() => {
    if (!isSettingsPage) return;
    setDocumentTitle(t("Common:Settings"));
  }, [t, tReady, isSettingsPage]);

  let sectionProps = {};

  if (isSettingsPage) {
    sectionProps.isInfoPanelAvailable = false;
    sectionProps.viewAs = "settings";
  } else {
    sectionProps = {
      withPaging,
      withBodyScroll: true,
      withBodyAutoFocus: !isMobile,
      firstLoad,
      isLoaded: !firstLoad,
      viewAs: accountsViewAs,
    };

    if (!isAccountsPage) {
      sectionProps.dragging = dragging;
      sectionProps.uploadFiles = true;
      sectionProps.onDrop =
        isRecycleBinFolder || isPrivacyFolder ? null : onDrop;

      sectionProps.clearUploadedFilesHistory = clearUploadedFilesHistory;
      sectionProps.viewAs = viewAs;
      sectionProps.hideAside =
        primaryProgressDataVisible || secondaryProgressDataStoreVisible;
      sectionProps.isHeaderVisible = isHeaderVisible;

      sectionProps.isEmptyPage = isEmptyPage;
    }
  }

  sectionProps.onOpenUploadPanel = showUploadPanel;
  sectionProps.showPrimaryProgressBar = primaryProgressDataVisible;
  sectionProps.primaryProgressBarValue = primaryProgressDataPercent;
  sectionProps.primaryProgressBarIcon = primaryProgressDataIcon;
  sectionProps.showPrimaryButtonAlert = primaryProgressDataAlert;
  sectionProps.showSecondaryProgressBar = secondaryProgressDataStoreVisible;
  sectionProps.secondaryProgressBarValue = secondaryProgressDataStorePercent;
  sectionProps.secondaryProgressBarIcon = secondaryProgressDataStoreIcon;
  sectionProps.showSecondaryButtonAlert = secondaryProgressDataStoreAlert;

  return (
    <>
      {isSettingsPage ? (
        <></>
      ) : isAccountsPage ? (
        <AccountsDialogs />
      ) : (
        <>
          <DragTooltip />
          <SelectionArea />
        </>
      )}
      <MediaViewer />
      <Section {...sectionProps}>
        {(!isErrorRoomNotAvailable || isAccountsPage || isSettingsPage) && (
          <Section.SectionHeader>
            {isFrame ? (
              showTitle && <SectionHeaderContent />
            ) : (
              <SectionHeaderContent />
            )}
          </Section.SectionHeader>
        )}

        {((!isEmptyPage && !isErrorRoomNotAvailable) || isAccountsPage) &&
          !isSettingsPage && (
            <Section.SectionFilter>
              {isFrame ? (
                showFilter && <SectionFilterContent />
              ) : (
                <SectionFilterContent />
              )}
            </Section.SectionFilter>
          )}

        <Section.SectionBody>
          <Outlet />
        </Section.SectionBody>

        <Section.InfoPanelHeader>
          <InfoPanelHeaderContent />
        </Section.InfoPanelHeader>
        <Section.InfoPanelBody>
          <InfoPanelBodyContent />
        </Section.InfoPanelBody>

        {withPaging && !isSettingsPage && (
          <Section.SectionPaging>
            <SectionPagingContent tReady={tReady} />
          </Section.SectionPaging>
        )}
      </Section>
    </>
  );
};

const Home = withTranslation(["Files", "People"])(PureHome);

export default inject(
  ({
    auth,
    filesStore,
    uploadDataStore,
    treeFoldersStore,
    mediaViewerDataStore,
    peopleStore,
    filesActionsStore,
    oformsStore,
  }) => {
    const {
      secondaryProgressDataStore,
      primaryProgressDataStore,
      clearUploadedFilesHistory,
    } = uploadDataStore;
    const {
      firstLoad,
      setFirstLoad,
      fetchFiles,
      fetchRooms,
      alreadyFetchingRooms,
      setAlreadyFetchingRooms,
      selection,
      dragging,
      setDragging,
      setIsLoading,
      isLoading,
      viewAs,
      getFileInfo,
      setIsUpdatingRowItem,

      folders,
      files,
      filesList,
      selectedFolderStore,
      createFile,
      createFolder,
      createRoom,
      refreshFiles,
      setViewAs,
      isEmptyPage,
      isLoadedEmptyPage,
      disableDrag,
      isErrorRoomNotAvailable,
      setIsPreview,
    } = filesStore;

    const { gallerySelected } = oformsStore;

    const {
      isRecycleBinFolder,
      isPrivacyFolder,

      expandedKeys,
      setExpandedKeys,
      isRoomsFolder,
      isArchiveFolder,
      setSelectedNode,
    } = treeFoldersStore;

    const {
      visible: primaryProgressDataVisible,
      percent: primaryProgressDataPercent,
      icon: primaryProgressDataIcon,
      alert: primaryProgressDataAlert,
      clearPrimaryProgressData,
    } = primaryProgressDataStore;

    const {
      visible: secondaryProgressDataStoreVisible,
      percent: secondaryProgressDataStorePercent,
      icon: secondaryProgressDataStoreIcon,
      alert: secondaryProgressDataStoreAlert,
      isSecondaryProgressFinished: isProgressFinished,
      itemsSelectionLength,
      itemsSelectionTitle,
      setItemsSelectionTitle,
    } = secondaryProgressDataStore;

    const { setUploadPanelVisible, startUpload, uploaded, converted } =
      uploadDataStore;

    const { uploadEmptyFolders, onClickBack } = filesActionsStore;

    const selectionLength = isProgressFinished ? selection.length : null;
    const selectionTitle = isProgressFinished
      ? filesStore.selectionTitle
      : null;

    const { setToPreviewFile, playlist, removeFirstUrl } = mediaViewerDataStore;

    const { settingsStore, currentTariffStatusStore } = auth;

    const { setPortalTariff } = currentTariffStatusStore;

    const {
      isHeaderVisible,
      setHeaderVisible,
      setFrameConfig,
      frameConfig,
      isFrame,
      withPaging,
      showCatalog,
    } = settingsStore;

    const {
      usersStore,

      viewAs: accountsViewAs,
    } = peopleStore;

    const { getUsersList: fetchPeople } = usersStore;

    if (!firstLoad) {
      if (isLoading) {
        showLoader();
      } else {
        hideLoader();
      }
    }

    return {
      //homepage: config.homepage,
      firstLoad,
      dragging,
      viewAs,
      uploaded,
      converted,
      isRecycleBinFolder,
      isPrivacyFolder,
      isVisitor: auth.userStore.user.isVisitor,

      primaryProgressDataVisible,
      primaryProgressDataPercent,
      primaryProgressDataIcon,
      primaryProgressDataAlert,
      clearPrimaryProgressData,

      clearUploadedFilesHistory,

      secondaryProgressDataStoreVisible,
      secondaryProgressDataStorePercent,
      secondaryProgressDataStoreIcon,
      secondaryProgressDataStoreAlert,

      selectionLength,
      isProgressFinished,
      selectionTitle,

      itemsSelectionLength,
      setItemsSelectionTitle,
      itemsSelectionTitle,
      isErrorRoomNotAvailable,
      isRoomsFolder,
      isArchiveFolder,

      disableDrag,

      setExpandedKeys,
      setFirstLoad,
      setDragging,
      setIsLoading,
      fetchFiles,
      fetchRooms,
      alreadyFetchingRooms,
      setAlreadyFetchingRooms,
      setUploadPanelVisible,
      startUpload,
      uploadEmptyFolders,
      isHeaderVisible,
      setHeaderVisible,
      setToPreviewFile,
      setIsPreview,
      playlist,
      removeFirstUrl,

      getFileInfo,
      gallerySelected,
      setIsUpdatingRowItem,

      setFrameConfig,
      frameConfig,
      isFrame,
      showTitle: frameConfig?.showTitle,
      showFilter: frameConfig?.showFilter,
      user: auth.userStore.user,
      folders,
      files,
      selection,
      filesList,
      selectedFolderStore,
      createFile,
      createFolder,
      createRoom,
      refreshFiles,
      setViewAs,
      withPaging,
      isEmptyPage,
      isLoadedEmptyPage,
      setPortalTariff,

      accountsViewAs,
      fetchPeople,
      setSelectedNode,
      onClickBack,
    };
  }
)(observer(Home));<|MERGE_RESOLUTION|>--- conflicted
+++ resolved
@@ -40,22 +40,22 @@
 import { RoomSearchArea } from "@docspace/common/constants";
 
 const PureHome = (props) => {
-  const {
-    fetchFiles,
-    fetchRooms,
-    alreadyFetchingRooms,
-    setAlreadyFetchingRooms,
-    //homepage,
-    setIsLoading,
-    setFirstLoad,
-    setToPreviewFile,
-    playlist,
-
-    getFileInfo,
-    gallerySelected,
-    setIsUpdatingRowItem,
-    setIsPreview,
-    selectedFolderStore,
+    const {
+      fetchFiles,
+      fetchRooms,
+      alreadyFetchingRooms,
+      setAlreadyFetchingRooms,
+      //homepage,
+      setIsLoading,
+      setFirstLoad,
+      setToPreviewFile,
+      playlist,
+
+      getFileInfo,
+      gallerySelected,
+      setIsUpdatingRowItem,
+      setIsPreview,
+      selectedFolderStore,
     t,
     startUpload,
     setDragging,
@@ -179,17 +179,13 @@
 
       if (!filterObj) {
         setIsLoading(true);
-<<<<<<< HEAD
 
         if (window.location.pathname.indexOf("/rooms/archived") !== -1) {
-          this.fetchArchiveDefaultRooms();
+          fetchArchiveDefaultRooms();
 
           return;
         }
-        this.fetchDefaultRooms();
-=======
         fetchDefaultRooms();
->>>>>>> ed99c87f
 
         return;
       }
@@ -348,8 +344,7 @@
     });
   };
 
-<<<<<<< HEAD
-  fetchArchiveDefaultRooms = () => {
+  const fetchArchiveDefaultRooms = () => {
     const { fetchRooms, setIsLoading, setFirstLoad } = this.props;
 
     const filter = RoomsFilter.getDefault();
@@ -361,7 +356,7 @@
     });
   };
 
-  onDrop = (files, uploadToFolder) => {
+  const onDrop = (files, uploadToFolder) => {
     const {
       t,
       startUpload,
@@ -370,9 +365,6 @@
       uploadEmptyFolders,
       disableDrag,
     } = this.props;
-=======
-  const onDrop = (files, uploadToFolder) => {
->>>>>>> ed99c87f
     dragging && setDragging(false);
 
     if (disableDrag) return;
@@ -395,18 +387,18 @@
         if (qty > 1) {
           return (
             toastr.success(
-              <Trans t={t} i18nKey="MoveItems" ns="Files">
-                {{ qty }} elements has been moved
-              </Trans>
+            <Trans t={t} i18nKey="MoveItems" ns="Files">
+              {{ qty }} elements has been moved
+            </Trans>
             ),
             refreshFiles()
           );
         }
         return (
           toastr.success(
-            <Trans t={t} i18nKey="MoveItem" ns="Files">
-              {{ title }} moved
-            </Trans>
+          <Trans t={t} i18nKey="MoveItem" ns="Files">
+            {{ title }} moved
+          </Trans>
           ),
           refreshFiles()
         );
@@ -415,18 +407,18 @@
         if (qty > 1) {
           return (
             toastr.success(
-              <Trans t={t} i18nKey="CopyItems" ns="Files">
-                {{ qty }} elements copied
-              </Trans>
+            <Trans t={t} i18nKey="CopyItems" ns="Files">
+              {{ qty }} elements copied
+            </Trans>
             ),
             refreshFiles()
           );
         }
         return (
           toastr.success(
-            <Trans t={t} i18nKey="CopyItem" ns="Files">
-              {{ title }} copied
-            </Trans>
+          <Trans t={t} i18nKey="CopyItem" ns="Files">
+            {{ title }} copied
+          </Trans>
           ),
           refreshFiles()
         );
@@ -642,29 +634,29 @@
   sectionProps.secondaryProgressBarIcon = secondaryProgressDataStoreIcon;
   sectionProps.showSecondaryButtonAlert = secondaryProgressDataStoreAlert;
 
-  return (
-    <>
+    return (
+      <>
       {isSettingsPage ? (
         <></>
       ) : isAccountsPage ? (
         <AccountsDialogs />
       ) : (
         <>
-          <DragTooltip />
-          <SelectionArea />
+        <DragTooltip />
+        <SelectionArea />
         </>
       )}
       <MediaViewer />
       <Section {...sectionProps}>
         {(!isErrorRoomNotAvailable || isAccountsPage || isSettingsPage) && (
-          <Section.SectionHeader>
-            {isFrame ? (
-              showTitle && <SectionHeaderContent />
-            ) : (
-              <SectionHeaderContent />
-            )}
-          </Section.SectionHeader>
-        )}
+            <Section.SectionHeader>
+              {isFrame ? (
+                showTitle && <SectionHeaderContent />
+              ) : (
+                <SectionHeaderContent />
+              )}
+            </Section.SectionHeader>
+          )}
 
         {((!isEmptyPage && !isErrorRoomNotAvailable) || isAccountsPage) &&
           !isSettingsPage && (
@@ -677,25 +669,25 @@
             </Section.SectionFilter>
           )}
 
-        <Section.SectionBody>
+          <Section.SectionBody>
           <Outlet />
-        </Section.SectionBody>
-
-        <Section.InfoPanelHeader>
-          <InfoPanelHeaderContent />
-        </Section.InfoPanelHeader>
-        <Section.InfoPanelBody>
-          <InfoPanelBodyContent />
-        </Section.InfoPanelBody>
+          </Section.SectionBody>
+
+          <Section.InfoPanelHeader>
+            <InfoPanelHeaderContent />
+          </Section.InfoPanelHeader>
+          <Section.InfoPanelBody>
+            <InfoPanelBodyContent />
+          </Section.InfoPanelBody>
 
         {withPaging && !isSettingsPage && (
-          <Section.SectionPaging>
-            <SectionPagingContent tReady={tReady} />
-          </Section.SectionPaging>
-        )}
-      </Section>
-    </>
-  );
+            <Section.SectionPaging>
+              <SectionPagingContent tReady={tReady} />
+            </Section.SectionPaging>
+          )}
+        </Section>
+      </>
+    );
 };
 
 const Home = withTranslation(["Files", "People"])(PureHome);
