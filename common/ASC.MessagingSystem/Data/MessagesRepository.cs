// (c) Copyright Ascensio System SIA 2010-2022
//
// This program is a free software product.
// You can redistribute it and/or modify it under the terms
// of the GNU Affero General Public License (AGPL) version 3 as published by the Free Software
// Foundation. In accordance with Section 7(a) of the GNU AGPL its Section 15 shall be amended
// to the effect that Ascensio System SIA expressly excludes the warranty of non-infringement of
// any third-party rights.
//
// This program is distributed WITHOUT ANY WARRANTY, without even the implied warranty
// of MERCHANTABILITY or FITNESS FOR A PARTICULAR  PURPOSE. For details, see
// the GNU AGPL at: http://www.gnu.org/licenses/agpl-3.0.html
//
// You can contact Ascensio System SIA at Lubanas st. 125a-25, Riga, Latvia, EU, LV-1021.
//
// The  interactive user interfaces in modified source and object code versions of the Program must
// display Appropriate Legal Notices, as required under Section 5 of the GNU AGPL version 3.
//
// Pursuant to Section 7(b) of the License you must retain the original Product logo when
// distributing the program. Pursuant to Section 7(e) we decline to grant you any rights under
// trademark law for use of our trademarks.
//
// All the Product's GUI elements, including illustrations and icon sets, as well as technical writing
// content are licensed under the terms of the Creative Commons Attribution-ShareAlike 4.0
// International. See the License terms at http://creativecommons.org/licenses/by-sa/4.0/legalcode

using IsolationLevel = System.Data.IsolationLevel;

namespace ASC.MessagingSystem.Data;

[Singletone(Additional = typeof(MessagesRepositoryExtension))]
public class MessagesRepository : IDisposable
{
    private DateTime _lastSave = DateTime.UtcNow;
    private bool _timerStarted;
    private readonly TimeSpan _cacheTime;
    private readonly IDictionary<string, EventMessage> _cache;
    private readonly IServiceScopeFactory _serviceScopeFactory;
    private readonly IMapper _mapper;
    private readonly ILogger<MessagesRepository> _logger;
<<<<<<< HEAD
    private readonly Timer _timer;
    private Parser _parser;
    private readonly HashSet<MessageAction> _forceSaveAuditActions = new HashSet<MessageAction> { MessageAction.RoomInviteLinkUsed };
=======
    private readonly Timer _timer;
    private readonly int _cacheLimit;
>>>>>>> e2cee2c2

    public MessagesRepository(IServiceScopeFactory serviceScopeFactory, ILogger<MessagesRepository> logger, IMapper mapper, IConfiguration configuration)
    {
        _cacheTime = TimeSpan.FromMinutes(1);
        _cache = new Dictionary<string, EventMessage>();
        _timerStarted = false;

        _logger = logger;
        _serviceScopeFactory = serviceScopeFactory;

        _timer = new Timer(FlushCache);

        _mapper = mapper;

        var minutes = configuration["messaging:CacheTimeFromMinutes"];
        var limit = configuration["messaging:CacheLimit"];

        _cacheTime = int.TryParse(minutes, out var cacheTime) ? TimeSpan.FromMinutes(cacheTime) : TimeSpan.FromMinutes(1);
        _cacheLimit = int.TryParse(limit, out var cacheLimit) ? cacheLimit : 100;
    }

    ~MessagesRepository()
    {
        FlushCache(true);
    }
    private bool ForseSave(EventMessage message)
    {
        // messages with action code < 2000 are related to login-history
        if ((int)message.Action < 2000)
        {
            return true;
        }

        return message.Action == MessageAction.UserSentPasswordChangeInstructions;
    }

<<<<<<< HEAD
    public void Add(EventMessage message)
    {
        var contains = _forceSaveAuditActions.Contains(message.Action);

        // messages with action code < 2000 are related to login-history
        if ((int)message.Action < 2000 || contains)
        {
            using var scope = _serviceScopeFactory.CreateScope();
            using var ef = scope.ServiceProvider.GetService<DbContextManager<MessagesContext>>().Get("messages");

            if (contains)
            {
                try
                {
                    if (!string.IsNullOrEmpty(message.UAHeader))
                    {
                        AddClientInfo(message, null);
                    }

                    AddAuditEvent(message, ef);
                }
                catch (Exception e)
                {
                    _logger.ErrorFlushCache(message.Id, e);
                }
            }
            else
            {
                AddLoginEvent(message, ef);
            }

            return;
        }
=======
    public int Add(EventMessage message)
    {
        if (ForseSave(message))
        {
            var id = 0;
            if (!string.IsNullOrEmpty(message.UAHeader))
            {
                try
                {
                    MessageSettings.AddInfoMessage(message);
                }
                catch (Exception e)
                {
                    _logger.ErrorWithException("Add " + message.Id, e);
                }
            }

            using var scope = _serviceScopeFactory.CreateScope();
            using var ef = scope.ServiceProvider.GetService<DbContextManager<MessagesContext>>().Get("messages");

            if ((int)message.Action < 2000)
            {
                id = AddLoginEvent(message, ef);
            }
            else
            {
                id = AddAuditEvent(message, ef);
            }
            return id;
        }
>>>>>>> e2cee2c2

        var now = DateTime.UtcNow;
        var key = string.Format("{0}|{1}|{2}|{3}", message.TenantId, message.UserId, message.Id, now.Ticks);

        lock (_cache)
        {
            _cache[key] = message;

            if (!_timerStarted)
            {
                _timer.Change(0, 100);
                _timerStarted = true;
            }
        }
        return 0;
    }
    private void FlushCache(object state)
    {
        FlushCache(false);
    }

    private void FlushCache(bool isDisposed = false)
    {
        List<EventMessage> events = null;

        if (DateTime.UtcNow > _lastSave.Add(_cacheTime) || _cache.Count > _cacheLimit || isDisposed)
        {
            lock (_cache)
            {
                _timer.Change(-1, -1);
                _timerStarted = false;

                events = new List<EventMessage>(_cache.Values);
                _cache.Clear();
                _lastSave = DateTime.UtcNow;
            }
        }

        if (events == null)
        {
            return;
        }

        using var scope = _serviceScopeFactory.CreateScope();
        using var ef = scope.ServiceProvider.GetService<DbContextManager<MessagesContext>>().Get("messages");
        var strategy = ef.Database.CreateExecutionStrategy();

        strategy.Execute(() =>
        {
<<<<<<< HEAD
            using var tx = ef.Database.BeginTransaction(IsolationLevel.ReadUncommitted);
            var dict = new Dictionary<string, ClientInfo>();

            foreach (var message in events)
            {
                if (!string.IsNullOrEmpty(message.UAHeader))
                {
                    try
                    {
                        dict.TryGetValue(message.UAHeader, out var clientInfo);

                        AddClientInfo(message, clientInfo);

                        if (dict.TryGetValue(message.UAHeader, out clientInfo))
                        {

                        }
                        else
                        {
                            _parser = _parser ?? Parser.GetDefault();
                            clientInfo = _parser.Parse(message.UAHeader);
                            dict.Add(message.UAHeader, clientInfo);
                        }

                        if (clientInfo != null)
                        {
                            message.Browser = GetBrowser(clientInfo);
                            message.Platform = GetPlatform(clientInfo);
                        }
                    }
                    catch (Exception e)
                    {
                        _logger.ErrorFlushCache(message.Id, e);
                    }
                }

                // messages with action code < 2000 are related to login-history
                if ((int)message.Action >= 2000)
                {
                    AddAuditEvent(message, ef);
                }
            }

            tx.Commit();
=======
        using var tx = ef.Database.BeginTransaction(IsolationLevel.ReadUncommitted);
        var dict = new Dictionary<string, ClientInfo>();

        foreach (var message in events)
        {
            if (!string.IsNullOrEmpty(message.UAHeader))
            {
                try
                {
                    MessageSettings.AddInfoMessage(message, dict);
                }
                catch (Exception e)
                {
                    _logger.ErrorFlushCache(message.Id, e);
                }
            }

            if (!ForseSave(message))
            {
                // messages with action code < 2000 are related to login-history
                if ((int)message.Action < 2000)
                {
                    AddLoginEvent(message, ef);
                }
                else
                {
                    AddAuditEvent(message, ef);
                }
            }
        }

        tx.Commit();
>>>>>>> e2cee2c2
        });
    }

    private int AddLoginEvent(EventMessage message, MessagesContext dbContext)
    {
        var loginEvent = _mapper.Map<EventMessage, LoginEvent>(message);

        dbContext.LoginEvents.Add(loginEvent);
        dbContext.SaveChanges();

        return loginEvent.Id;
    }

<<<<<<< HEAD
    private void AddClientInfo(EventMessage message, ClientInfo clientInfo)
    {
        if (clientInfo == null)
        {
            _parser ??= Parser.GetDefault();
            clientInfo = _parser.Parse(message.UAHeader);
        }

        if (clientInfo != null)
        {
            message.Browser = GetBrowser(clientInfo);
            message.Platform = GetPlatform(clientInfo);
        }
    }

    private void AddAuditEvent(EventMessage message, MessagesContext dbContext)
=======
    private int AddAuditEvent(EventMessage message, MessagesContext dbContext)
>>>>>>> e2cee2c2
    {
        var auditEvent = _mapper.Map<EventMessage, AuditEvent>(message);

        dbContext.AuditEvents.Add(auditEvent);
        dbContext.SaveChanges();

        return auditEvent.Id;
    }

    public void Dispose()
    {
        if (_timer != null)
        {
            _timer.Dispose();
        }
    }
}

public static class MessagesRepositoryExtension
{
    public static void Register(DIHelper services)
    {
        services.TryAdd<DbContextManager<MessagesContext>>();
        services.TryAdd<EventTypeConverter>();
    }
}<|MERGE_RESOLUTION|>--- conflicted
+++ resolved
@@ -38,15 +38,11 @@
     private readonly IServiceScopeFactory _serviceScopeFactory;
     private readonly IMapper _mapper;
     private readonly ILogger<MessagesRepository> _logger;
-<<<<<<< HEAD
     private readonly Timer _timer;
-    private Parser _parser;
-    private readonly HashSet<MessageAction> _forceSaveAuditActions = new HashSet<MessageAction> { MessageAction.RoomInviteLinkUsed };
-=======
-    private readonly Timer _timer;
-    private readonly int _cacheLimit;
->>>>>>> e2cee2c2
-
+    private readonly int _cacheLimit;
+    private readonly HashSet<MessageAction> _forceSaveAuditActions = new HashSet<MessageAction> 
+        { MessageAction.RoomInviteLinkUsed, MessageAction.UserSentPasswordChangeInstructions };
+
     public MessagesRepository(IServiceScopeFactory serviceScopeFactory, ILogger<MessagesRepository> logger, IMapper mapper, IConfiguration configuration)
     {
         _cacheTime = TimeSpan.FromMinutes(1);
@@ -59,95 +55,60 @@
         _timer = new Timer(FlushCache);
 
         _mapper = mapper;
-
-        var minutes = configuration["messaging:CacheTimeFromMinutes"];
-        var limit = configuration["messaging:CacheLimit"];
-
-        _cacheTime = int.TryParse(minutes, out var cacheTime) ? TimeSpan.FromMinutes(cacheTime) : TimeSpan.FromMinutes(1);
+
+        var minutes = configuration["messaging:CacheTimeFromMinutes"];
+        var limit = configuration["messaging:CacheLimit"];
+
+        _cacheTime = int.TryParse(minutes, out var cacheTime) ? TimeSpan.FromMinutes(cacheTime) : TimeSpan.FromMinutes(1);
         _cacheLimit = int.TryParse(limit, out var cacheLimit) ? cacheLimit : 100;
     }
 
-    ~MessagesRepository()
-    {
-        FlushCache(true);
-    }
-    private bool ForseSave(EventMessage message)
-    {
+    ~MessagesRepository()
+    {
+        FlushCache(true);
+    }
+
+    private bool ForseSave(EventMessage message)
+    {
         // messages with action code < 2000 are related to login-history
         if ((int)message.Action < 2000)
         {
-            return true;
-        }
-
-        return message.Action == MessageAction.UserSentPasswordChangeInstructions;
-    }
-
-<<<<<<< HEAD
-    public void Add(EventMessage message)
-    {
-        var contains = _forceSaveAuditActions.Contains(message.Action);
-
-        // messages with action code < 2000 are related to login-history
-        if ((int)message.Action < 2000 || contains)
-        {
+            return true;
+        }
+
+        return _forceSaveAuditActions.Contains(message.Action);
+    }
+
+    public int Add(EventMessage message)
+    {
+        if (ForseSave(message))
+        {
+            var id = 0;
+            if (!string.IsNullOrEmpty(message.UAHeader))
+            {
+                try
+                {
+                    MessageSettings.AddInfoMessage(message);
+                }
+                catch (Exception e)
+                {
+                    _logger.ErrorWithException("Add " + message.Id, e);
+                }
+            }
+
             using var scope = _serviceScopeFactory.CreateScope();
             using var ef = scope.ServiceProvider.GetService<DbContextManager<MessagesContext>>().Get("messages");
 
-            if (contains)
-            {
-                try
-                {
-                    if (!string.IsNullOrEmpty(message.UAHeader))
-                    {
-                        AddClientInfo(message, null);
-                    }
-
-                    AddAuditEvent(message, ef);
-                }
-                catch (Exception e)
-                {
-                    _logger.ErrorFlushCache(message.Id, e);
-                }
-            }
-            else
-            {
-                AddLoginEvent(message, ef);
-            }
-
-            return;
-        }
-=======
-    public int Add(EventMessage message)
-    {
-        if (ForseSave(message))
-        {
-            var id = 0;
-            if (!string.IsNullOrEmpty(message.UAHeader))
-            {
-                try
-                {
-                    MessageSettings.AddInfoMessage(message);
-                }
-                catch (Exception e)
-                {
-                    _logger.ErrorWithException("Add " + message.Id, e);
-                }
-            }
-
-            using var scope = _serviceScopeFactory.CreateScope();
-            using var ef = scope.ServiceProvider.GetService<DbContextManager<MessagesContext>>().Get("messages");
-
-            if ((int)message.Action < 2000)
-            {
-                id = AddLoginEvent(message, ef);
-            }
-            else
-            {
-                id = AddAuditEvent(message, ef);
-            }
-            return id;
-        }
->>>>>>> e2cee2c2
+            if ((int)message.Action < 2000)
+            {
+                id = AddLoginEvent(message, ef);
+            }
+            else
+            {
+                id = AddAuditEvent(message, ef);
+            }
+            return id;
+        }
 
         var now = DateTime.UtcNow;
         var key = string.Format("{0}|{1}|{2}|{3}", message.TenantId, message.UserId, message.Id, now.Ticks);
@@ -163,17 +124,17 @@
             }
         }
         return 0;
-    }
-    private void FlushCache(object state)
-    {
-        FlushCache(false);
+    }
+    private void FlushCache(object state)
+    {
+        FlushCache(false);
     }
 
     private void FlushCache(bool isDisposed = false)
     {
         List<EventMessage> events = null;
 
-        if (DateTime.UtcNow > _lastSave.Add(_cacheTime) || _cache.Count > _cacheLimit || isDisposed)
+        if (DateTime.UtcNow > _lastSave.Add(_cacheTime) || _cache.Count > _cacheLimit || isDisposed)
         {
             lock (_cache)
             {
@@ -191,91 +152,44 @@
             return;
         }
 
-        using var scope = _serviceScopeFactory.CreateScope();
-        using var ef = scope.ServiceProvider.GetService<DbContextManager<MessagesContext>>().Get("messages");
-        var strategy = ef.Database.CreateExecutionStrategy();
-
-        strategy.Execute(() =>
-        {
-<<<<<<< HEAD
-            using var tx = ef.Database.BeginTransaction(IsolationLevel.ReadUncommitted);
-            var dict = new Dictionary<string, ClientInfo>();
-
-            foreach (var message in events)
-            {
-                if (!string.IsNullOrEmpty(message.UAHeader))
-                {
-                    try
-                    {
-                        dict.TryGetValue(message.UAHeader, out var clientInfo);
-
-                        AddClientInfo(message, clientInfo);
-
-                        if (dict.TryGetValue(message.UAHeader, out clientInfo))
-                        {
-
-                        }
-                        else
-                        {
-                            _parser = _parser ?? Parser.GetDefault();
-                            clientInfo = _parser.Parse(message.UAHeader);
-                            dict.Add(message.UAHeader, clientInfo);
-                        }
-
-                        if (clientInfo != null)
-                        {
-                            message.Browser = GetBrowser(clientInfo);
-                            message.Platform = GetPlatform(clientInfo);
-                        }
-                    }
-                    catch (Exception e)
-                    {
-                        _logger.ErrorFlushCache(message.Id, e);
-                    }
-                }
-
-                // messages with action code < 2000 are related to login-history
-                if ((int)message.Action >= 2000)
-                {
-                    AddAuditEvent(message, ef);
-                }
-            }
-
-            tx.Commit();
-=======
+        using var scope = _serviceScopeFactory.CreateScope();
+        using var ef = scope.ServiceProvider.GetService<DbContextManager<MessagesContext>>().Get("messages");
+        var strategy = ef.Database.CreateExecutionStrategy();
+
+        strategy.Execute(() =>
+        {
         using var tx = ef.Database.BeginTransaction(IsolationLevel.ReadUncommitted);
         var dict = new Dictionary<string, ClientInfo>();
-
+
         foreach (var message in events)
         {
             if (!string.IsNullOrEmpty(message.UAHeader))
             {
                 try
-                {
+                {
                     MessageSettings.AddInfoMessage(message, dict);
                 }
                 catch (Exception e)
                 {
                     _logger.ErrorFlushCache(message.Id, e);
                 }
-            }
-
-            if (!ForseSave(message))
-            {
-                // messages with action code < 2000 are related to login-history
-                if ((int)message.Action < 2000)
-                {
-                    AddLoginEvent(message, ef);
-                }
-                else
-                {
-                    AddAuditEvent(message, ef);
-                }
-            }
-        }
-
+            }
+
+            if (!ForseSave(message))
+            {
+                // messages with action code < 2000 are related to login-history
+                if ((int)message.Action < 2000)
+                {
+                    AddLoginEvent(message, ef);
+                }
+                else
+                {
+                    AddAuditEvent(message, ef);
+                }
+            }
+        }
+
         tx.Commit();
->>>>>>> e2cee2c2
         });
     }
 
@@ -285,30 +199,11 @@
 
         dbContext.LoginEvents.Add(loginEvent);
         dbContext.SaveChanges();
-
+
         return loginEvent.Id;
     }
 
-<<<<<<< HEAD
-    private void AddClientInfo(EventMessage message, ClientInfo clientInfo)
-    {
-        if (clientInfo == null)
-        {
-            _parser ??= Parser.GetDefault();
-            clientInfo = _parser.Parse(message.UAHeader);
-        }
-
-        if (clientInfo != null)
-        {
-            message.Browser = GetBrowser(clientInfo);
-            message.Platform = GetPlatform(clientInfo);
-        }
-    }
-
-    private void AddAuditEvent(EventMessage message, MessagesContext dbContext)
-=======
     private int AddAuditEvent(EventMessage message, MessagesContext dbContext)
->>>>>>> e2cee2c2
     {
         var auditEvent = _mapper.Map<EventMessage, AuditEvent>(message);
 
