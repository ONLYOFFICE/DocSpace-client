{
  "key_path": "FromPortal",
  "content": "From {{productName}}",
  "content_en_sha1_hash": "1073fa45036b8ba0fa65e7fd286576670d3c8398",
  "created_at": "2025-05-19T21:30:45.587Z",
<<<<<<< HEAD
  "updated_at": "2025-08-29T14:33:37.914Z",
=======
  "updated_at": "2025-09-01T11:05:24.084Z",
>>>>>>> b75318d3
  "comment": {
    "text": "This translation key is used for the \"From Portal\" label on a main button dropdown menu in an article component. The label displays a phrase that includes the product name, indicating where data will be uploaded from a portal.",
    "is_auto": true,
    "updated_at": "2025-05-20T09:36:03.320Z"
  },
  "usage": [
    {
      "file_path": "/packages/client/src/components/Article/MainButton/index.js",
      "line_number": 378,
      "context": "const uploadFromDocSpace = {\n id: \"actions_upload-from-docspace\",\n className: \"main-button_drop-down\",\n icon: ActionsUploadReactSvgUrl,\n label: t(\"Common:FromPortal\", { productName: t(\"Common:ProductName\") }),\n key: \"actions_upload-from-docspace\",\n disabled: false,\n onClick: () => onShowFormRoomSelectFileDialog(FilterType.PDFForm),\n };",
      "module": "/packages/client"
    },
    {
      "file_path": "/packages/client/src/store/ContextOptionsStore.js",
<<<<<<< HEAD
      "line_number": 2655,
=======
      "line_number": 2898,
>>>>>>> b75318d3
      "context": "items: [\n {\n id: \"personal_upload-from-docspace\",\n className: \"main-button_drop-down\",\n icon: ActionsUploadReactSvgUrl,\n label: t(\"Common:FromPortal\", {\n productName: t(\"Common:ProductName\"),\n }),\n key: \"personal_upload-from-docspace\",\n onClick: () =>\n this.onShowFormRoomSelectFileDialog(FilterType.PDFForm),",
      "module": "/packages/client"
    }
  ],
  "languages": {
    "en": {
      "ai_translated": false,
      "ai_model": null,
      "ai_spell_check_issues": [],
      "approved_at": null
    },
    "ar-SA": {
      "ai_translated": false,
      "ai_model": null,
      "ai_spell_check_issues": [],
      "approved_at": null
    },
    "az": {
      "ai_translated": false,
      "ai_model": null,
      "ai_spell_check_issues": [],
      "approved_at": null
    },
    "bg": {
      "ai_translated": false,
      "ai_model": null,
      "ai_spell_check_issues": [],
      "approved_at": null
    },
    "cs": {
      "ai_translated": false,
      "ai_model": null,
      "ai_spell_check_issues": [],
      "approved_at": null
    },
    "de": {
      "ai_translated": false,
      "ai_model": null,
      "ai_spell_check_issues": [],
      "approved_at": null
    },
    "el-GR": {
      "ai_translated": false,
      "ai_model": null,
      "ai_spell_check_issues": [],
      "approved_at": null
    },
    "es": {
      "ai_translated": false,
      "ai_model": null,
      "ai_spell_check_issues": [],
      "approved_at": null
    },
    "fi": {
      "ai_translated": false,
      "ai_model": null,
      "ai_spell_check_issues": [
        {
          "type": "incorrect_translation",
          "description": "The Finnish translation '{{productName}}:sta' is not the most natural or idiomatic way to express 'From {{productName}}'. While grammatically correct, it's a bit literal. A more natural phrasing would depend on the context.",
          "suggestion": "Consider alternatives like '{{productName}}' (if indicating origin), '{{productName}}in' (less common but possible depending on context), or a full sentence like 'Peräisin {{productName}}' (From {{productName}})."
        }
      ],
      "approved_at": null
    },
    "fr": {
      "ai_translated": false,
      "ai_model": null,
      "ai_spell_check_issues": [],
      "approved_at": null
    },
    "hy-AM": {
      "ai_translated": false,
      "ai_model": null,
      "ai_spell_check_issues": [
        {
          "type": "incorrect_translation",
          "description": "The Armenian translation '{{productName}}-ից' directly translates to 'From {{productName}}' but might not be the most natural phrasing in Armenian depending on the context. It sounds somewhat literal. A more idiomatic translation might be needed depending on what 'From Portal' refers to.",
          "suggestion": "Consider alternative Armenian translations like 'Պորտալի միջոցով' (Portalov mijocov - 'Through Portal') or 'Պորտալի կողմից' (Portal-i koghmits - 'By Portal'), or 'Պորտալի պատճառով' (Portal-i patcharov - 'Because of Portal'), depending on the intended meaning."
        }
      ],
      "approved_at": null
    },
    "it": {
      "ai_translated": false,
      "ai_model": null,
      "ai_spell_check_issues": [],
      "approved_at": null
    },
    "ja-JP": {
      "ai_translated": false,
      "ai_model": null,
      "ai_spell_check_issues": [],
      "approved_at": null
    },
    "ko-KR": {
      "ai_translated": false,
      "ai_model": null,
      "ai_spell_check_issues": [],
      "approved_at": null
    },
    "lo-LA": {
      "ai_translated": false,
      "ai_model": null,
      "ai_spell_check_issues": [],
      "approved_at": null
    },
    "lv": {
      "ai_translated": false,
      "ai_model": null,
      "ai_spell_check_issues": [],
      "approved_at": null
    },
    "nl": {
      "ai_translated": false,
      "ai_model": null,
      "ai_spell_check_issues": [],
      "approved_at": null
    },
    "pl": {
      "ai_translated": false,
      "ai_model": null,
      "ai_spell_check_issues": [],
      "approved_at": null
    },
    "pt": {
      "ai_translated": false,
      "ai_model": null,
      "ai_spell_check_issues": [],
      "approved_at": null
    },
    "pt-BR": {
      "ai_translated": false,
      "ai_model": null,
      "ai_spell_check_issues": [],
      "approved_at": null
    },
    "ro": {
      "ai_translated": false,
      "ai_model": null,
      "ai_spell_check_issues": [],
      "approved_at": null
    },
    "ru": {
      "ai_translated": false,
      "ai_model": null,
      "ai_spell_check_issues": [],
      "approved_at": null
    },
    "si": {
      "ai_translated": false,
      "ai_model": null,
      "ai_spell_check_issues": [],
      "approved_at": null
    },
    "sk": {
      "ai_translated": false,
      "ai_model": null,
      "ai_spell_check_issues": [],
      "approved_at": null
    },
    "sl": {
      "ai_translated": false,
      "ai_model": null,
      "ai_spell_check_issues": [],
      "approved_at": null
    },
    "sr-Cyrl-RS": {
      "ai_translated": false,
      "ai_model": null,
      "ai_spell_check_issues": [],
      "approved_at": null
    },
    "sr-Latn-RS": {
      "ai_translated": false,
      "ai_model": null,
      "ai_spell_check_issues": [],
      "approved_at": null
    },
    "tr": {
      "ai_translated": false,
      "ai_model": null,
      "ai_spell_check_issues": [],
      "approved_at": null
    },
    "uk-UA": {
      "ai_translated": false,
      "ai_model": null,
      "ai_spell_check_issues": [],
      "approved_at": null
    },
    "vi": {
      "ai_translated": false,
      "ai_model": null,
      "ai_spell_check_issues": [],
      "approved_at": null
    },
    "zh-CN": {
      "ai_translated": false,
      "ai_model": null,
      "ai_spell_check_issues": [],
      "approved_at": null
    }
  }
}<|MERGE_RESOLUTION|>--- conflicted
+++ resolved
@@ -3,11 +3,7 @@
   "content": "From {{productName}}",
   "content_en_sha1_hash": "1073fa45036b8ba0fa65e7fd286576670d3c8398",
   "created_at": "2025-05-19T21:30:45.587Z",
-<<<<<<< HEAD
-  "updated_at": "2025-08-29T14:33:37.914Z",
-=======
   "updated_at": "2025-09-01T11:05:24.084Z",
->>>>>>> b75318d3
   "comment": {
     "text": "This translation key is used for the \"From Portal\" label on a main button dropdown menu in an article component. The label displays a phrase that includes the product name, indicating where data will be uploaded from a portal.",
     "is_auto": true,
@@ -22,11 +18,7 @@
     },
     {
       "file_path": "/packages/client/src/store/ContextOptionsStore.js",
-<<<<<<< HEAD
-      "line_number": 2655,
-=======
       "line_number": 2898,
->>>>>>> b75318d3
       "context": "items: [\n {\n id: \"personal_upload-from-docspace\",\n className: \"main-button_drop-down\",\n icon: ActionsUploadReactSvgUrl,\n label: t(\"Common:FromPortal\", {\n productName: t(\"Common:ProductName\"),\n }),\n key: \"personal_upload-from-docspace\",\n onClick: () =>\n this.onShowFormRoomSelectFileDialog(FilterType.PDFForm),",
       "module": "/packages/client"
     }
