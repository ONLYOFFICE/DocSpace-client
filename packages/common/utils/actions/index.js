--- conflicted
+++ resolved
@@ -116,8 +116,6 @@
   }
 };
 
-<<<<<<< HEAD
-=======
 export const getArchiveFileRoleActions = (access) => {
   switch (access) {
     case ShareAccessRights.None:
@@ -140,7 +138,6 @@
   }
 };
 
->>>>>>> 28b8ac50
 export const getAccountsTypeActions = (isAdmin, isOwner) => {
   if (isOwner) return OwnerAccountsActions;
 
