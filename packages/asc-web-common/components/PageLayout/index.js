--- conflicted
+++ resolved
@@ -278,14 +278,8 @@
           )}
           {isArticleAvailable && (
             <Article
-<<<<<<< HEAD
-              visible={this.state.isArticleVisible}
-              pinned={this.state.isArticlePinned}
-=======
               visible={isArticleVisible}
               pinned={isArticlePinned}
-              isLoaded={isLoaded}
->>>>>>> bb7cec93
               firstLoad={firstLoad}
             >
               {isArticleHeaderAvailable && (
