import { TTranslation } from "@docspace/shared/types";
import { FilesSelectorFilterTypes } from "@docspace/shared/enums";
import {
  TFileSecurity,
  TFolderSecurity,
} from "@docspace/shared/api/files/types";
import { TRoomSecurity } from "@docspace/shared/api/rooms/types";

export const getHeaderLabel = (
<<<<<<< HEAD
  t: TTranslation,
=======
  t: any,
  isEditorDialog: boolean,
>>>>>>> a80a49a5
  isCopy?: boolean,
  isRestoreAll?: boolean,
  isMove?: boolean,
  isSelect?: boolean,
  filterParam?: string,
  isRestore?: boolean,
) => {
  if (isRestore) return t("Common:RestoreTo");
  if (isMove) return t("Common:MoveTo");
  if (isCopy && !isEditorDialog) return t("Common:Copy");
  if (isRestoreAll) return t("Common:Restore");
  if (isSelect) {
    return filterParam ? t("Common:SelectFile") : t("Common:SelectAction");
  }

  if (filterParam === FilesSelectorFilterTypes.DOCX)
    return t("Translations:CreateMasterFormFromFile");
  if (filterParam) return t("Common:SelectFile");

  return t("Common:SaveButton");
};

export const getAcceptButtonLabel = (
<<<<<<< HEAD
  t: TTranslation,
=======
  t: any,
  isEditorDialog: boolean,
>>>>>>> a80a49a5
  isCopy?: boolean,
  isRestoreAll?: boolean,
  isMove?: boolean,
  isSelect?: boolean,
  filterParam?: string,
  isRestore?: boolean,
) => {
  if (isRestore) return t("Common:RestoreHere");
  if (isMove) return t("Translations:MoveHere");
  if (isCopy && !isEditorDialog) return t("Translations:CopyHere");
  if (isRestoreAll) return t("Common:RestoreHere");
  if (isSelect) return t("Common:SelectAction");

  if (filterParam === FilesSelectorFilterTypes.DOCX) return t("Common:Create");
  // if (filterParam === FilesSelectorFilterTypes.DOCXF) return t("Common:SubmitToGallery");
  if (filterParam) return t("Common:SaveButton");

  return t("Common:SaveHereButton");
};

export const getIsDisabled = (
  isFirstLoad: boolean,
  isSelectedParentFolder: boolean,
  sameId?: boolean,
  isRooms?: boolean,
  isRoot?: boolean,
  isCopy?: boolean,
  isMove?: boolean,
  isRestoreAll?: boolean,
  isRequestRunning?: boolean,
  security?: TFileSecurity | TFolderSecurity | TRoomSecurity,
  filterParam?: string,
  isFileSelected?: boolean,
  includeFolder?: boolean,
  isRestore?: boolean,
) => {
  if (isFirstLoad) return true;
  if (isRequestRunning) return true;
  if (filterParam) return !isFileSelected;
  if (sameId && !isCopy) return true;
  if (sameId && isCopy && includeFolder) return true;
  if (isRooms) return true;
  if (isRoot) return true;
  if (isSelectedParentFolder) return true;

  if (!security) return false;
  if (isCopy) return "CopyTo" in security ? !security?.CopyTo : !security.Copy;
  if (isMove || isRestoreAll || isRestore)
    return "MoveTo" in security ? !security?.MoveTo : !security.Move;

  return false;
};<|MERGE_RESOLUTION|>--- conflicted
+++ resolved
@@ -7,12 +7,8 @@
 import { TRoomSecurity } from "@docspace/shared/api/rooms/types";
 
 export const getHeaderLabel = (
-<<<<<<< HEAD
   t: TTranslation,
-=======
-  t: any,
   isEditorDialog: boolean,
->>>>>>> a80a49a5
   isCopy?: boolean,
   isRestoreAll?: boolean,
   isMove?: boolean,
@@ -36,12 +32,8 @@
 };
 
 export const getAcceptButtonLabel = (
-<<<<<<< HEAD
   t: TTranslation,
-=======
-  t: any,
   isEditorDialog: boolean,
->>>>>>> a80a49a5
   isCopy?: boolean,
   isRestoreAll?: boolean,
   isMove?: boolean,
