--- conflicted
+++ resolved
@@ -38,12 +38,8 @@
     "shx": "^0.3.3",
     "terser": "^5.8.0"
   },
-<<<<<<< HEAD
-  "packageManager": "yarn@3.2.2",
+  "packageManager": "yarn@3.2.4",
   "dependencies": {
     "hex-to-rgba": "^2.0.1"
   }
-=======
-  "packageManager": "yarn@3.2.4"
->>>>>>> cbe8e6d5
 }