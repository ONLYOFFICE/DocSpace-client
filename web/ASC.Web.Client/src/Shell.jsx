--- conflicted
+++ resolved
@@ -184,14 +184,11 @@
     language,
     FirebaseHelper,
     personal,
-<<<<<<< HEAD
     setCheckedMaintenance,
+    setTheme,
     setMaintenanceExist,
+    roomsMode,
     setSnackbarExist,
-=======
-    setTheme,
-    roomsMode,
->>>>>>> 0d7371b8
   } = rest;
 
   useEffect(() => {
@@ -544,13 +541,10 @@
     isDesktopClient,
     firebaseHelper,
     setModuleInfo,
-<<<<<<< HEAD
     setCheckedMaintenance,
     setMaintenanceExist,
     setSnackbarExist,
-=======
     setTheme,
->>>>>>> 0d7371b8
   } = settingsStore;
 
   return {
@@ -569,14 +563,11 @@
     isDesktop: isDesktopClient,
     FirebaseHelper: firebaseHelper,
     personal,
-<<<<<<< HEAD
     setCheckedMaintenance,
     setMaintenanceExist,
-    setSnackbarExist,
-=======
     setTheme,
     roomsMode,
->>>>>>> 0d7371b8
+    setSnackbarExist,
   };
 })(observer(Shell));
 
