// (c) Copyright Ascensio System SIA 2009-2025
//
// This program is a free software product.
// You can redistribute it and/or modify it under the terms
// of the GNU Affero General Public License (AGPL) version 3 as published by the Free Software
// Foundation. In accordance with Section 7(a) of the GNU AGPL its Section 15 shall be amended
// to the effect that Ascensio System SIA expressly excludes the warranty of non-infringement of
// any third-party rights.
//
// This program is distributed WITHOUT ANY WARRANTY, without even the implied warranty
// of MERCHANTABILITY or FITNESS FOR A PARTICULAR  PURPOSE. For details, see
// the GNU AGPL at: http://www.gnu.org/licenses/agpl-3.0.html
//
// You can contact Ascensio System SIA at Lubanas st. 125a-25, Riga, Latvia, EU, LV-1021.
//
// The  interactive user interfaces in modified source and object code versions of the Program must
// display Appropriate Legal Notices, as required under Section 5 of the GNU AGPL version 3.
//
// Pursuant to Section 7(b) of the License you must retain the original Product logo when
// distributing the program. Pursuant to Section 7(e) we decline to grant you any rights under
// trademark law for use of our trademarks.
//
// All the Product's GUI elements, including illustrations and icon sets, as well as technical writing
// content are licensed under the terms of the Creative Commons Attribution-ShareAlike 4.0
// International. See the License terms at http://creativecommons.org/licenses/by-sa/4.0/legalcode

import React, { useState } from "react";
import isEqual from "lodash/isEqual";
import { useTranslation } from "react-i18next";

import { Text } from "../../../components/text";
import { SaveCancelButtons } from "../../../components/save-cancel-buttons";
import { toastr } from "../../../components/toast";
import { WhiteLabelLogoType } from "../../../enums";
import { globalColors } from "../../../themes";

import { Logo } from "./Logo";
import { WhiteLabelWrapper, StyledSpacer } from "./WhiteLabel.styled";
import { IWhiteLabel, IWhiteLabelData } from "./WhiteLabel.types";
import { getLogoOptions, generateLogo, uploadLogo } from "./WhiteLabel.helper";
import { WhiteLabelHeader } from "./WhiteLabelHeader";

<<<<<<< HEAD
export const WhiteLabel = ({
  logoUrls,
  isSettingPaid,
  showAbout,
  showNotAvailable,
  standalone,
  onSave,
  onRestoreDefault,
  isSaving,
  enableRestoreButton,
  setLogoUrls,
  isWhiteLabelLoaded,
  defaultLogoText,
  defaultWhiteLabelLogoUrls,
  logoText,
}: IWhiteLabel) => {
  const { t } = useTranslation("Common");
=======
export const WhiteLabel = (props: IWhiteLabel) => {
  const {
    t,
    logoUrls,
    isSettingPaid,
    showAbout,
    showNotAvailable,
    standalone,
    onSave,
    onRestoreDefault,
    isSaving,
    enableRestoreButton,
    deviceType,
    setLogoUrls,
    defaultWhiteLabelLogoUrls,
  } = props;
>>>>>>> d343aab6
  const [logoTextWhiteLabel, setLogoTextWhiteLabel] = useState("");

  const [isEmptyLogoText, setIsEmptyLogoText] = useState(!logoTextWhiteLabel);

<<<<<<< HEAD
  useEffect(() => {
    if (!isWhiteLabelLoaded) return;
    setIsEmpty(!logoText);
    if (!logoText) return;
    setLogoTextWhiteLabel(logoText);
  }, [logoText, isWhiteLabelLoaded]);

  const onChangeCompanyName = (e: React.ChangeEvent<HTMLInputElement>) => {
=======
  useResponsiveNavigation({
    redirectUrl: brandingRedirectUrl,
    currentLocation: "white-label",
    deviceType,
  });

  const onChangeLogoText = (e: React.ChangeEvent<HTMLInputElement>) => {
>>>>>>> d343aab6
    const { value } = e.target;
    setLogoTextWhiteLabel(value);
    const trimmedValue = value?.trim();
    setIsEmptyLogoText(!trimmedValue);
  };

  const clearLogoText = () => {
    setLogoTextWhiteLabel("");
    setIsEmptyLogoText(true);
  };

  const onUseTextAsLogo = () => {
    if (isEmptyLogoText) return;

    const newLogos = logoUrls.map((logo, i) => {
      if (!showAbout && logo.name === "AboutPage") return logo;

      const options = getLogoOptions(
        i,
        logoTextWhiteLabel,
        logo.size.width,
        logo.size.height,
      );

      const isDocsEditorName = logo.name === "DocsEditor";

      const logoLight = generateLogo(
        options.width,
        options.height,
        options.text,
        options.fontSize,
        isDocsEditorName ? globalColors.white : globalColors.darkBlack,
        options.alignCenter,
        options.isEditor,
      );
      const logoDark = generateLogo(
        options.width,
        options.height,
        options.text,
        options.fontSize,
        globalColors.white,
        options.alignCenter,
        options.isEditor,
      );

      logo.path.light = logoLight;
      logo.path.dark = logoDark;

      return logo;
    });
    setLogoUrls(newLogos);
    setLogoTextWhiteLabel("");
  };

  const onChangeLogo = async (e: React.ChangeEvent<HTMLInputElement>) => {
    const id = e.target.id.split("_");
    const type = id[1];
    const theme = id[2];
    const logoName = e.target.name;

    const file = e.target.files && e.target.files[0];

    const response = await uploadLogo(file, type);
    if (!response) return;
    const { data } = response;

    if (data.Success) {
      const url = data.Message;
      const newArr = logoUrls.map((logo, i) => {
        if (logo.name !== logoName) return logo;
        if (theme === "light") logoUrls[i].path.light = url;
        if (theme === "dark") logoUrls[i].path.dark = url;
        return logo;
      });
      setLogoUrls(newArr);
    } else {
      toastr.error(data.Message);
    }
  };

  const onSaveAction = (): void => {
    const logosArr = [];

    for (let i = 0; i < logoUrls.length; i += 1) {
      const currentLogo = logoUrls[i];
      const defaultLogo = defaultWhiteLabelLogoUrls[i];

      if (!isEqual(currentLogo, defaultLogo)) {
        const value: Partial<{ light: string; dark: string }> = {};

        if (!isEqual(currentLogo.path.light, defaultLogo.path.light))
          value.light = currentLogo.path.light;
        if (!isEqual(currentLogo.path.dark, defaultLogo.path.dark))
          value.dark = currentLogo.path.dark;

        logosArr.push({
          key: String(i + 1),
          value,
        });
      }
    }
    const data: IWhiteLabelData = {
      logoText: "",
      logo: logosArr,
    };
    onSave(data);
  };

  const isEqualLogo = isEqual(logoUrls, defaultWhiteLabelLogoUrls);

  return (
    <WhiteLabelWrapper>
      <WhiteLabelHeader
        showNotAvailable={showNotAvailable}
        isSettingPaid={isSettingPaid}
        standalone={standalone}
        onUseTextAsLogo={onUseTextAsLogo}
        isEmpty={isEmptyLogoText}
        logoTextWhiteLabel={logoTextWhiteLabel}
        onClear={clearLogoText}
        onChange={onChangeLogoText}
      />

      <div className="logos-container">
        <div className="logo-wrapper">
          <Text
            fontSize="15px"
            fontWeight="600"
            className="settings_unavailable"
          >
            {t("LogoLightSmall")} ({logoUrls[0].size.width}x
            {logoUrls[0].size.height})
          </Text>
          <div className="logos-wrapper">
            <Logo
              name={logoUrls[0].name}
              title={t("Profile:LightTheme")}
              src={logoUrls[0].path.light}
              imageClass="logo-header background-light"
              inputId={`logoUploader_${WhiteLabelLogoType.LightSmall}_light`}
              linkId="link-space-header-light"
              onChangeText={t("ChangeLogoButton")}
              onChange={onChangeLogo}
              isSettingPaid={isSettingPaid}
            />
            <Logo
              name={logoUrls[0].name}
              title={t("Profile:DarkTheme")}
              src={logoUrls[0].path.dark}
              imageClass="logo-header background-dark"
              inputId={`logoUploader_${WhiteLabelLogoType.LightSmall}_dark`}
              linkId="link-space-header-dark"
              onChangeText={t("ChangeLogoButton")}
              onChange={onChangeLogo}
              isSettingPaid={isSettingPaid}
            />
          </div>
        </div>

        <div className="logo-wrapper">
          <Text
            fontSize="15px"
            fontWeight="600"
            className="settings_unavailable"
          >
            {t("LogoCompact")} ({logoUrls[5].size.width}x
            {logoUrls[5].size.height})
          </Text>
          <div className="logos-wrapper">
            <Logo
              name={logoUrls[5].name}
              title={t("Profile:LightTheme")}
              src={logoUrls[5].path.light}
              imageClass="border-img logo-compact background-light"
              inputId={`logoUploader_${WhiteLabelLogoType.LeftMenu}_light`}
              linkId="link-compact-left-menu-light"
              onChangeText={t("ChangeLogoButton")}
              onChange={onChangeLogo}
              isSettingPaid={isSettingPaid}
            />
            <Logo
              name={logoUrls[5].name}
              title={t("Profile:DarkTheme")}
              src={logoUrls[5].path.dark}
              imageClass="border-img logo-compact background-dark"
              inputId={`logoUploader_${WhiteLabelLogoType.LeftMenu}_dark`}
              linkId="link-compact-left-menu-dark"
              onChangeText={t("ChangeLogoButton")}
              onChange={onChangeLogo}
              isSettingPaid={isSettingPaid}
            />
          </div>
        </div>

        <div className="logo-wrapper">
          <Text
            fontSize="15px"
            fontWeight="600"
            className="settings_unavailable"
          >
            {t("LogoLogin")} ({logoUrls[1].size.width}x{logoUrls[1].size.height}
            )
          </Text>
          <div className="logos-login-wrapper">
            <Logo
              name={logoUrls[1].name}
              title={t("Profile:LightTheme")}
              src={logoUrls[1].path.light}
              imageClass="border-img logo-big background-white"
              inputId={`logoUploader_${WhiteLabelLogoType.LoginPage}_light`}
              linkId="link-login-emails-light"
              onChangeText={t("ChangeLogoButton")}
              onChange={onChangeLogo}
              isSettingPaid={isSettingPaid}
            />
            <Logo
              name={logoUrls[1].name}
              title={t("Profile:DarkTheme")}
              src={logoUrls[1].path.dark}
              imageClass="border-img logo-big background-dark"
              inputId={`logoUploader_${WhiteLabelLogoType.LoginPage}_dark`}
              linkId="link-login-emails-dark"
              onChangeText={t("ChangeLogoButton")}
              onChange={onChangeLogo}
              isSettingPaid={isSettingPaid}
            />
          </div>
        </div>

        {showAbout ? (
          <div className="logo-wrapper">
            <Text
              fontSize="15px"
              fontWeight="600"
              className="settings_unavailable"
            >
              {t("LogoAbout")} ({logoUrls[6].size.width}x
              {logoUrls[6].size.height})
            </Text>
            <div className="logos-wrapper">
              <Logo
                name={logoUrls[6].name}
                title={t("Profile:LightTheme")}
                src={logoUrls[6].path.light}
                imageClass="border-img logo-about background-white"
                inputId={`logoUploader_${WhiteLabelLogoType.AboutPage}_light`}
                linkId="link-about-light"
                onChangeText={t("ChangeLogoButton")}
                onChange={onChangeLogo}
                isSettingPaid={isSettingPaid}
              />
              <Logo
                name={logoUrls[6].name}
                title={t("Profile:DarkTheme")}
                src={logoUrls[6].path.dark}
                imageClass="border-img logo-about background-dark"
                inputId={`logoUploader_${WhiteLabelLogoType.AboutPage}_dark`}
                linkId="link-about-dark"
                onChangeText={t("ChangeLogoButton")}
                onChange={onChangeLogo}
                isSettingPaid={isSettingPaid}
              />
            </div>
          </div>
        ) : null}
        <div className="logo-wrapper">
          <Text
            fontSize="15px"
            fontWeight="600"
            className="settings_unavailable"
          >
            {t("LogoFavicon")} ({logoUrls[2].size.width}x
            {logoUrls[2].size.height})
          </Text>
          <Logo
            name={logoUrls[2].name}
            src={logoUrls[2].path.light}
            imageClass="border-img logo-favicon"
            inputId={`logoUploader_${WhiteLabelLogoType.Favicon}_light`}
            linkId="link-favicon"
            onChangeText={t("ChangeLogoButton")}
            onChange={onChangeLogo}
            isSettingPaid={isSettingPaid}
          />
        </div>

        <div className="logo-wrapper">
          <Text
            fontSize="15px"
            fontWeight="600"
            className="settings_unavailable"
          >
            {t("LogoDocsEditor")} ({logoUrls[3].size.width}x
            {logoUrls[3].size.height})
          </Text>
          <Logo
            name={logoUrls[3].name}
            isEditor
            src={logoUrls[3].path.light}
            inputId={`logoUploader_${WhiteLabelLogoType.DocsEditor}_light`}
            linkId="link-editors-header"
            onChangeText={t("ChangeLogoButton")}
            onChange={onChangeLogo}
            isSettingPaid={isSettingPaid}
          />
        </div>

        <div className="logo-wrapper">
          <Text
            fontSize="15px"
            fontWeight="600"
            className="settings_unavailable"
          >
            {t("LogoDocsEditorEmbedded")} ({logoUrls[4].size.width}x
            {logoUrls[4].size.height})
          </Text>
          <Logo
            name={logoUrls[4].name}
            src={logoUrls[4].path.light}
            imageClass="border-img logo-embedded-editor background-white"
            inputId={`logoUploader_${WhiteLabelLogoType.DocsEditorEmbed}_light`}
            linkId="link-embedded-editor"
            onChangeText={t("ChangeLogoButton")}
            onChange={onChangeLogo}
            isSettingPaid={isSettingPaid}
            isEditorHeader
          />
        </div>
      </div>
      <StyledSpacer showReminder={!isEqualLogo} />
      <SaveCancelButtons
        className="save-cancel-buttons"
        onSaveClick={onSaveAction}
        onCancelClick={onRestoreDefault}
        saveButtonLabel={t("Common:SaveButton")}
        cancelButtonLabel={t("Common:Restore")}
        displaySettings
        hasScroll
        hideBorder
        showReminder={!isEqualLogo}
        reminderText={t("YouHaveUnsavedChanges")}
        saveButtonDisabled={isEqualLogo}
        disableRestoreToDefault={!enableRestoreButton}
        isSaving={isSaving}
        additionalClassSaveButton="white-label-save"
        additionalClassCancelButton="white-label-cancel"
      />
    </WhiteLabelWrapper>
  );
};<|MERGE_RESOLUTION|>--- conflicted
+++ resolved
@@ -34,34 +34,18 @@
 import { WhiteLabelLogoType } from "../../../enums";
 import { globalColors } from "../../../themes";
 
+import { useResponsiveNavigation } from "../../../hooks/useResponsiveNavigation";
+
 import { Logo } from "./Logo";
 import { WhiteLabelWrapper, StyledSpacer } from "./WhiteLabel.styled";
 import { IWhiteLabel, IWhiteLabelData } from "./WhiteLabel.types";
 import { getLogoOptions, generateLogo, uploadLogo } from "./WhiteLabel.helper";
 import { WhiteLabelHeader } from "./WhiteLabelHeader";
 
-<<<<<<< HEAD
-export const WhiteLabel = ({
-  logoUrls,
-  isSettingPaid,
-  showAbout,
-  showNotAvailable,
-  standalone,
-  onSave,
-  onRestoreDefault,
-  isSaving,
-  enableRestoreButton,
-  setLogoUrls,
-  isWhiteLabelLoaded,
-  defaultLogoText,
-  defaultWhiteLabelLogoUrls,
-  logoText,
-}: IWhiteLabel) => {
-  const { t } = useTranslation("Common");
-=======
+import { brandingRedirectUrl } from "../constants";
+
 export const WhiteLabel = (props: IWhiteLabel) => {
   const {
-    t,
     logoUrls,
     isSettingPaid,
     showAbout,
@@ -75,21 +59,11 @@
     setLogoUrls,
     defaultWhiteLabelLogoUrls,
   } = props;
->>>>>>> d343aab6
+  const { t } = useTranslation("Common");
   const [logoTextWhiteLabel, setLogoTextWhiteLabel] = useState("");
 
   const [isEmptyLogoText, setIsEmptyLogoText] = useState(!logoTextWhiteLabel);
 
-<<<<<<< HEAD
-  useEffect(() => {
-    if (!isWhiteLabelLoaded) return;
-    setIsEmpty(!logoText);
-    if (!logoText) return;
-    setLogoTextWhiteLabel(logoText);
-  }, [logoText, isWhiteLabelLoaded]);
-
-  const onChangeCompanyName = (e: React.ChangeEvent<HTMLInputElement>) => {
-=======
   useResponsiveNavigation({
     redirectUrl: brandingRedirectUrl,
     currentLocation: "white-label",
@@ -97,7 +71,6 @@
   });
 
   const onChangeLogoText = (e: React.ChangeEvent<HTMLInputElement>) => {
->>>>>>> d343aab6
     const { value } = e.target;
     setLogoTextWhiteLabel(value);
     const trimmedValue = value?.trim();
