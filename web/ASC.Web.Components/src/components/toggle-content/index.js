--- conflicted
+++ resolved
@@ -11,10 +11,7 @@
 padding-top: 9px;
 `;
 
-<<<<<<< HEAD
 // eslint-disable-next-line react/prop-types, no-unused-vars
-=======
->>>>>>> ea60dbe6
 const IconArrow = ({ isOpen, ...props }) => <Icons.ArrowContentIcon {...props} />;
 
 const Arrow = styled(IconArrow)`
