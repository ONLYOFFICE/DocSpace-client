// (c) Copyright Ascensio System SIA 2009-2024
//
// This program is a free software product.
// You can redistribute it and/or modify it under the terms
// of the GNU Affero General Public License (AGPL) version 3 as published by the Free Software
// Foundation. In accordance with Section 7(a) of the GNU AGPL its Section 15 shall be amended
// to the effect that Ascensio System SIA expressly excludes the warranty of non-infringement of
// any third-party rights.
//
// This program is distributed WITHOUT ANY WARRANTY, without even the implied warranty
// of MERCHANTABILITY or FITNESS FOR A PARTICULAR  PURPOSE. For details, see
// the GNU AGPL at: http://www.gnu.org/licenses/agpl-3.0.html
//
// You can contact Ascensio System SIA at Lubanas st. 125a-25, Riga, Latvia, EU, LV-1021.
//
// The  interactive user interfaces in modified source and object code versions of the Program must
// display Appropriate Legal Notices, as required under Section 5 of the GNU AGPL version 3.
//
// Pursuant to Section 7(b) of the License you must retain the original Product logo when
// distributing the program. Pursuant to Section 7(e) we decline to grant you any rights under
// trademark law for use of our trademarks.
//
// All the Product's GUI elements, including illustrations and icon sets, as well as technical writing
// content are licensed under the terms of the Creative Commons Attribution-ShareAlike 4.0
// International. See the License terms at http://creativecommons.org/licenses/by-sa/4.0/legalcode

import { useContext, useEffect } from "react";
import { inject, observer } from "mobx-react";
import { withTranslation } from "react-i18next";
import { toastr } from "@docspace/shared/components/toast";

import { RoomsType, ShareAccessRights } from "@docspace/shared/enums";
import { LINKS_LIMIT_COUNT } from "@docspace/shared/constants";
import InfoPanelViewLoader from "@docspace/shared/skeletons/info-panel/body";
import MembersHelper from "../../helpers/MembersHelper";
import MembersList from "./sub-components/MembersList";
import User from "./User";
import PublicRoomBar from "@docspace/shared/components/public-room-bar";
import {
  LinksBlock,
  StyledLinkRow,
  StyledPublicRoomBarContainer,
} from "./sub-components/Styled";
import EmptyContainer from "./sub-components/EmptyContainer";

import { Text } from "@docspace/shared/components/text";
import { Link } from "@docspace/shared/components/link";
import { IconButton } from "@docspace/shared/components/icon-button";
import { Tooltip } from "@docspace/shared/components/tooltip";
import { isDesktop } from "@docspace/shared/utils";
import LinksToViewingIconUrl from "PUBLIC_DIR/images/links-to-viewing.react.svg?url";
import PlusIcon from "PUBLIC_DIR/images/plus.react.svg?url";
import ScrollbarContext from "@docspace/shared/components/scrollbar/custom-scrollbar/ScrollbarContext";

import { copyShareLink } from "@docspace/shared/utils/copy";
import LinkRow from "./sub-components/LinkRow";

const Members = ({
  t,
  selfId,
  isAdmin,
  infoPanelSelection,
  setIsScrollLocked,
  isPublicRoomType,
  membersFilter,
  infoPanelMembers,
  updateInfoPanelMembers,
  primaryLink,
  isArchiveFolder,
  isPublicRoom,
  isFormRoom,
  additionalLinks,
  setLinkParams,
  setEditLinkPanelIsVisible,
  getPrimaryLink,
  setExternalLink,
  withPublicRoomBlock,
  fetchMoreMembers,
  membersIsLoading,
  searchValue,
<<<<<<< HEAD
  searchResultIsLoading,
  setAccessSettingsIsVisible,
=======
  isMembersPanelUpdating,
>>>>>>> 746c7b34
}) => {
  const withoutTitlesAndLinks = !!searchValue;
  const membersHelper = new MembersHelper({ t });

  const scrollContext = useContext(ScrollbarContext);

  useEffect(() => {
    updateInfoPanelMembers(t);
  }, [infoPanelSelection, searchValue]);

  useEffect(() => {
    if (isMembersPanelUpdating) return;
    scrollContext?.parentScrollbar?.scrollToTop();
  }, [isMembersPanelUpdating]);

  const loadNextPage = async () => {
    await fetchMoreMembers(t, withoutTitlesAndLinks);
  };

  if (membersIsLoading) return <InfoPanelViewLoader view="members" />;
  else if (!infoPanelMembers) return <></>;

  const [currentMember] = infoPanelMembers.administrators.filter(
    (member) => member.id === selfId,
  );

  const { administrators, users, expected, groups } = infoPanelMembers;

  const membersList = [...administrators, ...groups, ...users, ...expected];

  const adminsTitleCount = administrators.length ? 1 : 0;
  const usersTitleCount = users.length ? 1 : 0;
  const expectedTitleCount = expected.length ? 1 : 0;
  const groupsTitleCount = groups.length ? 1 : 0;

  const headersCount = withoutTitlesAndLinks
    ? 0
    : adminsTitleCount +
      usersTitleCount +
      expectedTitleCount +
      groupsTitleCount;

  const onAddNewLink = async () => {
    if (isPublicRoom || primaryLink) {
      setLinkParams({ roomId: infoPanelSelection?.id, isEdit: false });
      setEditLinkPanelIsVisible(true);
    } else {
      getPrimaryLink(infoPanelSelection.id).then((link) => {
        setExternalLink(link);
        copyShareLink(link.sharedTo.shareLink);
        toastr.success(t("Files:LinkSuccessfullyCreatedAndCopied"));
      });
    }
  };

  const onOpenAccessSettings = () => {
    setAccessSettingsIsVisible(true);
  };

  const publicRoomItems = [];

  if (isPublicRoomType && withPublicRoomBlock && !withoutTitlesAndLinks) {
    if (!isArchiveFolder || primaryLink) {
      publicRoomItems.push(
        <LinksBlock key="general-link_header">
          <Text fontSize="14px" fontWeight={600}>
            {isFormRoom ? t("Common:PublicLink") : t("Common:SharedLinks")}
          </Text>

          {!isArchiveFolder && !isFormRoom && (
            <div
              data-tooltip-id="emailTooltip"
              data-tooltip-content={t(
                "Common:MaximumNumberOfExternalLinksCreated",
              )}
            >
              <IconButton
                className="link-to-viewing-icon"
                iconName={LinksToViewingIconUrl}
                onClick={onAddNewLink}
                size={16}
                isDisabled={additionalLinks.length >= LINKS_LIMIT_COUNT}
                title={t("Files:AddNewLink")}
              />

              {additionalLinks.length >= LINKS_LIMIT_COUNT && (
                <Tooltip
                  float={isDesktop()}
                  id="emailTooltip"
                  getContent={({ content }) => (
                    <Text fontSize="12px">{content}</Text>
                  )}
                  place="bottom"
                />
              )}
            </div>
          )}
        </LinksBlock>,
      );
    }

    if (primaryLink && !withoutTitlesAndLinks) {
      publicRoomItems.push(
        <LinkRow
          key="general-link"
          link={primaryLink}
          setIsScrollLocked={setIsScrollLocked}
        />,
      );
    }

    if (additionalLinks.length && !withoutTitlesAndLinks) {
      additionalLinks.map((link) => {
        publicRoomItems.push(
          <LinkRow
            link={link}
            key={link?.sharedTo?.id}
            setIsScrollLocked={setIsScrollLocked}
          />,
        );
      });
    } else if (!isArchiveFolder && !primaryLink && !withoutTitlesAndLinks) {
      publicRoomItems.push(
        <StyledLinkRow
          key="create-additional-link"
          className="additional-link"
          onClick={onAddNewLink}
        >
          <div className="create-link-icon">
            <IconButton size={12} iconName={PlusIcon} isDisabled />
          </div>

          <Link
            noHover
            type="action"
            fontSize="14px"
            fontWeight={600}
            className="external-row-link"
          >
            {t("Files:CreateNewLink")}
          </Link>
        </StyledLinkRow>,
      );
    }
  }

  const showPublicRoomBar =
    ((primaryLink && !isArchiveFolder) || isPublicRoom) &&
    withPublicRoomBlock &&
    !withoutTitlesAndLinks;
  const publicRoomItemsLength = publicRoomItems.length;

  const isTemplate = infoPanelSelection?.isTemplate; //TODO: Templates
  const isAvailableToEveryone = true; //TODO: Templates
  if (isTemplate && isAvailableToEveryone) {
    return (
      <PublicRoomBar
        headerText={t("Files:TemplateAvailable")}
        bodyText={
          <>
            <div className="template-access_description">
              {t("Files:TemplateAvailableDescription")}
            </div>
            <Link
              className="template-access_link"
              isHovered
              type="action"
              fontWeight={600}
              fontSize="13px"
              onClick={onOpenAccessSettings}
            >
              {t("Files:AccessSettings")}
            </Link>
          </>
        }
      />
    );
  }

  if (!membersList.length) {
    return <EmptyContainer />;
  }

  return (
    <>
      {showPublicRoomBar && (
        <StyledPublicRoomBarContainer>
          <PublicRoomBar
            headerText={
              isFormRoom
                ? t("Files:RoomAvailableViaSharedLink")
                : t("Files:RoomAvailableViaExternalLink")
            }
            bodyText={
              isFormRoom
                ? t("CreateEditRoomDialog:FormRoomBarDescription")
                : t("CreateEditRoomDialog:PublicRoomBarDescription")
            }
          />
        </StyledPublicRoomBarContainer>
      )}

      <MembersList
        loadNextPage={loadNextPage}
        hasNextPage={
          !isMembersPanelUpdating &&
          membersList.length - headersCount < membersFilter.total
        }
        itemCount={membersFilter.total + headersCount + publicRoomItemsLength}
        showPublicRoomBar={showPublicRoomBar}
        linksBlockLength={publicRoomItemsLength}
        withoutTitlesAndLinks={withoutTitlesAndLinks}
      >
        {publicRoomItems}
        {membersList.map((user, index) => {
          return (
            <User
              t={t}
              user={user}
              key={user.id || user.email} // user.email for users added via email
              showTooltip={isAdmin}
              index={index + publicRoomItemsLength}
              membersHelper={membersHelper}
              currentMember={currentMember}
              hasNextPage={
                !isMembersPanelUpdating &&
                membersList.length - headersCount < membersFilter.total
              }
            />
          );
        })}
      </MembersList>
    </>
  );
};

export default inject(
  ({
    userStore,
    filesStore,
    selectedFolderStore,
    publicRoomStore,
    treeFoldersStore,
    dialogsStore,
    infoPanelStore,
  }) => {
    const {
      infoPanelSelection,
      setIsScrollLocked,
      infoPanelMembers,
      updateInfoPanelMembers,
      fetchMoreMembers,
      membersIsLoading,
      withPublicRoomBlock,
      searchValue,
      isMembersPanelUpdating,
    } = infoPanelStore;
    const { membersFilter } = filesStore;
    const { id: selfId, isAdmin } = userStore.user;

    const { primaryLink, additionalLinks, setExternalLink } = publicRoomStore;
    const { isArchiveFolderRoot } = treeFoldersStore;
    const {
      setLinkParams,
      setEditLinkPanelIsVisible,
      setTemplateAccessSettingsVisible: setAccessSettingsIsVisible,
    } = dialogsStore;

    const roomType =
      selectedFolderStore.roomType ?? infoPanelSelection?.roomType;

    const isFormRoom = roomType === RoomsType.FormRoom;

    const isPublicRoomType =
      roomType === RoomsType.PublicRoom ||
      roomType === RoomsType.CustomRoom ||
      isFormRoom;

    const isPublicRoom = roomType === RoomsType.PublicRoom;

    const infoSelection =
      infoPanelSelection?.length > 1 ? null : infoPanelSelection;

    return {
      infoPanelSelection: infoSelection,
      setIsScrollLocked,
      selfId,
      isAdmin,
      isPublicRoomType,
      isFormRoom,
      membersFilter,
      infoPanelMembers,
      updateInfoPanelMembers,
      roomType,
      primaryLink,
      isArchiveFolder: isArchiveFolderRoot,
      isPublicRoom,
      additionalLinks: additionalLinks,
      setLinkParams,
      setEditLinkPanelIsVisible,
      getPrimaryLink: filesStore.getPrimaryLink,
      setExternalLink,
      withPublicRoomBlock,
      fetchMoreMembers,
      membersIsLoading,
      searchValue,
<<<<<<< HEAD
      searchResultIsLoading,
      setAccessSettingsIsVisible,
=======
      isMembersPanelUpdating,
>>>>>>> 746c7b34
    };
  },
)(
  withTranslation([
    "InfoPanel",
    "Common",
    "Translations",
    "People",
    "PeopleTranslations",
    "Settings",
    "CreateEditRoomDialog",
  ])(observer(Members)),
);<|MERGE_RESOLUTION|>--- conflicted
+++ resolved
@@ -78,12 +78,8 @@
   fetchMoreMembers,
   membersIsLoading,
   searchValue,
-<<<<<<< HEAD
-  searchResultIsLoading,
+  isMembersPanelUpdating,
   setAccessSettingsIsVisible,
-=======
-  isMembersPanelUpdating,
->>>>>>> 746c7b34
 }) => {
   const withoutTitlesAndLinks = !!searchValue;
   const membersHelper = new MembersHelper({ t });
@@ -390,12 +386,8 @@
       fetchMoreMembers,
       membersIsLoading,
       searchValue,
-<<<<<<< HEAD
-      searchResultIsLoading,
+      isMembersPanelUpdating,
       setAccessSettingsIsVisible,
-=======
-      isMembersPanelUpdating,
->>>>>>> 746c7b34
     };
   },
 )(
