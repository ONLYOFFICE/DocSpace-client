--- conflicted
+++ resolved
@@ -3,11 +3,7 @@
   "content": "Operation has been successfully completed.",
   "content_en_sha1_hash": "849e11257114c8c8bbc65cf054d9b6da983bcb6d",
   "created_at": "2025-05-19T21:30:49.214Z",
-<<<<<<< HEAD
-  "updated_at": "2025-06-02T10:20:51.439Z",
-=======
   "updated_at": "2025-05-28T09:30:02.650Z",
->>>>>>> 398dda3c
   "comment": {
     "text": "This translation key is used to display a success message when an operation is completed successfully. It appears as a toast notification after an operation is finished, typically in response to user actions such as saving settings or completing a process.",
     "is_auto": true,
@@ -22,11 +18,7 @@
     },
     {
       "file_path": "/packages/client/src/store/FilesActionsStore.js",
-<<<<<<< HEAD
-      "line_number": 3316,
-=======
       "line_number": 3314,
->>>>>>> 398dda3c
       "context": "const { setIsIndexEditingMode } = this.indexingStore;\n \n try {\n const operationId = uniqueid(\"operation_\");\n await reorderIndex(id);\n toastr.success(t(\"Common:SuccessfullyCompletedOperation\"));\n setIsIndexEditingMode(false);\n this.updateCurrentFolder(true, operationId);\n } catch (e) {\n toastr.error(t(\"Files:ErrorChangeIndex\"));\n }",
       "module": "/packages/client"
     },
@@ -80,13 +72,8 @@
       "ai_spell_check_issues": [
         {
           "type": "grammar",
-          "description": "The German translation \"Operation erfolgreich abgeschlossen wurde.\" is grammatically incorrect. The verb 'abgeschlossen wurde' is in the passive voice and requires a more natural phrasing.",
-          "suggestion": "Operation wurde erfolgreich abgeschlossen."
-        },
-        {
-          "type": "incorrect_translation",
-          "description": "While \"abgeschlossen wurde\" conveys the idea of completion, it's not the most natural or idiomatic way to express it in German for this context.",
-          "suggestion": "Operation wurde erfolgreich beendet."
+          "description": "The German translation 'Operation erfolgreich abgeschlossen wurde' is grammatically incorrect. The verb 'wurde' (was/were) is in the passive voice but doesn't fit the sentence structure. It implies something *did* the completing.",
+          "suggestion": "Operation erfolgreich abgeschlossen."
         }
       ],
       "approved_at": null
@@ -109,8 +96,8 @@
       "ai_spell_check_issues": [
         {
           "type": "incorrect_translation",
-          "description": "While 'Toiminto on valmis' can be understood, it's a more literal translation of 'Operation is ready' rather than 'Operation has been successfully completed.' It lacks the emphasis on successful completion.",
-          "suggestion": "Toiminto on suoritettu onnistuneesti."
+          "description": "The Finnish translation \"Toiminto on valmis.\" translates to \"The action is ready.\" which is not a direct equivalent of \"Operation has been successfully completed.\" It lacks the sense of completion.",
+          "suggestion": "Consider a translation like \"Toiminto on suoritettu.\" (The operation has been performed) or \"Toiminto on onnistuneesti suoritettu.\" (The operation has been successfully performed)."
         }
       ],
       "approved_at": null
@@ -187,7 +174,7 @@
       "ai_spell_check_issues": [
         {
           "type": "incorrect_translation",
-          "description": "While 'Operațiune terminată cu succes' is understandable, a more natural and accurate translation would be 'Operațiunea a fost finalizată cu succes' or 'Operațiunea s-a încheiat cu succes'. 'Terminată' implies an abrupt ending, whereas 'finalizată' or 'încheiată' better convey 'completed'.",
+          "description": "While \"Operațiune terminată cu succes\" is understandable, a more natural Romanian translation for \"Operation has been successfully completed\" would be \"Operațiunea a fost finalizată cu succes\" or \"Operațiunea s-a încheiat cu succes\".  \"Terminată\" implies a more abrupt or definitive ending.",
           "suggestion": "Operațiunea a fost finalizată cu succes"
         }
       ],
