import React from "react";
import { inject, observer } from "mobx-react";
import { useTranslation } from "react-i18next";

// @ts-ignore
import Loaders from "@docspace/common/components/Loaders";
import { FolderType, RoomsType } from "@docspace/common/constants";

import Aside from "@docspace/components/aside";
import Backdrop from "@docspace/components/backdrop";
import Selector from "@docspace/components/selector";
// @ts-ignore
import toastr from "@docspace/components/toast/toastr";

import EmptyScreenFilterAltSvgUrl from "PUBLIC_DIR/images/empty_screen_filter_alt.svg?url";
import EmptyScreenFilterAltDarkSvgUrl from "PUBLIC_DIR/images/empty_screen_filter_alt_dark.svg?url";
import EmptyScreenAltSvgUrl from "PUBLIC_DIR/images/empty_screen_alt.svg?url";
import EmptyScreenAltSvgDarkUrl from "PUBLIC_DIR/images/empty_screen_alt_dark.svg?url";

import {
  BreadCrumb,
  FilesSelectorProps,
  Item,
  Security,
} from "./FilesSelector.types";

import useRootHelper from "./helpers/useRootHelper";
import useRoomsHelper from "./helpers/useRoomsHelper";
import useLoadersHelper from "./helpers/useLoadersHelper";
import useFilesHelper from "./helpers/useFilesHelper";
import { getAcceptButtonLabel, getHeaderLabel, getIsDisabled } from "./utils";
import useSocketHelper from "./helpers/useSocketHelper";

import type { StoreType } from "SRC_DIR/types";
import type { IFileByRole } from "@docspace/common/Models";
import type { ThemeType } from "@docspace/components/types";

const FilesSelector = ({
  isPanelVisible = false,
  // withoutImmediatelyClose = false,
  isThirdParty = false,
  isRoomsOnly = false,
  isEditorDialog = false,

  rootThirdPartyId,
  filterParam,

  onClose,

  isMove,
  isCopy,
  isRestoreAll,

  currentFolderId,
  fromFolderId,
  parentId,
  rootFolderType,

  treeFolders,

  theme,

  selection,
  disabledItems,
  isFolderActions,
  setIsFolderActions,
  setConflictDialogData,
  checkFileConflicts,
  itemOperationToFolder,
  clearActiveOperations,
  setMovingInProgress,
  setMoveToPanelVisible,
  setCopyPanelVisible,
  setRestoreAllPanelVisible,

  onSelectFolder,
  onSetBaseFolderPath,
  //onSetNewFolderPath,
  onSelectTreeNode,
  onSave,
  onSelectFile,

  withFooterInput,
  withFooterCheckbox,
  footerInputHeader,
  currentFooterInputValue,
  footerCheckboxLabel,

  descriptionText,
  setSelectedItems,

  includeFolder,

  socketHelper,
  socketSubscribersId,
  setMoveToPublicRoomVisible,
}: FilesSelectorProps) => {
  const { t } = useTranslation(["Files", "Common", "Translations"]);

  const [breadCrumbs, setBreadCrumbs] = React.useState<BreadCrumb[]>([]);
  const [items, setItems] = React.useState<Item[] | null>(null);

  const [selectedItemType, setSelectedItemType] = React.useState<
    "rooms" | "files" | undefined
  >(undefined);
  const [selectedItemId, setSelectedItemId] = React.useState<
    number | string | undefined
  >(undefined);
  const [selectedItemSecurity, setSelectedItemSecurity] = React.useState<
    Security | undefined
  >(undefined);
  const [selectedTreeNode, setSelectedTreeNode] = React.useState(null);
  const [selectedFileInfo, setSelectedFileInfo] = React.useState<{
    id: number | string;
    title: string;
    path?: string[];
  } | null>(null);

  const [total, setTotal] = React.useState<number>(0);
  const [hasNextPage, setHasNextPage] = React.useState<boolean>(false);

  const [searchValue, setSearchValue] = React.useState<string>("");

  const [isRequestRunning, setIsRequestRunning] =
    React.useState<boolean>(false);

  const { subscribe, unsubscribe } = useSocketHelper({
    socketHelper,
    socketSubscribersId,
    setItems,
    setBreadCrumbs,
    setTotal,
    disabledItems,
    filterParam,
  });

  const {
    setIsBreadCrumbsLoading,
    isNextPageLoading,
    setIsNextPageLoading,
    isFirstLoad,
    setIsFirstLoad,
    showBreadCrumbsLoader,
    showLoader,
  } = useLoadersHelper({ items });

  const { isRoot, setIsRoot, getRootData } = useRootHelper({
    setIsBreadCrumbsLoading,
    setBreadCrumbs,
    setTotal,
    setItems,
    treeFolders,
    setHasNextPage,
    setIsNextPageLoading,
  });

  const { getRoomList } = useRoomsHelper({
    setIsBreadCrumbsLoading,
    setBreadCrumbs,
    setIsNextPageLoading,
    setHasNextPage,
    setTotal,
    setItems,
    isFirstLoad,
    setIsRoot,
    searchValue,
    isRoomsOnly,
    onSetBaseFolderPath,
  });

  const { getFileList } = useFilesHelper({
    setIsBreadCrumbsLoading,
    setBreadCrumbs,
    setIsNextPageLoading,
    setHasNextPage,
    setTotal,
    setItems,
    selectedItemId,
    isFirstLoad,
    setIsRoot,
    searchValue,
    disabledItems,
    setSelectedItemSecurity,
    isThirdParty,
    onSelectTreeNode,
    setSelectedTreeNode,
    filterParam,
    getRootData,
    onSetBaseFolderPath,
    isRoomsOnly,
    rootThirdPartyId,
    getRoomList,
    t,
  });

  const onSelectAction = (item: Item) => {
    if (item.isFolder) {
      setIsFirstLoad(true);
      setItems(null);
      setBreadCrumbs((value) => [
        ...value,
        {
          label: item.label,
          id: item.id,
          isRoom:
            item.parentId === 0 && item.rootFolderType === FolderType.Rooms,
          roomType: item.roomType,
        },
      ]);
      setSelectedItemId(item.id);
      setSearchValue("");

      if (item.parentId === 0 && item.rootFolderType === FolderType.Rooms) {
        setSelectedItemType("rooms");
        getRoomList(0, false, null);
      } else {
        setSelectedItemType("files");
        getFileList(0, item.id, false, null);
      }
    } else {
      setSelectedFileInfo({ id: item.id, title: item.title });
    }
  };

  React.useEffect(() => {
    if (!selectedItemId) return;
    if (selectedItemId && isRoot) return unsubscribe(+selectedItemId);

    subscribe(+selectedItemId);
  }, [selectedItemId, isRoot]);

  React.useEffect(() => {
    const getRoomSettings = () => {
      setSelectedItemType("rooms");
      getRoomList(0, true);
    };

    const needRoomList = isRoomsOnly && !currentFolderId;

    if (needRoomList) {
      getRoomSettings();
      return;
    }

    if (!currentFolderId) {
      getRootData();
      return;
    }

    setSelectedItemId(currentFolderId);

    if (
      needRoomList ||
      (!isThirdParty && parentId === 0 && rootFolderType === FolderType.Rooms)
    ) {
      getRoomSettings();

      return;
    }

    setSelectedItemType("files");
    getFileList(0, currentFolderId, true);
  }, []);

  const onClickBreadCrumb = (item: BreadCrumb) => {
    if (!isFirstLoad) {
      setSearchValue("");
      setIsFirstLoad(true);

      if (+item.id === 0) {
        setSelectedItemSecurity(undefined);
        setSelectedItemType(undefined);
        getRootData();
      } else {
        setItems(null);

        const idx = breadCrumbs.findIndex(
          (value) => value.id.toString() === item.id.toString()
        );

        const newBreadCrumbs = breadCrumbs.map((item) => ({ ...item }));

        newBreadCrumbs.splice(idx + 1, newBreadCrumbs.length - idx - 1);

        setBreadCrumbs(newBreadCrumbs);
        setSelectedItemId(item.id);
        if (item.isRoom) {
          setSelectedItemType("rooms");
          getRoomList(0, false, null);
        } else {
          setSelectedItemType("files");
          getFileList(0, item.id, false, null);
        }
      }
    }
  };

  const onCloseAction = () => {
    if (onClose) {
      onClose();

      return;
    }

    if (isCopy) {
      setCopyPanelVisible(false);
      setIsFolderActions(false);
    } else if (isRestoreAll) {
      setRestoreAllPanelVisible(false);
    } else {
      setMoveToPanelVisible(false);
    }
  };

  const onSearchAction = (value: string) => {
    setIsFirstLoad(true);
    setItems(null);
    if (selectedItemType === "rooms") {
      getRoomList(0, false, value === "" ? null : value);
    } else {
      getFileList(0, selectedItemId, false, value === "" ? null : value);
    }

    setSearchValue(value);
  };

  const onClearSearchAction = () => {
    setIsFirstLoad(true);
    setItems(null);
    if (selectedItemType === "rooms") {
      getRoomList(0, false, null);
    } else {
      getFileList(0, selectedItemId, false, null);
    }

    setSearchValue("");
  };

  const onAcceptAction = (
    items: any,
    accessRights: any,
    fileName: string,
    isChecked: boolean
  ) => {
    const isPublic =
      breadCrumbs.findIndex((f: any) => f.roomType === RoomsType.PublicRoom) >
      -1;

    if ((isMove || isCopy || isRestoreAll) && !isEditorDialog) {
      const folderTitle = breadCrumbs[breadCrumbs.length - 1].label;

      let fileIds: any[] = [];
      let folderIds: any[] = [];

      for (let item of selection) {
        if (item.fileExst || item.contentLength) {
          fileIds.push(item.id);
        } else if (item.id === selectedItemId) {
          toastr.error(t("Translations:MoveToFolderMessage"));
        } else {
          folderIds.push(item.id);
        }
      }

      if (isFolderActions) {
        fileIds = [];
        folderIds = [];

        folderIds.push(currentFolderId);
      }

      if (folderIds.length || fileIds.length) {
        const operationData = {
          destFolderId: selectedItemId,
          folderIds,
          fileIds,
          deleteAfter: false,
          isCopy,
          folderTitle,
          translations: {
            copy: t("Common:CopyOperation"),
            move: t("Translations:MoveToOperation"),
          },
        };

        if (isPublic) {
          setMoveToPublicRoomVisible(true, operationData);
          return;
        }

        setIsRequestRunning(true);
        setSelectedItems();
        checkFileConflicts(selectedItemId, folderIds, fileIds)
          .then(async (conflicts: any) => {
            if (conflicts.length) {
              setConflictDialogData(conflicts, operationData);
              setIsRequestRunning(false);
            } else {
              setIsRequestRunning(false);
              onCloseAction();
              const move = !isCopy;
              if (move) setMovingInProgress(move);
              sessionStorage.setItem("filesSelectorPath", `${selectedItemId}`);
              await itemOperationToFolder(operationData);
            }
          })
          .catch((e: any) => {
            toastr.error(e);
            setIsRequestRunning(false);
            clearActiveOperations(fileIds, folderIds);
          });
      } else {
        toastr.error(t("Common:ErrorEmptyList"));
      }
    } else {
      //setIsRequestRunning(true);
      //onSetNewFolderPath && onSetNewFolderPath(breadCrumbs);
      onSelectFolder && onSelectFolder(selectedItemId, breadCrumbs);
      onSave &&
        selectedItemId &&
        onSave(null, selectedItemId, fileName, isChecked);
      onSelectTreeNode && onSelectTreeNode(selectedTreeNode);
      onSelectFile && onSelectFile(selectedFileInfo, breadCrumbs);
      onCloseAction();
      //!withoutImmediatelyClose &&  onCloseAction();
    }
  };

  const headerLabel = getHeaderLabel(
    t,
    isCopy,
    isRestoreAll,
    isMove,
    filterParam
  );

  const acceptButtonLabel = getAcceptButtonLabel(
    t,
    isCopy,
    isRestoreAll,
    isMove,
    filterParam
  );

  const isDisabled = getIsDisabled(
    isFirstLoad,
    fromFolderId === selectedItemId,
    selectedItemType === "rooms",
    isRoot,
    isCopy,
    isMove,
    isRestoreAll,
    isRequestRunning,
    selectedItemSecurity,
    filterParam,
    !!selectedFileInfo,
    includeFolder
  );

  return (
    <>
      <Backdrop
        visible={isPanelVisible}
        isAside
        withBackground
        zIndex={210}
        onClick={onCloseAction}
      />
      <Aside
        visible={isPanelVisible}
        withoutBodyScroll
        zIndex={310}
        onClose={onCloseAction}
      >
        <Selector
          headerLabel={headerLabel}
          withoutBackButton
          searchPlaceholder={t("Common:Search")}
          searchValue={searchValue}
          onSearch={onSearchAction}
          onClearSearch={onClearSearchAction}
          items={items ? items : []}
          onSelect={onSelectAction}
          acceptButtonLabel={acceptButtonLabel}
          onAccept={onAcceptAction}
          withCancelButton
          cancelButtonLabel={t("Common:CancelButton")}
          onCancel={onCloseAction}
          emptyScreenImage={
            theme.isBase ? EmptyScreenAltSvgUrl : EmptyScreenAltSvgDarkUrl
          }
          emptyScreenHeader={t("SelectorEmptyScreenHeader")}
          emptyScreenDescription=""
          searchEmptyScreenImage={
            theme.isBase
              ? EmptyScreenFilterAltSvgUrl
              : EmptyScreenFilterAltDarkSvgUrl
          }
          searchEmptyScreenHeader={t("Common:NotFoundTitle")}
          searchEmptyScreenDescription={t("EmptyFilterDescriptionText")}
          withBreadCrumbs
          breadCrumbs={breadCrumbs}
          onSelectBreadCrumb={onClickBreadCrumb}
          isLoading={showLoader}
          isBreadCrumbsLoading={showBreadCrumbsLoader}
          withSearch={
            !isRoot && items ? items.length > 0 : !isRoot && isFirstLoad
          }
          rowLoader={
            <Loaders.SelectorRowLoader
              isMultiSelect={false}
              isUser={isRoot}
              isContainer={showLoader}
            />
          }
          searchLoader={<Loaders.SelectorSearchLoader />}
          breadCrumbsLoader={<Loaders.SelectorBreadCrumbsLoader />}
          alwaysShowFooter={true}
          isNextPageLoading={isNextPageLoading}
          hasNextPage={hasNextPage}
          totalItems={total}
          loadNextPage={
            isRoot
              ? null
              : selectedItemType === "rooms"
              ? getRoomList
              : getFileList
          }
          disableAcceptButton={isDisabled}
          withFooterInput={withFooterInput}
          withFooterCheckbox={withFooterCheckbox}
          footerInputHeader={footerInputHeader}
          currentFooterInputValue={currentFooterInputValue}
          footerCheckboxLabel={footerCheckboxLabel}
          descriptionText={
            !filterParam ? "" : descriptionText ?? t("Common:SelectDOCXFormat")
          }
          acceptButtonId={isMove || isCopy ? "select-file-modal-submit" : ""}
          cancelButtonId={isMove || isCopy ? "select-file-modal-cancel" : ""}
        />
      </Aside>
    </>
  );
};

export default inject<StoreType>(
  (
    {
      auth,
      selectedFolderStore,
      filesActionsStore,
      uploadDataStore,
      treeFoldersStore,
      dialogsStore,
      filesStore,
<<<<<<< HEAD
      dashboardStore,
    },
    { isCopy, isRestoreAll, isMove, isPanelVisible, id, passedFoldersTree }: any
=======
    }: any,
    { isCopy, isRestoreAll, isMove, isPanelVisible, id }: any
>>>>>>> 0c94da69
  ) => {
    const {
      id: selectedId,
      parentId,
      rootFolderType,
<<<<<<< HEAD
      isRolePage,
      isDashboard,
=======
      socketSubscribersId,
>>>>>>> 0c94da69
    } = selectedFolderStore;

    const { setConflictDialogData, checkFileConflicts, setSelectedItems } =
      filesActionsStore;
    const { itemOperationToFolder, clearActiveOperations } = uploadDataStore;

    const sessionPath = window.sessionStorage.getItem("filesSelectorPath");

<<<<<<< HEAD
    const fromFolderId =
      isRolePage || isDashboard
        ? parentId
        : id
        ? id
        : passedFoldersTree?.length > 0
        ? passedFoldersTree[0].id
        : rootFolderType === FolderType.Archive ||
          rootFolderType === FolderType.TRASH
        ? undefined
        : selectedId;
=======
    const fromFolderId = id
      ? id
      : rootFolderType === FolderType.Archive ||
        rootFolderType === FolderType.TRASH
      ? undefined
      : selectedId;
>>>>>>> 0c94da69

    const currentFolderId =
      sessionPath && (isMove || isCopy || isRestoreAll)
        ? +sessionPath
        : fromFolderId;

    const { treeFolders } = treeFoldersStore;

    const {
      moveToPanelVisible,
      setMoveToPanelVisible,
      copyPanelVisible,
      setCopyPanelVisible,
      restoreAllPanelVisible,
      setRestoreAllPanelVisible,
      conflictResolveDialogVisible,
      isFolderActions,
      setIsFolderActions,
      setMoveToPublicRoomVisible,
    } = dialogsStore;

<<<<<<< HEAD
    const { theme } = auth.settingsStore as any as { theme: ThemeType };
=======
    const { theme, socketHelper } = auth.settingsStore;
>>>>>>> 0c94da69

    const {
      selection,
      bufferSelection,
      filesList,

      setMovingInProgress,
    } = filesStore;

<<<<<<< HEAD
    const { selectedFilesByRoleMap, BufferSelectionFilesByRole } =
      dashboardStore;

    let dashboardSelection: IFileByRole[] = [];

    if (isDashboard) {
      dashboardSelection =
        selectedFilesByRoleMap.size > 0
          ? Array.from(selectedFilesByRoleMap.values())
          : BufferSelectionFilesByRole
          ? [BufferSelectionFilesByRole]
          : [];
    }

    const selections = isDashboard
      ? dashboardSelection
      : isMove || isCopy || isRestoreAll
      ? isRestoreAll
        ? filesList
        : selection.length
        ? selection
        : [bufferSelection]
      : [];
=======
    const selections =
      isMove || isCopy || isRestoreAll
        ? isRestoreAll
          ? filesList
          : selection.length > 0 && selection[0] != null
          ? selection
          : bufferSelection != null
          ? [bufferSelection]
          : []
        : [];
>>>>>>> 0c94da69

    const selectionsWithoutEditing = isRestoreAll
      ? filesList
      : isCopy
      ? selections
      : selections.filter((f: any) => f && !f?.isEditing);

    const disabledItems: any[] = [];

    selectionsWithoutEditing.forEach((item: any) => {
      if (item?.isFolder && item?.id) {
        disabledItems.push(item.id);
      }
    });

    const includeFolder =
      selectionsWithoutEditing.filter((i: any) => i.isFolder).length > 0;

    return {
      currentFolderId,
      fromFolderId,
      parentId,
      rootFolderType,
      treeFolders,
      isPanelVisible: isPanelVisible
        ? isPanelVisible
        : (moveToPanelVisible || copyPanelVisible || restoreAllPanelVisible) &&
          !conflictResolveDialogVisible,
      setMoveToPanelVisible,
      theme,
      selection: selectionsWithoutEditing,
      disabledItems,
      isFolderActions,
      setConflictDialogData,
      checkFileConflicts,
      itemOperationToFolder,
      clearActiveOperations,
      setMovingInProgress,
      setCopyPanelVisible,
      setRestoreAllPanelVisible,
      setIsFolderActions,
      setSelectedItems,
      includeFolder,
      socketHelper,
      socketSubscribersId,
      setMoveToPublicRoomVisible,
    };
  }
)(observer(FilesSelector));<|MERGE_RESOLUTION|>--- conflicted
+++ resolved
@@ -33,7 +33,6 @@
 
 import type { StoreType } from "SRC_DIR/types";
 import type { IFileByRole } from "@docspace/common/Models";
-import type { ThemeType } from "@docspace/components/types";
 
 const FilesSelector = ({
   isPanelVisible = false,
@@ -553,25 +552,17 @@
       treeFoldersStore,
       dialogsStore,
       filesStore,
-<<<<<<< HEAD
       dashboardStore,
-    },
-    { isCopy, isRestoreAll, isMove, isPanelVisible, id, passedFoldersTree }: any
-=======
     }: any,
     { isCopy, isRestoreAll, isMove, isPanelVisible, id }: any
->>>>>>> 0c94da69
   ) => {
     const {
       id: selectedId,
       parentId,
       rootFolderType,
-<<<<<<< HEAD
       isRolePage,
       isDashboard,
-=======
       socketSubscribersId,
->>>>>>> 0c94da69
     } = selectedFolderStore;
 
     const { setConflictDialogData, checkFileConflicts, setSelectedItems } =
@@ -580,26 +571,15 @@
 
     const sessionPath = window.sessionStorage.getItem("filesSelectorPath");
 
-<<<<<<< HEAD
     const fromFolderId =
       isRolePage || isDashboard
         ? parentId
         : id
         ? id
-        : passedFoldersTree?.length > 0
-        ? passedFoldersTree[0].id
         : rootFolderType === FolderType.Archive ||
           rootFolderType === FolderType.TRASH
         ? undefined
         : selectedId;
-=======
-    const fromFolderId = id
-      ? id
-      : rootFolderType === FolderType.Archive ||
-        rootFolderType === FolderType.TRASH
-      ? undefined
-      : selectedId;
->>>>>>> 0c94da69
 
     const currentFolderId =
       sessionPath && (isMove || isCopy || isRestoreAll)
@@ -621,11 +601,7 @@
       setMoveToPublicRoomVisible,
     } = dialogsStore;
 
-<<<<<<< HEAD
-    const { theme } = auth.settingsStore as any as { theme: ThemeType };
-=======
     const { theme, socketHelper } = auth.settingsStore;
->>>>>>> 0c94da69
 
     const {
       selection,
@@ -635,7 +611,6 @@
       setMovingInProgress,
     } = filesStore;
 
-<<<<<<< HEAD
     const { selectedFilesByRoleMap, BufferSelectionFilesByRole } =
       dashboardStore;
 
@@ -655,22 +630,12 @@
       : isMove || isCopy || isRestoreAll
       ? isRestoreAll
         ? filesList
-        : selection.length
+        : selection.length > 0 && selection[0] != null
         ? selection
-        : [bufferSelection]
+        : bufferSelection != null
+        ? [bufferSelection]
+        : []
       : [];
-=======
-    const selections =
-      isMove || isCopy || isRestoreAll
-        ? isRestoreAll
-          ? filesList
-          : selection.length > 0 && selection[0] != null
-          ? selection
-          : bufferSelection != null
-          ? [bufferSelection]
-          : []
-        : [];
->>>>>>> 0c94da69
 
     const selectionsWithoutEditing = isRestoreAll
       ? filesList
