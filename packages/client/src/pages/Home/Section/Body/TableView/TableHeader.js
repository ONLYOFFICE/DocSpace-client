--- conflicted
+++ resolved
@@ -23,13 +23,10 @@
       columnStorageName,
       columnInfoPanelStorageName,
       isPublicRoom,
-<<<<<<< HEAD
+      isFrame,
+      frameTableColumns,
       isDefaultRoomsQuotaSet,
       showStorageInfo,
-=======
-      isFrame,
-      frameTableColumns,
->>>>>>> e7340c4e
     } = this.props;
 
     const defaultColumns = [];
@@ -594,14 +591,11 @@
       isTrashFolder,
       isPublicRoom,
       publicRoomKey,
-<<<<<<< HEAD
+
+      isFrame,
+      frameTableColumns: frameConfig?.viewTableColumns,
       isDefaultRoomsQuotaSet,
       showStorageInfo,
-=======
-
-      isFrame,
-      frameTableColumns: frameConfig?.viewTableColumns,
->>>>>>> e7340c4e
     };
   }
 )(
