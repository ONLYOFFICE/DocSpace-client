{
  "AboutDataImport": "Het importeren van gegevens bestaat uit verschillende stappen: gegevens uploaden, parseren, importconfiguratie en importeren. Uw back-up bestand wordt gedurende 24 uur opgeslagen op de {{organizationName}} {{productName}} servers, en daarna wordt het automatisch verwijderd.",
  "AccentColor": "Accent",
  "AccessRightsChangeOwnerConfirmText": "Wijzigingen zullen worden toegepast na de bevestiging via e-mail.",
  "AccountAlreadyExists": "Account bestaat al",
  "AccountsWithoutEmails": "We hebben <1>{{users}} gebruikers</1> zonder e-mails gevonden. U kunt hun e-mails invullen of doorgaan zonder deze actie.",
  "AddAllowedIP": "Toegestaan IP-adres toevoegen",
  "AddEmail": "E-mail toevoegen",
  "AddEmails": "E-mails toevoegen aan onvolledige accounts",
  "AddEmailsDescription": "Controleer de lijst met niet-geïmporteerde gebruikers om te importeren in {{organizationName}} {{productName}}.",
  "AddEmailsWarning": "U heeft geen gebruikers met e-mails. Ga door naar de volgende stap om ze toe te voegen.",
  "AddTrustedDomain": "Voeg vertrouwd domein toe",
  "Admins": "Beheerders",
  "AdminsMessage": "Beheerder Bericht Instellingen",
  "AdminsMessageMobileDescription": "Beheerder Bericht Instellingen is een manier om contact op te nemen met de portaal beheerder.",
  "AdminsMessageSettingDescription": "Schakel deze optie in om het contactformulier van de {{productName}} beheerder weer te geven op de Aanmelden pagina.",
  "AllDomains": "Alle domeinen",
  "Api": "API",
  "APIGuide": "API Gids",
  "ApiKeyCopied": "API sleutel gekopieerd",
  "APIKeyDeactivated": "De sleutel wordt gedeactiveerd na: {{date}}",
  "APIKeyExpired": "Deze API sleutel is verlopen en niet langer actief",
  "ApiKeyLifetime": "<1>De levensduur is ingesteld.</1>De secret key wordt gedeactiveerd na: {{days}} dagen",
  "APIKeyMaxDays": "Dagen <1>(Max. {{days}})</1>",
  "ApiKeys": "API sleutels",
  "ApiKeysDescription": "Als eigenaar/admin kunt u alle API-sleutels in deze {{productName}} bekijken en beheren.",
  "ApiKeysShareDescription": "Deel uw API-sleutel niet met anderen en geef deze niet vrij in de browser of andere client-side code.",
  "ApiKeyViewUsage": "Bekijk het gebruik per API sleutel op de",
  "ApiPageDescription": "Maak uw eigen productiviteitsplatform op basis van {{organizationName}} {{productName}} en werk samen aan documenten met teams, klanten en partners.",
  "ApiPageHeader": "Bouw uw eigen samenwerkingsplatform",
  "Appearance": "Uiterlijk",
  "AuditSubheader": "Met deze subsectie kunt u bladeren door de lijst met de laatste wijzigingen (aanmaak, wijziging, verwijdering enz.) die gebruikers hebben aangebracht in de entiteiten (ruimtes, kansen, bestanden enz.) binnen uw {{productName}}.",
  "AuditTrailNav": "Audit Trail",
  "AuthorizationKeysInfo": "Met Autorisatiesleutels kunt u externe services koppelen aan uw werkruimte. Meld u eenvoudig aan met Facebook, Google of LinkedIn. Voeg Dropbox, OneDrive en andere accounts toe om met daar opgeslagen bestanden te werken.",
  "BackupCreatedError": "Er is een fout opgetreden. Neem contact op met de beheerder.",
  "BackupFile": "Back-up bestand",
  "BackupFileUploading": "Back-up bestand wordt geüpload naar de server. Een moment geduld.",
  "BlockingTime": "Blokkeertijd (sec)",
  "BreakpointMobileWarningText": "Dit gedeelte is niet beschikbaar in de mobiele versie",
  "BreakpointMobileWarningTextPrompt": "Gebruik een desktop of tablet om toegang te krijgen tot de <1>{{sectionName}}</1>.",
  "BreakpointSmallText": "Uw venster is te klein om alle inhoud van de pagina weer te geven",
  "BreakpointSmallTextPrompt": "Vergroot het venster of schakel de volledig-scherm modus in.",
  "BreakpointWarningText": "Deze sectie is alleen beschikbaar in de desktop versie",
  "BreakpointWarningTextPrompt": "Gebruik de desktop site om toegang te krijgen tot de <1>{{sectionName}}</1> instellingen.",
  "BruteForceProtection": "Brute Force Bescherming",
  "BruteForceProtectionDescription": "Stel de limiet in van het aantal mislukte aanmeldpogingen door de gebruiker om de ruimte te beschermen tegen brute-force aanvallen. Als de limiet bereikt is, worden pogingen vanaf het bijbehorende IP-adres voor een bepaalde tijd geweigerd, of wordt er om captcha gevraagd als dit ingeschakeld is.",
  "BruteForceProtectionDescriptionMobile": "Om het portaal tegen brute-force aanvallen te beschermen, kunt u het aantal mislukte aanmeldingspogingen door de gebruiker beperken.",
  "ButtonsColor": "Knoppen",
  "ByApp": "Via authenticator app",
  "BySms": "Per sms",
  "CancelImport": "Importeren annuleren",
  "Characters": "{{length}} tekens",
  "CheckPeriod": "Controleperiode (sec)",
  "CheckUnsupportedFiles": "Controleer niet-ondersteunde bestanden",
  "ChooseBackupFile": "Kies het back-up bestand",
  "CloseMenu": "Sluit menu",
  "CommonFilesDescription": "Voor de bestanden in de Algemene sectie wordt een aparte ruimte gemaakt (Algemene kamer). Alleen {{productName}} beheerders hebben toegang tot deze ruimte. Standaard is de eigenaar van de kamer de gebruiker die de import start: {{user}} (U).",
  "ConfigureDeepLink": "Configureer deep link",
  "ConfigureDeepLinkDescription": "Bij het afhandelen van documenten in een mobiele browser, kunnen gebruikers de keuze krijgen (of niet) om het bestand in een browser of in de mobiele app te openen.",
  "ConfirmEmailSended": "Bevestiging e-mail is gestuurd naar {{ownerName}}",
  "CreateNewSecretKey": "Nieuwe secret key aanmaken",
  "CreateNewSecretKeyDialogDescription": "Deel uw API sleutel met niemand en stel deze niet publiekelijk beschikbaar!",
  "CustomDomainName": "Aangepaste domeinnaam",
  "CustomDomains": "Aangepaste domeinen",
  "Customization": "Aanpassing",
  "CustomizationDescription": "In deze subsectie kunt u het uiterlijk van uw ruimte wijzigen. U kunt uw eigen bedrijfslogo, naam en tekst gebruiken om bij het merk van uw organisatie te passen.",
  "CustomTitlesDescription": "Pas de standaardruimtetitel aan die wordt weergegeven op de Welkomstpagina en in het veld Van van de e-mailmeldingen.",
  "CustomTitlesSettingsNavDescription": "Instellingen welkomstpagina is een manier om de standaardtitel van de portal te wijzigen die op de welkomstpagina van uw portal wordt weergegeven. Dezelfde naam wordt ook gebruikt voor het veld Van van uw portaal e-mailmeldingen.",
  "CustomTitlesWelcome": "Welkomstpagina Instellingen",
  "DataImport": "Gegevens importeren",
  "DataImportComplete": "Gegevens importeren voltooid",
  "DataImportDescription": "Importeer gegevens van een externe service naar {{organizationName}} {{productName}}. Gegevensimport maakt het mogelijk om gegevens over te zetten, zoals alle gebruikers, hun persoonlijke en gedeelde documenten.",
  "DataImportProcessing": "Verwerking van geïmporteerde gegevens",
  "DeactivateOrDeletePortal": "Ruimte deactiveren of verwijderen.",
  "DefaultSettings": "Standaardinstellingen",
  "DefineQuotaPerRoom": "Bepaal quota per kamer",
  "DefineQuotaPerUser": "Bepaal quota per gebruiker",
  "DeletePortal": "{{productName}} verwijderen",
  "DeletePortalInfo": "Voordat u de ruimte verwijdert, moet u ervoor zorgen dat automatische facturatie is uitgeschakeld. U kunt de status van automatische facturatie controleren in <1>uw Stripe klantenportaal</1>.",
  "DeleteSecretKey": "Verwijder secret key",
  "DeleteSecretKeyDescription": "De secret key wordt definitief verwijderd. U kunt deze actie niet ongedaan maken.",
  "DeleteTheme": "Thema verwijderen",
  "DeleteThemeForever": "Thema voorgoed verwijderen?",
  "DeleteThemeNotice": "Het thema wordt definitief verwijderd. U kunt deze actie niet ongedaan maken.",
  "DeveloperToolsAccess": "Sectie Ontwikkelaarstools",
  "DeveloperToolsAccessDescription": "Met deze instelling kunt u het gedeelte Ontwikkelaarshulpmiddelen zichtbaar maken voor alle gebruikers, behalve gasten. Als u de toegang tot deze sectie wilt beperken en deze alleen toegankelijk wilt maken voor de eigenaar en beheerders van {{productName}}, selecteert u Uitschakelen en klikt u op de knop Opslaan.",
  "DeveloperToolsAccessMobileDescription": "Met deze instelling kunt u het gedeelte Ontwikkelaarshulpmiddelen zichtbaar maken voor alle gebruikers, behalve gasten.",
  "DisableEmailDescription": "Als dit vakje is aangevinkt, hoeven gebruikers van {{sectionName}} hun e-mailadres niet te verifiëren na de eerste autorisatie in {{productName}}.",
  "DisableEmailVerification": "E-mailverificatie uitschakelen",
  "DiskSpaceUsed": "Gebruikte schijfruimte",
  "DNSSettings": "DNS instellingen",
  "DNSSettingsDescription": "Stel een alternatief URL-adres in voor uw ruimte. Stuur uw verzoek naar ons ondersteuningsteam voor hulp met de instellingen.",
  "DNSSettingsHint": "Voer de domeinnaam als volgt in:",
  "DNSSettingsMobile": "Stuur uw verzoek naar ons ondersteuningsteam, en onze specialisten zullen u helpen met de instellingen.",
  "DNSSettingsNavDescription": "DNS Instellingen is een manier om een alternatieve URL voor uw portaal in te stellen.",
  "DocumentService": "Documentservice",
  "DocumentServiceAdvancedSettings": "Geavanceerde server instellingen",
  "DocumentServiceAuthHeader": "Autorisatie header",
  "DocumentServiceAuthHeaderSubtitle": "Laat leeg om de standaard header te gebruiken",
  "DocumentServiceDisableCertificat": "Certificaatverificatie uitschakelen (onveilig)",
  "DocumentServiceHide": "Verbergen",
  "DocumentServiceLocationHeaderHelp": "Document Service is de serverservice waarmee u documenten kunt bewerken en waarmee u het documentbestand kunt converteren naar het juiste OfficeOpen XML-formaat. Document Service specificeert het adres van de server waarop de documentservices zijn geïnstalleerd.",
  "DocumentServiceLocationUrlApi": "Documentbewerking Serviceadres",
  "DocumentServiceLocationUrlInternal": "Document Service adres voor verzoeken van de {{productName}}",
  "DocumentServiceLocationUrlPortal": "{{productName}} adres voor verzoeken van de Document Service",
  "DocumentServiceSecretKey": "Secret key",
  "DocumentServiceSecretKeySubtitle": "Leeg laten om uit te schakelen",
  "DocumentServiceShow": "Toon",
  "DownloadLog": "Download log",
  "DownloadReportBtnText": "Download verslag",
  "DuplicateNoun": "Dupliceren",
  "EditColorScheme": "Kleurenschema bewerken",
  "EditSecretKey": "Bewerk secret key",
  "Employees": "gebruikers",
  "EnterNumber": "Voer nummer in",
  "EnterTime": "Voer tijd in",
  "EnterTitle": "Voer titel in",
  "ErrorMessageBruteForceProtection": "Het opgegeven argument lag buiten het bereik van geldige waarden.",
  "ErrorOccuredDownloadLog": "Er zijn fouten opgetreden tijdens het importeren van gegevens. Download het logbestand om dit te controleren.",
  "ErrorsWereFound": "{{errors}} fouten gevonden",
  "GoogleDriveFiles": "Bestanden op Google Drive",
  "GroupsDescription": "Gebruikers die u in de vorige stap hebt geselecteerd, worden geïmporteerd in groepen die zijn aangemaakt in {{serviceName}}. Groepen verschijnen in het gedeelte {{contactsName}}.",
  "HexCode": "Hexcode",
  "Import": "Import",
  "ImportCompleteDescriptionGoogle": "Het importeren van gegevens van Google Workspace naar {{organizationName}} {{productName}} is voltooid!",
  "ImportCompleteDescriptionNextcloud": "Het importeren van gegevens van Nextcloud naar {{organizationName}} {{productName}} is voltooid!",
  "ImportCompleteDescriptionWorkspace": "Het importeren van gegevens van {{organizationName}} Workspace naar {{organizationName}} {{productName}} is voltooid!",
  "ImportedUsers": "{{selectedUsers}}/{{importedUsers}} gebruikers werden met succes geïmporteerd.",
  "ImportFilesLocation": "Gebruikersbestanden en documenten worden geïmporteerd in {{sectionName}} > {{sectionName}}.",
  "ImportFromGoogle": "Importeren vanuit Google Workspace",
  "ImportFromNextcloud": "Importeren vanuit Nextcloud",
  "ImportFromPortal": "Importeren vanuit {{organizationName}} Workspace",
  "ImportProcessingDescription": "Gegevensmigratie in uitvoering. Een moment geduld.",
  "ImportSectionDescription": "Selecteer secties om te importeren. Ze verschijnen in de overeenkomstige secties van {{productName}}.",
  "IncludedInBusiness": "Inbegrepen in Business plan",
  "IntegrationRequest": "Mist u een handige integratie of component in {{organizationName}} {{productName}}? Laat een verzoek achter bij ons team en wij zullen ernaar kijken.",
  "InvitationSettings": "Uitnodigingsinstellingen",
  "InvitationSettingsContacts": "Nodig {{productName}} leden uit via Contacten",
  "InvitationSettingsContactsDescription": "Schakel deze optie in om toe te staan dat uitnodigingen naar nieuwe {{productName}} leden worden verzonden via de Contacten sectie. Schakel deze optie uit als u nieuwe leden uitsluitend via LDAP wilt uitnodigen.",
  "InvitationSettingsDescription": "Configureer de uitnodigingsopties voor interne leden en externe gasten van uw {{productName}}. Deze instellingen kunnen u helpen om te voldoen aan de beveiligingsrichtlijnen van uw bedrijf, bijvoorbeeld als u LDAP of andere gebruikersbeheersystemen gebruikt.",
  "InvitationSettingsGuests": "Sta gasten uit te nodigen",
  "InvitationSettingsGuestsDescription": "Schakel deze optie in om alle {{productName}} leden de mogelijkheid te geven externe gasten uit te nodigen voor ruimtes.",
  "InvitationSettingsMobile": "Configureer de uitnodigingsopties voor interne leden en externe gasten van uw {{productName}}.",
  "InviteLetterTooltip": "Als u deze optie aanvinkt, ontvangen alle nieuwe gebruikers een uitnodigingsbrief met autorisatiegegevens.",
  "IPSecurity": "IP Beveiliging",
  "IPSecurityMobileDescription": "IP Beveiliging wordt gebruikt om het inloggen op het portaal te beperken vanaf alle IP-adressen behalve bepaalde adressen.",
  "IPSecuritySettingDescription": "Configureer IP Beveiliging om de aanmeldingsmogelijkheid te beperken tot bepaalde IP-adressen. Gebruik exacte IP-adressen in IPv4-formaat, IP-bereik of CIDR-maskering. De IP-beveiliging werkt niet voor ruimte eigenaren, zij kunnen vanaf elk IP-adres toegang krijgen tot de ruimte.",
  "IPSecurityWarningHelper": "Eerst moet u uw huidige IP-adres of het IP-bereik waartoe uw huidige IP-adres behoort, opgeven, anders wordt de toegang tot de ruimte direct na het opslaan van de instellingen geblokkeerd. De eigenaar van de ruimte heeft toegang tot de ruimte vanaf elk IP-adres.",
  "KeyLifetime": "Levensduur key",
  "KeyLifetimeDescription": "Stel de levensduur in om de secret key automatisch te deactiveren na een bepaalde periode. De levensduur begint bij het aanmaken van de key.",
  "LanguageAndTimeZoneSettingsNavDescription": "Taal- en tijdzone-instellingen is een manier om de taal van de hele portaal te wijzigen voor alle portaalgebruikers en om de tijdzone te configureren, zodat alle gebeurtenissen van de portal met de juiste datum en tijd worden weergegeven.",
  "LastUpdate": "Laatst bijgewerkt: {{date}}",
  "LDAP": "LDAP instellingen",
  "LicenseLimitCounter": "Licentielimiet Beheerders:",
  "LicenseLimitDescription": "De licentielimiet teller bestaat uit: reeds bestaande accounts in {{productName}} en nieuwe gebruikers die u wilt importeren. Als u gebruikers importeert die al een {{productName}}-account hebben, zullen zij niet meer worden meegeteld in de teller. Met uw {{productName}}-licentie kunt u maximaal {{maxLimit}} gebruikers hebben.",
  "Lifetime": "Levensduur (min)",
  "LimitThemesTooltip": "U kunt slechts 3 aangepaste thema's maken. Om een nieuwe aan te maken, moet u een van de vorige thema's verwijderen.",
  "LoginHistoryTitle": "Inloggeschiedenis",
  "LoginLatestText": "Alleen de laatste activiteit wordt op deze pagina getoond. De gegevens zelf worden opgeslagen gedurende de in het onderstaande veld aangegeven periode (maximaal 180 dagen).",
  "LoginSubheaderTitle": "Deze subsectie wordt gebruikt om de laatste aanmeldingsactiviteit van gebruikers te controleren, waaronder succesvolle aanmeldingen en mislukte pogingen met een indicatie van de redenen.",
  "ManagementCategoryDataManagement": "Databeheer",
  "ManagementCategoryIntegration": "Integratie",
  "ManagementCategorySecurity": "Veiligheid",
  "Migration": "Migratie",
  "NewColorScheme": "Nieuw kleurenschema",
  "NewSecretKey": "Nieuwe secret key",
  "NextStep": "Volgende stap",
  "NoEmail": "GEEN E-MAIL",
  "NoEventsHereYet": "Hier zijn nog geen evenementen",
  "NoUsersInBackup": "Geen gebruikers gevonden. Probeer het opnieuw of upload andere back-up bestanden.",
  "NumberOfActiveEmployees": "Aantal actieve medewerkers: {{count}}",
  "NumberOfAttempts": "Aantal pogingen",
  "OpenInAppOnly": "Alleen openen in app",
  "OpenInWebOnly": "Alleen openen in web",
  "PasswordMinLenght": "Minimumlengte wachtwoord",
  "PersonalFiles": "Persoonlijke bestanden",
  "PortalAccess": "{{productName}} toegang",
  "PortalCreatedDate": "Portal Aangemaakt datum: {{date}}",
  "PortalDeactivation": "{{productName}} deactiveren",
  "PortalDeactivationDescription": "Gebruik deze optie om uw ruimte tijdelijk te deactiveren.",
  "PortalDeactivationHelper": "Als u deze {{productName}} wilt deactiveren, wordt uw ruimte en alle informatie die ermee is verbonden geblokkeerd, zodat niemand er gedurende een bepaalde periode toegang toe heeft. Klik daarvoor op de knop Deactiveren. Een link om de actie te bevestigen wordt naar het e-mailadres van de eigenaar van de ruimte gestuurd.\nAls u wilt terugkeren naar de ruimte en deze verder wilt gebruiken, moet u de tweede link in de bevestigingsmail gebruiken. Bewaar deze e-mail dus zorgvuldig.",
  "PortalDeletion": "{{productName}} Verwijdering",
  "PortalDeletionDescription": "Gebruik deze optie om uw ruimte definitief te verwijderen.",
  "PortalDeletionEmailSended": "Een link om de actie te bevestigen is verzonden naar {{ownerEmail}} (het e-mailadres van de eigenaar van de ruimte).",
  "PortalDeletionHelper": "Als u denkt dat u de ruimte niet gaat gebruiken en u wilt uw ruimte definitief verwijderen, dien dan uw verzoek in via de knop Verwijderen. Houd er rekening mee dat u uw ruimte niet opnieuw kunt activeren of de informatie die ermee verbonden is kunt herstellen.",
  "PortalRenaming": "{{productName}} Hernoemen",
  "PortalRenamingDescriptionText": "Wijzig het adres van de ruimte die naast {{ domain }} verschijnt.",
  "PortalRenamingLabelText": "Nieuwe ruimtenaam",
  "PortalRenamingModalText": "U staat op het punt om uw portaal een andere naam te geven. Weet u zeker dat u wilt doorgaan?",
  "PortalRenamingNavDescription": "Hier kunt u uw portaaladres wijzigen.",
  "PortalRenamingNote": "<strong>Note:</strong> Let op: uw oude ruimteadres wordt beschikbaar voor nieuwe gebruikers zodra u op de Opslaan knop klikt.",
  "PortalSecurityTitle": "Met deze subsectie kunt u gebruikers veilige en handige manieren bieden om toegang te krijgen tot het portaal.",
  "PreviewTooltipDescription": "Bekijk een voorbeeld van de interface met de geselecteerde kleur toegepast",
  "ProjectsDescription": "Elk project wordt geïmporteerd als kamer, die alle documenten en gebruikers van dit project zal bevatten. De projectmanager wordt eigenaar van de kamer",
  "ProvideChoice": "Geef een keuze (web of app)",
  "QuotaPerRoom": "Quota per kamer",
  "QuotaPerUser": "Quota per gebruiker",
  "Quotas": "Quota",
  "QuotasDescription": "Hier kunt u opslagquota voor gebruikers en kamers instellen.",
  "Recalculate": "Opnieuw berekenen",
  "ReportSaveLocation": "Het rapport wordt opgeslagen in {{sectionName}}",
  "RestoreToDefault": "Terugzetten op standaardinstelling",
  "RolesAreSet": "Rollen zijn al ingesteld voor de geselecteerde gebruikers.",
  "RoomQuotaDisabled": "Kamerquota is met succes uitgeschakeld.",
  "RoomQuotaEnabled": "Kamerquota is met succes ingeschakeld.",
  "RoomsQuotaLimit": "{{roomsQuotaLimit}} voor kamers",
  "SaveToApply": "Klik op de knop <strong>Opslaan</strong> onderaan om toe te passen.",
  "SecretKeyCreated": "De secret key is succesvol aangemaakt",
  "SecretKeyDeleted": "De geheime sleutel is succesvol verwijderd",
  "SecretKeyEdited": "De geheime sleutel is succesvol bewerkt",
  "SelectedUsersCounter": "Geselecteerd: {{selectedUsers}}/{{totalUsers}} gebruikers",
  "SelectFileDescriptionGoogle": "Selecteer de Google Workspace back-up bestanden om het importeren van gegevens te starten. U kunt meerdere bestanden selecteren. Zodra het uploaden en analyseren van de gegevens voltooid is, wordt de volgende stap automatisch gestart.",
  "SelectFileDescriptionNextcloud": "Selecteer het Nextcloud back-up bestand om het importeren van gegevens te starten. Er kan slechts één bestand worden geselecteerd. Zodra het uploaden en analyseren van de gegevens voltooid is, wordt de volgende stap automatisch gestart.",
  "SelectFileDescriptionWorkspace": "Selecteer het {{organizationName}} back-up bestand om het importeren van gegevens te starten. Zodra het uploaden en analyseren van de gegevens voltooid is, wordt de volgende stap automatisch gestart.",
  "SelectUsers": "Selecteer gebruikers",
  "SelectUsersDescriptionGoogle": "Vink gebruikers aan uit de lijst om te importeren in {{organizationName}} {{productName}}. Gebruikers van Google Workspace worden geïmporteerd zonder Voornaam / Achternaam, en in plaats daarvan wordt hun e-mailadres gebruikt. Namen van gebruikers kunnen na het importeren worden gewijzigd. Gebruikers die al bestaan in {{organizationName}} {{productName}} zijn aangegeven met een groene kleur en zijn niet standaard aangevinkt.",
  "SelectUsersDescriptionNextcloud": "Vink gebruikers aan uit de lijst om te importeren in {{organizationName}} {{productName}}. Alleen gebruikers met e-mail kunnen worden geselecteerd. Gebruikers die al bestaan in {{organizationName}} {{productName}} zijn aangegeven met een groene kleur en zijn niet standaard aangevinkt.",
  "SelectUsersDescriptionWorkspace": "Vink gebruikers aan uit de lijst om te importeren in {{organizationName}} {{productName}}. Gebruikers die al bestaan in {{organizationName}} {{productName}} zijn aangegeven met een groene kleur en zijn niet standaard aangevinkt.",
  "SelectUsersWithEmail": "Selecteer gebruikers met e-mail",
  "SelectUserTypes": "Selecteer gebruikerstypes",
  "SelectUserTypesDescription": "Selecteer {{productName}} -rollen voor de geïmporteerde gebruikers: <1>{{productName}}-admin</1>, <1>Kamer beheerders</1> of <1>Users</1>. Standaard is de User rol geselecteerd voor elke gebruiker. U kunt de rollen na het importeren beheren.",
  "SendInviteLetter": "Stuur uitnodigingsbrief",
<<<<<<< HEAD
=======
  "SendNotificationAboutRestoring": "Stuur notificatie over ruimte herstel aan gebruikers",
  "ServerSideEncryptionMethod": "Server Side Encryptiemethode",
  "Services": "Diensten",
  "ServiceUrl": "Service Url",
>>>>>>> d67218f7
  "SessionLifetime": "Duur van de sessie",
  "SessionLifetimeMobileDescription": "Duur van de sessie hiermee kan de tijd (in minuten) worden ingesteld waarna de gebruikers van de {{productName}} opnieuw de inloggegevens moeten invoeren om toegang te krijgen tot de ruimte..",
  "SessionLifetimeSettingDescription": "Pas Duur van de sessie aan om de periode vóór het automatisch afmelden te definiëren. Na het opslaan wordt het afmelden voor alle gebruikers uitgevoerd.",
  "SetDefaultRoomQuota": "Stel de standaard opslagquota in voor kamers in deze {{productName}}. Dit kan later voor elke kamer afzonderlijk worden aangepast door de kamer beheerder.",
  "SettingPasswordDescription": "Configureer de instellingen voor de sterkte van wachtwoorden om veiligere, berekeningsbestendige wachtwoorden af te dwingen.",
  "SettingPasswordStrengthMobileDescription": "Wachtwoordsterkte instellingen is een manier om te bepalen hoe effectief een wachtwoord is bij het weerstaan van raden en brute-force aanvallen.",
  "SettingPasswordTittle": "Instellingen Voor Wachtwoordsterkte",
  "SharedFiles": "Gedeelde bestanden",
  "SharedFilesImportLocation": "Door andere gebruikers gedeelde bestanden worden geïmporteerd in {{sectionName}} > Recent toegankelijk via link. Let op: sommige toegangsrechten kunnen tijdens import verloren gaan.",
  "SharedFolders": "Gedeelde mappen",
  "SingleSignOn": "Single Sign-On",
  "SMTPSettings": "SMTP Instellingen",
  "SMTPSettingsDescription": "De SMTP-instellingen zijn nodig om een e-mailaccount aan te maken dat wordt gebruikt om notificaties van het portaal te verzenden met behulp van uw eigen SMTP-server in plaats van die van {{organizationName}}. Vul alstublieft al de velden in en klik op de knop 'Opslaan'. U kunt de knop 'Verzenden Testmail' gebruiken om te controleren of alle instellingen die u hebt ingevoerd juist zijn en naar wens werken.",
  "StatisticDescription": "Hier kunt u de gedetailleerde opslag gebruiksgegevens in deze {{productName}} bekijken.",
  "Statistics": "Statistieken",
  "StorageManagement": "Opslagbeheer",
  "StorageManagementRegion": "Uw gegevens worden opgeslagen op een beveiligde server die voldoet aan de veiligheidsnormen.",
  "StoragePeriod": "Bewaarperiode",
  "StorageQuotaWarningDescription": "Opslagquota is ingeschakeld voor {{productName}}: {{quotaLimits}}. Er kunnen beperkingen optreden tijdens het importeren van gegevens.",
  "StudioTimeLanguageSettings": "Taal- en Tijdzone Instellingen",
  "Submit": "Verzenden",
  "SuccessfullySaveGreetingSettingsMessage": "Welkomstpagina Instellingen zijn met succes opgeslagen",
  "SuccessfullySavePortalNameMessage": "Ruimte is succesvol hernoemd",
  "TenantQuotaLimit": "{{tenantQuotaLimit}} voor {{productName}}",
  "ThirdPartyAuthorization": "Toestemming van Derden",
  "ThirdPartyBodyDescription": "Gedetailleerde instructies in ons <2>Help Center</2>.",
  "ThirdPartyBottomDescription": "Hulp nodig? Neem contact op met ons <2>Ondersteuningsteam.</2>",
  "ThirdPartyPropsActivated": "Met succes bijgewerkt",
  "ThirdPartyPropsDeactivated": "Met succes gedeactiveerd",
  "ThirdPartyStorageDescription": "Back-up kan worden opgeslagen in een opslagruimte van derden. Eerst moet u de overeenkomstige dienst verbinden in het 'Integratie' gedeelte. Anders zijn de volgende instellingen inactief.",
  "TimeLanguageSettingsDescription": "Taal- en tijdzone-instellingen wijzigen om de taal en tijd van {{productName}} aan te passen.",
  "TimeLanguageSettingsSave": "Klik <strong>Opslaan</strong> onderaan om toe te passen.",
  "TimeZone": "Tijdzone",
  "Top5rooms": "Top 5 kamers qua opslaggebruik:",
  "Top5Users": "Top 5 gebruikers qua opslaggebruik:",
  "TotalStorage": "Totale opslag: {{size}}",
  "TrustedMail": "Vertrouwde Maildomein Instellingen",
  "TrustedMailMobileDescription": "Vertrouwde Mail Domeininstellingen is een manier om de mailservers te specificeren die gebruikt worden voor de zelfregistratie van gebruikers.",
  "TrustedMailSettingDescription": "Configureer de Vertrouwde Mail Domeininstellingen om de toegestane mailservers voor zelfregistratie op te geven.",
  "TwoFactorAuth": "Twee-factor authenticatie",
  "TwoFactorAuthEnableDescription": "Schakel twee-factor authenticatie in voor een veiligere {{productName}}-toegang voor gebruikers.",
  "TwoFactorAuthMobileDescription": "Twee-factor-authenticatie is een veiligere manier voor gebruikers om de het portaal te gebruiken. Nadat de inloggegevens zijn ingevoerd, moet de gebruiker de code invoeren van de sms die naar de mobiele telefoon is gestuurd met het nummer dat bij de eerste portaalaanmelding is opgegeven, of de code van een verificatietoepassing.",
  "TwoFactorAuthSave": "Klik op de knop <strong>Opslaan</strong> hieronder om toe te passen.",
  "TypesAndPrivileges": "<1>Admin accounttypes en hun rechten</1> <br> <br> <2>{{productName}} admin</2> <br> {{productName}} configuratie, kamer maken en beheren, gebruikers uitnodigen en beheren in {{productName}} en in virtuele kamers, toegangsrechten beheren. <br> <br> <3>Kamerbeheer</3> <br> Kamerbeheer en archivering, gebruikers uitnodigen en beheren. Er kunnen meerdere beheerders worden toegewezen aan een kamer. <br> <br> <4>Users</4> <br> Users kunnen bestanden aanmaken en bewerken in de kamer, maar kunnen geen kamers aanmaken, gebruikers beheren of instellingen openen.",
  "UnsavedChangesBody": "Als u het menu met linkinstellingen nu sluit, worden uw wijzigingen niet opgeslagen.",
  "UnsupportedFilesDescription": "Een aantal back-up bestanden wordt niet ondersteund. Klik op \"Controleer niet-ondersteunde bestanden\" om de lijst met niet-ondersteunde items te downloaden",
  "UpdatingStatistics": "Het bijwerken van statistieken kan lang duren",
  "UploadBackupData": "Upload hieronder een back-up kopie van een gewenste service om de migratie te starten.",
  "UploadToServer": "Uploaden naar server",
  "UseDigits": "Gebruik cijfers",
  "UsedStorage": "Gebruikt: {{size}}",
  "UserDefaultQuotaDescription": "Stel de opslagquota in voor gebruikers van deze {{productName}}. Gebruikersquota beïnvloeden de opslaglimiet voor de map {{sectionName}} van elke gebruiker.",
  "UserLimitExceeded": "Gebruikerslimiet overschreden. Om door te gaan naar de volgende stap, moet u het aantal gebruikers aanpassen of de {{productName}} gebruikerslimiet verhogen.",
  "UserQuotaDisabled": "Gebruikersquota is met succes uitgeschakeld.",
  "UserQuotaEnabled": "Gebruikersquota is met succes ingeschakeld.",
  "UsersAreRegistered": "U hebt gebruikers geselecteerd die geregistreerd zijn in uw {{productName}}, met de rollen al ingesteld. Ga door naar de volgende stap of ga terug om meer gebruikers te selecteren.",
  "UsersFiles": "Gebruikersbestanden",
  "UsersQuotaLimit": "{{usersQuotaLimit}} voor gebruikers",
  "UsersSectionDescription": "In het gedeelte \"Gebruikers\" staan de gebruikers die u in de vorige stap hebt geselecteerd. Deze is standaard altijd ingeschakeld en kan niet worden uitgeschakeld.",
  "UseSpecialChar": "Gebruik speciale karakters",
  "UseUpperCase": "Hoofdletters gebruiken",
  "WantToCancelDataImport": "Wilt u het importeren van gegevens annuleren?",
  "WantToCancelUpload": "Wilt u het uploaden annuleren?",
  "WantToContinue": "Wilt u doorgaan of de opslagquota voor gebruikers wijzigen?",
  "WithoutEmailHint": "U heeft geen gebruikers zonder e-mails. Ga door naar de volgende stap."
}<|MERGE_RESOLUTION|>--- conflicted
+++ resolved
@@ -220,13 +220,10 @@
   "SelectUserTypes": "Selecteer gebruikerstypes",
   "SelectUserTypesDescription": "Selecteer {{productName}} -rollen voor de geïmporteerde gebruikers: <1>{{productName}}-admin</1>, <1>Kamer beheerders</1> of <1>Users</1>. Standaard is de User rol geselecteerd voor elke gebruiker. U kunt de rollen na het importeren beheren.",
   "SendInviteLetter": "Stuur uitnodigingsbrief",
-<<<<<<< HEAD
-=======
   "SendNotificationAboutRestoring": "Stuur notificatie over ruimte herstel aan gebruikers",
   "ServerSideEncryptionMethod": "Server Side Encryptiemethode",
   "Services": "Diensten",
   "ServiceUrl": "Service Url",
->>>>>>> d67218f7
   "SessionLifetime": "Duur van de sessie",
   "SessionLifetimeMobileDescription": "Duur van de sessie hiermee kan de tijd (in minuten) worden ingesteld waarna de gebruikers van de {{productName}} opnieuw de inloggegevens moeten invoeren om toegang te krijgen tot de ruimte..",
   "SessionLifetimeSettingDescription": "Pas Duur van de sessie aan om de periode vóór het automatisch afmelden te definiëren. Na het opslaan wordt het afmelden voor alle gebruikers uitgevoerd.",
