// (c) Copyright Ascensio System SIA 2009-2024
//
// This program is a free software product.
// You can redistribute it and/or modify it under the terms
// of the GNU Affero General Public License (AGPL) version 3 as published by the Free Software
// Foundation. In accordance with Section 7(a) of the GNU AGPL its Section 15 shall be amended
// to the effect that Ascensio System SIA expressly excludes the warranty of non-infringement of
// any third-party rights.
//
// This program is distributed WITHOUT ANY WARRANTY, without even the implied warranty
// of MERCHANTABILITY or FITNESS FOR A PARTICULAR  PURPOSE. For details, see
// the GNU AGPL at: http://www.gnu.org/licenses/agpl-3.0.html
//
// You can contact Ascensio System SIA at Lubanas st. 125a-25, Riga, Latvia, EU, LV-1021.
//
// The  interactive user interfaces in modified source and object code versions of the Program must
// display Appropriate Legal Notices, as required under Section 5 of the GNU AGPL version 3.
//
// Pursuant to Section 7(b) of the License you must retain the original Product logo when
// distributing the program. Pursuant to Section 7(e) we decline to grant you any rights under
// trademark law for use of our trademarks.
//
// All the Product's GUI elements, including illustrations and icon sets, as well as technical writing
// content are licensed under the terms of the Creative Commons Attribution-ShareAlike 4.0
// International. See the License terms at http://creativecommons.org/licenses/by-sa/4.0/legalcode

import DeleteReactSvgUrl from "PUBLIC_DIR/images/delete.react.svg?url";
import ArrowPathReactSvgUrl from "PUBLIC_DIR/images/arrow.path.react.svg?url";
import ActionsHeaderTouchReactSvgUrl from "PUBLIC_DIR/images/actions.header.touch.react.svg?url";
import HistoryFinalizedReactSvgUrl from "PUBLIC_DIR/images/history-finalized.react.svg?url";
import RemoveSvgUrl from "PUBLIC_DIR/images/remove.session.svg?url";
import LogoutReactSvgUrl from "PUBLIC_DIR/images/logout.react.svg?url";
import React from "react";
import { inject, observer } from "mobx-react";
import styled, { css } from "styled-components";
import { useNavigate, useLocation } from "react-router-dom";
import { withTranslation } from "react-i18next";
import Headline from "@docspace/shared/components/headline/Headline";
import { IconButton } from "@docspace/shared/components/icon-button";
import { TableGroupMenu } from "@docspace/shared/components/table";
import { DropDownItem } from "@docspace/shared/components/drop-down-item";
import LoaderSectionHeader from "../loaderSectionHeader";
import { mobile, tablet, desktop, isMobile } from "@docspace/shared/utils";
import withLoading from "SRC_DIR/HOCs/withLoading";
import { Badge } from "@docspace/shared/components/badge";
import {
  getKeyByLink,
  settingsTree,
  getTKeyByKey,
  checkPropertyByLink,
} from "../../../utils";
import { combineUrl } from "@docspace/shared/utils/combineUrl";
import TariffBar from "SRC_DIR/components/TariffBar";

const HeaderContainer = styled.div`
  position: relative;
  display: flex;
  align-items: center;
  max-width: calc(100vw - 32px);
  .settings-section_header {
    display: flex;
    align-items: center;
    .settings-section_badge {
      ${(props) =>
        props.theme.interfaceDirection === "rtl"
          ? css`
              margin-right: 8px;
            `
          : css`
              margin-left: 8px;
            `}
      cursor: auto;
    }

    .header {
      text-overflow: ellipsis;
      white-space: nowrap;
      overflow: hidden;
      color: ${(props) => props.theme.client.settings.headerTitleColor};
      display: flex;
      align-items: center;
    }
  }
  .action-wrapper {
    flex-grow: 1;

    .action-button {
      ${(props) =>
        props.theme.interfaceDirection === "rtl"
          ? css`
              margin-right: auto;
            `
          : css`
              margin-left: auto;
            `}
    }
  }

  .arrow-button {
    ${(props) =>
      props.theme.interfaceDirection === "rtl"
        ? css`
            margin-left: 12px;
          `
        : css`
            margin-right: 12px;
          `}

    svg {
      ${({ theme }) =>
        theme.interfaceDirection === "rtl" && "transform: scaleX(-1);"}
    }

    @media ${tablet} {
      ${(props) =>
        props.theme.interfaceDirection === "rtl"
          ? css`
              padding: 8px 8px 8px 0;
              margin-right: -8px;
            `
          : css`
              padding: 8px 0 8px 8px;
              margin-left: -8px;
            `}
    }
  }

  @media ${tablet} {
    h1 {
      line-height: 61px;
      font-size: 21px;
    }
  }

  @media ${desktop} {
    h1 {
      font-size: 18px;
      line-height: 59px !important;
    }
  }

  @media ${mobile} {
    h1 {
      line-height: 53px;
      font-size: 18px;
    }
  }

  .tariff-bar {
    ${(props) =>
      props.theme.interfaceDirection === "rtl"
        ? css`
            margin-right: auto;
          `
        : css`
            margin-left: auto;
          `}
  }
`;

const StyledContainer = styled.div`
  .group-button-menu-container {
    height: 69px;
    position: absolute;
    z-index: 201;
    top: 0px;
    left: 0px;
    width: 100%;

    @media ${tablet} {
      height: 60px;
    }

    @media ${mobile} {
      height: 52px;
    }

    .table-container_group-menu {
      border-image-slice: 0;
      border-image-source: none;
      border-bottom: 1px solid
        ${(props) => props.theme.filesSection.tableView.row.borderColor};
      box-shadow: ${(props) => props.theme.activeSessions.boxShadowColor};
      padding: 0px;
    }

    .table-container_group-menu-separator {
      margin: 0 16px;
    }

    ${(props) =>
      props.viewAs === "table"
        ? css`
            margin: 0px -20px;
            width: calc(100% + 40px);
          `
        : css`
            margin: 0px -20px;
            width: calc(100% + 40px);
          `}

    @media ${tablet} {
      margin: 0 -16px;
      width: calc(100% + 32px);
    }
  }
`;

const SectionHeaderContent = (props) => {
  const {
    isBrandingAndCustomizationAvailable,
    isRestoreAndAutoBackupAvailable,
    tReady,
    setIsLoadedSectionHeader,
    isSSOAvailable,
  } = props;

  const navigate = useNavigate();
  const location = useLocation();

  const isSessionsPage = location.pathname.includes("/sessions");

  const [state, setState] = React.useState({
    header: "",
    isCategoryOrHeader: false,
    showSelector: false,
    isHeaderVisible: false,
  });

  const isAvailableSettings = (key) => {
    switch (key) {
      case "DNSSettings":
        return isBrandingAndCustomizationAvailable;
      case "RestoreBackup":
        return isRestoreAndAutoBackupAvailable;
      case "WhiteLabel":
        return isBrandingAndCustomizationAvailable;
      case "CompanyInfoSettings":
        return isBrandingAndCustomizationAvailable;
      case "AdditionalResources":
        return isBrandingAndCustomizationAvailable;
      case "SingleSignOn:ServiceProviderSettings":
      case "SingleSignOn:SpMetadata":
        return isSSOAvailable;
      default:
        return true;
    }
  };

  React.useEffect(() => {
    if (tReady) setIsLoadedSectionHeader(true);

    const arrayOfParams = getArrayOfParams();

    const key = getKeyByLink(arrayOfParams, settingsTree);

    const keysCollection = key.split("-");

    const currKey = keysCollection.length >= 3 ? key : keysCollection[0];

    const header = getTKeyByKey(currKey, settingsTree);
    const isCategory = checkPropertyByLink(
      arrayOfParams,
      settingsTree,
      "isCategory",
    );
    const isHeader = checkPropertyByLink(
      arrayOfParams,
      settingsTree,
      "isHeader",
    );
    const isCategoryOrHeader = isCategory || isHeader;

    const isNeedPaidIcon = !isAvailableSettings(header);

    state.isNeedPaidIcon !== isNeedPaidIcon &&
      setState((val) => ({ ...val, isNeedPaidIcon }));

    header !== state.header && setState((val) => ({ ...val, header }));

    isCategoryOrHeader !== state.isCategoryOrHeader &&
      setState((val) => ({ ...val, isCategoryOrHeader }));
  }, [
    tReady,
    setIsLoadedSectionHeader,
    getArrayOfParams,
    isAvailableSettings,
    state.isNeedPaidIcon,
    state.header,
    state.isCategoryOrHeader,
    location.pathname,
  ]);

  const onBackToParent = () => {
    let newArrayOfParams = getArrayOfParams();
    newArrayOfParams.splice(-1, 1);
    const newPath = newArrayOfParams.join("/");
    navigate(newPath);
  };

  const getArrayOfParams = () => {
    const resultPath = location.pathname;
    const arrayOfParams = resultPath.split("/").filter((param) => {
      return param !== "filter" && param && param !== "portal-settings";
    });

    return arrayOfParams;
  };

  const addUsers = (items) => {
    const { addUsers } = props;
    if (!addUsers) return;
    addUsers(items);
  };

  const onToggleSelector = (isOpen = !props.selectorIsOpen) => {
    const { toggleSelector } = props;
    toggleSelector(isOpen);
  };

  const onClose = () => {
    const { deselectUser } = props;
    deselectUser();
  };

  const onCheck = (checked) => {
    const { setupSetSelected, peopleSetSelected } = props;
    isSessionsPage
      ? peopleSetSelected(checked ? "all" : "close", isSessionsPage)
      : setupSetSelected(checked ? "all" : "close");
  };

  const onSelectAll = () => {
    const { setupSetSelected, peopleSetSelected } = props;
    isSessionsPage
      ? peopleSetSelected("all", isSessionsPage)
      : setupSetSelected("all");
  };

  const removeAdmins = () => {
    const { removeAdmins } = props;
    if (!removeAdmins) return;
    removeAdmins();
  };

  const {
    t,
    isLoadedSectionHeader,

    isSetupleHeaderIndeterminate,
    isSetupHeaderVisible,
    isSetupHeaderChecked,

    isPeopleHeaderIndeterminate,
    isPeopleHeaderVisible,
    isPeopleHeaderChecked,
    setupSelection,
    setDisableDialogVisible,
    setLogoutAllDialogVisible,
    isSeveralSelection,
    peopleSelection,
    setSessionModalData,
    setUserSessionPanelVisible,
  } = props;
  const { header, isCategoryOrHeader, isNeedPaidIcon } = state;
  const arrayOfParams = getArrayOfParams();

  const menuItems = isSessionsPage ? (
    <>
      <DropDownItem
        key="all"
        label={t("Files:All")}
        data-index={1}
        onClick={onSelectAll}
      />
      <DropDownItem
        key="online"
        label={t("Common:Online")}
        data-index={2}
        onClick={() => console.log("online")}
      />
      <DropDownItem
        key="offline"
        label={t("Common:Offline")}
        data-index={3}
        onClick={() => console.log("offline")}
      />
    </>
  ) : (
    <>
      <DropDownItem
        key="all"
        label={t("Common:SelectAll")}
        data-index={1}
        onClick={onSelectAll}
      />
      <></>
    </>
  );

  const onClickSessions = () => {
    setSessionModalData({ ...peopleSelection[0] });
    setUserSessionPanelVisible(true);
  };

  const onClickLogout = () => {
    setSessionModalData({ displayName: peopleSelection[0].displayName });
    setLogoutAllDialogVisible(true);
  };

  const onClickDisable = () => {
    setDisableDialogVisible(true);
  };

  const headerMenu = isSessionsPage
    ? [
        {
          id: "sessions",
          key: "Sessions",
          label: t("Common:Sessions"),
          disabled: isSeveralSelection,
          onClick: onClickSessions,
          iconUrl: HistoryFinalizedReactSvgUrl,
        },
        {
          id: "logout",
          key: "Logout",
          label: t("Common:Logout"),
          onClick: onClickLogout,
          iconUrl: LogoutReactSvgUrl,
        },
        {
          id: "Disable",
          key: "Disable",
          label: t("Common:DisableUserButton"),
          onClick: onClickDisable,
          iconUrl: RemoveSvgUrl,
        },
      ]
    : [
        {
          label: t("Common:Delete"),
          disabled: !setupSelection || !setupSelection.length > 0,
          onClick: removeAdmins,
          iconUrl: DeleteReactSvgUrl,
        },
      ];

  const isHeaderVisible = isSessionsPage
    ? isPeopleHeaderVisible
    : isSetupHeaderVisible;

  const isHeaderChecked = isSessionsPage
    ? isPeopleHeaderChecked
    : isSetupHeaderChecked;

  const isHeaderIndeterminate = isSessionsPage
    ? isPeopleHeaderIndeterminate
    : isSetupleHeaderIndeterminate;

  const pathname = location.pathname;

  const isServicePage =
    pathname.includes("google") ||
    pathname.includes("nextcloud") ||
    pathname.includes("onlyoffice");

  return (
    <StyledContainer isHeaderVisible={isHeaderVisible}>
      {isHeaderVisible ? (
        <div className="group-button-menu-container">
          <TableGroupMenu
            checkboxOptions={menuItems}
            onChange={onCheck}
            isChecked={isHeaderChecked}
            isIndeterminate={isHeaderIndeterminate}
            headerMenu={headerMenu}
<<<<<<< HEAD
            withoutInfoPanelToggler
=======
            withComboBox
>>>>>>> ee84c163
          />
        </div>
      ) : !isLoadedSectionHeader ? (
        <LoaderSectionHeader />
      ) : (
        <HeaderContainer>
          {!isCategoryOrHeader && arrayOfParams[0] && (
            <IconButton
              iconName={ArrowPathReactSvgUrl}
              size="17"
              isFill={true}
              onClick={onBackToParent}
              className="arrow-button"
            />
          )}
          <Headline type="content" truncate={true}>
            <div className="settings-section_header">
              <div className="header">
                {isMobile() && isServicePage && (
                  <IconButton
                    iconName={ArrowPathReactSvgUrl}
                    size="17"
                    isFill={true}
                    onClick={onBackToParent}
                    className="arrow-button"
                  />
                )}
                {t(header)}
              </div>
              {isNeedPaidIcon ? (
                <Badge
                  backgroundColor="#EDC409"
                  label={t("Common:Paid")}
                  fontWeight="700"
                  className="settings-section_badge"
                  isPaidBadge={true}
                />
              ) : (
                ""
              )}
            </div>
          </Headline>
          <div className="tariff-bar">
            <TariffBar />
          </div>

          {props.addUsers && (
            <div className="action-wrapper">
              <IconButton
                iconName={ActionsHeaderTouchReactSvgUrl}
                size="17"
                isFill={true}
                onClick={onToggleSelector}
                className="action-button"
              />
            </div>
          )}
        </HeaderContainer>
      )}
    </StyledContainer>
  );
};

<<<<<<< HEAD
export default inject(
  ({ currentQuotaStore, setup, common, peopleStore, dialogsStore }) => {
    const {
      isBrandingAndCustomizationAvailable,
      isRestoreAndAutoBackupAvailable,
    } = currentQuotaStore;
    const { addUsers, removeAdmins } = setup.headerAction;
    const {
      toggleSelector,
      setDisableDialogVisible,
      setLogoutDialogVisible,
      setLogoutAllDialogVisible,
      setSessionModalData,
    } = setup;
    const {
      selected,
      setSelected: setupSetSelected,
      isHeaderIndeterminate: isSetupHeaderIndeterminate,
      isHeaderChecked: isSetupHeaderChecked,
      isHeaderVisible: isSetupHeaderVisible,
      deselectUser,
      selectAll,
      selection: setupSelection,
    } = setup.selectionStore;
    const {
      isHeaderIndeterminate: isPeopleHeaderIndeterminate,
      isHeaderChecked: isPeopleHeaderChecked,
      isHeaderVisible: isPeopleHeaderVisible,
      setSelected: peopleSetSelected,
      isSeveralSelection,
      selection: peopleSelection,
    } = peopleStore.selectionStore;

    const { admins, selectorIsOpen } = setup.security.accessRight;
    const { isLoadedSectionHeader, setIsLoadedSectionHeader } = common;
    const { setUserSessionPanelVisible } = dialogsStore;
    return {
      addUsers,
      removeAdmins,
      selected,
      admins,
      setupSetSelected,
      isSetupHeaderIndeterminate,
      isSetupHeaderChecked,
      isSetupHeaderVisible,
      deselectUser,
      selectAll,
      toggleSelector,
      selectorIsOpen,
      setupSelection,
      isLoadedSectionHeader,
      setIsLoadedSectionHeader,
      isBrandingAndCustomizationAvailable,
      isRestoreAndAutoBackupAvailable,
      peopleSetSelected,
      peopleSelection,
      isPeopleHeaderIndeterminate,
      isPeopleHeaderChecked,
      isPeopleHeaderVisible,
      isSeveralSelection,
      setDisableDialogVisible,
      setLogoutDialogVisible,
      setLogoutAllDialogVisible,
      setSessionModalData,
      setUserSessionPanelVisible,
    };
  }
)(
  withLoading(
    withTranslation(["Settings", "SingleSignOn", "Common", "Files"])(
      observer(SectionHeaderContent)
    )
  )
=======
export default inject(({ currentQuotaStore, setup, common }) => {
  const {
    isBrandingAndCustomizationAvailable,
    isRestoreAndAutoBackupAvailable,
    isSSOAvailable,
  } = currentQuotaStore;
  const { addUsers, removeAdmins } = setup.headerAction;
  const { toggleSelector } = setup;
  const {
    selected,
    setSelected,
    isHeaderIndeterminate,
    isHeaderChecked,
    isHeaderVisible,
    deselectUser,
    selectAll,
    selection,
  } = setup.selectionStore;
  const { admins, selectorIsOpen } = setup.security.accessRight;
  const { isLoadedSectionHeader, setIsLoadedSectionHeader } = common;
  return {
    addUsers,
    removeAdmins,
    selected,
    setSelected,
    admins,
    isHeaderIndeterminate,
    isHeaderChecked,
    isHeaderVisible,
    deselectUser,
    selectAll,
    toggleSelector,
    selectorIsOpen,
    selection,
    isLoadedSectionHeader,
    setIsLoadedSectionHeader,
    isBrandingAndCustomizationAvailable,
    isRestoreAndAutoBackupAvailable,
    isSSOAvailable,
  };
})(
  withLoading(
    withTranslation(["Settings", "SingleSignOn", "Common", "JavascriptSdk"])(
      observer(SectionHeaderContent),
    ),
  ),
>>>>>>> ee84c163
);<|MERGE_RESOLUTION|>--- conflicted
+++ resolved
@@ -27,9 +27,6 @@
 import DeleteReactSvgUrl from "PUBLIC_DIR/images/delete.react.svg?url";
 import ArrowPathReactSvgUrl from "PUBLIC_DIR/images/arrow.path.react.svg?url";
 import ActionsHeaderTouchReactSvgUrl from "PUBLIC_DIR/images/actions.header.touch.react.svg?url";
-import HistoryFinalizedReactSvgUrl from "PUBLIC_DIR/images/history-finalized.react.svg?url";
-import RemoveSvgUrl from "PUBLIC_DIR/images/remove.session.svg?url";
-import LogoutReactSvgUrl from "PUBLIC_DIR/images/logout.react.svg?url";
 import React from "react";
 import { inject, observer } from "mobx-react";
 import styled, { css } from "styled-components";
@@ -160,34 +157,6 @@
 
 const StyledContainer = styled.div`
   .group-button-menu-container {
-    height: 69px;
-    position: absolute;
-    z-index: 201;
-    top: 0px;
-    left: 0px;
-    width: 100%;
-
-    @media ${tablet} {
-      height: 60px;
-    }
-
-    @media ${mobile} {
-      height: 52px;
-    }
-
-    .table-container_group-menu {
-      border-image-slice: 0;
-      border-image-source: none;
-      border-bottom: 1px solid
-        ${(props) => props.theme.filesSection.tableView.row.borderColor};
-      box-shadow: ${(props) => props.theme.activeSessions.boxShadowColor};
-      padding: 0px;
-    }
-
-    .table-container_group-menu-separator {
-      margin: 0 16px;
-    }
-
     ${(props) =>
       props.viewAs === "table"
         ? css`
@@ -217,8 +186,6 @@
 
   const navigate = useNavigate();
   const location = useLocation();
-
-  const isSessionsPage = location.pathname.includes("/sessions");
 
   const [state, setState] = React.useState({
     header: "",
@@ -324,17 +291,13 @@
   };
 
   const onCheck = (checked) => {
-    const { setupSetSelected, peopleSetSelected } = props;
-    isSessionsPage
-      ? peopleSetSelected(checked ? "all" : "close", isSessionsPage)
-      : setupSetSelected(checked ? "all" : "close");
+    const { setSelected } = props;
+    setSelected(checked ? "all" : "close");
   };
 
   const onSelectAll = () => {
-    const { setupSetSelected, peopleSetSelected } = props;
-    isSessionsPage
-      ? peopleSetSelected("all", isSessionsPage)
-      : setupSetSelected("all");
+    const { setSelected } = props;
+    setSelected("all");
   };
 
   const removeAdmins = () => {
@@ -347,46 +310,15 @@
     t,
     isLoadedSectionHeader,
 
-    isSetupleHeaderIndeterminate,
-    isSetupHeaderVisible,
-    isSetupHeaderChecked,
-
-    isPeopleHeaderIndeterminate,
-    isPeopleHeaderVisible,
-    isPeopleHeaderChecked,
-    setupSelection,
-    setDisableDialogVisible,
-    setLogoutAllDialogVisible,
-    isSeveralSelection,
-    peopleSelection,
-    setSessionModalData,
-    setUserSessionPanelVisible,
+    isHeaderIndeterminate,
+    isHeaderChecked,
+    isHeaderVisible,
+    selection,
   } = props;
   const { header, isCategoryOrHeader, isNeedPaidIcon } = state;
   const arrayOfParams = getArrayOfParams();
 
-  const menuItems = isSessionsPage ? (
-    <>
-      <DropDownItem
-        key="all"
-        label={t("Files:All")}
-        data-index={1}
-        onClick={onSelectAll}
-      />
-      <DropDownItem
-        key="online"
-        label={t("Common:Online")}
-        data-index={2}
-        onClick={() => console.log("online")}
-      />
-      <DropDownItem
-        key="offline"
-        label={t("Common:Offline")}
-        data-index={3}
-        onClick={() => console.log("offline")}
-      />
-    </>
-  ) : (
+  const menuItems = (
     <>
       <DropDownItem
         key="all"
@@ -394,69 +326,17 @@
         data-index={1}
         onClick={onSelectAll}
       />
-      <></>
     </>
   );
 
-  const onClickSessions = () => {
-    setSessionModalData({ ...peopleSelection[0] });
-    setUserSessionPanelVisible(true);
-  };
-
-  const onClickLogout = () => {
-    setSessionModalData({ displayName: peopleSelection[0].displayName });
-    setLogoutAllDialogVisible(true);
-  };
-
-  const onClickDisable = () => {
-    setDisableDialogVisible(true);
-  };
-
-  const headerMenu = isSessionsPage
-    ? [
-        {
-          id: "sessions",
-          key: "Sessions",
-          label: t("Common:Sessions"),
-          disabled: isSeveralSelection,
-          onClick: onClickSessions,
-          iconUrl: HistoryFinalizedReactSvgUrl,
-        },
-        {
-          id: "logout",
-          key: "Logout",
-          label: t("Common:Logout"),
-          onClick: onClickLogout,
-          iconUrl: LogoutReactSvgUrl,
-        },
-        {
-          id: "Disable",
-          key: "Disable",
-          label: t("Common:DisableUserButton"),
-          onClick: onClickDisable,
-          iconUrl: RemoveSvgUrl,
-        },
-      ]
-    : [
-        {
-          label: t("Common:Delete"),
-          disabled: !setupSelection || !setupSelection.length > 0,
-          onClick: removeAdmins,
-          iconUrl: DeleteReactSvgUrl,
-        },
-      ];
-
-  const isHeaderVisible = isSessionsPage
-    ? isPeopleHeaderVisible
-    : isSetupHeaderVisible;
-
-  const isHeaderChecked = isSessionsPage
-    ? isPeopleHeaderChecked
-    : isSetupHeaderChecked;
-
-  const isHeaderIndeterminate = isSessionsPage
-    ? isPeopleHeaderIndeterminate
-    : isSetupleHeaderIndeterminate;
+  const headerMenu = [
+    {
+      label: t("Common:Delete"),
+      disabled: !selection || !selection.length > 0,
+      onClick: removeAdmins,
+      iconUrl: DeleteReactSvgUrl,
+    },
+  ];
 
   const pathname = location.pathname;
 
@@ -475,11 +355,7 @@
             isChecked={isHeaderChecked}
             isIndeterminate={isHeaderIndeterminate}
             headerMenu={headerMenu}
-<<<<<<< HEAD
-            withoutInfoPanelToggler
-=======
             withComboBox
->>>>>>> ee84c163
           />
         </div>
       ) : !isLoadedSectionHeader ? (
@@ -543,81 +419,6 @@
   );
 };
 
-<<<<<<< HEAD
-export default inject(
-  ({ currentQuotaStore, setup, common, peopleStore, dialogsStore }) => {
-    const {
-      isBrandingAndCustomizationAvailable,
-      isRestoreAndAutoBackupAvailable,
-    } = currentQuotaStore;
-    const { addUsers, removeAdmins } = setup.headerAction;
-    const {
-      toggleSelector,
-      setDisableDialogVisible,
-      setLogoutDialogVisible,
-      setLogoutAllDialogVisible,
-      setSessionModalData,
-    } = setup;
-    const {
-      selected,
-      setSelected: setupSetSelected,
-      isHeaderIndeterminate: isSetupHeaderIndeterminate,
-      isHeaderChecked: isSetupHeaderChecked,
-      isHeaderVisible: isSetupHeaderVisible,
-      deselectUser,
-      selectAll,
-      selection: setupSelection,
-    } = setup.selectionStore;
-    const {
-      isHeaderIndeterminate: isPeopleHeaderIndeterminate,
-      isHeaderChecked: isPeopleHeaderChecked,
-      isHeaderVisible: isPeopleHeaderVisible,
-      setSelected: peopleSetSelected,
-      isSeveralSelection,
-      selection: peopleSelection,
-    } = peopleStore.selectionStore;
-
-    const { admins, selectorIsOpen } = setup.security.accessRight;
-    const { isLoadedSectionHeader, setIsLoadedSectionHeader } = common;
-    const { setUserSessionPanelVisible } = dialogsStore;
-    return {
-      addUsers,
-      removeAdmins,
-      selected,
-      admins,
-      setupSetSelected,
-      isSetupHeaderIndeterminate,
-      isSetupHeaderChecked,
-      isSetupHeaderVisible,
-      deselectUser,
-      selectAll,
-      toggleSelector,
-      selectorIsOpen,
-      setupSelection,
-      isLoadedSectionHeader,
-      setIsLoadedSectionHeader,
-      isBrandingAndCustomizationAvailable,
-      isRestoreAndAutoBackupAvailable,
-      peopleSetSelected,
-      peopleSelection,
-      isPeopleHeaderIndeterminate,
-      isPeopleHeaderChecked,
-      isPeopleHeaderVisible,
-      isSeveralSelection,
-      setDisableDialogVisible,
-      setLogoutDialogVisible,
-      setLogoutAllDialogVisible,
-      setSessionModalData,
-      setUserSessionPanelVisible,
-    };
-  }
-)(
-  withLoading(
-    withTranslation(["Settings", "SingleSignOn", "Common", "Files"])(
-      observer(SectionHeaderContent)
-    )
-  )
-=======
 export default inject(({ currentQuotaStore, setup, common }) => {
   const {
     isBrandingAndCustomizationAvailable,
@@ -664,5 +465,4 @@
       observer(SectionHeaderContent),
     ),
   ),
->>>>>>> ee84c163
 );