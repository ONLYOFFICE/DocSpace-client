import { Base } from "@appserver/components/themes";
import {
  isTablet,
  isMobile as isMobileUtils,
  tablet,
  isDesktop,
} from "@appserver/components/utils/device";
import { inject } from "mobx-react";
import PropTypes from "prop-types";
import React, { useEffect } from "react";
import styled, { css } from "styled-components";
import CrossIcon from "@appserver/components/public/static/images/cross.react.svg";

import { isMobile } from "react-device-detect";

const StyledInfoPanelWrapper = styled.div.attrs(({ id }) => ({
  id: id,
}))`
  user-select: none;
  height: auto;
  width: auto;
  background: ${(props) => props.theme.infoPanel.blurColor};
  backdrop-filter: blur(3px);

  @media ${tablet} {
    z-index: 309;
    position: fixed;
    top: 0;
    bottom: 0;
    left: 0;
    right: 0;
  }
<<<<<<< HEAD
=======

  ${isMobile &&
  css`
    z-index: 309;
    position: fixed;
    top: 0;
    bottom: 0;
    left: 0;
    right: 0;
  `}
>>>>>>> cb9f4e5c
`;

const StyledInfoPanel = styled.div`
  height: 100%;
  width: 400px;
  background-color: ${(props) => props.theme.infoPanel.backgroundColor};
  border-left: ${(props) => `1px solid ${props.theme.infoPanel.borderColor}`};
  display: flex;
  flex-direction: column;

  .scroll-body {
    padding-bottom: 20px;
  }

  @media ${tablet} {
    position: absolute;
    border: none;
    right: 0;
    width: 480px;
    max-width: calc(100vw - 69px);
  }

<<<<<<< HEAD
=======
  ${isMobile &&
  css`
    position: absolute;
    border: none;
    right: 0;
    width: 480px;
    max-width: calc(100vw - 69px);
  `}

>>>>>>> cb9f4e5c
  @media (max-width: 428px) {
    bottom: 0;
    height: calc(100% - 64px);
    width: 100vw;
    max-width: 100vw;
  }
`;

const StyledControlContainer = styled.div`
  display: none;

  width: 24px;
  height: 24px;
  position: absolute;

  border-radius: 100px;
  cursor: pointer;

  align-items: center;
  justify-content: center;
  z-index: 450;

  @media ${tablet} {
    display: flex;

    top: 16px;
    left: -34px;
  }

<<<<<<< HEAD
=======
  ${isMobile &&
  css`
    display: flex;

    top: 16px;
    left: -34px;
  `}

>>>>>>> cb9f4e5c
  @media (max-width: 428px) {
    display: flex;

    top: -34px;
    right: 10px;
    left: unset;
  }
`;

StyledControlContainer.defaultProps = { theme: Base };

const StyledCrossIcon = styled(CrossIcon)`
  width: 17px;
  height: 17px;
  z-index: 455;
  path {
    fill: ${(props) => props.theme.catalog.control.fill};
  }
`;

StyledCrossIcon.defaultProps = { theme: Base };

const InfoPanel = ({ children, isVisible, setIsVisible, viewAs, isFiles }) => {
  if (!isVisible) return null;

  const closeInfoPanel = () => setIsVisible(false);

  useEffect(() => {
    if (!isFiles) closeInfoPanel();
  }, [isFiles]);

  useEffect(() => {
    const onMouseDown = (e) => {
      if (e.target.id === "InfoPanelWrapper") closeInfoPanel();
    };

    if (viewAs === "row" || isTablet() || isMobile || isMobileUtils())
      document.addEventListener("mousedown", onMouseDown);

    window.onpopstate = () => {
      if (!isDesktop() && isVisible) closeInfoPanel();
    };

    return () => document.removeEventListener("mousedown", onMouseDown);
  }, []);

  return (
    <StyledInfoPanelWrapper
      isRowView={viewAs === "row"}
      className="info-panel"
      id="InfoPanelWrapper"
    >
      <StyledInfoPanel isRowView={viewAs === "row"}>
        <StyledControlContainer
          isRowView={viewAs === "row"}
          onClick={closeInfoPanel}
        >
          <StyledCrossIcon />
        </StyledControlContainer>

        {children}
      </StyledInfoPanel>
    </StyledInfoPanelWrapper>
  );
};

InfoPanel.propTypes = {
  children: PropTypes.oneOfType([
    PropTypes.arrayOf(PropTypes.node),
    PropTypes.node,
    PropTypes.any,
  ]),
  isVisible: PropTypes.bool,
};

StyledInfoPanelWrapper.defaultProps = { theme: Base };
StyledInfoPanel.defaultProps = { theme: Base };
InfoPanel.defaultProps = { theme: Base };

export default inject(({ auth, filesStore }) => {
  const { isVisible, setIsVisible } = auth.infoPanelStore;
  const isFiles = true && filesStore;

  return {
    isVisible,
    setIsVisible,
    isFiles,
  };
})(InfoPanel);<|MERGE_RESOLUTION|>--- conflicted
+++ resolved
@@ -30,8 +30,6 @@
     left: 0;
     right: 0;
   }
-<<<<<<< HEAD
-=======
 
   ${isMobile &&
   css`
@@ -42,7 +40,6 @@
     left: 0;
     right: 0;
   `}
->>>>>>> cb9f4e5c
 `;
 
 const StyledInfoPanel = styled.div`
@@ -65,8 +62,6 @@
     max-width: calc(100vw - 69px);
   }
 
-<<<<<<< HEAD
-=======
   ${isMobile &&
   css`
     position: absolute;
@@ -76,7 +71,6 @@
     max-width: calc(100vw - 69px);
   `}
 
->>>>>>> cb9f4e5c
   @media (max-width: 428px) {
     bottom: 0;
     height: calc(100% - 64px);
@@ -106,8 +100,6 @@
     left: -34px;
   }
 
-<<<<<<< HEAD
-=======
   ${isMobile &&
   css`
     display: flex;
@@ -116,7 +108,6 @@
     left: -34px;
   `}
 
->>>>>>> cb9f4e5c
   @media (max-width: 428px) {
     display: flex;
 
