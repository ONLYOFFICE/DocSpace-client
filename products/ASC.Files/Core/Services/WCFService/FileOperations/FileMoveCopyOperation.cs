// (c) Copyright Ascensio System SIA 2010-2022
//
// This program is a free software product.
// You can redistribute it and/or modify it under the terms
// of the GNU Affero General Public License (AGPL) version 3 as published by the Free Software
// Foundation. In accordance with Section 7(a) of the GNU AGPL its Section 15 shall be amended
// to the effect that Ascensio System SIA expressly excludes the warranty of non-infringement of
// any third-party rights.
//
// This program is distributed WITHOUT ANY WARRANTY, without even the implied warranty
// of MERCHANTABILITY or FITNESS FOR A PARTICULAR  PURPOSE. For details, see
// the GNU AGPL at: http://www.gnu.org/licenses/agpl-3.0.html
//
// You can contact Ascensio System SIA at Lubanas st. 125a-25, Riga, Latvia, EU, LV-1021.
//
// The  interactive user interfaces in modified source and object code versions of the Program must
// display Appropriate Legal Notices, as required under Section 5 of the GNU AGPL version 3.
//
// Pursuant to Section 7(b) of the License you must retain the original Product logo when
// distributing the program. Pursuant to Section 7(e) we decline to grant you any rights under
// trademark law for use of our trademarks.
//
// All the Product's GUI elements, including illustrations and icon sets, as well as technical writing
// content are licensed under the terms of the Creative Commons Attribution-ShareAlike 4.0
// International. See the License terms at http://creativecommons.org/licenses/by-sa/4.0/legalcode

namespace ASC.Web.Files.Services.WCFService.FileOperations;

[Transient]
class FileMoveCopyOperation : ComposeFileOperation<FileMoveCopyOperationData<string>, FileMoveCopyOperationData<int>>
{
    public FileMoveCopyOperation(IServiceProvider serviceProvider,
        FileOperation<FileMoveCopyOperationData<string>, string> thirdPartyOperation,
        FileOperation<FileMoveCopyOperationData<int>, int> daoOperation)
        : base(serviceProvider, thirdPartyOperation, daoOperation)
    {

    }

    public override FileOperationType OperationType => ThirdPartyOperation.OperationType;
}

internal class FileMoveCopyOperationData<T> : FileOperationData<T>
{
    public string ThirdpartyFolderId { get; }
    public int DaoFolderId { get; }
    public bool Copy { get; }
    public FileConflictResolveType ResolveType { get; }
    public IDictionary<string, StringValues> Headers { get; }

    public FileMoveCopyOperationData(IEnumerable<object> folders, IEnumerable<object> files, Tenant tenant, JsonElement toFolderId, bool copy, FileConflictResolveType resolveType, bool holdResult = true, IDictionary<string, StringValues> headers = null)
        : this(folders.OfType<T>(), files.OfType<T>(), tenant, toFolderId, copy, resolveType, holdResult, headers)
    {
    }

    public FileMoveCopyOperationData(IEnumerable<T> folders, IEnumerable<T> files, Tenant tenant, JsonElement toFolderId, bool copy, FileConflictResolveType resolveType, bool holdResult = true, IDictionary<string, StringValues> headers = null)
        : base(folders, files, tenant, holdResult)
    {
        if (toFolderId.ValueKind == JsonValueKind.String)
        {
            if (!int.TryParse(toFolderId.GetString(), out var i))
            {
                ThirdpartyFolderId = toFolderId.GetString();
            }
            else
            {
                DaoFolderId = i;
            }
        }
        else if (toFolderId.ValueKind == JsonValueKind.Number)
        {
            DaoFolderId = toFolderId.GetInt32();
        }

        Copy = copy;
        ResolveType = resolveType;
        Headers = headers;
    }
}

class FileMoveCopyOperation<T> : FileOperation<FileMoveCopyOperationData<T>, T>
{
    private readonly int _daoFolderId;
    private readonly string _thirdpartyFolderId;
    private readonly bool _copy;
    private readonly FileConflictResolveType _resolveType;
    private readonly IDictionary<string, StringValues> _headers;

    public override FileOperationType OperationType => _copy ? FileOperationType.Copy : FileOperationType.Move;

    public FileMoveCopyOperation(IServiceProvider serviceProvider, FileMoveCopyOperationData<T> data)
        : base(serviceProvider, data)
    {
        _daoFolderId = data.DaoFolderId;
        _thirdpartyFolderId = data.ThirdpartyFolderId;
        _copy = data.Copy;
        _resolveType = data.ResolveType;

        _headers = data.Headers;
    }

    protected override async Task DoAsync(IServiceScope scope)
    {
        if (_daoFolderId != 0)
        {
            await DoAsync(scope, _daoFolderId);
        }

        if (!string.IsNullOrEmpty(_thirdpartyFolderId))
        {
            await DoAsync(scope, _thirdpartyFolderId);
        }
    }

    private async Task DoAsync<TTo>(IServiceScope scope, TTo tto)
    {
        var fileMarker = scope.ServiceProvider.GetService<FileMarker>();
        var folderDao = scope.ServiceProvider.GetService<IFolderDao<TTo>>();

        Result += string.Format("folder_{0}{1}", _daoFolderId, SplitChar);

        //TODO: check on each iteration?
        var toFolder = await folderDao.GetFolderAsync(tto);
        if (toFolder == null)
        {
            return;
        }

        if (!await FilesSecurity.CanCreateAsync(toFolder))
        {
            throw new SecurityException(FilesCommonResource.ErrorMassage_SecurityException_Create);
        }

        var parentFolders = await folderDao.GetParentFoldersAsync(toFolder.Id);
        if (parentFolders.Any(parent => Folders.Any(r => r.ToString() == parent.Id.ToString())))
        {
            Error = FilesCommonResource.ErrorMassage_FolderCopyError;

            return;
        }

        if (_copy)
        {
            Folder<T> rootFrom = null;
            if (0 < Folders.Count)
            {
                rootFrom = await FolderDao.GetRootFolderAsync(Folders[0]);
            }

            if (0 < Files.Count)
            {
                rootFrom = await FolderDao.GetRootFolderByFileAsync(Files[0]);
            }

            if (rootFrom != null && rootFrom.FolderType == FolderType.TRASH)
            {
                throw new InvalidOperationException("Can not copy from Trash.");
            }

            if (toFolder.RootFolderType == FolderType.TRASH)
            {
                throw new InvalidOperationException("Can not copy to Trash.");
            }
        }

<<<<<<< HEAD
        var needToMark = new List<FileEntry<TTo>>();

        var moveOrCopyFoldersTask = MoveOrCopyFoldersAsync(scope, Folders, toFolder, _copy);
        var moveOrCopyFilesTask = MoveOrCopyFilesAsync(scope, Files, toFolder, _copy);

        needToMark.AddRange(await moveOrCopyFoldersTask);
        needToMark.AddRange(await moveOrCopyFilesTask);

        var ntm = needToMark.Distinct();
        foreach (var n in ntm)
        {
            await fileMarker.MarkAsNewAsync(n);
=======
        private async Task<List<FileEntry<TTo>>> MoveOrCopyFoldersAsync<TTo>(IServiceScope scope, List<T> folderIds, Folder<TTo> toFolder, bool copy)
        {
            var needToMark = new List<FileEntry<TTo>>();

            if (folderIds.Count == 0) return needToMark;

            var scopeClass = scope.ServiceProvider.GetService<FileMoveCopyOperationScope>();
            var (filesMessageService, fileMarker, _, _, _) = scopeClass;
            var folderDao = scope.ServiceProvider.GetService<IFolderDao<TTo>>();

            var toFolderId = toFolder.ID;
            var isToFolder = Equals(toFolderId, DaoFolderId);

            var sb = new StringBuilder();
            sb.Append(Result);
            foreach (var folderId in folderIds)
            {
                CancellationToken.ThrowIfCancellationRequested();

                var folder = await FolderDao.GetFolderAsync(folderId);
                var (isError, message) = await WithErrorAsync(scope, await FileDao.GetFilesAsync(folder.ID, new OrderBy(SortedByType.AZ, true), FilterType.FilesOnly, false, Guid.Empty, string.Empty, false, true).ToListAsync());

                if (folder == null)
                {
                    Error = FilesCommonResource.ErrorMassage_FolderNotFound;
                }
                else if (!await FilesSecurity.CanReadAsync(folder))
                {
                    Error = FilesCommonResource.ErrorMassage_SecurityException_ReadFolder;
                }
                else if (folder.RootFolderType == FolderType.Privacy
                    && (copy || toFolder.RootFolderType != FolderType.Privacy))
                {
                    Error = FilesCommonResource.ErrorMassage_SecurityException_MoveFolder;
                }
                else if (!Equals(folder.FolderID ?? default, toFolderId) || _resolveType == FileConflictResolveType.Duplicate)
                {
                    try
                    {
                        //if destination folder contains folder with same name then merge folders
                        var conflictFolder = folder.RootFolderType == FolderType.Privacy
                            ? null
                            : await folderDao.GetFolderAsync(folder.Title, toFolderId);
                        Folder<TTo> newFolder;

                        if (copy || conflictFolder != null)
                        {
                            if (conflictFolder != null)
                            {
                                newFolder = conflictFolder;

                                if (isToFolder)
                                    needToMark.Add(conflictFolder);
                            }
                            else
                            {
                                newFolder = await FolderDao.CopyFolderAsync(folder.ID, toFolderId, CancellationToken);
                                filesMessageService.Send(newFolder, toFolder, _headers, MessageAction.FolderCopied, newFolder.Title, toFolder.Title);

                                if (isToFolder)
                                    needToMark.Add(newFolder);

                                if (ProcessedFolder(folderId))
                                {
                                    sb.Append($"folder_{newFolder.ID}{SPLIT_CHAR}");
                                }
                            }

                            if (toFolder.ProviderId == folder.ProviderId // crossDao operation is always recursive
                                && FolderDao.UseRecursiveOperation(folder.ID, toFolderId))
                            {
                                await MoveOrCopyFilesAsync(scope, await FileDao.GetFilesAsync(folder.ID), newFolder, copy);
                                await MoveOrCopyFoldersAsync(scope, await FolderDao.GetFoldersAsync(folder.ID).Select(f => f.ID).ToListAsync(), newFolder, copy);

                                if (!copy)
                                {
                                    if (!await FilesSecurity.CanDeleteAsync(folder))
                                    {
                                        Error = FilesCommonResource.ErrorMassage_SecurityException_MoveFolder;
                                    }
                                    else if (await FolderDao.IsEmptyAsync(folder.ID))
                                    {
                                        await FolderDao.DeleteFolderAsync(folder.ID);

                                        if (ProcessedFolder(folderId))
                                        {
                                            sb.Append($"folder_{newFolder.ID}{SPLIT_CHAR}");
                                        }
                                    }
                                }
                            }
                            else
                            {
                                if (conflictFolder != null)
                                {
                                    TTo newFolderId;
                                    if (copy)
                                    {
                                        newFolder = await FolderDao.CopyFolderAsync(folder.ID, toFolderId, CancellationToken);
                                        newFolderId = newFolder.ID;
                                        filesMessageService.Send(newFolder, toFolder, _headers, MessageAction.FolderCopiedWithOverwriting, newFolder.Title, toFolder.Title);

                                        if (isToFolder)
                                            needToMark.Add(newFolder);

                                        if (ProcessedFolder(folderId))
                                        {
                                            sb.Append($"folder_{newFolderId}{SPLIT_CHAR}");
                                        }
                                    }
                                    else if (!await FilesSecurity.CanDeleteAsync(folder))
                                    {
                                        Error = FilesCommonResource.ErrorMassage_SecurityException_MoveFolder;
                                    }
                                    else if (isError)
                                    {
                                        Error = message;
                                    }
                                    else
                                    {
                                        await fileMarker.RemoveMarkAsNewForAllAsync(folder);

                                        newFolderId = await FolderDao.MoveFolderAsync(folder.ID, toFolderId, CancellationToken);
                                        newFolder = await folderDao.GetFolderAsync(newFolderId);

                                        if (folder.RootFolderType != FolderType.USER)
                                        {
                                            filesMessageService.Send(folder, toFolder, _headers, MessageAction.FolderMovedWithOverwriting, folder.Title, toFolder.Title);
                                        }
                                        else
                                        {
                                            filesMessageService.Send(newFolder, toFolder, _headers, MessageAction.FolderMovedWithOverwriting, folder.Title, toFolder.Title);
                                        }

                                        if (isToFolder)
                                            needToMark.Add(newFolder);

                                        if (ProcessedFolder(folderId))
                                        {
                                            sb.Append($"folder_{newFolderId}{SPLIT_CHAR}");
                                        }
                                    }
                                }
                            }
                        }
                        else
                        {
                            if (!await FilesSecurity.CanDeleteAsync(folder))
                            {
                                Error = FilesCommonResource.ErrorMassage_SecurityException_MoveFolder;
                            }
                            else if (isError)
                            {
                                Error = message;
                            }
                            else
                            {
                                await fileMarker.RemoveMarkAsNewForAllAsync(folder);

                                var newFolderId = await FolderDao.MoveFolderAsync(folder.ID, toFolderId, CancellationToken);
                                newFolder = await folderDao.GetFolderAsync(newFolderId);

                                if (folder.RootFolderType != FolderType.USER)
                                {
                                    filesMessageService.Send(folder, toFolder, _headers, MessageAction.FolderMoved, folder.Title, toFolder.Title);
                                }
                                else
                                {
                                    filesMessageService.Send(newFolder, toFolder, _headers, MessageAction.FolderMoved, folder.Title, toFolder.Title);
                                }

                                if (isToFolder)
                                    needToMark.Add(newFolder);

                                if (ProcessedFolder(folderId))
                                {
                                    sb.Append($"folder_{newFolderId}{SPLIT_CHAR}");
                                }
                            }
                        }
                        Result = sb.ToString();
                    }
                    catch (Exception ex)
                    {
                        Error = ex.Message;

                        Logger.Error(Error, ex);
                    }
                }
                ProgressStep(FolderDao.CanCalculateSubitems(folderId) ? default : folderId);
            }

            return needToMark;
>>>>>>> 6c9a9f7a
        }
    }

<<<<<<< HEAD
    private async Task<List<FileEntry<TTo>>> MoveOrCopyFoldersAsync<TTo>(IServiceScope scope, List<T> folderIds, Folder<TTo> toFolder, bool copy)
    {
        var needToMark = new List<FileEntry<TTo>>();

        if (folderIds.Count == 0)
        {
            return needToMark;
        }

        var scopeClass = scope.ServiceProvider.GetService<FileMoveCopyOperationScope>();
        var (filesMessageService, fileMarker, _, _, _) = scopeClass;
        var folderDao = scope.ServiceProvider.GetService<IFolderDao<TTo>>();

        var toFolderId = toFolder.Id;
        var isToFolder = Equals(toFolderId, _daoFolderId);

        var sb = new StringBuilder();
        sb.Append(Result);
        foreach (var folderId in folderIds)
        {
            CancellationToken.ThrowIfCancellationRequested();

            var folder = await FolderDao.GetFolderAsync(folderId);
            var taskError = WithErrorAsync(scope, await FileDao.GetFilesAsync(folder.Id, new OrderBy(SortedByType.AZ, true), FilterType.FilesOnly, false, Guid.Empty, string.Empty, false, true).ToListAsync());

            if (folder == null)
            {
                Error = FilesCommonResource.ErrorMassage_FolderNotFound;
            }
            else if (!await FilesSecurity.CanReadAsync(folder))
            {
                Error = FilesCommonResource.ErrorMassage_SecurityException_ReadFolder;
            }
            else if (folder.RootFolderType == FolderType.Privacy
                && (copy || toFolder.RootFolderType != FolderType.Privacy))
            {
                Error = FilesCommonResource.ErrorMassage_SecurityException_MoveFolder;
            }
            else if (!Equals(folder.ParentId ?? default, toFolderId) || _resolveType == FileConflictResolveType.Duplicate)
            {
                try
                {
                    //if destination folder contains folder with same name then merge folders
                    var conflictFolder = folder.RootFolderType == FolderType.Privacy
                        ? null
                        : await folderDao.GetFolderAsync(folder.Title, toFolderId);
                    Folder<TTo> newFolder;

                    if (copy || conflictFolder != null)
                    {
                        if (conflictFolder != null)
                        {
                            newFolder = conflictFolder;

                            if (isToFolder)
                            {
                                needToMark.Add(conflictFolder);
                            }
                        }
                        else
                        {
                            newFolder = await FolderDao.CopyFolderAsync(folder.Id, toFolderId, CancellationToken);
                            filesMessageService.Send(newFolder, toFolder, _headers, MessageAction.FolderCopied, newFolder.Title, toFolder.Title);

                            if (isToFolder)
                            {
                                needToMark.Add(newFolder);
                            }

                            if (ProcessedFolder(folderId))
                            {
                                sb.Append($"folder_{newFolder.Id}{SplitChar}");
                            }
                        }

                        if (toFolder.ProviderId == folder.ProviderId // crossDao operation is always recursive
                            && FolderDao.UseRecursiveOperation(folder.Id, toFolderId))
                        {
                            await MoveOrCopyFilesAsync(scope, await FileDao.GetFilesAsync(folder.Id), newFolder, copy);
                            await MoveOrCopyFoldersAsync(scope, await FolderDao.GetFoldersAsync(folder.Id).Select(f => f.Id).ToListAsync(), newFolder, copy);

                            if (!copy)
                            {
                                if (!await FilesSecurity.CanDeleteAsync(folder))
                                {
                                    Error = FilesCommonResource.ErrorMassage_SecurityException_MoveFolder;
                                }
                                else if (await FolderDao.IsEmptyAsync(folder.Id))
                                {
                                    await FolderDao.DeleteFolderAsync(folder.Id);

                                    if (ProcessedFolder(folderId))
                                    {
                                        sb.Append($"folder_{newFolder.Id}{SplitChar}");
                                    }
                                }
                            }
                        }
                        else
                        {
                            if (conflictFolder != null)
                            {
                                TTo newFolderId;
                                if (copy)
                                {
                                    newFolder = await FolderDao.CopyFolderAsync(folder.Id, toFolderId, CancellationToken);
                                    newFolderId = newFolder.Id;
                                    filesMessageService.Send(newFolder, toFolder, _headers, MessageAction.FolderCopiedWithOverwriting, newFolder.Title, toFolder.Title);

                                    if (isToFolder)
                                    {
                                        needToMark.Add(newFolder);
                                    }

                                    if (ProcessedFolder(folderId))
                                    {
                                        sb.Append($"folder_{newFolderId}{SplitChar}");
                                    }
                                }
                                else if (!await FilesSecurity.CanDeleteAsync(folder))
                                {
                                    Error = FilesCommonResource.ErrorMassage_SecurityException_MoveFolder;
                                }
                                else if ((await taskError).isError)
                                {
                                    Error = (await taskError).message;
                                }
                                else
                                {
                                    await fileMarker.RemoveMarkAsNewForAllAsync(folder);

                                    newFolderId = await FolderDao.MoveFolderAsync(folder.Id, toFolderId, CancellationToken);
                                    newFolder = await folderDao.GetFolderAsync(newFolderId);

                                    if (folder.RootFolderType != FolderType.USER)
                                    {
                                        filesMessageService.Send(folder, toFolder, _headers, MessageAction.FolderMovedWithOverwriting, folder.Title, toFolder.Title);
                                    }
                                    else
                                    {
                                        filesMessageService.Send(newFolder, toFolder, _headers, MessageAction.FolderMovedWithOverwriting, folder.Title, toFolder.Title);
=======
        private async Task<List<FileEntry<TTo>>> MoveOrCopyFilesAsync<TTo>(IServiceScope scope, List<T> fileIds, Folder<TTo> toFolder, bool copy)
        {
            var needToMark = new List<FileEntry<TTo>>();

            if (fileIds.Count == 0) return needToMark;

            var scopeClass = scope.ServiceProvider.GetService<FileMoveCopyOperationScope>();
            var (filesMessageService, fileMarker, fileUtility, global, entryManager) = scopeClass;
            var fileDao = scope.ServiceProvider.GetService<IFileDao<TTo>>();
            var fileTracker = scope.ServiceProvider.GetService<FileTrackerHelper>();
            var socketManager = scope.ServiceProvider.GetService<SocketManager>();

            var toFolderId = toFolder.ID;
            var sb = new StringBuilder();
            foreach (var fileId in fileIds)
            {
                CancellationToken.ThrowIfCancellationRequested();

                var file = await FileDao.GetFileAsync(fileId);
                var (isError, message) = await WithErrorAsync(scope, new[] { file });

                if (file == null)
                {
                    Error = FilesCommonResource.ErrorMassage_FileNotFound;
                }
                else if (!await FilesSecurity.CanReadAsync(file))
                {
                    Error = FilesCommonResource.ErrorMassage_SecurityException_ReadFile;
                }
                else if (file.RootFolderType == FolderType.Privacy
                    && (copy || toFolder.RootFolderType != FolderType.Privacy))
                {
                    Error = FilesCommonResource.ErrorMassage_SecurityException_MoveFile;
                }
                else if (global.EnableUploadFilter
                         && !fileUtility.ExtsUploadable.Contains(FileUtility.GetFileExtension(file.Title)))
                {
                    Error = FilesCommonResource.ErrorMassage_NotSupportedFormat;
                }
                else
                {
                    var parentFolder = await FolderDao.GetFolderAsync(file.FolderID);
                    try
                    {
                        var conflict = _resolveType == FileConflictResolveType.Duplicate
                            || file.RootFolderType == FolderType.Privacy
                                           ? null
                                           : await fileDao.GetFileAsync(toFolderId, file.Title);
                        if (conflict == null)
                        {
                            File<TTo> newFile = null;
                            if (copy)
                            {
                                try
                                {
                                    newFile = await FileDao.CopyFileAsync(file.ID, toFolderId); //Stream copy will occur inside dao
                                    filesMessageService.Send(newFile, toFolder, _headers, MessageAction.FileCopied, newFile.Title, parentFolder.Title, toFolder.Title);

                                    if (Equals(newFile.FolderID.ToString(), DaoFolderId))
                                    {
                                        needToMark.Add(newFile);
                                    }

                                    await socketManager.CreateFileAsync(newFile);

                                    if (ProcessedFile(fileId))
                                    {
                                        sb.Append($"file_{newFile.ID}{SPLIT_CHAR}");
                                    }
                                }
                                catch
                                {
                                    if (newFile != null)
                                    {
                                        await fileDao.DeleteFileAsync(newFile.ID);
                                    }
                                    throw;
                                }
                            }
                            else
                            {
                                if (isError)
                                {
                                    Error = message;
                                }
                                else
                                {
                                    await fileMarker.RemoveMarkAsNewForAllAsync(file);

                                    var newFileId = await FileDao.MoveFileAsync(file.ID, toFolderId);
                                    newFile = await fileDao.GetFileAsync(newFileId);

                                    if (file.RootFolderType != FolderType.USER)
                                    {
                                        filesMessageService.Send(file, toFolder, _headers, MessageAction.FileMoved, file.Title, parentFolder.Title, toFolder.Title);
                                    }
                                    else
                                    {
                                        filesMessageService.Send(newFile, toFolder, _headers, MessageAction.FileMoved, file.Title, parentFolder.Title, toFolder.Title);
>>>>>>> 6c9a9f7a
                                    }

                                    if (isToFolder)
                                    {
                                        needToMark.Add(newFolder);
                                    }

                                    if (ProcessedFolder(folderId))
                                    {
                                        sb.Append($"folder_{newFolderId}{SplitChar}");
                                    }
                                }
                            }
                        }
                    }
                    else
                    {
                        if (!await FilesSecurity.CanDeleteAsync(folder))
                        {
                            Error = FilesCommonResource.ErrorMassage_SecurityException_MoveFolder;
                        }
                        else if ((await taskError).isError)
                        {
                            Error = (await taskError).message;
                        }
                        else
                        {
                            await fileMarker.RemoveMarkAsNewForAllAsync(folder);

                            var newFolderId = await FolderDao.MoveFolderAsync(folder.Id, toFolderId, CancellationToken);
                            newFolder = await folderDao.GetFolderAsync(newFolderId);

                            if (folder.RootFolderType != FolderType.USER)
                            {
                                filesMessageService.Send(folder, toFolder, _headers, MessageAction.FolderMoved, folder.Title, toFolder.Title);
                            }
                            else
                            {
                                filesMessageService.Send(newFolder, toFolder, _headers, MessageAction.FolderMoved, folder.Title, toFolder.Title);
                            }

                            if (isToFolder)
                            {
                                needToMark.Add(newFolder);
                            }

                            if (ProcessedFolder(folderId))
                            {
                                sb.Append($"folder_{newFolderId}{SplitChar}");
                            }
                        }
                    }
                    Result = sb.ToString();
                }
                catch (Exception ex)
                {
                    Error = ex.Message;

                    Logger.Error(Error, ex);
                }
            }

            ProgressStep(FolderDao.CanCalculateSubitems(folderId) ? default : folderId);
        }

        return needToMark;
    }

    private async Task<List<FileEntry<TTo>>> MoveOrCopyFilesAsync<TTo>(IServiceScope scope, List<T> fileIds, Folder<TTo> toFolder, bool copy)
    {
        var needToMark = new List<FileEntry<TTo>>();

        if (fileIds.Count == 0)
        {
            return needToMark;
        }

        var scopeClass = scope.ServiceProvider.GetService<FileMoveCopyOperationScope>();
        var (filesMessageService, fileMarker, fileUtility, global, entryManager) = scopeClass;
        var fileDao = scope.ServiceProvider.GetService<IFileDao<TTo>>();
        var fileTracker = scope.ServiceProvider.GetService<FileTrackerHelper>();
        var socketManager = scope.ServiceProvider.GetService<SocketManager>();

        var toFolderId = toFolder.Id;
        var sb = new StringBuilder();
        foreach (var fileId in fileIds)
        {
            CancellationToken.ThrowIfCancellationRequested();

            var file = await FileDao.GetFileAsync(fileId);
            var taskError = WithErrorAsync(scope, new[] { file });

            if (file == null)
            {
                Error = FilesCommonResource.ErrorMassage_FileNotFound;
            }
            else if (!await FilesSecurity.CanReadAsync(file))
            {
                Error = FilesCommonResource.ErrorMassage_SecurityException_ReadFile;
            }
            else if (file.RootFolderType == FolderType.Privacy
                && (copy || toFolder.RootFolderType != FolderType.Privacy))
            {
                Error = FilesCommonResource.ErrorMassage_SecurityException_MoveFile;
            }
            else if (global.EnableUploadFilter
                     && !fileUtility.ExtsUploadable.Contains(FileUtility.GetFileExtension(file.Title)))
            {
                Error = FilesCommonResource.ErrorMassage_NotSupportedFormat;
            }
            else
            {
                var parentFolder = await FolderDao.GetFolderAsync(file.ParentId);
                try
                {
                    var conflict = _resolveType == FileConflictResolveType.Duplicate
                        || file.RootFolderType == FolderType.Privacy
                                       ? null
                                       : await fileDao.GetFileAsync(toFolderId, file.Title);
                    if (conflict == null)
                    {
                        File<TTo> newFile = null;
                        if (copy)
                        {
                            try
                            {
                                newFile = await FileDao.CopyFileAsync(file.Id, toFolderId); //Stream copy will occur inside dao
                                filesMessageService.Send(newFile, toFolder, _headers, MessageAction.FileCopied, newFile.Title, parentFolder.Title, toFolder.Title);

                                if (Equals(newFile.ParentId.ToString(), _daoFolderId))
                                {
                                    needToMark.Add(newFile);
                                }

                                await socketManager.CreateFileAsync(newFile);

                                if (ProcessedFile(fileId))
                                {
                                    sb.Append($"file_{newFile.Id}{SplitChar}");
                                }
                            }
                            catch
                            {
                                if (newFile != null)
                                {
                                    await fileDao.DeleteFileAsync(newFile.Id);
                                }

                                throw;
                            }
                        }
                        else
                        {
                            if ((await taskError).isError)
                            {
                                Error = (await taskError).message;
                            }
                            else
                            {
                                await fileMarker.RemoveMarkAsNewForAllAsync(file);

                                var newFileId = await FileDao.MoveFileAsync(file.Id, toFolderId);
                                newFile = await fileDao.GetFileAsync(newFileId);

                                if (file.RootFolderType != FolderType.USER)
                                {
                                    filesMessageService.Send(file, toFolder, _headers, MessageAction.FileMoved, file.Title, parentFolder.Title, toFolder.Title);
                                }
                                else
                                {
                                    filesMessageService.Send(newFile, toFolder, _headers, MessageAction.FileMoved, file.Title, parentFolder.Title, toFolder.Title);
                                }

                                if (file.RootFolderType == FolderType.TRASH && newFile.ThumbnailStatus == Thumbnail.NotRequired)
                                {
                                    newFile.ThumbnailStatus = Thumbnail.Waiting;
                                    await fileDao.SaveThumbnailAsync(newFile, null);
                                }

                                if (newFile.ProviderEntry)
                                {
                                    await LinkDao.DeleteAllLinkAsync(file.Id.ToString());
                                }

                                if (Equals(toFolderId.ToString(), _daoFolderId))
                                {
                                    needToMark.Add(newFile);
                                }

                                socketManager.DeleteFile(file);

                                await socketManager.CreateFileAsync(newFile);

                                if (ProcessedFile(fileId))
                                {
                                    sb.Append($"file_{newFileId}{SplitChar}");
                                }
                            }
                        }
                    }
                    else
                    {
                        if (_resolveType == FileConflictResolveType.Overwrite)
                        {
                            if (!await FilesSecurity.CanEditAsync(conflict))
                            {
                                Error = FilesCommonResource.ErrorMassage_SecurityException;
                            }
                            else if (await entryManager.FileLockedForMeAsync(conflict.Id))
                            {
                                Error = FilesCommonResource.ErrorMassage_LockedFile;
                            }
                            else if (fileTracker.IsEditing(conflict.Id))
                            {
                                Error = FilesCommonResource.ErrorMassage_SecurityException_UpdateEditingFile;
                            }
                            else
                            {
                                var newFile = conflict;
                                newFile.Version++;
                                newFile.VersionGroup++;
                                newFile.PureTitle = file.PureTitle;
                                newFile.ConvertedType = file.ConvertedType;
                                newFile.Comment = FilesCommonResource.CommentOverwrite;
                                newFile.Encrypted = file.Encrypted;
                                newFile.ThumbnailStatus = Thumbnail.Waiting;

                                using (var stream = await FileDao.GetFileStreamAsync(file))
                                {
                                    newFile.ContentLength = stream.CanSeek ? stream.Length : file.ContentLength;

                                    newFile = await fileDao.SaveFileAsync(newFile, stream);
                                }

                                if (file.ThumbnailStatus == Thumbnail.Created)
                                {
                                    using (var thumbnail = await FileDao.GetThumbnailAsync(file))
                                    {
                                        await fileDao.SaveThumbnailAsync(newFile, thumbnail);
                                    }
                                    newFile.ThumbnailStatus = Thumbnail.Created;
                                }

                                await LinkDao.DeleteAllLinkAsync(newFile.Id.ToString());

                                needToMark.Add(newFile);

                                await socketManager.CreateFileAsync(newFile);

                                if (copy)
                                {
                                    filesMessageService.Send(newFile, toFolder, _headers, MessageAction.FileCopiedWithOverwriting, newFile.Title, parentFolder.Title, toFolder.Title);
                                    if (ProcessedFile(fileId))
                                    {
                                        sb.Append($"file_{newFile.Id}{SplitChar}");
                                    }
                                }
                                else
                                {
                                    if (Equals(file.ParentId.ToString(), toFolderId.ToString()))
                                    {
                                        if (ProcessedFile(fileId))
                                        {
                                            sb.Append($"file_{newFile.Id}{SplitChar}");
                                        }
                                    }
                                    else
                                    {
                                        if ((await taskError).isError)
                                        {
                                            Error = (await taskError).message;
                                        }
                                        else
                                        {
                                            await FileDao.DeleteFileAsync(file.Id);

                                            await LinkDao.DeleteAllLinkAsync(file.Id.ToString());

                                            if (file.RootFolderType != FolderType.USER)
                                            {
                                                filesMessageService.Send(file, toFolder, _headers, MessageAction.FileMovedWithOverwriting, file.Title, parentFolder.Title, toFolder.Title);
                                            }
                                            else
                                            {
                                                filesMessageService.Send(newFile, toFolder, _headers, MessageAction.FileMovedWithOverwriting, file.Title, parentFolder.Title, toFolder.Title);
                                            }

                                            socketManager.DeleteFile(file);

                                            if (ProcessedFile(fileId))
                                            {
                                                sb.Append($"file_{newFile.Id}{SplitChar}");
                                            }
                                        }
                                    }
<<<<<<< HEAD
                                }
                            }
                        }
                        else if (_resolveType == FileConflictResolveType.Skip)
                        {
                            //nothing
                        }
                    }
                }
                catch (Exception ex)
                {
                    Error = ex.Message;
                    Logger.Error(Error, ex);
                }
            }

            ProgressStep(fileId: FolderDao.CanCalculateSubitems(fileId) ? default : fileId);
=======

                                    await LinkDao.DeleteAllLinkAsync(newFile.ID.ToString());

                                    needToMark.Add(newFile);

                                    await socketManager.CreateFileAsync(newFile);

                                    if (copy)
                                    {
                                        filesMessageService.Send(newFile, toFolder, _headers, MessageAction.FileCopiedWithOverwriting, newFile.Title, parentFolder.Title, toFolder.Title);
                                        if (ProcessedFile(fileId))
                                        {
                                            sb.Append($"file_{newFile.ID}{SPLIT_CHAR}");
                                        }
                                    }
                                    else
                                    {
                                        if (Equals(file.FolderID.ToString(), toFolderId.ToString()))
                                        {
                                            if (ProcessedFile(fileId))
                                            {
                                                sb.Append($"file_{newFile.ID}{SPLIT_CHAR}");
                                            }
                                        }
                                        else
                                        {
                                            if (isError)
                                            {
                                                Error = message;
                                            }
                                            else
                                            {
                                                await FileDao.DeleteFileAsync(file.ID);

                                                await LinkDao.DeleteAllLinkAsync(file.ID.ToString());

                                                if (file.RootFolderType != FolderType.USER)
                                                {
                                                    filesMessageService.Send(file, toFolder, _headers, MessageAction.FileMovedWithOverwriting, file.Title, parentFolder.Title, toFolder.Title);
                                                }
                                                else
                                                {
                                                    filesMessageService.Send(newFile, toFolder, _headers, MessageAction.FileMovedWithOverwriting, file.Title, parentFolder.Title, toFolder.Title);
                                                }

                                                socketManager.DeleteFile(file);

                                                if (ProcessedFile(fileId))
                                                {
                                                    sb.Append($"file_{newFile.ID}{SPLIT_CHAR}");
                                                }
                                            }
                                        }
                                    }
                                }
                            }
                            else if (_resolveType == FileConflictResolveType.Skip)
                            {
                                //nothing
                            }
                        }
                    }
                    catch (Exception ex)
                    {
                        Error = ex.Message;
                        Logger.Error(Error, ex);
                    }
                }
                ProgressStep(fileId: FolderDao.CanCalculateSubitems(fileId) ? default : fileId);
            }
            Result = sb.ToString();
            return needToMark;
>>>>>>> 6c9a9f7a
        }

        Result = sb.ToString();

        return needToMark;
    }

    private async Task<(bool isError, string message)> WithErrorAsync(IServiceScope scope, IEnumerable<File<T>> files)
    {
        var entryManager = scope.ServiceProvider.GetService<EntryManager>();
        var fileTracker = scope.ServiceProvider.GetService<FileTrackerHelper>();
        string error = null;
        foreach (var file in files)
        {
            if (!await FilesSecurity.CanDeleteAsync(file))
            {
                error = FilesCommonResource.ErrorMassage_SecurityException_MoveFile;

                return (true, error);
            }
            if (await entryManager.FileLockedForMeAsync(file.Id))
            {
                error = FilesCommonResource.ErrorMassage_LockedFile;

                return (true, error);
            }
            if (fileTracker.IsEditing(file.Id))
            {
                error = FilesCommonResource.ErrorMassage_SecurityException_UpdateEditingFile;

                return (true, error);
            }
        }
        return (false, error);
    }
}

[Scope]
public class FileMoveCopyOperationScope
{
    private readonly FilesMessageService _filesMessageService;
    private readonly FileMarker _fileMarker;
    private readonly FileUtility _fileUtility;
    private readonly Global _global;
    private readonly EntryManager _entryManager;

    public FileMoveCopyOperationScope(FilesMessageService filesMessageService, FileMarker fileMarker, FileUtility fileUtility, Global global, EntryManager entryManager)
    {
        _filesMessageService = filesMessageService;
        _fileMarker = fileMarker;
        _fileUtility = fileUtility;
        _global = global;
        _entryManager = entryManager;
    }

    public void Deconstruct(out FilesMessageService filesMessageService, out FileMarker fileMarker, out FileUtility fileUtility, out Global global, out EntryManager entryManager)
    {
        filesMessageService = _filesMessageService;
        fileMarker = _fileMarker;
        fileUtility = _fileUtility;
        global = _global;
        entryManager = _entryManager;
    }
}<|MERGE_RESOLUTION|>--- conflicted
+++ resolved
@@ -1,1070 +1,697 @@
-// (c) Copyright Ascensio System SIA 2010-2022
-//
-// This program is a free software product.
-// You can redistribute it and/or modify it under the terms
-// of the GNU Affero General Public License (AGPL) version 3 as published by the Free Software
-// Foundation. In accordance with Section 7(a) of the GNU AGPL its Section 15 shall be amended
-// to the effect that Ascensio System SIA expressly excludes the warranty of non-infringement of
-// any third-party rights.
-//
-// This program is distributed WITHOUT ANY WARRANTY, without even the implied warranty
-// of MERCHANTABILITY or FITNESS FOR A PARTICULAR  PURPOSE. For details, see
-// the GNU AGPL at: http://www.gnu.org/licenses/agpl-3.0.html
-//
-// You can contact Ascensio System SIA at Lubanas st. 125a-25, Riga, Latvia, EU, LV-1021.
-//
-// The  interactive user interfaces in modified source and object code versions of the Program must
-// display Appropriate Legal Notices, as required under Section 5 of the GNU AGPL version 3.
-//
-// Pursuant to Section 7(b) of the License you must retain the original Product logo when
-// distributing the program. Pursuant to Section 7(e) we decline to grant you any rights under
-// trademark law for use of our trademarks.
-//
-// All the Product's GUI elements, including illustrations and icon sets, as well as technical writing
-// content are licensed under the terms of the Creative Commons Attribution-ShareAlike 4.0
-// International. See the License terms at http://creativecommons.org/licenses/by-sa/4.0/legalcode
-
-namespace ASC.Web.Files.Services.WCFService.FileOperations;
-
-[Transient]
-class FileMoveCopyOperation : ComposeFileOperation<FileMoveCopyOperationData<string>, FileMoveCopyOperationData<int>>
-{
-    public FileMoveCopyOperation(IServiceProvider serviceProvider,
-        FileOperation<FileMoveCopyOperationData<string>, string> thirdPartyOperation,
-        FileOperation<FileMoveCopyOperationData<int>, int> daoOperation)
-        : base(serviceProvider, thirdPartyOperation, daoOperation)
-    {
-
-    }
-
-    public override FileOperationType OperationType => ThirdPartyOperation.OperationType;
-}
-
-internal class FileMoveCopyOperationData<T> : FileOperationData<T>
-{
-    public string ThirdpartyFolderId { get; }
-    public int DaoFolderId { get; }
-    public bool Copy { get; }
-    public FileConflictResolveType ResolveType { get; }
-    public IDictionary<string, StringValues> Headers { get; }
-
-    public FileMoveCopyOperationData(IEnumerable<object> folders, IEnumerable<object> files, Tenant tenant, JsonElement toFolderId, bool copy, FileConflictResolveType resolveType, bool holdResult = true, IDictionary<string, StringValues> headers = null)
-        : this(folders.OfType<T>(), files.OfType<T>(), tenant, toFolderId, copy, resolveType, holdResult, headers)
-    {
-    }
-
-    public FileMoveCopyOperationData(IEnumerable<T> folders, IEnumerable<T> files, Tenant tenant, JsonElement toFolderId, bool copy, FileConflictResolveType resolveType, bool holdResult = true, IDictionary<string, StringValues> headers = null)
-        : base(folders, files, tenant, holdResult)
-    {
-        if (toFolderId.ValueKind == JsonValueKind.String)
-        {
-            if (!int.TryParse(toFolderId.GetString(), out var i))
-            {
-                ThirdpartyFolderId = toFolderId.GetString();
-            }
-            else
-            {
-                DaoFolderId = i;
-            }
-        }
-        else if (toFolderId.ValueKind == JsonValueKind.Number)
-        {
-            DaoFolderId = toFolderId.GetInt32();
-        }
-
-        Copy = copy;
-        ResolveType = resolveType;
-        Headers = headers;
-    }
-}
-
-class FileMoveCopyOperation<T> : FileOperation<FileMoveCopyOperationData<T>, T>
-{
-    private readonly int _daoFolderId;
-    private readonly string _thirdpartyFolderId;
-    private readonly bool _copy;
-    private readonly FileConflictResolveType _resolveType;
-    private readonly IDictionary<string, StringValues> _headers;
-
-    public override FileOperationType OperationType => _copy ? FileOperationType.Copy : FileOperationType.Move;
-
-    public FileMoveCopyOperation(IServiceProvider serviceProvider, FileMoveCopyOperationData<T> data)
-        : base(serviceProvider, data)
-    {
-        _daoFolderId = data.DaoFolderId;
-        _thirdpartyFolderId = data.ThirdpartyFolderId;
-        _copy = data.Copy;
-        _resolveType = data.ResolveType;
-
-        _headers = data.Headers;
-    }
-
-    protected override async Task DoAsync(IServiceScope scope)
-    {
-        if (_daoFolderId != 0)
-        {
-            await DoAsync(scope, _daoFolderId);
-        }
-
-        if (!string.IsNullOrEmpty(_thirdpartyFolderId))
-        {
-            await DoAsync(scope, _thirdpartyFolderId);
-        }
-    }
-
-    private async Task DoAsync<TTo>(IServiceScope scope, TTo tto)
-    {
-        var fileMarker = scope.ServiceProvider.GetService<FileMarker>();
-        var folderDao = scope.ServiceProvider.GetService<IFolderDao<TTo>>();
-
-        Result += string.Format("folder_{0}{1}", _daoFolderId, SplitChar);
-
-        //TODO: check on each iteration?
-        var toFolder = await folderDao.GetFolderAsync(tto);
-        if (toFolder == null)
-        {
-            return;
-        }
-
-        if (!await FilesSecurity.CanCreateAsync(toFolder))
-        {
-            throw new SecurityException(FilesCommonResource.ErrorMassage_SecurityException_Create);
-        }
-
-        var parentFolders = await folderDao.GetParentFoldersAsync(toFolder.Id);
-        if (parentFolders.Any(parent => Folders.Any(r => r.ToString() == parent.Id.ToString())))
-        {
-            Error = FilesCommonResource.ErrorMassage_FolderCopyError;
-
-            return;
-        }
-
-        if (_copy)
-        {
-            Folder<T> rootFrom = null;
-            if (0 < Folders.Count)
-            {
-                rootFrom = await FolderDao.GetRootFolderAsync(Folders[0]);
-            }
-
-            if (0 < Files.Count)
-            {
-                rootFrom = await FolderDao.GetRootFolderByFileAsync(Files[0]);
-            }
-
-            if (rootFrom != null && rootFrom.FolderType == FolderType.TRASH)
-            {
-                throw new InvalidOperationException("Can not copy from Trash.");
-            }
-
-            if (toFolder.RootFolderType == FolderType.TRASH)
-            {
-                throw new InvalidOperationException("Can not copy to Trash.");
-            }
-        }
-
-<<<<<<< HEAD
-        var needToMark = new List<FileEntry<TTo>>();
-
-        var moveOrCopyFoldersTask = MoveOrCopyFoldersAsync(scope, Folders, toFolder, _copy);
-        var moveOrCopyFilesTask = MoveOrCopyFilesAsync(scope, Files, toFolder, _copy);
-
-        needToMark.AddRange(await moveOrCopyFoldersTask);
-        needToMark.AddRange(await moveOrCopyFilesTask);
-
-        var ntm = needToMark.Distinct();
-        foreach (var n in ntm)
-        {
-            await fileMarker.MarkAsNewAsync(n);
-=======
-        private async Task<List<FileEntry<TTo>>> MoveOrCopyFoldersAsync<TTo>(IServiceScope scope, List<T> folderIds, Folder<TTo> toFolder, bool copy)
-        {
-            var needToMark = new List<FileEntry<TTo>>();
-
-            if (folderIds.Count == 0) return needToMark;
-
-            var scopeClass = scope.ServiceProvider.GetService<FileMoveCopyOperationScope>();
-            var (filesMessageService, fileMarker, _, _, _) = scopeClass;
-            var folderDao = scope.ServiceProvider.GetService<IFolderDao<TTo>>();
-
-            var toFolderId = toFolder.ID;
-            var isToFolder = Equals(toFolderId, DaoFolderId);
-
-            var sb = new StringBuilder();
-            sb.Append(Result);
-            foreach (var folderId in folderIds)
-            {
-                CancellationToken.ThrowIfCancellationRequested();
-
-                var folder = await FolderDao.GetFolderAsync(folderId);
-                var (isError, message) = await WithErrorAsync(scope, await FileDao.GetFilesAsync(folder.ID, new OrderBy(SortedByType.AZ, true), FilterType.FilesOnly, false, Guid.Empty, string.Empty, false, true).ToListAsync());
-
-                if (folder == null)
-                {
-                    Error = FilesCommonResource.ErrorMassage_FolderNotFound;
-                }
-                else if (!await FilesSecurity.CanReadAsync(folder))
-                {
-                    Error = FilesCommonResource.ErrorMassage_SecurityException_ReadFolder;
-                }
-                else if (folder.RootFolderType == FolderType.Privacy
-                    && (copy || toFolder.RootFolderType != FolderType.Privacy))
-                {
-                    Error = FilesCommonResource.ErrorMassage_SecurityException_MoveFolder;
-                }
-                else if (!Equals(folder.FolderID ?? default, toFolderId) || _resolveType == FileConflictResolveType.Duplicate)
-                {
-                    try
-                    {
-                        //if destination folder contains folder with same name then merge folders
-                        var conflictFolder = folder.RootFolderType == FolderType.Privacy
-                            ? null
-                            : await folderDao.GetFolderAsync(folder.Title, toFolderId);
-                        Folder<TTo> newFolder;
-
-                        if (copy || conflictFolder != null)
-                        {
-                            if (conflictFolder != null)
-                            {
-                                newFolder = conflictFolder;
-
-                                if (isToFolder)
-                                    needToMark.Add(conflictFolder);
-                            }
-                            else
-                            {
-                                newFolder = await FolderDao.CopyFolderAsync(folder.ID, toFolderId, CancellationToken);
-                                filesMessageService.Send(newFolder, toFolder, _headers, MessageAction.FolderCopied, newFolder.Title, toFolder.Title);
-
-                                if (isToFolder)
-                                    needToMark.Add(newFolder);
-
-                                if (ProcessedFolder(folderId))
-                                {
-                                    sb.Append($"folder_{newFolder.ID}{SPLIT_CHAR}");
-                                }
-                            }
-
-                            if (toFolder.ProviderId == folder.ProviderId // crossDao operation is always recursive
-                                && FolderDao.UseRecursiveOperation(folder.ID, toFolderId))
-                            {
-                                await MoveOrCopyFilesAsync(scope, await FileDao.GetFilesAsync(folder.ID), newFolder, copy);
-                                await MoveOrCopyFoldersAsync(scope, await FolderDao.GetFoldersAsync(folder.ID).Select(f => f.ID).ToListAsync(), newFolder, copy);
-
-                                if (!copy)
-                                {
-                                    if (!await FilesSecurity.CanDeleteAsync(folder))
-                                    {
-                                        Error = FilesCommonResource.ErrorMassage_SecurityException_MoveFolder;
-                                    }
-                                    else if (await FolderDao.IsEmptyAsync(folder.ID))
-                                    {
-                                        await FolderDao.DeleteFolderAsync(folder.ID);
-
-                                        if (ProcessedFolder(folderId))
-                                        {
-                                            sb.Append($"folder_{newFolder.ID}{SPLIT_CHAR}");
-                                        }
-                                    }
-                                }
-                            }
-                            else
-                            {
-                                if (conflictFolder != null)
-                                {
-                                    TTo newFolderId;
-                                    if (copy)
-                                    {
-                                        newFolder = await FolderDao.CopyFolderAsync(folder.ID, toFolderId, CancellationToken);
-                                        newFolderId = newFolder.ID;
-                                        filesMessageService.Send(newFolder, toFolder, _headers, MessageAction.FolderCopiedWithOverwriting, newFolder.Title, toFolder.Title);
-
-                                        if (isToFolder)
-                                            needToMark.Add(newFolder);
-
-                                        if (ProcessedFolder(folderId))
-                                        {
-                                            sb.Append($"folder_{newFolderId}{SPLIT_CHAR}");
-                                        }
-                                    }
-                                    else if (!await FilesSecurity.CanDeleteAsync(folder))
-                                    {
-                                        Error = FilesCommonResource.ErrorMassage_SecurityException_MoveFolder;
-                                    }
+// (c) Copyright Ascensio System SIA 2010-2022
+//
+// This program is a free software product.
+// You can redistribute it and/or modify it under the terms
+// of the GNU Affero General Public License (AGPL) version 3 as published by the Free Software
+// Foundation. In accordance with Section 7(a) of the GNU AGPL its Section 15 shall be amended
+// to the effect that Ascensio System SIA expressly excludes the warranty of non-infringement of
+// any third-party rights.
+//
+// This program is distributed WITHOUT ANY WARRANTY, without even the implied warranty
+// of MERCHANTABILITY or FITNESS FOR A PARTICULAR  PURPOSE. For details, see
+// the GNU AGPL at: http://www.gnu.org/licenses/agpl-3.0.html
+//
+// You can contact Ascensio System SIA at Lubanas st. 125a-25, Riga, Latvia, EU, LV-1021.
+//
+// The  interactive user interfaces in modified source and object code versions of the Program must
+// display Appropriate Legal Notices, as required under Section 5 of the GNU AGPL version 3.
+//
+// Pursuant to Section 7(b) of the License you must retain the original Product logo when
+// distributing the program. Pursuant to Section 7(e) we decline to grant you any rights under
+// trademark law for use of our trademarks.
+//
+// All the Product's GUI elements, including illustrations and icon sets, as well as technical writing
+// content are licensed under the terms of the Creative Commons Attribution-ShareAlike 4.0
+// International. See the License terms at http://creativecommons.org/licenses/by-sa/4.0/legalcode
+
+namespace ASC.Web.Files.Services.WCFService.FileOperations;
+
+[Transient]
+class FileMoveCopyOperation : ComposeFileOperation<FileMoveCopyOperationData<string>, FileMoveCopyOperationData<int>>
+{
+    public FileMoveCopyOperation(IServiceProvider serviceProvider,
+        FileOperation<FileMoveCopyOperationData<string>, string> thirdPartyOperation,
+        FileOperation<FileMoveCopyOperationData<int>, int> daoOperation)
+        : base(serviceProvider, thirdPartyOperation, daoOperation)
+    {
+
+    }
+
+    public override FileOperationType OperationType => ThirdPartyOperation.OperationType;
+}
+
+internal class FileMoveCopyOperationData<T> : FileOperationData<T>
+{
+    public string ThirdpartyFolderId { get; }
+    public int DaoFolderId { get; }
+    public bool Copy { get; }
+    public FileConflictResolveType ResolveType { get; }
+    public IDictionary<string, StringValues> Headers { get; }
+
+    public FileMoveCopyOperationData(IEnumerable<object> folders, IEnumerable<object> files, Tenant tenant, JsonElement toFolderId, bool copy, FileConflictResolveType resolveType, bool holdResult = true, IDictionary<string, StringValues> headers = null)
+        : this(folders.OfType<T>(), files.OfType<T>(), tenant, toFolderId, copy, resolveType, holdResult, headers)
+    {
+    }
+
+    public FileMoveCopyOperationData(IEnumerable<T> folders, IEnumerable<T> files, Tenant tenant, JsonElement toFolderId, bool copy, FileConflictResolveType resolveType, bool holdResult = true, IDictionary<string, StringValues> headers = null)
+        : base(folders, files, tenant, holdResult)
+    {
+        if (toFolderId.ValueKind == JsonValueKind.String)
+        {
+            if (!int.TryParse(toFolderId.GetString(), out var i))
+            {
+                ThirdpartyFolderId = toFolderId.GetString();
+            }
+            else
+            {
+                DaoFolderId = i;
+            }
+        }
+        else if (toFolderId.ValueKind == JsonValueKind.Number)
+        {
+            DaoFolderId = toFolderId.GetInt32();
+        }
+
+        Copy = copy;
+        ResolveType = resolveType;
+        Headers = headers;
+    }
+}
+
+class FileMoveCopyOperation<T> : FileOperation<FileMoveCopyOperationData<T>, T>
+{
+    private readonly int _daoFolderId;
+    private readonly string _thirdpartyFolderId;
+    private readonly bool _copy;
+    private readonly FileConflictResolveType _resolveType;
+    private readonly IDictionary<string, StringValues> _headers;
+
+    public override FileOperationType OperationType => _copy ? FileOperationType.Copy : FileOperationType.Move;
+
+    public FileMoveCopyOperation(IServiceProvider serviceProvider, FileMoveCopyOperationData<T> data)
+        : base(serviceProvider, data)
+    {
+        _daoFolderId = data.DaoFolderId;
+        _thirdpartyFolderId = data.ThirdpartyFolderId;
+        _copy = data.Copy;
+        _resolveType = data.ResolveType;
+
+        _headers = data.Headers;
+    }
+
+    protected override async Task DoAsync(IServiceScope scope)
+    {
+        if (_daoFolderId != 0)
+        {
+            await DoAsync(scope, _daoFolderId);
+        }
+
+        if (!string.IsNullOrEmpty(_thirdpartyFolderId))
+        {
+            await DoAsync(scope, _thirdpartyFolderId);
+        }
+    }
+
+    private async Task DoAsync<TTo>(IServiceScope scope, TTo tto)
+    {
+        var fileMarker = scope.ServiceProvider.GetService<FileMarker>();
+        var folderDao = scope.ServiceProvider.GetService<IFolderDao<TTo>>();
+
+        Result += string.Format("folder_{0}{1}", _daoFolderId, SplitChar);
+
+        //TODO: check on each iteration?
+        var toFolder = await folderDao.GetFolderAsync(tto);
+        if (toFolder == null)
+        {
+            return;
+        }
+
+        if (!await FilesSecurity.CanCreateAsync(toFolder))
+        {
+            throw new SecurityException(FilesCommonResource.ErrorMassage_SecurityException_Create);
+        }
+
+        var parentFolders = await folderDao.GetParentFoldersAsync(toFolder.Id);
+        if (parentFolders.Any(parent => Folders.Any(r => r.ToString() == parent.Id.ToString())))
+        {
+            Error = FilesCommonResource.ErrorMassage_FolderCopyError;
+
+            return;
+        }
+
+        if (_copy)
+        {
+            Folder<T> rootFrom = null;
+            if (0 < Folders.Count)
+            {
+                rootFrom = await FolderDao.GetRootFolderAsync(Folders[0]);
+            }
+
+            if (0 < Files.Count)
+            {
+                rootFrom = await FolderDao.GetRootFolderByFileAsync(Files[0]);
+            }
+
+            if (rootFrom != null && rootFrom.FolderType == FolderType.TRASH)
+            {
+                throw new InvalidOperationException("Can not copy from Trash.");
+            }
+
+            if (toFolder.RootFolderType == FolderType.TRASH)
+            {
+                throw new InvalidOperationException("Can not copy to Trash.");
+            }
+        }
+
+        var needToMark = new List<FileEntry<TTo>>();
+
+        var moveOrCopyFoldersTask = MoveOrCopyFoldersAsync(scope, Folders, toFolder, _copy);
+        var moveOrCopyFilesTask = MoveOrCopyFilesAsync(scope, Files, toFolder, _copy);
+
+        needToMark.AddRange(await moveOrCopyFoldersTask);
+        needToMark.AddRange(await moveOrCopyFilesTask);
+
+        var ntm = needToMark.Distinct();
+        foreach (var n in ntm)
+        {
+            await fileMarker.MarkAsNewAsync(n);
+        }
+    }
+
+    private async Task<List<FileEntry<TTo>>> MoveOrCopyFoldersAsync<TTo>(IServiceScope scope, List<T> folderIds, Folder<TTo> toFolder, bool copy)
+    {
+        var needToMark = new List<FileEntry<TTo>>();
+
+        if (folderIds.Count == 0)
+        {
+            return needToMark;
+        }
+
+        var scopeClass = scope.ServiceProvider.GetService<FileMoveCopyOperationScope>();
+        var (filesMessageService, fileMarker, _, _, _) = scopeClass;
+        var folderDao = scope.ServiceProvider.GetService<IFolderDao<TTo>>();
+
+        var toFolderId = toFolder.Id;
+        var isToFolder = Equals(toFolderId, _daoFolderId);
+
+        var sb = new StringBuilder();
+        sb.Append(Result);
+        foreach (var folderId in folderIds)
+        {
+            CancellationToken.ThrowIfCancellationRequested();
+
+            var folder = await FolderDao.GetFolderAsync(folderId);
+            var (isError, message) = await WithErrorAsync(scope, await FileDao.GetFilesAsync(folder.Id, new OrderBy(SortedByType.AZ, true), FilterType.FilesOnly, false, Guid.Empty, string.Empty, false, true).ToListAsync());
+
+            if (folder == null)
+            {
+                Error = FilesCommonResource.ErrorMassage_FolderNotFound;
+            }
+            else if (!await FilesSecurity.CanReadAsync(folder))
+            {
+                Error = FilesCommonResource.ErrorMassage_SecurityException_ReadFolder;
+            }
+            else if (folder.RootFolderType == FolderType.Privacy
+                && (copy || toFolder.RootFolderType != FolderType.Privacy))
+            {
+                Error = FilesCommonResource.ErrorMassage_SecurityException_MoveFolder;
+            }
+            else if (!Equals(folder.ParentId ?? default, toFolderId) || _resolveType == FileConflictResolveType.Duplicate)
+            {
+                try
+                {
+                    //if destination folder contains folder with same name then merge folders
+                    var conflictFolder = folder.RootFolderType == FolderType.Privacy
+                        ? null
+                        : await folderDao.GetFolderAsync(folder.Title, toFolderId);
+                    Folder<TTo> newFolder;
+
+                    if (copy || conflictFolder != null)
+                    {
+                        if (conflictFolder != null)
+                        {
+                            newFolder = conflictFolder;
+
+                            if (isToFolder)
+                            {
+                                needToMark.Add(conflictFolder);
+                            }
+                        }
+                        else
+                        {
+                            newFolder = await FolderDao.CopyFolderAsync(folder.Id, toFolderId, CancellationToken);
+                            filesMessageService.Send(newFolder, toFolder, _headers, MessageAction.FolderCopied, newFolder.Title, toFolder.Title);
+
+                            if (isToFolder)
+                            {
+                                needToMark.Add(newFolder);
+                            }
+
+                            if (ProcessedFolder(folderId))
+                            {
+                                sb.Append($"folder_{newFolder.Id}{SplitChar}");
+                            }
+                        }
+
+                        if (toFolder.ProviderId == folder.ProviderId // crossDao operation is always recursive
+                            && FolderDao.UseRecursiveOperation(folder.Id, toFolderId))
+                        {
+                            await MoveOrCopyFilesAsync(scope, await FileDao.GetFilesAsync(folder.Id), newFolder, copy);
+                            await MoveOrCopyFoldersAsync(scope, await FolderDao.GetFoldersAsync(folder.Id).Select(f => f.Id).ToListAsync(), newFolder, copy);
+
+                            if (!copy)
+                            {
+                                if (!await FilesSecurity.CanDeleteAsync(folder))
+                                {
+                                    Error = FilesCommonResource.ErrorMassage_SecurityException_MoveFolder;
+                                }
+                                else if (await FolderDao.IsEmptyAsync(folder.Id))
+                                {
+                                    await FolderDao.DeleteFolderAsync(folder.Id);
+
+                                    if (ProcessedFolder(folderId))
+                                    {
+                                        sb.Append($"folder_{newFolder.Id}{SplitChar}");
+                                    }
+                                }
+                            }
+                        }
+                        else
+                        {
+                            if (conflictFolder != null)
+                            {
+                                TTo newFolderId;
+                                if (copy)
+                                {
+                                    newFolder = await FolderDao.CopyFolderAsync(folder.Id, toFolderId, CancellationToken);
+                                    newFolderId = newFolder.Id;
+                                    filesMessageService.Send(newFolder, toFolder, _headers, MessageAction.FolderCopiedWithOverwriting, newFolder.Title, toFolder.Title);
+
+                                    if (isToFolder)
+                                    {
+                                        needToMark.Add(newFolder);
+                                    }
+
+                                    if (ProcessedFolder(folderId))
+                                    {
+                                        sb.Append($"folder_{newFolderId}{SplitChar}");
+                                    }
+                                }
+                                else if (!await FilesSecurity.CanDeleteAsync(folder))
+                                {
+                                    Error = FilesCommonResource.ErrorMassage_SecurityException_MoveFolder;
+                                }
                                     else if (isError)
-                                    {
+                                {
                                         Error = message;
-                                    }
-                                    else
-                                    {
-                                        await fileMarker.RemoveMarkAsNewForAllAsync(folder);
-
-                                        newFolderId = await FolderDao.MoveFolderAsync(folder.ID, toFolderId, CancellationToken);
-                                        newFolder = await folderDao.GetFolderAsync(newFolderId);
-
-                                        if (folder.RootFolderType != FolderType.USER)
-                                        {
-                                            filesMessageService.Send(folder, toFolder, _headers, MessageAction.FolderMovedWithOverwriting, folder.Title, toFolder.Title);
-                                        }
-                                        else
-                                        {
-                                            filesMessageService.Send(newFolder, toFolder, _headers, MessageAction.FolderMovedWithOverwriting, folder.Title, toFolder.Title);
-                                        }
-
-                                        if (isToFolder)
-                                            needToMark.Add(newFolder);
-
-                                        if (ProcessedFolder(folderId))
-                                        {
-                                            sb.Append($"folder_{newFolderId}{SPLIT_CHAR}");
-                                        }
-                                    }
-                                }
-                            }
-                        }
-                        else
-                        {
-                            if (!await FilesSecurity.CanDeleteAsync(folder))
-                            {
-                                Error = FilesCommonResource.ErrorMassage_SecurityException_MoveFolder;
-                            }
+                                }
+                                else
+                                {
+                                    await fileMarker.RemoveMarkAsNewForAllAsync(folder);
+
+                                    newFolderId = await FolderDao.MoveFolderAsync(folder.Id, toFolderId, CancellationToken);
+                                    newFolder = await folderDao.GetFolderAsync(newFolderId);
+
+                                    if (folder.RootFolderType != FolderType.USER)
+                                    {
+                                        filesMessageService.Send(folder, toFolder, _headers, MessageAction.FolderMovedWithOverwriting, folder.Title, toFolder.Title);
+                                    }
+                                    else
+                                    {
+                                        filesMessageService.Send(newFolder, toFolder, _headers, MessageAction.FolderMovedWithOverwriting, folder.Title, toFolder.Title);
+                                    }
+
+                                    if (isToFolder)
+                                    {
+                                        needToMark.Add(newFolder);
+                                    }
+
+                                    if (ProcessedFolder(folderId))
+                                    {
+                                        sb.Append($"folder_{newFolderId}{SplitChar}");
+                                    }
+                                }
+                            }
+                        }
+                    }
+                    else
+                    {
+                        if (!await FilesSecurity.CanDeleteAsync(folder))
+                        {
+                            Error = FilesCommonResource.ErrorMassage_SecurityException_MoveFolder;
+                        }
                             else if (isError)
-                            {
+                        {
                                 Error = message;
-                            }
-                            else
-                            {
-                                await fileMarker.RemoveMarkAsNewForAllAsync(folder);
-
-                                var newFolderId = await FolderDao.MoveFolderAsync(folder.ID, toFolderId, CancellationToken);
-                                newFolder = await folderDao.GetFolderAsync(newFolderId);
-
-                                if (folder.RootFolderType != FolderType.USER)
-                                {
-                                    filesMessageService.Send(folder, toFolder, _headers, MessageAction.FolderMoved, folder.Title, toFolder.Title);
-                                }
-                                else
-                                {
-                                    filesMessageService.Send(newFolder, toFolder, _headers, MessageAction.FolderMoved, folder.Title, toFolder.Title);
-                                }
-
-                                if (isToFolder)
-                                    needToMark.Add(newFolder);
-
-                                if (ProcessedFolder(folderId))
-                                {
-                                    sb.Append($"folder_{newFolderId}{SPLIT_CHAR}");
-                                }
-                            }
-                        }
-                        Result = sb.ToString();
-                    }
-                    catch (Exception ex)
-                    {
-                        Error = ex.Message;
-
-                        Logger.Error(Error, ex);
-                    }
-                }
-                ProgressStep(FolderDao.CanCalculateSubitems(folderId) ? default : folderId);
-            }
-
-            return needToMark;
->>>>>>> 6c9a9f7a
-        }
-    }
-
-<<<<<<< HEAD
-    private async Task<List<FileEntry<TTo>>> MoveOrCopyFoldersAsync<TTo>(IServiceScope scope, List<T> folderIds, Folder<TTo> toFolder, bool copy)
-    {
-        var needToMark = new List<FileEntry<TTo>>();
-
-        if (folderIds.Count == 0)
-        {
-            return needToMark;
-        }
-
-        var scopeClass = scope.ServiceProvider.GetService<FileMoveCopyOperationScope>();
-        var (filesMessageService, fileMarker, _, _, _) = scopeClass;
-        var folderDao = scope.ServiceProvider.GetService<IFolderDao<TTo>>();
-
-        var toFolderId = toFolder.Id;
-        var isToFolder = Equals(toFolderId, _daoFolderId);
-
-        var sb = new StringBuilder();
-        sb.Append(Result);
-        foreach (var folderId in folderIds)
-        {
-            CancellationToken.ThrowIfCancellationRequested();
-
-            var folder = await FolderDao.GetFolderAsync(folderId);
-            var taskError = WithErrorAsync(scope, await FileDao.GetFilesAsync(folder.Id, new OrderBy(SortedByType.AZ, true), FilterType.FilesOnly, false, Guid.Empty, string.Empty, false, true).ToListAsync());
-
-            if (folder == null)
-            {
-                Error = FilesCommonResource.ErrorMassage_FolderNotFound;
-            }
-            else if (!await FilesSecurity.CanReadAsync(folder))
-            {
-                Error = FilesCommonResource.ErrorMassage_SecurityException_ReadFolder;
-            }
-            else if (folder.RootFolderType == FolderType.Privacy
-                && (copy || toFolder.RootFolderType != FolderType.Privacy))
-            {
-                Error = FilesCommonResource.ErrorMassage_SecurityException_MoveFolder;
-            }
-            else if (!Equals(folder.ParentId ?? default, toFolderId) || _resolveType == FileConflictResolveType.Duplicate)
-            {
-                try
-                {
-                    //if destination folder contains folder with same name then merge folders
-                    var conflictFolder = folder.RootFolderType == FolderType.Privacy
-                        ? null
-                        : await folderDao.GetFolderAsync(folder.Title, toFolderId);
-                    Folder<TTo> newFolder;
-
-                    if (copy || conflictFolder != null)
-                    {
-                        if (conflictFolder != null)
-                        {
-                            newFolder = conflictFolder;
-
-                            if (isToFolder)
-                            {
-                                needToMark.Add(conflictFolder);
-                            }
-                        }
-                        else
-                        {
-                            newFolder = await FolderDao.CopyFolderAsync(folder.Id, toFolderId, CancellationToken);
-                            filesMessageService.Send(newFolder, toFolder, _headers, MessageAction.FolderCopied, newFolder.Title, toFolder.Title);
-
-                            if (isToFolder)
-                            {
-                                needToMark.Add(newFolder);
-                            }
-
-                            if (ProcessedFolder(folderId))
-                            {
-                                sb.Append($"folder_{newFolder.Id}{SplitChar}");
-                            }
-                        }
-
-                        if (toFolder.ProviderId == folder.ProviderId // crossDao operation is always recursive
-                            && FolderDao.UseRecursiveOperation(folder.Id, toFolderId))
-                        {
-                            await MoveOrCopyFilesAsync(scope, await FileDao.GetFilesAsync(folder.Id), newFolder, copy);
-                            await MoveOrCopyFoldersAsync(scope, await FolderDao.GetFoldersAsync(folder.Id).Select(f => f.Id).ToListAsync(), newFolder, copy);
-
-                            if (!copy)
-                            {
-                                if (!await FilesSecurity.CanDeleteAsync(folder))
-                                {
-                                    Error = FilesCommonResource.ErrorMassage_SecurityException_MoveFolder;
-                                }
-                                else if (await FolderDao.IsEmptyAsync(folder.Id))
-                                {
-                                    await FolderDao.DeleteFolderAsync(folder.Id);
-
-                                    if (ProcessedFolder(folderId))
-                                    {
-                                        sb.Append($"folder_{newFolder.Id}{SplitChar}");
-                                    }
-                                }
-                            }
-                        }
-                        else
-                        {
-                            if (conflictFolder != null)
-                            {
-                                TTo newFolderId;
-                                if (copy)
-                                {
-                                    newFolder = await FolderDao.CopyFolderAsync(folder.Id, toFolderId, CancellationToken);
-                                    newFolderId = newFolder.Id;
-                                    filesMessageService.Send(newFolder, toFolder, _headers, MessageAction.FolderCopiedWithOverwriting, newFolder.Title, toFolder.Title);
-
-                                    if (isToFolder)
-                                    {
-                                        needToMark.Add(newFolder);
-                                    }
-
-                                    if (ProcessedFolder(folderId))
-                                    {
-                                        sb.Append($"folder_{newFolderId}{SplitChar}");
-                                    }
-                                }
-                                else if (!await FilesSecurity.CanDeleteAsync(folder))
-                                {
-                                    Error = FilesCommonResource.ErrorMassage_SecurityException_MoveFolder;
-                                }
-                                else if ((await taskError).isError)
-                                {
-                                    Error = (await taskError).message;
-                                }
-                                else
-                                {
-                                    await fileMarker.RemoveMarkAsNewForAllAsync(folder);
-
-                                    newFolderId = await FolderDao.MoveFolderAsync(folder.Id, toFolderId, CancellationToken);
-                                    newFolder = await folderDao.GetFolderAsync(newFolderId);
-
-                                    if (folder.RootFolderType != FolderType.USER)
-                                    {
-                                        filesMessageService.Send(folder, toFolder, _headers, MessageAction.FolderMovedWithOverwriting, folder.Title, toFolder.Title);
-                                    }
-                                    else
-                                    {
-                                        filesMessageService.Send(newFolder, toFolder, _headers, MessageAction.FolderMovedWithOverwriting, folder.Title, toFolder.Title);
-=======
-        private async Task<List<FileEntry<TTo>>> MoveOrCopyFilesAsync<TTo>(IServiceScope scope, List<T> fileIds, Folder<TTo> toFolder, bool copy)
-        {
-            var needToMark = new List<FileEntry<TTo>>();
-
-            if (fileIds.Count == 0) return needToMark;
-
-            var scopeClass = scope.ServiceProvider.GetService<FileMoveCopyOperationScope>();
-            var (filesMessageService, fileMarker, fileUtility, global, entryManager) = scopeClass;
-            var fileDao = scope.ServiceProvider.GetService<IFileDao<TTo>>();
-            var fileTracker = scope.ServiceProvider.GetService<FileTrackerHelper>();
-            var socketManager = scope.ServiceProvider.GetService<SocketManager>();
-
-            var toFolderId = toFolder.ID;
-            var sb = new StringBuilder();
-            foreach (var fileId in fileIds)
-            {
-                CancellationToken.ThrowIfCancellationRequested();
-
-                var file = await FileDao.GetFileAsync(fileId);
-                var (isError, message) = await WithErrorAsync(scope, new[] { file });
-
-                if (file == null)
-                {
-                    Error = FilesCommonResource.ErrorMassage_FileNotFound;
-                }
-                else if (!await FilesSecurity.CanReadAsync(file))
-                {
-                    Error = FilesCommonResource.ErrorMassage_SecurityException_ReadFile;
-                }
-                else if (file.RootFolderType == FolderType.Privacy
-                    && (copy || toFolder.RootFolderType != FolderType.Privacy))
-                {
-                    Error = FilesCommonResource.ErrorMassage_SecurityException_MoveFile;
-                }
-                else if (global.EnableUploadFilter
-                         && !fileUtility.ExtsUploadable.Contains(FileUtility.GetFileExtension(file.Title)))
-                {
-                    Error = FilesCommonResource.ErrorMassage_NotSupportedFormat;
-                }
-                else
-                {
-                    var parentFolder = await FolderDao.GetFolderAsync(file.FolderID);
-                    try
-                    {
-                        var conflict = _resolveType == FileConflictResolveType.Duplicate
-                            || file.RootFolderType == FolderType.Privacy
-                                           ? null
-                                           : await fileDao.GetFileAsync(toFolderId, file.Title);
-                        if (conflict == null)
-                        {
-                            File<TTo> newFile = null;
-                            if (copy)
-                            {
-                                try
-                                {
-                                    newFile = await FileDao.CopyFileAsync(file.ID, toFolderId); //Stream copy will occur inside dao
-                                    filesMessageService.Send(newFile, toFolder, _headers, MessageAction.FileCopied, newFile.Title, parentFolder.Title, toFolder.Title);
-
-                                    if (Equals(newFile.FolderID.ToString(), DaoFolderId))
-                                    {
-                                        needToMark.Add(newFile);
-                                    }
-
-                                    await socketManager.CreateFileAsync(newFile);
-
-                                    if (ProcessedFile(fileId))
-                                    {
-                                        sb.Append($"file_{newFile.ID}{SPLIT_CHAR}");
-                                    }
-                                }
-                                catch
-                                {
-                                    if (newFile != null)
-                                    {
-                                        await fileDao.DeleteFileAsync(newFile.ID);
-                                    }
-                                    throw;
-                                }
-                            }
-                            else
-                            {
+                        }
+                        else
+                        {
+                            await fileMarker.RemoveMarkAsNewForAllAsync(folder);
+
+                            var newFolderId = await FolderDao.MoveFolderAsync(folder.Id, toFolderId, CancellationToken);
+                            newFolder = await folderDao.GetFolderAsync(newFolderId);
+
+                            if (folder.RootFolderType != FolderType.USER)
+                            {
+                                filesMessageService.Send(folder, toFolder, _headers, MessageAction.FolderMoved, folder.Title, toFolder.Title);
+                            }
+                            else
+                            {
+                                filesMessageService.Send(newFolder, toFolder, _headers, MessageAction.FolderMoved, folder.Title, toFolder.Title);
+                            }
+
+                            if (isToFolder)
+                            {
+                                needToMark.Add(newFolder);
+                            }
+
+                            if (ProcessedFolder(folderId))
+                            {
+                                sb.Append($"folder_{newFolderId}{SplitChar}");
+                            }
+                        }
+                    }
+                    Result = sb.ToString();
+                }
+                catch (Exception ex)
+                {
+                    Error = ex.Message;
+
+                    Logger.Error(Error, ex);
+                }
+            }
+
+            ProgressStep(FolderDao.CanCalculateSubitems(folderId) ? default : folderId);
+        }
+
+        return needToMark;
+    }
+
+    private async Task<List<FileEntry<TTo>>> MoveOrCopyFilesAsync<TTo>(IServiceScope scope, List<T> fileIds, Folder<TTo> toFolder, bool copy)
+    {
+        var needToMark = new List<FileEntry<TTo>>();
+
+        if (fileIds.Count == 0)
+        {
+            return needToMark;
+        }
+
+        var scopeClass = scope.ServiceProvider.GetService<FileMoveCopyOperationScope>();
+        var (filesMessageService, fileMarker, fileUtility, global, entryManager) = scopeClass;
+        var fileDao = scope.ServiceProvider.GetService<IFileDao<TTo>>();
+        var fileTracker = scope.ServiceProvider.GetService<FileTrackerHelper>();
+        var socketManager = scope.ServiceProvider.GetService<SocketManager>();
+
+        var toFolderId = toFolder.Id;
+        var sb = new StringBuilder();
+        foreach (var fileId in fileIds)
+        {
+            CancellationToken.ThrowIfCancellationRequested();
+
+            var file = await FileDao.GetFileAsync(fileId);
+                var (isError, message) = await WithErrorAsync(scope, new[] { file });
+
+            if (file == null)
+            {
+                Error = FilesCommonResource.ErrorMassage_FileNotFound;
+            }
+            else if (!await FilesSecurity.CanReadAsync(file))
+            {
+                Error = FilesCommonResource.ErrorMassage_SecurityException_ReadFile;
+            }
+            else if (file.RootFolderType == FolderType.Privacy
+                && (copy || toFolder.RootFolderType != FolderType.Privacy))
+            {
+                Error = FilesCommonResource.ErrorMassage_SecurityException_MoveFile;
+            }
+            else if (global.EnableUploadFilter
+                     && !fileUtility.ExtsUploadable.Contains(FileUtility.GetFileExtension(file.Title)))
+            {
+                Error = FilesCommonResource.ErrorMassage_NotSupportedFormat;
+            }
+            else
+            {
+                var parentFolder = await FolderDao.GetFolderAsync(file.ParentId);
+                try
+                {
+                    var conflict = _resolveType == FileConflictResolveType.Duplicate
+                        || file.RootFolderType == FolderType.Privacy
+                                       ? null
+                                       : await fileDao.GetFileAsync(toFolderId, file.Title);
+                    if (conflict == null)
+                    {
+                        File<TTo> newFile = null;
+                        if (copy)
+                        {
+                            try
+                            {
+                                newFile = await FileDao.CopyFileAsync(file.Id, toFolderId); //Stream copy will occur inside dao
+                                filesMessageService.Send(newFile, toFolder, _headers, MessageAction.FileCopied, newFile.Title, parentFolder.Title, toFolder.Title);
+
+                                if (Equals(newFile.ParentId.ToString(), _daoFolderId))
+                                {
+                                    needToMark.Add(newFile);
+                                }
+
+                                await socketManager.CreateFileAsync(newFile);
+
+                                if (ProcessedFile(fileId))
+                                {
+                                    sb.Append($"file_{newFile.Id}{SplitChar}");
+                                }
+                            }
+                            catch
+                            {
+                                if (newFile != null)
+                                {
+                                    await fileDao.DeleteFileAsync(newFile.Id);
+                                }
+
+                                throw;
+                            }
+                        }
+                        else
+                        {
                                 if (isError)
-                                {
+                            {
                                     Error = message;
-                                }
-                                else
-                                {
-                                    await fileMarker.RemoveMarkAsNewForAllAsync(file);
-
-                                    var newFileId = await FileDao.MoveFileAsync(file.ID, toFolderId);
-                                    newFile = await fileDao.GetFileAsync(newFileId);
-
-                                    if (file.RootFolderType != FolderType.USER)
-                                    {
-                                        filesMessageService.Send(file, toFolder, _headers, MessageAction.FileMoved, file.Title, parentFolder.Title, toFolder.Title);
-                                    }
-                                    else
-                                    {
-                                        filesMessageService.Send(newFile, toFolder, _headers, MessageAction.FileMoved, file.Title, parentFolder.Title, toFolder.Title);
->>>>>>> 6c9a9f7a
-                                    }
-
-                                    if (isToFolder)
-                                    {
-                                        needToMark.Add(newFolder);
-                                    }
-
-                                    if (ProcessedFolder(folderId))
-                                    {
-                                        sb.Append($"folder_{newFolderId}{SplitChar}");
-                                    }
-                                }
-                            }
-                        }
-                    }
-                    else
-                    {
-                        if (!await FilesSecurity.CanDeleteAsync(folder))
-                        {
-                            Error = FilesCommonResource.ErrorMassage_SecurityException_MoveFolder;
-                        }
-                        else if ((await taskError).isError)
-                        {
-                            Error = (await taskError).message;
-                        }
-                        else
-                        {
-                            await fileMarker.RemoveMarkAsNewForAllAsync(folder);
-
-                            var newFolderId = await FolderDao.MoveFolderAsync(folder.Id, toFolderId, CancellationToken);
-                            newFolder = await folderDao.GetFolderAsync(newFolderId);
-
-                            if (folder.RootFolderType != FolderType.USER)
-                            {
-                                filesMessageService.Send(folder, toFolder, _headers, MessageAction.FolderMoved, folder.Title, toFolder.Title);
-                            }
-                            else
-                            {
-                                filesMessageService.Send(newFolder, toFolder, _headers, MessageAction.FolderMoved, folder.Title, toFolder.Title);
-                            }
-
-                            if (isToFolder)
-                            {
-                                needToMark.Add(newFolder);
-                            }
-
-                            if (ProcessedFolder(folderId))
-                            {
-                                sb.Append($"folder_{newFolderId}{SplitChar}");
-                            }
-                        }
-                    }
-                    Result = sb.ToString();
-                }
-                catch (Exception ex)
-                {
-                    Error = ex.Message;
-
-                    Logger.Error(Error, ex);
-                }
-            }
-
-            ProgressStep(FolderDao.CanCalculateSubitems(folderId) ? default : folderId);
-        }
-
-        return needToMark;
-    }
-
-    private async Task<List<FileEntry<TTo>>> MoveOrCopyFilesAsync<TTo>(IServiceScope scope, List<T> fileIds, Folder<TTo> toFolder, bool copy)
-    {
-        var needToMark = new List<FileEntry<TTo>>();
-
-        if (fileIds.Count == 0)
-        {
-            return needToMark;
-        }
-
-        var scopeClass = scope.ServiceProvider.GetService<FileMoveCopyOperationScope>();
-        var (filesMessageService, fileMarker, fileUtility, global, entryManager) = scopeClass;
-        var fileDao = scope.ServiceProvider.GetService<IFileDao<TTo>>();
-        var fileTracker = scope.ServiceProvider.GetService<FileTrackerHelper>();
-        var socketManager = scope.ServiceProvider.GetService<SocketManager>();
-
-        var toFolderId = toFolder.Id;
-        var sb = new StringBuilder();
-        foreach (var fileId in fileIds)
-        {
-            CancellationToken.ThrowIfCancellationRequested();
-
-            var file = await FileDao.GetFileAsync(fileId);
-            var taskError = WithErrorAsync(scope, new[] { file });
-
-            if (file == null)
-            {
-                Error = FilesCommonResource.ErrorMassage_FileNotFound;
-            }
-            else if (!await FilesSecurity.CanReadAsync(file))
-            {
-                Error = FilesCommonResource.ErrorMassage_SecurityException_ReadFile;
-            }
-            else if (file.RootFolderType == FolderType.Privacy
-                && (copy || toFolder.RootFolderType != FolderType.Privacy))
-            {
-                Error = FilesCommonResource.ErrorMassage_SecurityException_MoveFile;
-            }
-            else if (global.EnableUploadFilter
-                     && !fileUtility.ExtsUploadable.Contains(FileUtility.GetFileExtension(file.Title)))
-            {
-                Error = FilesCommonResource.ErrorMassage_NotSupportedFormat;
-            }
-            else
-            {
-                var parentFolder = await FolderDao.GetFolderAsync(file.ParentId);
-                try
-                {
-                    var conflict = _resolveType == FileConflictResolveType.Duplicate
-                        || file.RootFolderType == FolderType.Privacy
-                                       ? null
-                                       : await fileDao.GetFileAsync(toFolderId, file.Title);
-                    if (conflict == null)
-                    {
-                        File<TTo> newFile = null;
-                        if (copy)
-                        {
-                            try
-                            {
-                                newFile = await FileDao.CopyFileAsync(file.Id, toFolderId); //Stream copy will occur inside dao
-                                filesMessageService.Send(newFile, toFolder, _headers, MessageAction.FileCopied, newFile.Title, parentFolder.Title, toFolder.Title);
-
-                                if (Equals(newFile.ParentId.ToString(), _daoFolderId))
-                                {
-                                    needToMark.Add(newFile);
-                                }
-
-                                await socketManager.CreateFileAsync(newFile);
-
-                                if (ProcessedFile(fileId))
-                                {
-                                    sb.Append($"file_{newFile.Id}{SplitChar}");
-                                }
-                            }
-                            catch
-                            {
-                                if (newFile != null)
-                                {
-                                    await fileDao.DeleteFileAsync(newFile.Id);
-                                }
-
-                                throw;
-                            }
-                        }
-                        else
-                        {
-                            if ((await taskError).isError)
-                            {
-                                Error = (await taskError).message;
-                            }
-                            else
-                            {
-                                await fileMarker.RemoveMarkAsNewForAllAsync(file);
-
-                                var newFileId = await FileDao.MoveFileAsync(file.Id, toFolderId);
-                                newFile = await fileDao.GetFileAsync(newFileId);
-
-                                if (file.RootFolderType != FolderType.USER)
-                                {
-                                    filesMessageService.Send(file, toFolder, _headers, MessageAction.FileMoved, file.Title, parentFolder.Title, toFolder.Title);
-                                }
-                                else
-                                {
-                                    filesMessageService.Send(newFile, toFolder, _headers, MessageAction.FileMoved, file.Title, parentFolder.Title, toFolder.Title);
-                                }
-
-                                if (file.RootFolderType == FolderType.TRASH && newFile.ThumbnailStatus == Thumbnail.NotRequired)
-                                {
-                                    newFile.ThumbnailStatus = Thumbnail.Waiting;
-                                    await fileDao.SaveThumbnailAsync(newFile, null);
-                                }
-
-                                if (newFile.ProviderEntry)
-                                {
-                                    await LinkDao.DeleteAllLinkAsync(file.Id.ToString());
-                                }
-
-                                if (Equals(toFolderId.ToString(), _daoFolderId))
-                                {
-                                    needToMark.Add(newFile);
-                                }
-
-                                socketManager.DeleteFile(file);
-
-                                await socketManager.CreateFileAsync(newFile);
-
-                                if (ProcessedFile(fileId))
-                                {
-                                    sb.Append($"file_{newFileId}{SplitChar}");
-                                }
-                            }
-                        }
-                    }
-                    else
-                    {
-                        if (_resolveType == FileConflictResolveType.Overwrite)
-                        {
-                            if (!await FilesSecurity.CanEditAsync(conflict))
-                            {
-                                Error = FilesCommonResource.ErrorMassage_SecurityException;
-                            }
-                            else if (await entryManager.FileLockedForMeAsync(conflict.Id))
-                            {
-                                Error = FilesCommonResource.ErrorMassage_LockedFile;
-                            }
-                            else if (fileTracker.IsEditing(conflict.Id))
-                            {
-                                Error = FilesCommonResource.ErrorMassage_SecurityException_UpdateEditingFile;
-                            }
-                            else
-                            {
-                                var newFile = conflict;
-                                newFile.Version++;
-                                newFile.VersionGroup++;
-                                newFile.PureTitle = file.PureTitle;
-                                newFile.ConvertedType = file.ConvertedType;
-                                newFile.Comment = FilesCommonResource.CommentOverwrite;
-                                newFile.Encrypted = file.Encrypted;
-                                newFile.ThumbnailStatus = Thumbnail.Waiting;
-
-                                using (var stream = await FileDao.GetFileStreamAsync(file))
-                                {
-                                    newFile.ContentLength = stream.CanSeek ? stream.Length : file.ContentLength;
-
-                                    newFile = await fileDao.SaveFileAsync(newFile, stream);
-                                }
-
-                                if (file.ThumbnailStatus == Thumbnail.Created)
-                                {
-                                    using (var thumbnail = await FileDao.GetThumbnailAsync(file))
-                                    {
-                                        await fileDao.SaveThumbnailAsync(newFile, thumbnail);
-                                    }
-                                    newFile.ThumbnailStatus = Thumbnail.Created;
-                                }
-
-                                await LinkDao.DeleteAllLinkAsync(newFile.Id.ToString());
-
-                                needToMark.Add(newFile);
-
-                                await socketManager.CreateFileAsync(newFile);
-
-                                if (copy)
-                                {
-                                    filesMessageService.Send(newFile, toFolder, _headers, MessageAction.FileCopiedWithOverwriting, newFile.Title, parentFolder.Title, toFolder.Title);
-                                    if (ProcessedFile(fileId))
-                                    {
-                                        sb.Append($"file_{newFile.Id}{SplitChar}");
-                                    }
-                                }
-                                else
-                                {
-                                    if (Equals(file.ParentId.ToString(), toFolderId.ToString()))
-                                    {
-                                        if (ProcessedFile(fileId))
-                                        {
-                                            sb.Append($"file_{newFile.Id}{SplitChar}");
-                                        }
-                                    }
-                                    else
-                                    {
-                                        if ((await taskError).isError)
-                                        {
-                                            Error = (await taskError).message;
-                                        }
-                                        else
-                                        {
-                                            await FileDao.DeleteFileAsync(file.Id);
-
-                                            await LinkDao.DeleteAllLinkAsync(file.Id.ToString());
-
-                                            if (file.RootFolderType != FolderType.USER)
-                                            {
-                                                filesMessageService.Send(file, toFolder, _headers, MessageAction.FileMovedWithOverwriting, file.Title, parentFolder.Title, toFolder.Title);
-                                            }
-                                            else
-                                            {
-                                                filesMessageService.Send(newFile, toFolder, _headers, MessageAction.FileMovedWithOverwriting, file.Title, parentFolder.Title, toFolder.Title);
-                                            }
-
-                                            socketManager.DeleteFile(file);
-
-                                            if (ProcessedFile(fileId))
-                                            {
-                                                sb.Append($"file_{newFile.Id}{SplitChar}");
-                                            }
-                                        }
-                                    }
-<<<<<<< HEAD
-                                }
-                            }
-                        }
-                        else if (_resolveType == FileConflictResolveType.Skip)
-                        {
-                            //nothing
-                        }
-                    }
-                }
-                catch (Exception ex)
-                {
-                    Error = ex.Message;
-                    Logger.Error(Error, ex);
-                }
-            }
-
-            ProgressStep(fileId: FolderDao.CanCalculateSubitems(fileId) ? default : fileId);
-=======
-
-                                    await LinkDao.DeleteAllLinkAsync(newFile.ID.ToString());
-
-                                    needToMark.Add(newFile);
-
-                                    await socketManager.CreateFileAsync(newFile);
-
-                                    if (copy)
-                                    {
-                                        filesMessageService.Send(newFile, toFolder, _headers, MessageAction.FileCopiedWithOverwriting, newFile.Title, parentFolder.Title, toFolder.Title);
-                                        if (ProcessedFile(fileId))
-                                        {
-                                            sb.Append($"file_{newFile.ID}{SPLIT_CHAR}");
-                                        }
-                                    }
-                                    else
-                                    {
-                                        if (Equals(file.FolderID.ToString(), toFolderId.ToString()))
-                                        {
-                                            if (ProcessedFile(fileId))
-                                            {
-                                                sb.Append($"file_{newFile.ID}{SPLIT_CHAR}");
-                                            }
-                                        }
-                                        else
-                                        {
+                            }
+                            else
+                            {
+                                await fileMarker.RemoveMarkAsNewForAllAsync(file);
+
+                                var newFileId = await FileDao.MoveFileAsync(file.Id, toFolderId);
+                                newFile = await fileDao.GetFileAsync(newFileId);
+
+                                if (file.RootFolderType != FolderType.USER)
+                                {
+                                    filesMessageService.Send(file, toFolder, _headers, MessageAction.FileMoved, file.Title, parentFolder.Title, toFolder.Title);
+                                }
+                                else
+                                {
+                                    filesMessageService.Send(newFile, toFolder, _headers, MessageAction.FileMoved, file.Title, parentFolder.Title, toFolder.Title);
+                                }
+
+                                if (file.RootFolderType == FolderType.TRASH && newFile.ThumbnailStatus == Thumbnail.NotRequired)
+                                {
+                                    newFile.ThumbnailStatus = Thumbnail.Waiting;
+                                    await fileDao.SaveThumbnailAsync(newFile, null);
+                                }
+
+                                if (newFile.ProviderEntry)
+                                {
+                                    await LinkDao.DeleteAllLinkAsync(file.Id.ToString());
+                                }
+
+                                if (Equals(toFolderId.ToString(), _daoFolderId))
+                                {
+                                    needToMark.Add(newFile);
+                                }
+
+                                socketManager.DeleteFile(file);
+
+                                await socketManager.CreateFileAsync(newFile);
+
+                                if (ProcessedFile(fileId))
+                                {
+                                    sb.Append($"file_{newFileId}{SplitChar}");
+                                }
+                            }
+                        }
+                    }
+                    else
+                    {
+                        if (_resolveType == FileConflictResolveType.Overwrite)
+                        {
+                            if (!await FilesSecurity.CanEditAsync(conflict))
+                            {
+                                Error = FilesCommonResource.ErrorMassage_SecurityException;
+                            }
+                            else if (await entryManager.FileLockedForMeAsync(conflict.Id))
+                            {
+                                Error = FilesCommonResource.ErrorMassage_LockedFile;
+                            }
+                            else if (fileTracker.IsEditing(conflict.Id))
+                            {
+                                Error = FilesCommonResource.ErrorMassage_SecurityException_UpdateEditingFile;
+                            }
+                            else
+                            {
+                                var newFile = conflict;
+                                newFile.Version++;
+                                newFile.VersionGroup++;
+                                newFile.PureTitle = file.PureTitle;
+                                newFile.ConvertedType = file.ConvertedType;
+                                newFile.Comment = FilesCommonResource.CommentOverwrite;
+                                newFile.Encrypted = file.Encrypted;
+                                newFile.ThumbnailStatus = Thumbnail.Waiting;
+
+                                using (var stream = await FileDao.GetFileStreamAsync(file))
+                                {
+                                    newFile.ContentLength = stream.CanSeek ? stream.Length : file.ContentLength;
+
+                                    newFile = await fileDao.SaveFileAsync(newFile, stream);
+                                }
+
+                                if (file.ThumbnailStatus == Thumbnail.Created)
+                                {
+                                    using (var thumbnail = await FileDao.GetThumbnailAsync(file))
+                                    {
+                                        await fileDao.SaveThumbnailAsync(newFile, thumbnail);
+                                    }
+                                    newFile.ThumbnailStatus = Thumbnail.Created;
+                                }
+
+                                await LinkDao.DeleteAllLinkAsync(newFile.Id.ToString());
+
+                                needToMark.Add(newFile);
+
+                                await socketManager.CreateFileAsync(newFile);
+
+                                if (copy)
+                                {
+                                    filesMessageService.Send(newFile, toFolder, _headers, MessageAction.FileCopiedWithOverwriting, newFile.Title, parentFolder.Title, toFolder.Title);
+                                    if (ProcessedFile(fileId))
+                                    {
+                                        sb.Append($"file_{newFile.Id}{SplitChar}");
+                                    }
+                                }
+                                else
+                                {
+                                    if (Equals(file.ParentId.ToString(), toFolderId.ToString()))
+                                    {
+                                        if (ProcessedFile(fileId))
+                                        {
+                                            sb.Append($"file_{newFile.Id}{SplitChar}");
+                                        }
+                                    }
+                                    else
+                                    {
                                             if (isError)
-                                            {
+                                        {
                                                 Error = message;
-                                            }
-                                            else
-                                            {
-                                                await FileDao.DeleteFileAsync(file.ID);
-
-                                                await LinkDao.DeleteAllLinkAsync(file.ID.ToString());
-
-                                                if (file.RootFolderType != FolderType.USER)
-                                                {
-                                                    filesMessageService.Send(file, toFolder, _headers, MessageAction.FileMovedWithOverwriting, file.Title, parentFolder.Title, toFolder.Title);
-                                                }
-                                                else
-                                                {
-                                                    filesMessageService.Send(newFile, toFolder, _headers, MessageAction.FileMovedWithOverwriting, file.Title, parentFolder.Title, toFolder.Title);
-                                                }
-
-                                                socketManager.DeleteFile(file);
-
-                                                if (ProcessedFile(fileId))
-                                                {
-                                                    sb.Append($"file_{newFile.ID}{SPLIT_CHAR}");
-                                                }
-                                            }
-                                        }
-                                    }
-                                }
-                            }
-                            else if (_resolveType == FileConflictResolveType.Skip)
-                            {
-                                //nothing
-                            }
-                        }
-                    }
-                    catch (Exception ex)
-                    {
-                        Error = ex.Message;
-                        Logger.Error(Error, ex);
-                    }
-                }
-                ProgressStep(fileId: FolderDao.CanCalculateSubitems(fileId) ? default : fileId);
-            }
-            Result = sb.ToString();
-            return needToMark;
->>>>>>> 6c9a9f7a
-        }
-
-        Result = sb.ToString();
-
-        return needToMark;
-    }
-
-    private async Task<(bool isError, string message)> WithErrorAsync(IServiceScope scope, IEnumerable<File<T>> files)
-    {
-        var entryManager = scope.ServiceProvider.GetService<EntryManager>();
-        var fileTracker = scope.ServiceProvider.GetService<FileTrackerHelper>();
-        string error = null;
-        foreach (var file in files)
-        {
-            if (!await FilesSecurity.CanDeleteAsync(file))
-            {
-                error = FilesCommonResource.ErrorMassage_SecurityException_MoveFile;
-
-                return (true, error);
-            }
-            if (await entryManager.FileLockedForMeAsync(file.Id))
-            {
-                error = FilesCommonResource.ErrorMassage_LockedFile;
-
-                return (true, error);
-            }
-            if (fileTracker.IsEditing(file.Id))
-            {
-                error = FilesCommonResource.ErrorMassage_SecurityException_UpdateEditingFile;
-
-                return (true, error);
-            }
-        }
-        return (false, error);
-    }
-}
-
-[Scope]
-public class FileMoveCopyOperationScope
-{
-    private readonly FilesMessageService _filesMessageService;
-    private readonly FileMarker _fileMarker;
-    private readonly FileUtility _fileUtility;
-    private readonly Global _global;
-    private readonly EntryManager _entryManager;
-
-    public FileMoveCopyOperationScope(FilesMessageService filesMessageService, FileMarker fileMarker, FileUtility fileUtility, Global global, EntryManager entryManager)
-    {
-        _filesMessageService = filesMessageService;
-        _fileMarker = fileMarker;
-        _fileUtility = fileUtility;
-        _global = global;
-        _entryManager = entryManager;
-    }
-
-    public void Deconstruct(out FilesMessageService filesMessageService, out FileMarker fileMarker, out FileUtility fileUtility, out Global global, out EntryManager entryManager)
-    {
-        filesMessageService = _filesMessageService;
-        fileMarker = _fileMarker;
-        fileUtility = _fileUtility;
-        global = _global;
-        entryManager = _entryManager;
-    }
+                                        }
+                                        else
+                                        {
+                                            await FileDao.DeleteFileAsync(file.Id);
+
+                                            await LinkDao.DeleteAllLinkAsync(file.Id.ToString());
+
+                                            if (file.RootFolderType != FolderType.USER)
+                                            {
+                                                filesMessageService.Send(file, toFolder, _headers, MessageAction.FileMovedWithOverwriting, file.Title, parentFolder.Title, toFolder.Title);
+                                            }
+                                            else
+                                            {
+                                                filesMessageService.Send(newFile, toFolder, _headers, MessageAction.FileMovedWithOverwriting, file.Title, parentFolder.Title, toFolder.Title);
+                                            }
+
+                                            socketManager.DeleteFile(file);
+
+                                            if (ProcessedFile(fileId))
+                                            {
+                                                sb.Append($"file_{newFile.Id}{SplitChar}");
+                                            }
+                                        }
+                                    }
+                                }
+                            }
+                        }
+                        else if (_resolveType == FileConflictResolveType.Skip)
+                        {
+                            //nothing
+                        }
+                    }
+                }
+                catch (Exception ex)
+                {
+                    Error = ex.Message;
+                    Logger.Error(Error, ex);
+                }
+            }
+
+            ProgressStep(fileId: FolderDao.CanCalculateSubitems(fileId) ? default : fileId);
+        }
+
+        Result = sb.ToString();
+
+        return needToMark;
+    }
+
+    private async Task<(bool isError, string message)> WithErrorAsync(IServiceScope scope, IEnumerable<File<T>> files)
+    {
+        var entryManager = scope.ServiceProvider.GetService<EntryManager>();
+        var fileTracker = scope.ServiceProvider.GetService<FileTrackerHelper>();
+        string error = null;
+        foreach (var file in files)
+        {
+            if (!await FilesSecurity.CanDeleteAsync(file))
+            {
+                error = FilesCommonResource.ErrorMassage_SecurityException_MoveFile;
+
+                return (true, error);
+            }
+            if (await entryManager.FileLockedForMeAsync(file.Id))
+            {
+                error = FilesCommonResource.ErrorMassage_LockedFile;
+
+                return (true, error);
+            }
+            if (fileTracker.IsEditing(file.Id))
+            {
+                error = FilesCommonResource.ErrorMassage_SecurityException_UpdateEditingFile;
+
+                return (true, error);
+            }
+        }
+        return (false, error);
+    }
+}
+
+[Scope]
+public class FileMoveCopyOperationScope
+{
+    private readonly FilesMessageService _filesMessageService;
+    private readonly FileMarker _fileMarker;
+    private readonly FileUtility _fileUtility;
+    private readonly Global _global;
+    private readonly EntryManager _entryManager;
+
+    public FileMoveCopyOperationScope(FilesMessageService filesMessageService, FileMarker fileMarker, FileUtility fileUtility, Global global, EntryManager entryManager)
+    {
+        _filesMessageService = filesMessageService;
+        _fileMarker = fileMarker;
+        _fileUtility = fileUtility;
+        _global = global;
+        _entryManager = entryManager;
+    }
+
+    public void Deconstruct(out FilesMessageService filesMessageService, out FileMarker fileMarker, out FileUtility fileUtility, out Global global, out EntryManager entryManager)
+    {
+        filesMessageService = _filesMessageService;
+        fileMarker = _fileMarker;
+        fileUtility = _fileUtility;
+        global = _global;
+        entryManager = _entryManager;
+    }
 }