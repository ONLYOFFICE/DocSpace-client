import React from "react";
import { inject, observer } from "mobx-react";

import ToggleButton from "@docspace/components/toggle-button";
import Heading from "@docspace/components/heading";
import Box from "@docspace/components/box";
import StyledSettings from "./StyledSettings";

const PersonalSettings = ({
  storeOriginalFiles,
  confirmDelete,
  updateIfExist,
  forceSave,

  isVisitor,
  //favoritesSection,
  //recentSection,

  setUpdateIfExist,
  setStoreOriginal,

  setConfirmDelete,

  setForceSave,

  setFavoritesSetting,
  setRecentSetting,

  t,
  showTitle,
  createWithoutDialog,
  setCreateWithoutDialog,
}) => {
  const [isLoadingFavorites, setIsLoadingFavorites] = React.useState(false);
  const [isLoadingRecent, setIsLoadingRecent] = React.useState(false);

  const onChangeOriginalCopy = React.useCallback(() => {
    setStoreOriginal(!storeOriginalFiles, "storeOriginalFiles");
  }, [setStoreOriginal, storeOriginalFiles]);

  const onChangeDeleteConfirm = React.useCallback(() => {
    setConfirmDelete(!confirmDelete, "confirmDelete");
  }, [setConfirmDelete, confirmDelete]);

  const onChangeUpdateIfExist = React.useCallback(() => {
    setUpdateIfExist(!updateIfExist, "updateIfExist");
  }, [setUpdateIfExist, updateIfExist]);

  const onChangeForceSave = React.useCallback(() => {
    setForceSave(!forceSave);
  }, [setForceSave, forceSave]);

  const onChangeFavorites = React.useCallback(
    (e) => {
      setIsLoadingFavorites(true);
      setFavoritesSetting(e.target.checked, "favoritesSection")
        .catch((err) => toastr.error(err))
        .finally(() => setIsLoadingFavorites(false));
    },
    [setIsLoadingFavorites, setFavoritesSetting]
  );

  const onChangeRecent = React.useCallback(
    (e) => {
      setIsLoadingRecent(true);
      setRecentSetting(e.target.checked, "recentSection")
        .catch((err) => toastr.error(err))
        .finally(() => setIsLoadingRecent(false));
    },
    [setIsLoadingRecent, setRecentSetting]
  );

  const onChangeCheckbox = () => {
    setCreateWithoutDialog(!createWithoutDialog);
  };

  return (
    <StyledSettings showTitle={showTitle}>
      <Box className="settings-section">
        {showTitle && (
          <Heading className="heading" level={2} size="xsmall">
            {t("Common:Common")}
          </Heading>
        )}
        <ToggleButton
          className="toggle-btn"
          label={t("Common:DontAskAgain")}
          onChange={onChangeCheckbox}
          isChecked={createWithoutDialog}
        />
<<<<<<< HEAD
=======
        <ToggleButton
          className="toggle-btn"
          label={t("OriginalCopy")}
          onChange={onChangeOriginalCopy}
          isChecked={storeOriginalFiles}
        />
>>>>>>> b39b2949
        {!isVisitor && (
          <ToggleButton
            className="toggle-btn"
            label={t("DisplayNotification")}
            onChange={onChangeDeleteConfirm}
            isChecked={confirmDelete}
          />
        )}
      </Box>

      {/* <Box className="settings-section">
        <Heading className="heading" level={2} size="xsmall">
          {t("AdditionalSections")}
        </Heading>
        <ToggleButton
          isDisabled={isLoadingRecent}
          className="toggle-btn"
          label={t("DisplayRecent")}
          onChange={onChangeRecent}
          isChecked={recentSection}
        />

        <ToggleButton
          isDisabled={isLoadingFavorites}
          className="toggle-btn"
          label={t("DisplayFavorites")}
          onChange={onChangeFavorites}
          isChecked={favoritesSection}
        />
        <ToggleButton
          isDisabled={true}
          className="toggle-btn"
          label={t("DisplayTemplates")}
          onChange={(e) => console.log(e)}
          isChecked={false}
        />
      </Box> */}

      <Box className="settings-section">
        <Heading className="heading" level={2} size="xsmall">
          {t("StoringFileVersion")}
        </Heading>
        {!isVisitor && (
          <ToggleButton
            className="toggle-btn"
            label={t("UpdateOrCreate")}
            onChange={onChangeUpdateIfExist}
            isChecked={updateIfExist}
          />
        )}
        <ToggleButton
          className="toggle-btn"
          label={t("KeepIntermediateVersion")}
          onChange={onChangeForceSave}
          isChecked={forceSave}
        />
      </Box>
    </StyledSettings>
  );
};

export default inject(
  ({ auth, settingsStore, treeFoldersStore, filesStore }) => {
    const {
      storeOriginalFiles,
      confirmDelete,
      updateIfExist,
      forcesave,

      setUpdateIfExist,
      setStoreOriginal,

      setConfirmDelete,

      setForceSave,

      favoritesSection,
      recentSection,
      setFavoritesSetting,
      setRecentSetting,
    } = settingsStore;

    const { myFolderId, commonFolderId } = treeFoldersStore;
    const { setCreateWithoutDialog, createWithoutDialog } = filesStore;

    return {
      storeOriginalFiles,
      confirmDelete,
      updateIfExist,
      forceSave: forcesave,

      myFolderId,
      commonFolderId,
      isVisitor: auth.userStore.user.isVisitor,
      favoritesSection,
      recentSection,

      setUpdateIfExist,
      setStoreOriginal,

      setConfirmDelete,

      setForceSave,

      setFavoritesSetting,
      setRecentSetting,
      myFolderId,
      commonFolderId,
      setCreateWithoutDialog,
      createWithoutDialog,
    };
  }
)(observer(PersonalSettings));<|MERGE_RESOLUTION|>--- conflicted
+++ resolved
@@ -88,15 +88,12 @@
           onChange={onChangeCheckbox}
           isChecked={createWithoutDialog}
         />
-<<<<<<< HEAD
-=======
         <ToggleButton
           className="toggle-btn"
           label={t("OriginalCopy")}
           onChange={onChangeOriginalCopy}
           isChecked={storeOriginalFiles}
         />
->>>>>>> b39b2949
         {!isVisitor && (
           <ToggleButton
             className="toggle-btn"
