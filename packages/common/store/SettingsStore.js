--- conflicted
+++ resolved
@@ -145,11 +145,8 @@
   zendeskKey = null;
   bookTrainingEmail = null;
   legalTerms = null;
-<<<<<<< HEAD
   baseDomain = "onlyoffice.io";
-=======
   documentationEmail = null;
->>>>>>> 41483c51
 
   constructor() {
     makeAutoObservable(this);
