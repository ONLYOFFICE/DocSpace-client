// (c) Copyright Ascensio System SIA 2009-2025
//
// This program is a free software product.
// You can redistribute it and/or modify it under the terms
// of the GNU Affero General Public License (AGPL) version 3 as published by the Free Software
// Foundation. In accordance with Section 7(a) of the GNU AGPL its Section 15 shall be amended
// to the effect that Ascensio System SIA expressly excludes the warranty of non-infringement of
// any third-party rights.
//
// This program is distributed WITHOUT ANY WARRANTY, without even the implied warranty
// of MERCHANTABILITY or FITNESS FOR A PARTICULAR  PURPOSE. For details, see
// the GNU AGPL at: http://www.gnu.org/licenses/agpl-3.0.html
//
// You can contact Ascensio System SIA at Lubanas st. 125a-25, Riga, Latvia, EU, LV-1021.
//
// The  interactive user interfaces in modified source and object code versions of the Program must
// display Appropriate Legal Notices, as required under Section 5 of the GNU AGPL version 3.
//
// Pursuant to Section 7(b) of the License you must retain the original Product logo when
// distributing the program. Pursuant to Section 7(e) we decline to grant you any rights under
// trademark law for use of our trademarks.
//
// All the Product's GUI elements, including illustrations and icon sets, as well as technical writing
// content are licensed under the terms of the Creative Commons Attribution-ShareAlike 4.0
// International. See the License terms at http://creativecommons.org/licenses/by-sa/4.0/legalcode

import React from "react";
import { Trans, useTranslation } from "react-i18next";
import classNames from "classnames";

import { Link } from "../../../../components/link";
import { Text } from "../../../../components/text";

import { getTwoDotsReplacing } from "../Standalone.helpers";
import { IPaymentsProps } from "../Standalone.types";
import styles from "../Standalone.module.scss";
import UserStatisticsDialog from "../../../../dialogs/UserStatisticsDialog";
import { useUserStatisticsDialog } from "./hooks/useUserStatisticsDialog";

export const TariffTitleContainer = ({
  isLicenseDateExpired,
  isTrial,
  trialDaysLeft,
  paymentDate,
  isDeveloper,
  logoText,
  docspaceFaqUrl,
  licenseQuota,
  openOnNewPage,
}: Partial<IPaymentsProps>) => {
  const { t } = useTranslation("Common");

  const {
    isUserStatisticsVisible,
    openUserStatistics,
    closeUserStatistics,
    downloadAndOpenReport,
    usersStatistics,
  } = useUserStatisticsDialog({ openOnNewPage, licenseQuota });

  const alertComponent = () => {
    if (isTrial) {
      return isLicenseDateExpired ? (
        <Text
          className={styles.paymentsSubscriptionExpired}
          fontWeight={600}
          fontSize="14px"
        >
          {t("TrialExpired")}
        </Text>
      ) : (
        <Text
          className={styles.paymentsSubscriptionExpired}
          fontWeight={600}
          fontSize="14px"
        >
          {t("FreeDaysLeft", { count: Number(trialDaysLeft) })}
        </Text>
      );
    }

    return (
      isLicenseDateExpired && (
        <Text
          className={styles.paymentsSubscriptionExpired}
          isBold
          fontSize="14px"
        >
          {t("SubscriptionExpired")}
        </Text>
      )
    );
  };

  const expiresDate = () => {
    if (isTrial) {
      return getTwoDotsReplacing(
        t("ActivateTariffLicenseTrialExpiration", {
          date: paymentDate,
        }),
      );
    }

    return getTwoDotsReplacing(
      t("ActivatePaidTariffExpiration", {
        date: paymentDate,
      }),
    );
  };

  return (
    <div
      className={classNames(styles.titleComponent, {
        [styles.limitedWidth]: isTrial ? true : isLicenseDateExpired,
        [styles.isLicenseDateExpired]: isLicenseDateExpired,
      })}
    >
      <div className={styles.paymentsSubscription}>
        <div className={styles.title}>
          <Text fontWeight={600} fontSize="14px" as="span">
            {usersStatistics ? (
              <Trans
                i18nKey="ActivateTariffDescrUsers"
                values={{
                  productName: t("Common:ProductName"),
                  organizationName: logoText,
                  license: isDeveloper
                    ? t("Common:DeveloperLicense")
                    : t("Common:EnterpriseLicense"),
                  editingCount: usersStatistics.portalUsers ?? 0,
                  limit: usersStatistics.limitUsers ?? 0,
                }}
                t={t}
                ns="Common"
                components={{
                  1: (
                    <Link
                      color="accent"
                      onClick={openUserStatistics}
                      fontWeight="600"
                      dataTestId="open_user_statistics_link"
                    />
                  ),
                }}
              />
            ) : (
              t("ActivateTariffDescrConnections", {
                productName: t("Common:ProductName"),
                organizationName: logoText,
                license: isDeveloper
                  ? t("Common:DeveloperLicense")
                  : t("Common:EnterpriseLicense"),
              })
            )}
          </Text>{" "}
          {!isLicenseDateExpired ? (
<<<<<<< HEAD
            <Text fontSize="13px" as="span">
=======
            <Text
              fontSize="14px"
              as="span"
              dataTestId="license_expires_date_text"
            >
>>>>>>> d6a7d17d
              {expiresDate()}
            </Text>
          ) : null}
        </div>
        {alertComponent()}
      </div>
      <UserStatisticsDialog
        docspaceFaqUrl={docspaceFaqUrl}
        isVisible={isUserStatisticsVisible}
        statistics={usersStatistics}
        onClose={closeUserStatistics}
        onDownloadAndReport={downloadAndOpenReport}
      />
    </div>
  );
};<|MERGE_RESOLUTION|>--- conflicted
+++ resolved
@@ -154,15 +154,11 @@
             )}
           </Text>{" "}
           {!isLicenseDateExpired ? (
-<<<<<<< HEAD
-            <Text fontSize="13px" as="span">
-=======
             <Text
-              fontSize="14px"
+              fontSize="13px"
               as="span"
               dataTestId="license_expires_date_text"
             >
->>>>>>> d6a7d17d
               {expiresDate()}
             </Text>
           ) : null}
