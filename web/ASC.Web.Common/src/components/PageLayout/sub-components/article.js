import React from "react";
import styled, { css } from "styled-components";
import PropTypes from "prop-types";
import { utils } from "asc-web-components";
import { Resizable } from "re-resizable";
import { isMobile } from "react-device-detect";
import { connect } from "react-redux";
import { getIsLoaded } from "../../../store/auth/selectors";

const { tablet } = utils.device;

const StyledArticle = styled.article`
  @media ${tablet} {
    ${(props) =>
      props.visible &&
      !props.pinned &&
      css`
        position: fixed;
        z-index: 400;
      `}
  }
  .resizable-block {
    padding: 0 24px;
    background: #f8f9f9;
    min-width: 265px;
    height: 100% !important;
    max-width: ${(props) => (props.isLoaded ? "calc(100vw - 368px)" : "265px")};
    box-sizing: border-box;
    overflow: hidden auto;
    display: flex;
    flex-direction: column;
    .resizable-border {
      div {
        cursor: ew-resize !important;
      }
    }
    @media ${tablet} {
      padding: 0 16px;
      ${(props) =>
        props.visible
          ? props.pinned
            ? `
            min-width: 240px;
<<<<<<< HEAD
            margin-top: ${props.isLoaded ? "56px" : "0"};
            height: calc(100% - 56px)!important;
            width: ${!props.isLoaded && "240px"} !important;
            .increaseHeight {
              position: fixed;
              height: 100%;
              top: 0;
              left: 0;
              min-width: 240px;
              background: #f8f9f9;
              z-index: -1;
            }
=======
            max-width: ${props.isLoaded ? "calc(100vw - 368px)" : "240px"};
>>>>>>> 543f5a82
          `
            : `
            position: fixed !important;
            width: 240px !important;
            min-width: 240px;
            max-width: 240px;
            position: fixed;
            height: 100% !important;
            top: 0;
            left: 0;
            z-index: 400;
            .resizable-border {
              display: none;
            }
          `
          : `
          display: none;
          `}
    }
  }
`;

class Article extends React.Component {
  render() {
    //console.log("PageLayout Article render", this.props);
    const { children, ...rest } = this.props;
    const enable = {
      top: false,
      right: !isMobile,
      bottom: false,
      left: false,
    };
    return (
      <StyledArticle {...rest}>
        <Resizable
          enable={enable}
          className="resizable-block"
          handleWrapperClass="resizable-border"
        >
          {children}
          <div className="increaseHeight"></div>
        </Resizable>
      </StyledArticle>
    );
  }
}

Article.propTypes = {
  children: PropTypes.any,
  isLoaded: PropTypes.bool,
};
const mapStateToProps = (state) => {
  return {
    isLoaded: getIsLoaded(state),
  };
};
export default connect(mapStateToProps)(Article);<|MERGE_RESOLUTION|>--- conflicted
+++ resolved
@@ -41,11 +41,10 @@
           ? props.pinned
             ? `
             min-width: 240px;
-<<<<<<< HEAD
-            margin-top: ${props.isLoaded ? "56px" : "0"};
+            max-width: ${props.isLoaded ? "calc(100vw - 368px)" : "240px"};
             height: calc(100% - 56px)!important;
-            width: ${!props.isLoaded && "240px"} !important;
-            .increaseHeight {
+			
+			.increaseHeight {
               position: fixed;
               height: 100%;
               top: 0;
@@ -54,9 +53,6 @@
               background: #f8f9f9;
               z-index: -1;
             }
-=======
-            max-width: ${props.isLoaded ? "calc(100vw - 368px)" : "240px"};
->>>>>>> 543f5a82
           `
             : `
             position: fixed !important;
