import React from "react";
import {
  Backdrop,
  Heading,
  Aside,
  IconButton,
  Checkbox,
  Button,
  DropDown,
  DropDownItem,
  Textarea,
  ComboBox,
  Icons,
} from "asc-web-components";
import { connect } from "react-redux";
import { withRouter } from "react-router";
import { withTranslation, Trans } from "react-i18next";
import { utils as commonUtils, constants, toastr, store } from "asc-web-common";
<<<<<<< HEAD
import { getShareUsers, setShareFiles } from "../../../store/files/actions";
import {
  getAccessOption,
  getIsPrivacyFolder,
  getSelection,
=======
import {
  getShareUsers,
  setShareFiles,
  setSharingPanelVisible,
} from "../../../store/files/actions";
import {
  getAccessOption,
  getExternalAccessOption,
  getSelection,
  getSharePanelVisible,
>>>>>>> 543f5a82
} from "../../../store/files/selectors";
import {
  StyledAsidePanel,
  StyledContent,
  StyledFooter,
  StyledHeaderContent,
  StyledSharingBody,
} from "../StyledPanels";
import { AddUsersPanel, AddGroupsPanel, EmbeddingPanel } from "../index";
import SharingRow from "./SharingRow";
import { createI18N } from "../../../helpers/i18n";
import { setEncryptionAccess } from "../../../helpers/desktop";
const i18n = createI18N({
  page: "SharingPanel",
  localesPath: "panels/SharingPanel",
});
const { changeLanguage } = commonUtils;
const { ShareAccessRights } = constants;
const { replaceFileStream } = store.auth.actions;
const {
  getCurrentUserId,
  getSettingsCustomNamesGroupsCaption,
} = store.auth.selectors;

const SharingBodyStyle = { height: `calc(100vh - 156px)` };

class SharingPanelComponent extends React.Component {
  constructor(props) {
    super(props);

    changeLanguage(i18n);

    this.state = {
      showActionPanel: false,
      isNotifyUsers: false,
      shareDataItems: [],
      baseShareData: [],
      message: "",
      showAddUsersPanel: false,
      showEmbeddingPanel: false,
      showAddGroupsPanel: false,
      accessRight: {
        icon: "EyeIcon",
        rights: "ReadOnly",
        accessNumber: ShareAccessRights.ReadOnly,
      },
      shareLink: "",
      isLoadedShareData: false,
      showPanel: false,
      accessOptions: [],
    };

    this.ref = React.createRef();
    this.scrollRef = React.createRef();
  }

  onPlusClick = () =>
    this.setState({ showActionPanel: !this.state.showActionPanel });

  onCloseActionPanel = (e) => {
    if (this.ref.current.contains(e.target)) return;
    this.setState({ showActionPanel: !this.state.showActionPanel });
  };

  onToggleLink = (item) => {
    const { shareDataItems } = this.state;

    const rights =
      item.rights.accessNumber !== ShareAccessRights.DenyAccess
        ? this.getItemAccess(ShareAccessRights.DenyAccess)
        : this.getItemAccess(ShareAccessRights.ReadOnly);
    const newDataItems = JSON.parse(JSON.stringify(shareDataItems));

    newDataItems[0].rights = { ...rights };
    this.setState({
      shareDataItems: newDataItems,
    });
  };

  onSaveClick = () => {
    const {
      baseShareData,
      isNotifyUsers,
      message,
      shareDataItems,
    } = this.state;
<<<<<<< HEAD
    const {
      selectedItems,
      onClose,
      isPrivacy,
      replaceFileStream,
      i18n,
      t,
    } = this.props;
=======
    const { selectedItems } = this.props;
>>>>>>> 543f5a82

    const folderIds = [];
    const fileIds = [];
    const share = [];

    let externalAccess = null;

    for (let item of shareDataItems) {
      const baseItem = baseShareData.find((x) => x.id === item.id);
      if (
        (baseItem &&
          baseItem.rights.rights !== item.rights.rights &&
          !item.shareLink) ||
        !baseItem
      ) {
        share.push({ shareTo: item.id, access: item.rights.accessNumber });
      }

      if (
        item.shareLink &&
        item.rights.accessNumber !== baseItem.rights.accessNumber
      ) {
        externalAccess = item.rights.accessNumber;
      }
    }

    for (let item of baseShareData) {
      const baseItem = shareDataItems.find((x) => x.id === item.id);
      if (!baseItem) {
        share.push({ shareTo: item.id, access: 0 });
      }
    }

    for (let item of selectedItems) {
      if (item.fileExst) {
        fileIds.push(item.id);
      } else {
        folderIds.push(item.id);
      }
    }
<<<<<<< HEAD
    setShareFiles(folderIds, fileIds, share, isNotifyUsers, message)
      .then(() => {
        if (isPrivacy) {
          if (share.length === 0) return Promise.resolve();
          selectedItems.forEach((item) => {
            return setEncryptionAccess(item).then((encryptedFile) => {
              if (!encryptedFile) return Promise.resolve();

              toastr.info(t("EncryptedFileSaving"));

              const title = item.title;

              return replaceFileStream(item.id, encryptedFile, true, true).then(
                () =>
                  toastr.success(
                    <Trans i18nKey="EncryptedFileSharing" i18n={i18n}>
                      File {{ title }} successfully shared
                    </Trans>
                  )
              );
            });
          });
        }
        return Promise.resolve();
      })
=======

    setShareFiles(
      folderIds,
      fileIds,
      share,
      isNotifyUsers,
      message,
      externalAccess
    )
>>>>>>> 543f5a82
      .catch((err) => toastr.error(err))
      .finally(() => this.onClose());
  };

  onFullAccessClick = () => {
    this.setState({
      accessRight: {
        icon: "AccessEditIcon",
        rights: "FullAccess",
        accessNumber: ShareAccessRights.FullAccess,
        isOwner: false,
      },
    });
  };

  onReadOnlyClick = () => {
    this.setState({
      accessRight: {
        icon: "EyeIcon",
        rights: "ReadOnly",
        accessNumber: ShareAccessRights.ReadOnly,
        isOwner: false,
      },
    });
  };

  onReviewClick = () => {
    this.setState({
      accessRight: {
        icon: "AccessReviewIcon",
        rights: "Review",
        accessNumber: ShareAccessRights.Review,
        isOwner: false,
      },
    });
  };

  onCommentClick = () => {
    this.setState({
      accessRight: {
        icon: "AccessCommentIcon",
        rights: "Comment",
        accessNumber: ShareAccessRights.Comment,
        isOwner: false,
      },
    });
  };

  onFormFillingClick = () => {
    this.setState({
      accessRight: {
        icon: "AccessFormIcon",
        rights: "FormFilling",
        accessNumber: ShareAccessRights.FormFilling,
        isOwner: false,
      },
    });
  };

  onDenyAccessClick = () => {
    this.setState({
      accessRight: {
        icon: "AccessNoneIcon",
        rights: "DenyAccess",
        accessNumber: ShareAccessRights.DenyAccess,
        isOwner: false,
      },
    });
  };

  onFilterEditingClick = () => {
    this.setState({
      accessRight: {
        icon: "CustomFilterIcon",
        rights: "CustomFilter",
        accessNumber: ShareAccessRights.CustomFilter,
        isOwner: false,
      },
    });
  };

  onNotifyUsersChange = () =>
    this.setState({ isNotifyUsers: !this.state.isNotifyUsers });

  onShowUsersPanel = () =>
    this.setState({
      showAddUsersPanel: !this.state.showAddUsersPanel,
      showActionPanel: false,
    });

  onFullAccessItemClick = (item) => {
    const newUsers = this.state.shareDataItems;
    const elementIndex = newUsers.findIndex((x) => x.id === item.id);
    if (newUsers[elementIndex].rights.rights !== "FullAccess") {
      newUsers[elementIndex].rights = {
        icon: "AccessEditIcon",
        rights: "FullAccess",
        accessNumber: ShareAccessRights.FullAccess,
      };
      this.setState({ shareDataItems: newUsers });
    }
  };
  onReadOnlyItemClick = (item) => {
    const newUsers = this.state.shareDataItems;
    const elementIndex = newUsers.findIndex((x) => x.id === item.id);
    if (newUsers[elementIndex].rights.rights !== "ReadOnly") {
      newUsers[elementIndex].rights = {
        icon: "EyeIcon",
        rights: "ReadOnly",
        accessNumber: ShareAccessRights.ReadOnly,
      };
      this.setState({ shareDataItems: newUsers });
    }
  };
  onReviewItemClick = (item) => {
    const newUsers = this.state.shareDataItems;
    const elementIndex = newUsers.findIndex((x) => x.id === item.id);
    if (newUsers[elementIndex].rights.rights !== "Review") {
      newUsers[elementIndex].rights = {
        icon: "AccessReviewIcon",
        rights: "Review",
        accessNumber: ShareAccessRights.Review,
      };
      this.setState({ shareDataItems: newUsers });
    }
  };
  onCommentItemClick = (item) => {
    const newUsers = this.state.shareDataItems;
    const elementIndex = newUsers.findIndex((x) => x.id === item.id);
    if (newUsers[elementIndex].rights.rights !== "Comment") {
      newUsers[elementIndex].rights = {
        icon: "AccessCommentIcon",
        rights: "Comment",
        accessNumber: ShareAccessRights.Comment,
      };
      this.setState({ shareDataItems: newUsers });
    }
  };
  onFormFillingItemClick = (item) => {
    const newUsers = this.state.shareDataItems;
    const elementIndex = newUsers.findIndex((x) => x.id === item.id);
    if (newUsers[elementIndex].rights.rights !== "FormFilling") {
      newUsers[elementIndex].rights = {
        icon: "AccessFormIcon",
        rights: "FormFilling",
        accessNumber: ShareAccessRights.FormFilling,
      };
      this.setState({ shareDataItems: newUsers });
    }
  };
  onFilterEditingItemClick = (item) => {
    const newUsers = this.state.shareDataItems;
    const elementIndex = newUsers.findIndex((x) => x.id === item.id);
    if (newUsers[elementIndex].rights.rights !== "CustomFilter") {
      newUsers[elementIndex].rights = {
        icon: "CustomFilterIcon",
        rights: "CustomFilter",
        accessNumber: ShareAccessRights.CustomFilter,
      };
      this.setState({ shareDataItems: newUsers });
    }
  };
  onDenyAccessItemClick = (item) => {
    const newUsers = this.state.shareDataItems;
    const elementIndex = newUsers.findIndex((x) => x.id === item.id);
    if (newUsers[elementIndex].rights.rights !== "DenyAccess") {
      newUsers[elementIndex].rights = {
        icon: "AccessNoneIcon",
        rights: "DenyAccess",
        accessNumber: ShareAccessRights.DenyAccess,
      };
      this.setState({ shareDataItems: newUsers });
    }
  };

  onRemoveUserItemClick = (item) => {
    const shareDataItems = this.state.shareDataItems.slice(0);

    const index = shareDataItems.findIndex((x) => x.id === item.id);
    if (index !== -1) {
      shareDataItems.splice(index, 1);
      this.setState({ shareDataItems });
    }
  };

  getItemAccess = (accessType, isOwner = false) => {
    const fullAccessRights = {
      icon: "AccessEditIcon",
      rights: "FullAccess",
      accessNumber: ShareAccessRights.FullAccess,
      isOwner: isOwner,
    };
    switch (accessType) {
      case 1:
        return fullAccessRights;
      case 2:
        return {
          icon: "EyeIcon",
          rights: "ReadOnly",
          accessNumber: ShareAccessRights.ReadOnly,
          isOwner: false,
        };
      case 3:
        return {
          icon: "AccessNoneIcon",
          rights: "DenyAccess",
          accessNumber: ShareAccessRights.DenyAccess,
          isOwner: false,
        };
      case 5:
        return {
          icon: "AccessReviewIcon",
          rights: "Review",
          accessNumber: ShareAccessRights.Review,
          isOwner: false,
        };
      case 6:
        return {
          icon: "AccessCommentIcon",
          rights: "Comment",
          accessNumber: ShareAccessRights.Comment,
          isOwner: false,
        };
      case 7:
        return {
          icon: "AccessFormIcon",
          rights: "FormFilling",
          accessNumber: ShareAccessRights.FormFilling,
          isOwner: false,
        };
      case 8:
        return {
          icon: "CustomFilterIcon",
          rights: "CustomFilter",
          accessNumber: ShareAccessRights.CustomFilter,
          isOwner: false,
        };
      default:
        return;
    }
  };

  getShareDataItems = (items) => {
    const {
      getAccessOption,
      getExternalAccessOption,
      selectedItems,
    } = this.props;
    let arrayItems = [];
    const newItems = [];
    let stash = [];

    for (let array of items) {
      for (let item of array) {
        const rights = this.getItemAccess(item.access, item.isOwner);

        if (rights) {
          item.sharedTo = { ...item.sharedTo, ...{ rights } };
          arrayItems.push(item.sharedTo);
          stash.push(item.sharedTo);
        }
      }
      newItems.push(stash);
      stash = [];
    }
    stash = null;
    for (let item of arrayItems) {
      let length = newItems.length;
      if (!item.shareLink) {
        while (length !== 0) {
          if (newItems[length - 1].length !== 0) {
            stash = newItems[length - 1].find((x) => x.id === item.id);
            if (stash === this.props.isMyId) {
              const adminRights = {
                icon: "AccessEditIcon",
                rights: "FullAccess",
                accessNumber: ShareAccessRights.FullAccess,
                isOwner: item.isOwner,
              };
              item.rights = adminRights;
            } else if (
              !stash ||
              item.rights.rights !== stash.rights.rights ||
              item.rights.isOwner !== stash.rights.isOwner
            ) {
              const variesRights = {
                icon: "CatalogQuestionIcon",
                rights: "Varies",
                isOwner: false,
              };
              item.rights = variesRights;
            }
          }
          length--;
        }
      } else {
        const externalLinkAccess = items[0][0].access;
        item.access = externalLinkAccess;
        item.rights = this.getItemAccess(externalLinkAccess);
      }
    }

    arrayItems = this.removeDuplicateShareData(arrayItems);
    const baseShareData = JSON.parse(JSON.stringify(arrayItems));

    const accessOptions = getAccessOption(selectedItems);
    const externalAccessOptions = getExternalAccessOption(selectedItems);

    return {
      baseShareData,
      shareDataItems: arrayItems,
      accessOptions,
      externalAccessOptions,
    };
  };

  removeDuplicateShareData = (shareDataItems) => {
    let obj = {};
    return shareDataItems.filter((x) => {
      if (obj[x.id]) return false;
      obj[x.id] = true;
      return true;
    });
  };

  getData = () => {
    const { selectedItems } = this.props;
    const folderId = [];
    const fileId = [];

    for (let item of selectedItems) {
      if (item.access === 1 || item.access === 0) {
        if (item.fileExst) {
          fileId.push(item.id);
        } else {
          folderId.push(item.id);
        }
      }
    }

    return [folderId, fileId];
  };

  getShareData = () => {
    const returnValue = this.getData();
    const folderId = returnValue[0];
    const fileId = returnValue[1];
    let error = null;
    let shareData = {};

    if (folderId.length !== 0 || fileId.length !== 0) {
      getShareUsers(folderId, fileId)
        .then((res) => {
          shareData = this.getShareDataItems(res);
        })
        .catch((err) => {
          error = err;
          toastr.error(err);
        })
        .finally(
          () =>
            !error && this.setState({ ...shareData, ...{ showPanel: true } })
        );
    }
  };

  onShowEmbeddingPanel = (link) =>
    this.setState({
      showEmbeddingPanel: !this.state.showEmbeddingPanel,
      shareLink: link,
    });

  onShowGroupsPanel = () =>
    this.setState({
      showAddGroupsPanel: !this.state.showAddGroupsPanel,
      showActionPanel: false,
    });

  onChangeMessage = (e) => this.setState({ message: e.target.value });

  setShareDataItems = (shareDataItems) => this.setState({ shareDataItems });

  onClose = () =>
    this.props.setSharingPanelVisible(!this.props.sharingPanelVisible);

  componentDidMount() {
    this.getShareData();

    document.addEventListener("keyup", this.onKeyPress);
  }

  componentWillUnmount() {
    document.removeEventListener("keyup", this.onKeyPress);
  }

  onKeyPress = (event) => {
    const {
      showAddUsersPanel,
      showEmbeddingPanel,
      showAddGroupsPanel,
    } = this.state;
    if (showAddUsersPanel || showEmbeddingPanel || showAddGroupsPanel) return;
    if (event.key === "Esc" || event.key === "Escape") {
      this.onClose();
    }
  };

  componentDidUpdate(prevProps, prevState) {
    if (
      this.state.showPanel !== prevState.showPanel &&
      this.state.showPanel === false
    ) {
      this.onClose();
    }

    if (this.state.message === prevState.message) {
      this.scrollRef.current.view.focus();
    }
  }

  render() {
    //console.log("Sharing panel render");
    const { t, isMyId, selectedItems, groupsCaption } = this.props;
    const {
      showActionPanel,
      isNotifyUsers,
      shareDataItems,
      message,
      showAddUsersPanel,
      showAddGroupsPanel,
      showEmbeddingPanel,
      accessRight,
      shareLink,
      showPanel,
      accessOptions,
      externalAccessOptions,
    } = this.state;

    const visible = showPanel;
    const zIndex = 310;

    const advancedOptions = (
      <>
        {accessOptions.includes("FullAccess") && (
          <DropDownItem
            label="Full access"
            icon="AccessEditIcon"
            onClick={this.onFullAccessClick}
          />
        )}

        {accessOptions.includes("ReadOnly") && (
          <DropDownItem
            label="Read only"
            icon="EyeIcon"
            onClick={this.onReadOnlyClick}
          />
        )}

        {accessOptions.includes("Review") && (
          <DropDownItem
            label="Review"
            icon="AccessReviewIcon"
            onClick={this.onReviewClick}
          />
        )}

        {accessOptions.includes("Comment") && (
          <DropDownItem
            label="Comment"
            icon="AccessCommentIcon"
            onClick={this.onCommentClick}
          />
        )}

        {accessOptions.includes("FormFilling") && (
          <DropDownItem
            label="Form filling"
            icon="AccessFormIcon"
            onClick={this.onFormFillingClick}
          />
        )}
        {accessOptions.includes("DenyAccess") && (
          <DropDownItem
            label="Deny access"
            icon="AccessNoneIcon"
            onClick={this.onDenyAccessClick}
          />
        )}
        {accessOptions.includes("FilterEditing") && (
          <DropDownItem
            label="Custom filter"
            icon="CustomFilterIcon"
            onClick={this.onFilterEditingClick}
          />
        )}
      </>
    );

    const accessOptionsComboBox = (
      <ComboBox
        advancedOptions={advancedOptions}
        options={[]}
        selectedOption={{ key: 0, arrowIconColor: "#333333" }}
        size="content"
        className="panel_combo-box add-groups"
        scaled={false}
        directionX="right"
        disableIconClick={false}
        //isDisabled={isDisabled}
      >
        {React.createElement(Icons[accessRight.icon], {
          size: "medium",
          //color: this.state.currentIconColor,
          //isfill: isFill
        })}
      </ComboBox>
    );

    return (
      <StyledAsidePanel visible={visible}>
        <Backdrop onClick={this.onClose} visible={visible} zIndex={zIndex} />
        <Aside className="header_aside-panel" visible={visible}>
          <StyledContent>
            <StyledHeaderContent>
              <Heading className="sharing_panel-header" size="medium" truncate>
                {t("SharingSettingsTitle")}
              </Heading>
              <div className="sharing_panel-icons-container">
                <div ref={this.ref} className="sharing_panel-drop-down-wrapper">
                  <IconButton
                    size="17"
                    iconName="PlusIcon"
                    className="sharing_panel-plus-icon"
                    onClick={this.onPlusClick}
                    color="A3A9AE"
                  />

                  <DropDown
                    directionX="right"
                    className="sharing_panel-drop-down"
                    open={showActionPanel}
                    manualY="30px"
                    clickOutsideAction={this.onCloseActionPanel}
                  >
                    <DropDownItem
                      label={t("LinkText")}
                      onClick={this.onShowUsersPanel}
                    />
                    <DropDownItem
                      label={t("AddGroupsForSharingButton")}
                      onClick={this.onShowGroupsPanel}
                    />
                  </DropDown>
                </div>

                {/*<IconButton
                  size="16"
                  iconName="KeyIcon"
                  onClick={this.onKeyClick}
                />*/}
              </div>
            </StyledHeaderContent>
            <StyledSharingBody
              ref={this.scrollRef}
              stype="mediumBlack"
              style={SharingBodyStyle}
            >
              {" "}
              {shareDataItems.map((item, index) => (
                <SharingRow
                  key={index}
                  t={t}
                  selection={selectedItems}
                  item={item}
                  index={index}
                  isMyId={isMyId}
                  accessOptions={accessOptions}
                  externalAccessOptions={externalAccessOptions}
                  onFullAccessClick={this.onFullAccessItemClick}
                  onReadOnlyClick={this.onReadOnlyItemClick}
                  onReviewClick={this.onReviewItemClick}
                  onCommentClick={this.onCommentItemClick}
                  onFormFillingClick={this.onFormFillingItemClick}
                  onFilterEditingClick={this.onFilterEditingItemClick}
                  onDenyAccessClick={this.onDenyAccessItemClick}
                  onRemoveUserClick={this.onRemoveUserItemClick}
                  onShowEmbeddingPanel={this.onShowEmbeddingPanel}
                  onToggleLink={this.onToggleLink}
                />
              ))}
              {isNotifyUsers && (
                <div className="sharing_panel-text-area">
                  <Textarea
                    placeholder={t("AddShareMessage")}
                    onChange={this.onChangeMessage}
                    value={message}
                  />
                </div>
              )}
            </StyledSharingBody>
            <StyledFooter>
              <Checkbox
                isChecked={isNotifyUsers}
                label={t("Notify users")}
                onChange={this.onNotifyUsersChange}
                className="sharing_panel-checkbox"
              />
              <Button
                className="sharing_panel-button"
                label={t("AddButton")}
                size="big"
                primary
                onClick={this.onSaveClick}
              />
            </StyledFooter>
          </StyledContent>
        </Aside>

        {showAddUsersPanel && (
          <AddUsersPanel
            onSharingPanelClose={this.onClose}
            onClose={this.onShowUsersPanel}
            visible={showAddUsersPanel}
            embeddedComponent={accessOptionsComboBox}
            accessRight={accessRight}
            shareDataItems={shareDataItems}
            setShareDataItems={this.setShareDataItems}
            groupsCaption={groupsCaption}
          />
        )}

        {showAddGroupsPanel && (
          <AddGroupsPanel
            onSharingPanelClose={this.onClose}
            onClose={this.onShowGroupsPanel}
            visible={showAddGroupsPanel}
            embeddedComponent={accessOptionsComboBox}
            accessRight={accessRight}
            shareDataItems={shareDataItems}
            setShareDataItems={this.setShareDataItems}
          />
        )}

        {showEmbeddingPanel && (
          <EmbeddingPanel
            visible={showEmbeddingPanel}
            onSharingPanelClose={this.onClose}
            onClose={this.onShowEmbeddingPanel}
            embeddingLink={shareLink}
          />
        )}
      </StyledAsidePanel>
    );
  }
}

const SharingPanelContainerTranslated = withTranslation()(
  SharingPanelComponent
);

const SharingPanel = (props) => (
  <SharingPanelContainerTranslated i18n={i18n} {...props} />
);

const mapStateToProps = (state) => {
  return {
    getAccessOption: (selectedItems) => getAccessOption(state, selectedItems),
    getExternalAccessOption: (selectedItems) =>
      getExternalAccessOption(state, selectedItems),
    isMyId: getCurrentUserId(state),
    isPrivacy: getIsPrivacyFolder(state),
    selectedItems: getSelection(state),
    groupsCaption: getSettingsCustomNamesGroupsCaption(state),
    sharingPanelVisible: getSharePanelVisible(state),
  };
};

<<<<<<< HEAD
export default connect(mapStateToProps, { replaceFileStream })(
=======
export default connect(mapStateToProps, { setSharingPanelVisible })(
>>>>>>> 543f5a82
  withRouter(SharingPanel)
);<|MERGE_RESOLUTION|>--- conflicted
+++ resolved
@@ -16,13 +16,6 @@
 import { withRouter } from "react-router";
 import { withTranslation, Trans } from "react-i18next";
 import { utils as commonUtils, constants, toastr, store } from "asc-web-common";
-<<<<<<< HEAD
-import { getShareUsers, setShareFiles } from "../../../store/files/actions";
-import {
-  getAccessOption,
-  getIsPrivacyFolder,
-  getSelection,
-=======
 import {
   getShareUsers,
   setShareFiles,
@@ -33,7 +26,7 @@
   getExternalAccessOption,
   getSelection,
   getSharePanelVisible,
->>>>>>> 543f5a82
+  getIsPrivacyFolder,
 } from "../../../store/files/selectors";
 import {
   StyledAsidePanel,
@@ -120,18 +113,7 @@
       message,
       shareDataItems,
     } = this.state;
-<<<<<<< HEAD
-    const {
-      selectedItems,
-      onClose,
-      isPrivacy,
-      replaceFileStream,
-      i18n,
-      t,
-    } = this.props;
-=======
-    const { selectedItems } = this.props;
->>>>>>> 543f5a82
+    const { selectedItems, isPrivacy, replaceFileStream, i18n, t } = this.props;
 
     const folderIds = [];
     const fileIds = [];
@@ -172,8 +154,14 @@
         folderIds.push(item.id);
       }
     }
-<<<<<<< HEAD
-    setShareFiles(folderIds, fileIds, share, isNotifyUsers, message)
+    setShareFiles(
+      folderIds,
+      fileIds,
+      share,
+      isNotifyUsers,
+      message,
+      externalAccess
+    )
       .then(() => {
         if (isPrivacy) {
           if (share.length === 0) return Promise.resolve();
@@ -198,17 +186,6 @@
         }
         return Promise.resolve();
       })
-=======
-
-    setShareFiles(
-      folderIds,
-      fileIds,
-      share,
-      isNotifyUsers,
-      message,
-      externalAccess
-    )
->>>>>>> 543f5a82
       .catch((err) => toastr.error(err))
       .finally(() => this.onClose());
   };
@@ -887,10 +864,7 @@
   };
 };
 
-<<<<<<< HEAD
-export default connect(mapStateToProps, { replaceFileStream })(
-=======
-export default connect(mapStateToProps, { setSharingPanelVisible })(
->>>>>>> 543f5a82
-  withRouter(SharingPanel)
-);+export default connect(mapStateToProps, {
+  replaceFileStream,
+  setSharingPanelVisible,
+})(withRouter(SharingPanel));