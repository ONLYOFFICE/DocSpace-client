--- conflicted
+++ resolved
@@ -1,222 +1,199 @@
-// (c) Copyright Ascensio System SIA 2010-2022
-//
-// This program is a free software product.
-// You can redistribute it and/or modify it under the terms
-// of the GNU Affero General Public License (AGPL) version 3 as published by the Free Software
-// Foundation. In accordance with Section 7(a) of the GNU AGPL its Section 15 shall be amended
-// to the effect that Ascensio System SIA expressly excludes the warranty of non-infringement of
-// any third-party rights.
-//
-// This program is distributed WITHOUT ANY WARRANTY, without even the implied warranty
-// of MERCHANTABILITY or FITNESS FOR A PARTICULAR  PURPOSE. For details, see
-// the GNU AGPL at: http://www.gnu.org/licenses/agpl-3.0.html
-//
-// You can contact Ascensio System SIA at Lubanas st. 125a-25, Riga, Latvia, EU, LV-1021.
-//
-// The  interactive user interfaces in modified source and object code versions of the Program must
-// display Appropriate Legal Notices, as required under Section 5 of the GNU AGPL version 3.
-//
-// Pursuant to Section 7(b) of the License you must retain the original Product logo when
-// distributing the program. Pursuant to Section 7(e) we decline to grant you any rights under
-// trademark law for use of our trademarks.
-//
-// All the Product's GUI elements, including illustrations and icon sets, as well as technical writing
-// content are licensed under the terms of the Creative Commons Attribution-ShareAlike 4.0
-// International. See the License terms at http://creativecommons.org/licenses/by-sa/4.0/legalcode
+// (c) Copyright Ascensio System SIA 2010-2022
+//
+// This program is a free software product.
+// You can redistribute it and/or modify it under the terms
+// of the GNU Affero General Public License (AGPL) version 3 as published by the Free Software
+// Foundation. In accordance with Section 7(a) of the GNU AGPL its Section 15 shall be amended
+// to the effect that Ascensio System SIA expressly excludes the warranty of non-infringement of
+// any third-party rights.
+//
+// This program is distributed WITHOUT ANY WARRANTY, without even the implied warranty
+// of MERCHANTABILITY or FITNESS FOR A PARTICULAR  PURPOSE. For details, see
+// the GNU AGPL at: http://www.gnu.org/licenses/agpl-3.0.html
+//
+// You can contact Ascensio System SIA at Lubanas st. 125a-25, Riga, Latvia, EU, LV-1021.
+//
+// The  interactive user interfaces in modified source and object code versions of the Program must
+// display Appropriate Legal Notices, as required under Section 5 of the GNU AGPL version 3.
+//
+// Pursuant to Section 7(b) of the License you must retain the original Product logo when
+// distributing the program. Pursuant to Section 7(e) we decline to grant you any rights under
+// trademark law for use of our trademarks.
+//
+// All the Product's GUI elements, including illustrations and icon sets, as well as technical writing
+// content are licensed under the terms of the Creative Commons Attribution-ShareAlike 4.0
+// International. See the License terms at http://creativecommons.org/licenses/by-sa/4.0/legalcode
+
+namespace ASC.Security.Cryptography;
+
+[Scope]
+public class EmailValidationKeyProvider
+{
+    public enum ValidationResult
+    {
+        Ok,
+        Invalid,
+        Expired,
+        TariffLimit
+    }
+
+    public TimeSpan ValidEmailKeyInterval { get; }
+    public TimeSpan ValidAuthKeyInterval { get; }
+    public TimeSpan ValidVisitLinkInterval { get; }
 
-namespace ASC.Security.Cryptography;
+    private readonly ILogger<EmailValidationKeyProvider> _logger;
+    private static readonly DateTime _from = new DateTime(2010, 01, 01, 0, 0, 0, DateTimeKind.Utc);
+    private readonly MachinePseudoKeys _machinePseudoKeys;
+    private readonly TenantManager _tenantManager;
+
+    public EmailValidationKeyProvider(MachinePseudoKeys machinePseudoKeys, TenantManager tenantManager, IConfiguration configuration, ILogger<EmailValidationKeyProvider> logger)
+    {
+        _machinePseudoKeys = machinePseudoKeys;
+        _tenantManager = tenantManager;
+        if (!TimeSpan.TryParse(configuration["email:validinterval"], out var validInterval))
+        {
+            validInterval = TimeSpan.FromDays(7);
+        }
+        if (!TimeSpan.TryParse(configuration["auth:validinterval"], out var authValidInterval))
+        {
+            authValidInterval = TimeSpan.FromHours(1);
+        }
+        if (!TimeSpan.TryParse(configuration["visit:validinterval"], out var validVisitLinkInterval))
+        {
+            validVisitLinkInterval = TimeSpan.FromMinutes(15);
+        }
+       
+        ValidEmailKeyInterval = validInterval;
+        ValidAuthKeyInterval = authValidInterval;
+        ValidVisitLinkInterval = validVisitLinkInterval;
+        _logger = logger;
+    }
 
-[Scope]
-public class EmailValidationKeyProvider
-{
-    public enum ValidationResult
-    {
-        Ok,
-        Invalid,
-        Expired,
-        TariffLimit
-    }
+    public async Task<string> GetEmailKeyAsync(string email)
+    {
+        return GetEmailKey(await _tenantManager.GetCurrentTenantIdAsync(), email);
+    }
+
+    public string GetEmailKey(string email)
+    {
+        return GetEmailKey(_tenantManager.GetCurrentTenant().Id, email);
+    }
 
-    public TimeSpan ValidEmailKeyInterval { get; }
-    public TimeSpan ValidAuthKeyInterval { get; }
-    public TimeSpan ValidVisitLinkInterval { get; }
+    public string GetEmailKey(int tenantId, string email)
+    {
+        ArgumentNullOrEmptyException.ThrowIfNullOrEmpty(email);
 
-    private readonly ILogger<EmailValidationKeyProvider> _logger;
-    private static readonly DateTime _from = new DateTime(2010, 01, 01, 0, 0, 0, DateTimeKind.Utc);
-    private readonly MachinePseudoKeys _machinePseudoKeys;
-    private readonly TenantManager _tenantManager;
+        email = FormatEmail(tenantId, email);
 
-    public EmailValidationKeyProvider(MachinePseudoKeys machinePseudoKeys, TenantManager tenantManager, IConfiguration configuration, ILogger<EmailValidationKeyProvider> logger)
-    {
-        _machinePseudoKeys = machinePseudoKeys;
-        _tenantManager = tenantManager;
-        if (!TimeSpan.TryParse(configuration["email:validinterval"], out var validInterval))
-        {
-            validInterval = TimeSpan.FromDays(7);
-        }
-        if (!TimeSpan.TryParse(configuration["auth:validinterval"], out var authValidInterval))
-        {
-            authValidInterval = TimeSpan.FromHours(1);
-        }
-        if (!TimeSpan.TryParse(configuration["visit:validinterval"], out var validVisitLinkInterval))
-        {
-            validVisitLinkInterval = TimeSpan.FromMinutes(15);
-        }
-       
-        ValidEmailKeyInterval = validInterval;
-        ValidAuthKeyInterval = authValidInterval;
-        ValidVisitLinkInterval = validVisitLinkInterval;
-        _logger = logger;
-    }
-<<<<<<< HEAD
+        var ms = (long)(DateTime.UtcNow - _from).TotalMilliseconds;
+        var hash = GetMashineHashedData(BitConverter.GetBytes(ms), Encoding.ASCII.GetBytes(email));
+
+        return string.Format("{0}.{1}", ms, DoStringFromBytes(hash));
+    }
 
-    public async Task<string> GetEmailKeyAsync(string email)
-    {
-        return GetEmailKey(await _tenantManager.GetCurrentTenantIdAsync(), email);
-    }
-=======
->>>>>>> 15d345d4
+    private string FormatEmail(int tenantId, string email)
+    {
+        ArgumentNullException.ThrowIfNull(email);
+
+        try
+        {
+            return string.Format("{0}|{1}|{2}", email.ToLowerInvariant(), tenantId, Encoding.UTF8.GetString(_machinePseudoKeys.GetMachineConstant()));
+        }
+        catch (Exception e)
+        {
+            _logger.CriticalFormatEmail(e);
+
+            return email.ToLowerInvariant();
+        }
+    }
 
-    public string GetEmailKey(string email)
-    {
-        return GetEmailKey(_tenantManager.GetCurrentTenant().Id, email);
-    }
+    public async Task<ValidationResult> ValidateEmailKeyAsync(string email, string key)
+    {
+        return await ValidateEmailKeyAsync(email, key, TimeSpan.MaxValue);
+    }
 
-    public string GetEmailKey(int tenantId, string email)
-    {
-        ArgumentNullOrEmptyException.ThrowIfNullOrEmpty(email);
+    public async Task<ValidationResult> ValidateEmailKeyAsync(string email, string key, TimeSpan validInterval)
+    {
+        var result = await ValidateEmailKeyInternalAsync(email, key, validInterval);
+        _logger.DebugValidationResult(result, email, key, validInterval, await _tenantManager.GetCurrentTenantIdAsync());
+
+        return result;
+    }
 
-        email = FormatEmail(tenantId, email);
+    private async Task<ValidationResult> ValidateEmailKeyInternalAsync(string email, string key, TimeSpan validInterval)
+    {
+        ArgumentNullOrEmptyException.ThrowIfNullOrEmpty(email);
+        ArgumentNullException.ThrowIfNull(key);
 
-        var ms = (long)(DateTime.UtcNow - _from).TotalMilliseconds;
-        var hash = GetMashineHashedData(BitConverter.GetBytes(ms), Encoding.ASCII.GetBytes(email));
+        email = FormatEmail(await _tenantManager.GetCurrentTenantIdAsync(), email);
+        var parts = key.Split(new[] { '.' }, StringSplitOptions.RemoveEmptyEntries);
+        if (parts.Length != 2)
+        {
+            return ValidationResult.Invalid;
+        }
 
-        return string.Format("{0}.{1}", ms, DoStringFromBytes(hash));
-    }
+        if (!long.TryParse(parts[0], out var ms))
+        {
+            return ValidationResult.Invalid;
+        }
 
-    private string FormatEmail(int tenantId, string email)
-    {
-        ArgumentNullException.ThrowIfNull(email);
+        var hash = GetMashineHashedData(BitConverter.GetBytes(ms), Encoding.ASCII.GetBytes(email));
+        var key2 = DoStringFromBytes(hash);
+        var key2_good = string.Equals(parts[1], key2, StringComparison.OrdinalIgnoreCase);
+        if (!key2_good)
+        {
+            return ValidationResult.Invalid;
+        }
+
+        var ms_current = (long)(DateTime.UtcNow - _from).TotalMilliseconds;
+
+        return validInterval >= TimeSpan.FromMilliseconds(ms_current - ms) ? ValidationResult.Ok : ValidationResult.Expired;
+    }
 
-        try
-        {
-            return string.Format("{0}|{1}|{2}", email.ToLowerInvariant(), tenantId, Encoding.UTF8.GetString(_machinePseudoKeys.GetMachineConstant()));
-        }
-        catch (Exception e)
-        {
-            _logger.CriticalFormatEmail(e);
+    internal static string DoStringFromBytes(byte[] data)
+    {
+        var str = Convert.ToBase64String(data);
+        str = str.Replace("=", "").Replace("+", "").Replace("/", "").Replace("\\", "");
+
+        return str.ToUpperInvariant();
+    }
 
-            return email.ToLowerInvariant();
-        }
-    }
-<<<<<<< HEAD
+    internal static byte[] GetMashineHashedData(byte[] salt, byte[] data)
+    {
+        var alldata = new byte[salt.Length + data.Length];
+        Array.Copy(data, alldata, data.Length);
+        Array.Copy(salt, 0, alldata, data.Length, salt.Length);
+
+        return Hasher.Hash(alldata, HashAlg.SHA256);
+    }
+}
 
-    public async Task<ValidationResult> ValidateEmailKeyAsync(string email, string key)
-=======
-
-    public ValidationResult ValidateEmailKey(string email, string key)
->>>>>>> 15d345d4
-    {
-        return await ValidateEmailKeyAsync(email, key, TimeSpan.MaxValue);
-    }
-<<<<<<< HEAD
-
-    public async Task<ValidationResult> ValidateEmailKeyAsync(string email, string key, TimeSpan validInterval)
-=======
-
-    public ValidationResult ValidateEmailKey(string email, string key, TimeSpan validInterval)
->>>>>>> 15d345d4
-    {
-        var result = await ValidateEmailKeyInternalAsync(email, key, validInterval);
-        _logger.DebugValidationResult(result, email, key, validInterval, await _tenantManager.GetCurrentTenantIdAsync());
-
-        return result;
-    }
-<<<<<<< HEAD
-
-    private async Task<ValidationResult> ValidateEmailKeyInternalAsync(string email, string key, TimeSpan validInterval)
-    {
-        ArgumentNullOrEmptyException.ThrowIfNullOrEmpty(email);
-        ArgumentNullException.ThrowIfNull(key);
-
-        email = FormatEmail(await _tenantManager.GetCurrentTenantIdAsync(), email);
-=======
-
-    private ValidationResult ValidateEmailKeyInternal(string email, string key, TimeSpan validInterval)
-    {
-        ArgumentNullOrEmptyException.ThrowIfNullOrEmpty(email);
-        ArgumentNullException.ThrowIfNull(key);
-
-        email = FormatEmail(_tenantManager.GetCurrentTenant().Id, email);
->>>>>>> 15d345d4
-        var parts = key.Split(new[] { '.' }, StringSplitOptions.RemoveEmptyEntries);
-        if (parts.Length != 2)
-        {
-            return ValidationResult.Invalid;
-        }
-
-        if (!long.TryParse(parts[0], out var ms))
-        {
-            return ValidationResult.Invalid;
-        }
-
-        var hash = GetMashineHashedData(BitConverter.GetBytes(ms), Encoding.ASCII.GetBytes(email));
-        var key2 = DoStringFromBytes(hash);
-        var key2_good = string.Equals(parts[1], key2, StringComparison.OrdinalIgnoreCase);
-        if (!key2_good)
-        {
-            return ValidationResult.Invalid;
-        }
-
-        var ms_current = (long)(DateTime.UtcNow - _from).TotalMilliseconds;
-
-        return validInterval >= TimeSpan.FromMilliseconds(ms_current - ms) ? ValidationResult.Ok : ValidationResult.Expired;
-    }
-
-    internal static string DoStringFromBytes(byte[] data)
-    {
-        var str = Convert.ToBase64String(data);
-        str = str.Replace("=", "").Replace("+", "").Replace("/", "").Replace("\\", "");
-
-        return str.ToUpperInvariant();
-    }
-
-    internal static byte[] GetMashineHashedData(byte[] salt, byte[] data)
-    {
-        var alldata = new byte[salt.Length + data.Length];
-        Array.Copy(data, alldata, data.Length);
-        Array.Copy(salt, 0, alldata, data.Length, salt.Length);
-
-        return Hasher.Hash(alldata, HashAlg.SHA256);
-    }
-}
-
-/// <summary>
-/// </summary>
-public class EmailValidationKeyModel
-{
-    /// <summary>Key</summary>
-    /// <type>System.String, System</type>
-    public string Key { get; set; }
-
-    /// <summary>Employee type</summary>
-    /// <type>System.Nullabel{ASC.Core.Users.EmployeeType}, System</type>
-    public EmployeeType? EmplType { get; set; }
-
-    /// <summary>Email</summary>
-    /// <type>System.String, System</type>
-    public string Email { get; set; }
-
-    /// <summary>User ID</summary>
-    /// <type>System.Nullabel{System.Guid}, System</type>
-    public Guid? UiD { get; set; }
-
-    /// <summary>Confirmation email type</summary>
-    /// <type>System.Nullabel{ASC.Web.Studio.Utility.ConfirmType}, System</type>
-    public ConfirmType? Type { get; set; }
-
-    public void Deconstruct(out string key, out EmployeeType? emplType, out string email, out Guid? uiD, out ConfirmType? type)
-    {
-        (key, emplType, email, uiD, type) = (Key, EmplType, Email, UiD, Type);
-    }
+/// <summary>
+/// </summary>
+public class EmailValidationKeyModel
+{
+    /// <summary>Key</summary>
+    /// <type>System.String, System</type>
+    public string Key { get; set; }
+
+    /// <summary>Employee type</summary>
+    /// <type>System.Nullabel{ASC.Core.Users.EmployeeType}, System</type>
+    public EmployeeType? EmplType { get; set; }
+
+    /// <summary>Email</summary>
+    /// <type>System.String, System</type>
+    public string Email { get; set; }
+
+    /// <summary>User ID</summary>
+    /// <type>System.Nullabel{System.Guid}, System</type>
+    public Guid? UiD { get; set; }
+
+    /// <summary>Confirmation email type</summary>
+    /// <type>System.Nullabel{ASC.Web.Studio.Utility.ConfirmType}, System</type>
+    public ConfirmType? Type { get; set; }
+
+    public void Deconstruct(out string key, out EmployeeType? emplType, out string email, out Guid? uiD, out ConfirmType? type)
+    {
+        (key, emplType, email, uiD, type) = (Key, EmplType, Email, UiD, Type);
+    }
 }