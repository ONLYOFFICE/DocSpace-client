--- conflicted
+++ resolved
@@ -1,349 +1,341 @@
-﻿// (c) Copyright Ascensio System SIA 2010-2022
-//
-// This program is a free software product.
-// You can redistribute it and/or modify it under the terms
-// of the GNU Affero General Public License (AGPL) version 3 as published by the Free Software
-// Foundation. In accordance with Section 7(a) of the GNU AGPL its Section 15 shall be amended
-// to the effect that Ascensio System SIA expressly excludes the warranty of non-infringement of
-// any third-party rights.
-//
-// This program is distributed WITHOUT ANY WARRANTY, without even the implied warranty
-// of MERCHANTABILITY or FITNESS FOR A PARTICULAR  PURPOSE. For details, see
-// the GNU AGPL at: http://www.gnu.org/licenses/agpl-3.0.html
-//
-// You can contact Ascensio System SIA at Lubanas st. 125a-25, Riga, Latvia, EU, LV-1021.
-//
-// The  interactive user interfaces in modified source and object code versions of the Program must
-// display Appropriate Legal Notices, as required under Section 5 of the GNU AGPL version 3.
-//
-// Pursuant to Section 7(b) of the License you must retain the original Product logo when
-// distributing the program. Pursuant to Section 7(e) we decline to grant you any rights under
-// trademark law for use of our trademarks.
-//
-// All the Product's GUI elements, including illustrations and icon sets, as well as technical writing
-// content are licensed under the terms of the Creative Commons Attribution-ShareAlike 4.0
-// International. See the License terms at http://creativecommons.org/licenses/by-sa/4.0/legalcode
-
-namespace ASC.Files.Api;
-
-[ConstraintRoute("int")]
-public class FoldersControllerInternal : FoldersController<int>
-{
-    public FoldersControllerInternal(
-        EntryManager entryManager,
-        FoldersControllerHelper foldersControllerHelper,
-        FileStorageService fileStorageService,
-        FileOperationDtoHelper fileOperationDtoHelper,
-        FolderDtoHelper folderDtoHelper,
-        FileDtoHelper fileDtoHelper)
-        : base(entryManager, foldersControllerHelper, fileStorageService, fileOperationDtoHelper, folderDtoHelper, fileDtoHelper)
-    {
-    }
-}
-
-public class FoldersControllerThirdparty : FoldersController<string>
-{
-    public FoldersControllerThirdparty(
-        EntryManager entryManager,
-        FoldersControllerHelper foldersControllerHelper,
-        FileStorageService fileStorageService,
-        FileOperationDtoHelper fileOperationDtoHelper,
-        FolderDtoHelper folderDtoHelper,
-        FileDtoHelper fileDtoHelper)
-        : base(entryManager, foldersControllerHelper, fileStorageService, fileOperationDtoHelper, folderDtoHelper, fileDtoHelper)
-    {
-    }
-}
-
-public abstract class FoldersController<T> : ApiControllerBase
-{
-    private readonly EntryManager _entryManager;
-    private readonly FoldersControllerHelper _foldersControllerHelper;
-    private readonly FileStorageService _fileStorageService;
-    private readonly FileOperationDtoHelper _fileOperationDtoHelper;
-
-    public FoldersController(
-        EntryManager entryManager,
-        FoldersControllerHelper foldersControllerHelper,
-        FileStorageService fileStorageService,
-        FileOperationDtoHelper fileOperationDtoHelper,
-        FolderDtoHelper folderDtoHelper,
-        FileDtoHelper fileDtoHelper) : base(folderDtoHelper, fileDtoHelper)
-    {
-        _entryManager = entryManager;
-        _foldersControllerHelper = foldersControllerHelper;
-        _fileStorageService = fileStorageService;
-        _fileOperationDtoHelper = fileOperationDtoHelper;
-    }
-
-    /// <summary>
-    /// Creates a new folder with the title sent in the request. The ID of a parent folder can be also specified.
-    /// </summary>
-    /// <short>
-    /// New folder
-    /// </short>
-    /// <category>Folders</category>
-    /// <param name="folderId">Parent folder ID</param>
-    /// <param name="title">Title of new folder</param>
-    /// <returns>New folder contents</returns>
-    [HttpPost("folder/{folderId}")]
-    public async Task<FolderDto<T>> CreateFolderAsync(T folderId, CreateFolderRequestDto inDto)
-    {
-        return await _foldersControllerHelper.CreateFolderAsync(folderId, inDto.Title);
-    }
-
-    /// <summary>
-    /// Deletes the folder with the ID specified in the request
-    /// </summary>
-    /// <short>Delete folder</short>
-    /// <category>Folders</category>
-    /// <param name="folderId">Folder ID</param>
-    /// <param name="deleteAfter">Delete after finished</param>
-    /// <param name="immediately">Don't move to the Recycle Bin</param>
-    /// <returns>Operation result</returns>
-    [HttpDelete("folder/{folderId}")]
-    public async IAsyncEnumerable<FileOperationDto> DeleteFolder(T folderId, DeleteFolderDto model)
-    {
-        foreach (var e in await _fileStorageService.DeleteFolderAsync("delete", folderId, false, model.DeleteAfter, model.Immediately))
-        {
-            yield return await _fileOperationDtoHelper.GetAsync(e);
-        }
-    }
-
-    /// <summary>
-    /// Returns the detailed list of files and folders located in the folder with the ID specified in the request
-    /// </summary>
-    /// <short>
-    /// Folder by ID
-    /// </short>
-    /// <category>Folders</category>
-    /// <param name="folderId">Folder ID</param>
-    /// <param name="userIdOrGroupId" optional="true">User or group ID</param>
-    /// <param name="filterType" optional="true" remark="Allowed values: None (0), FilesOnly (1), FoldersOnly (2), DocumentsOnly (3), PresentationsOnly (4), SpreadsheetsOnly (5) or ImagesOnly (7)">Filter type</param>
-    /// <returns>Folder contents</returns>
-    [HttpGet("{folderId}", Order = 1)]
-    public async Task<FolderContentDto<T>> GetFolderAsync(T folderId, Guid? userIdOrGroupId, FilterType? filterType, T roomId, bool? searchInContent, bool? withsubfolders, bool? excludeSubject)
-    {
-        var folder = await _foldersControllerHelper.GetFolderAsync(folderId, userIdOrGroupId, filterType, roomId, searchInContent, withsubfolders, excludeSubject);
-
-        return folder.NotFoundIfNull();
-    }
-
-    /// <summary>
-    /// Returns a detailed information about the folder with the ID specified in the request
-    /// </summary>
-    /// <short>Folder information</short>
-    /// <category>Folders</category>
-    /// <returns>Folder info</returns>
-    [HttpGet("folder/{folderId}")]
-    public async Task<FolderDto<T>> GetFolderInfoAsync(T folderId)
-    {
-        return await _foldersControllerHelper.GetFolderInfoAsync(folderId);
-    }
-
-    /// <summary>
-    /// Returns parent folders
-    /// </summary>
-    /// <param name="folderId"></param>
-    /// <category>Folders</category>
-    /// <returns>Parent folders</returns>
-    [HttpGet("folder/{folderId}/path")]
-    public async IAsyncEnumerable<FileEntryDto> GetFolderPathAsync(T folderId)
-    {
-        var breadCrumbs = await _entryManager.GetBreadCrumbsAsync(folderId);
-
-        foreach (var e in breadCrumbs)
-        {
-            yield return await GetFileEntryWrapperAsync(e);
-        }
-    }
-
-    [HttpGet("{folderId}/subfolders")]
-    public async IAsyncEnumerable<FileEntryDto> GetFoldersAsync(T folderId)
-    {
-        var folders = await _fileStorageService.GetFoldersAsync(folderId);
-        foreach (var folder in folders)
-        {
-            yield return await GetFileEntryWrapperAsync(folder);
-        }
-    }
-
-    [HttpGet("{folderId}/news")]
-    public async IAsyncEnumerable<FileEntryDto> GetNewItemsAsync(T folderId)
-    {
-        var newItems = await _fileStorageService.GetNewItemsAsync(folderId);
-
-        foreach (var e in newItems)
-        {
-            yield return await GetFileEntryWrapperAsync(e);
-        }
-    }
-
-    /// <summary>
-    /// Renames the selected folder to the new title specified in the request
-    /// </summary>
-    /// <short>
-    /// Rename folder
-    /// </short>
-    /// <category>Folders</category>
-    /// <param name="folderId">Folder ID</param>
-    /// <param name="title">New title</param>
-    /// <returns>Folder contents</returns>
-    [HttpPut("folder/{folderId}")]
-    public async Task<FolderDto<T>> RenameFolderAsync(T folderId, CreateFolderRequestDto inDto)
-    {
-        return await _foldersControllerHelper.RenameFolderAsync(folderId, inDto.Title);
-    }
-}
-
-public class FoldersControllerCommon : ApiControllerBase
-{
-    private readonly GlobalFolderHelper _globalFolderHelper;
-    private readonly FoldersControllerHelper _foldersControllerHelper;
-
-    public FoldersControllerCommon(
-        GlobalFolderHelper globalFolderHelper,
-        FoldersControllerHelper foldersControllerHelper,
-        FolderDtoHelper folderDtoHelper,
-        FileDtoHelper fileDtoHelper) : base(folderDtoHelper, fileDtoHelper)
-    {
-        _globalFolderHelper = globalFolderHelper;
-        _foldersControllerHelper = foldersControllerHelper;
-    }
-
-    /// <summary>
-    /// Returns the detailed list of files and folders located in the 'Common Documents' section
-    /// </summary>
-    /// <short>
-    /// Common folder
-    /// </short>
-    /// <category>Folders</category>
-    /// <returns>Common folder contents</returns>
-    [HttpGet("@common")]
-    public async Task<FolderContentDto<int>> GetCommonFolderAsync(Guid? userIdOrGroupId, FilterType? filterType, bool? searchInContent, bool? withsubfolders)
-    {
-        return await _foldersControllerHelper.GetFolderAsync(await _globalFolderHelper.FolderCommonAsync, userIdOrGroupId, filterType, default, searchInContent, withsubfolders, false);
-    }
-
-    /// <summary>
-    /// Returns the detailed list of favorites files
-    /// </summary>
-    /// <short>Section Favorite</short>
-    /// <category>Folders</category>
-    /// <returns>Favorites contents</returns>
-    [HttpGet("@favorites")]
-    public async Task<FolderContentDto<int>> GetFavoritesFolderAsync(Guid? userIdOrGroupId, FilterType? filterType, bool? searchInContent, bool? withsubfolders)
-    {
-        return await _foldersControllerHelper.GetFolderAsync(await _globalFolderHelper.FolderFavoritesAsync, userIdOrGroupId, filterType, default, searchInContent, withsubfolders, false);
-    }
-
-    /// <summary>
-    /// Returns the detailed list of files and folders located in the current user 'My Documents' section
-    /// </summary>
-    /// <short>
-    /// My folder
-    /// </short>
-    /// <category>Folders</category>
-    /// <returns>My folder contents</returns>
-    [HttpGet("@my")]
-    public async Task<FolderContentDto<int>> GetMyFolderAsync(Guid? userIdOrGroupId, FilterType? filterType, bool? searchInContent, bool? withsubfolders)
-    {
-<<<<<<< HEAD
-        return await _foldersControllerHelperInt.GetFolderAsync(await _globalFolderHelper.FolderMyAsync, userIdOrGroupId, filterType, default, searchInContent, withsubfolders, false);
-=======
-        return _foldersControllerHelper.GetFolderAsync(_globalFolderHelper.FolderMy, userIdOrGroupId, filterType, default, searchInContent, withsubfolders, false);
->>>>>>> 0b31d564
-    }
-
-    [HttpGet("@privacy")]
-    public async Task<FolderContentDto<int>> GetPrivacyFolderAsync(Guid? userIdOrGroupId, FilterType? filterType, bool? searchInContent, bool? withsubfolders)
-    {
-        if (PrivacyRoomSettings.IsAvailable())
-        {
-            throw new SecurityException();
-        }
-
-        return await _foldersControllerHelper.GetFolderAsync(await _globalFolderHelper.FolderPrivacyAsync, userIdOrGroupId, filterType, default, searchInContent, withsubfolders, false);
-    }
-
-    /// <summary>
-    /// Returns the detailed list of files and folders located in the current user 'Projects Documents' section
-    /// </summary>
-    /// <short>
-    /// Projects folder
-    /// </short>
-    /// <category>Folders</category>
-    /// <returns>Projects folder contents</returns>
-    [HttpGet("@projects")]
-    public async Task<FolderContentDto<string>> GetProjectsFolderAsync(Guid? userIdOrGroupId, FilterType? filterType, bool? searchInContent, bool? withsubfolders)
-    {
-        return await _foldersControllerHelper.GetFolderAsync(await _globalFolderHelper.GetFolderProjectsAsync<string>(), userIdOrGroupId, filterType, default, searchInContent, withsubfolders, false);
-    }
-
-    /// <summary>
-    /// Returns the detailed list of recent files
-    /// </summary>
-    /// <short>Section Recent</short>
-    /// <category>Folders</category>
-    /// <returns>Recent contents</returns>
-    [HttpGet("@recent")]
-    public async Task<FolderContentDto<int>> GetRecentFolderAsync(Guid? userIdOrGroupId, FilterType? filterType, bool? searchInContent, bool? withsubfolders)
-    {
-        return await _foldersControllerHelper.GetFolderAsync(await _globalFolderHelper.FolderRecentAsync, userIdOrGroupId, filterType, default, searchInContent, withsubfolders, false);
-    }
-
-    [HttpGet("@root")]
-    public async IAsyncEnumerable<FolderContentDto<int>> GetRootFoldersAsync(Guid? userIdOrGroupId, FilterType? filterType, bool? withsubfolders, bool? withoutTrash, bool? searchInContent, bool? withoutAdditionalFolder)
-    {
-        var foldersIds = _foldersControllerHelper.GetRootFoldersIdsAsync(withoutTrash ?? false, withoutAdditionalFolder ?? false);
-
-        await foreach (var folder in foldersIds)
-        {
-            yield return await _foldersControllerHelper.GetFolderAsync(folder, userIdOrGroupId, filterType, default, searchInContent, withsubfolders, false);
-        }
-    }
-
-    /// <summary>
-    /// Returns the detailed list of files and folders located in the 'Shared with Me' section
-    /// </summary>
-    /// <short>
-    /// Shared folder
-    /// </short>
-    /// <category>Folders</category>
-    /// <returns>Shared folder contents</returns>
-    [HttpGet("@share")]
-    public async Task<FolderContentDto<int>> GetShareFolderAsync(Guid? userIdOrGroupId, FilterType? filterType, bool? searchInContent, bool? withsubfolders)
-    {
-        return await _foldersControllerHelper.GetFolderAsync(await _globalFolderHelper.FolderShareAsync, userIdOrGroupId, filterType, default, searchInContent, withsubfolders, false);
-    }
-
-    /// <summary>
-    /// Returns the detailed list of templates files
-    /// </summary>
-    /// <short>Section Template</short>
-    /// <category>Folders</category>
-    /// <returns>Templates contents</returns>
-    [HttpGet("@templates")]
-    public async Task<FolderContentDto<int>> GetTemplatesFolderAsync(Guid? userIdOrGroupId, FilterType? filterType, bool? searchInContent, bool? withsubfolders)
-    {
-        return await _foldersControllerHelper.GetFolderAsync(await _globalFolderHelper.FolderTemplatesAsync, userIdOrGroupId, filterType, default, searchInContent, withsubfolders, false);
-    }
-
-    /// <summary>
-    /// Returns the detailed list of files and folders located in the 'Recycle Bin' section
-    /// </summary>
-    /// <short>
-    /// Trash folder
-    /// </short>
-    /// <category>Folders</category>
-    /// <returns>Trash folder contents</returns>
-    [HttpGet("@trash")]
-    public async Task<FolderContentDto<int>> GetTrashFolderAsync(Guid? userIdOrGroupId, FilterType? filterType, bool? searchInContent, bool? withsubfolders)
-    {
-<<<<<<< HEAD
-        return await _foldersControllerHelperInt.GetFolderAsync(Convert.ToInt32(await _globalFolderHelper.FolderTrashAsync), userIdOrGroupId, filterType, default, searchInContent, withsubfolders, false);
-=======
-        return _foldersControllerHelper.GetFolderAsync(Convert.ToInt32(_globalFolderHelper.FolderTrash), userIdOrGroupId, filterType, default, searchInContent, withsubfolders, false);
->>>>>>> 0b31d564
-    }
+﻿// (c) Copyright Ascensio System SIA 2010-2022
+//
+// This program is a free software product.
+// You can redistribute it and/or modify it under the terms
+// of the GNU Affero General Public License (AGPL) version 3 as published by the Free Software
+// Foundation. In accordance with Section 7(a) of the GNU AGPL its Section 15 shall be amended
+// to the effect that Ascensio System SIA expressly excludes the warranty of non-infringement of
+// any third-party rights.
+//
+// This program is distributed WITHOUT ANY WARRANTY, without even the implied warranty
+// of MERCHANTABILITY or FITNESS FOR A PARTICULAR  PURPOSE. For details, see
+// the GNU AGPL at: http://www.gnu.org/licenses/agpl-3.0.html
+//
+// You can contact Ascensio System SIA at Lubanas st. 125a-25, Riga, Latvia, EU, LV-1021.
+//
+// The  interactive user interfaces in modified source and object code versions of the Program must
+// display Appropriate Legal Notices, as required under Section 5 of the GNU AGPL version 3.
+//
+// Pursuant to Section 7(b) of the License you must retain the original Product logo when
+// distributing the program. Pursuant to Section 7(e) we decline to grant you any rights under
+// trademark law for use of our trademarks.
+//
+// All the Product's GUI elements, including illustrations and icon sets, as well as technical writing
+// content are licensed under the terms of the Creative Commons Attribution-ShareAlike 4.0
+// International. See the License terms at http://creativecommons.org/licenses/by-sa/4.0/legalcode
+
+namespace ASC.Files.Api;
+
+[ConstraintRoute("int")]
+public class FoldersControllerInternal : FoldersController<int>
+{
+    public FoldersControllerInternal(
+        EntryManager entryManager,
+        FoldersControllerHelper foldersControllerHelper,
+        FileStorageService fileStorageService,
+        FileOperationDtoHelper fileOperationDtoHelper,
+        FolderDtoHelper folderDtoHelper,
+        FileDtoHelper fileDtoHelper)
+        : base(entryManager, foldersControllerHelper, fileStorageService, fileOperationDtoHelper, folderDtoHelper, fileDtoHelper)
+    {
+    }
+}
+
+public class FoldersControllerThirdparty : FoldersController<string>
+{
+    public FoldersControllerThirdparty(
+        EntryManager entryManager,
+        FoldersControllerHelper foldersControllerHelper,
+        FileStorageService fileStorageService,
+        FileOperationDtoHelper fileOperationDtoHelper,
+        FolderDtoHelper folderDtoHelper,
+        FileDtoHelper fileDtoHelper)
+        : base(entryManager, foldersControllerHelper, fileStorageService, fileOperationDtoHelper, folderDtoHelper, fileDtoHelper)
+    {
+    }
+}
+
+public abstract class FoldersController<T> : ApiControllerBase
+{
+    private readonly EntryManager _entryManager;
+    private readonly FoldersControllerHelper _foldersControllerHelper;
+    private readonly FileStorageService _fileStorageService;
+    private readonly FileOperationDtoHelper _fileOperationDtoHelper;
+
+    public FoldersController(
+        EntryManager entryManager,
+        FoldersControllerHelper foldersControllerHelper,
+        FileStorageService fileStorageService,
+        FileOperationDtoHelper fileOperationDtoHelper,
+        FolderDtoHelper folderDtoHelper,
+        FileDtoHelper fileDtoHelper) : base(folderDtoHelper, fileDtoHelper)
+    {
+        _entryManager = entryManager;
+        _foldersControllerHelper = foldersControllerHelper;
+        _fileStorageService = fileStorageService;
+        _fileOperationDtoHelper = fileOperationDtoHelper;
+    }
+
+    /// <summary>
+    /// Creates a new folder with the title sent in the request. The ID of a parent folder can be also specified.
+    /// </summary>
+    /// <short>
+    /// New folder
+    /// </short>
+    /// <category>Folders</category>
+    /// <param name="folderId">Parent folder ID</param>
+    /// <param name="title">Title of new folder</param>
+    /// <returns>New folder contents</returns>
+    [HttpPost("folder/{folderId}")]
+    public async Task<FolderDto<T>> CreateFolderAsync(T folderId, CreateFolderRequestDto inDto)
+    {
+        return await _foldersControllerHelper.CreateFolderAsync(folderId, inDto.Title);
+    }
+
+    /// <summary>
+    /// Deletes the folder with the ID specified in the request
+    /// </summary>
+    /// <short>Delete folder</short>
+    /// <category>Folders</category>
+    /// <param name="folderId">Folder ID</param>
+    /// <param name="deleteAfter">Delete after finished</param>
+    /// <param name="immediately">Don't move to the Recycle Bin</param>
+    /// <returns>Operation result</returns>
+    [HttpDelete("folder/{folderId}")]
+    public async IAsyncEnumerable<FileOperationDto> DeleteFolder(T folderId, DeleteFolderDto model)
+    {
+        foreach (var e in await _fileStorageService.DeleteFolderAsync("delete", folderId, false, model.DeleteAfter, model.Immediately))
+        {
+            yield return await _fileOperationDtoHelper.GetAsync(e);
+        }
+    }
+
+    /// <summary>
+    /// Returns the detailed list of files and folders located in the folder with the ID specified in the request
+    /// </summary>
+    /// <short>
+    /// Folder by ID
+    /// </short>
+    /// <category>Folders</category>
+    /// <param name="folderId">Folder ID</param>
+    /// <param name="userIdOrGroupId" optional="true">User or group ID</param>
+    /// <param name="filterType" optional="true" remark="Allowed values: None (0), FilesOnly (1), FoldersOnly (2), DocumentsOnly (3), PresentationsOnly (4), SpreadsheetsOnly (5) or ImagesOnly (7)">Filter type</param>
+    /// <returns>Folder contents</returns>
+    [HttpGet("{folderId}", Order = 1)]
+    public async Task<FolderContentDto<T>> GetFolderAsync(T folderId, Guid? userIdOrGroupId, FilterType? filterType, T roomId, bool? searchInContent, bool? withsubfolders, bool? excludeSubject)
+    {
+        var folder = await _foldersControllerHelper.GetFolderAsync(folderId, userIdOrGroupId, filterType, roomId, searchInContent, withsubfolders, excludeSubject);
+
+        return folder.NotFoundIfNull();
+    }
+
+    /// <summary>
+    /// Returns a detailed information about the folder with the ID specified in the request
+    /// </summary>
+    /// <short>Folder information</short>
+    /// <category>Folders</category>
+    /// <returns>Folder info</returns>
+    [HttpGet("folder/{folderId}")]
+    public async Task<FolderDto<T>> GetFolderInfoAsync(T folderId)
+    {
+        return await _foldersControllerHelper.GetFolderInfoAsync(folderId);
+    }
+
+    /// <summary>
+    /// Returns parent folders
+    /// </summary>
+    /// <param name="folderId"></param>
+    /// <category>Folders</category>
+    /// <returns>Parent folders</returns>
+    [HttpGet("folder/{folderId}/path")]
+    public async IAsyncEnumerable<FileEntryDto> GetFolderPathAsync(T folderId)
+    {
+        var breadCrumbs = await _entryManager.GetBreadCrumbsAsync(folderId);
+
+        foreach (var e in breadCrumbs)
+        {
+            yield return await GetFileEntryWrapperAsync(e);
+        }
+    }
+
+    [HttpGet("{folderId}/subfolders")]
+    public async IAsyncEnumerable<FileEntryDto> GetFoldersAsync(T folderId)
+    {
+        var folders = await _fileStorageService.GetFoldersAsync(folderId);
+        foreach (var folder in folders)
+        {
+            yield return await GetFileEntryWrapperAsync(folder);
+        }
+    }
+
+    [HttpGet("{folderId}/news")]
+    public async IAsyncEnumerable<FileEntryDto> GetNewItemsAsync(T folderId)
+    {
+        var newItems = await _fileStorageService.GetNewItemsAsync(folderId);
+
+        foreach (var e in newItems)
+        {
+            yield return await GetFileEntryWrapperAsync(e);
+        }
+    }
+
+    /// <summary>
+    /// Renames the selected folder to the new title specified in the request
+    /// </summary>
+    /// <short>
+    /// Rename folder
+    /// </short>
+    /// <category>Folders</category>
+    /// <param name="folderId">Folder ID</param>
+    /// <param name="title">New title</param>
+    /// <returns>Folder contents</returns>
+    [HttpPut("folder/{folderId}")]
+    public async Task<FolderDto<T>> RenameFolderAsync(T folderId, CreateFolderRequestDto inDto)
+    {
+        return await _foldersControllerHelper.RenameFolderAsync(folderId, inDto.Title);
+    }
+}
+
+public class FoldersControllerCommon : ApiControllerBase
+{
+    private readonly GlobalFolderHelper _globalFolderHelper;
+    private readonly FoldersControllerHelper _foldersControllerHelper;
+
+    public FoldersControllerCommon(
+        GlobalFolderHelper globalFolderHelper,
+        FoldersControllerHelper foldersControllerHelper,
+        FolderDtoHelper folderDtoHelper,
+        FileDtoHelper fileDtoHelper) : base(folderDtoHelper, fileDtoHelper)
+    {
+        _globalFolderHelper = globalFolderHelper;
+        _foldersControllerHelper = foldersControllerHelper;
+    }
+
+    /// <summary>
+    /// Returns the detailed list of files and folders located in the 'Common Documents' section
+    /// </summary>
+    /// <short>
+    /// Common folder
+    /// </short>
+    /// <category>Folders</category>
+    /// <returns>Common folder contents</returns>
+    [HttpGet("@common")]
+    public async Task<FolderContentDto<int>> GetCommonFolderAsync(Guid? userIdOrGroupId, FilterType? filterType, bool? searchInContent, bool? withsubfolders)
+    {
+        return await _foldersControllerHelper.GetFolderAsync(await _globalFolderHelper.FolderCommonAsync, userIdOrGroupId, filterType, default, searchInContent, withsubfolders, false);
+    }
+
+    /// <summary>
+    /// Returns the detailed list of favorites files
+    /// </summary>
+    /// <short>Section Favorite</short>
+    /// <category>Folders</category>
+    /// <returns>Favorites contents</returns>
+    [HttpGet("@favorites")]
+    public async Task<FolderContentDto<int>> GetFavoritesFolderAsync(Guid? userIdOrGroupId, FilterType? filterType, bool? searchInContent, bool? withsubfolders)
+    {
+        return await _foldersControllerHelper.GetFolderAsync(await _globalFolderHelper.FolderFavoritesAsync, userIdOrGroupId, filterType, default, searchInContent, withsubfolders, false);
+    }
+
+    /// <summary>
+    /// Returns the detailed list of files and folders located in the current user 'My Documents' section
+    /// </summary>
+    /// <short>
+    /// My folder
+    /// </short>
+    /// <category>Folders</category>
+    /// <returns>My folder contents</returns>
+    [HttpGet("@my")]
+    public async Task<FolderContentDto<int>> GetMyFolderAsync(Guid? userIdOrGroupId, FilterType? filterType, bool? searchInContent, bool? withsubfolders)
+    {
+        return await _foldersControllerHelper.GetFolderAsync(await _globalFolderHelper.FolderMyAsync, userIdOrGroupId, filterType, default, searchInContent, withsubfolders, false);
+    }
+
+    [HttpGet("@privacy")]
+    public async Task<FolderContentDto<int>> GetPrivacyFolderAsync(Guid? userIdOrGroupId, FilterType? filterType, bool? searchInContent, bool? withsubfolders)
+    {
+        if (PrivacyRoomSettings.IsAvailable())
+        {
+            throw new SecurityException();
+        }
+
+        return await _foldersControllerHelper.GetFolderAsync(await _globalFolderHelper.FolderPrivacyAsync, userIdOrGroupId, filterType, default, searchInContent, withsubfolders, false);
+    }
+
+    /// <summary>
+    /// Returns the detailed list of files and folders located in the current user 'Projects Documents' section
+    /// </summary>
+    /// <short>
+    /// Projects folder
+    /// </short>
+    /// <category>Folders</category>
+    /// <returns>Projects folder contents</returns>
+    [HttpGet("@projects")]
+    public async Task<FolderContentDto<string>> GetProjectsFolderAsync(Guid? userIdOrGroupId, FilterType? filterType, bool? searchInContent, bool? withsubfolders)
+    {
+        return await _foldersControllerHelper.GetFolderAsync(await _globalFolderHelper.GetFolderProjectsAsync<string>(), userIdOrGroupId, filterType, default, searchInContent, withsubfolders, false);
+    }
+
+    /// <summary>
+    /// Returns the detailed list of recent files
+    /// </summary>
+    /// <short>Section Recent</short>
+    /// <category>Folders</category>
+    /// <returns>Recent contents</returns>
+    [HttpGet("@recent")]
+    public async Task<FolderContentDto<int>> GetRecentFolderAsync(Guid? userIdOrGroupId, FilterType? filterType, bool? searchInContent, bool? withsubfolders)
+    {
+        return await _foldersControllerHelper.GetFolderAsync(await _globalFolderHelper.FolderRecentAsync, userIdOrGroupId, filterType, default, searchInContent, withsubfolders, false);
+    }
+
+    [HttpGet("@root")]
+    public async IAsyncEnumerable<FolderContentDto<int>> GetRootFoldersAsync(Guid? userIdOrGroupId, FilterType? filterType, bool? withsubfolders, bool? withoutTrash, bool? searchInContent, bool? withoutAdditionalFolder)
+    {
+        var foldersIds = _foldersControllerHelper.GetRootFoldersIdsAsync(withoutTrash ?? false, withoutAdditionalFolder ?? false);
+
+        await foreach (var folder in foldersIds)
+        {
+            yield return await _foldersControllerHelper.GetFolderAsync(folder, userIdOrGroupId, filterType, default, searchInContent, withsubfolders, false);
+        }
+    }
+
+    /// <summary>
+    /// Returns the detailed list of files and folders located in the 'Shared with Me' section
+    /// </summary>
+    /// <short>
+    /// Shared folder
+    /// </short>
+    /// <category>Folders</category>
+    /// <returns>Shared folder contents</returns>
+    [HttpGet("@share")]
+    public async Task<FolderContentDto<int>> GetShareFolderAsync(Guid? userIdOrGroupId, FilterType? filterType, bool? searchInContent, bool? withsubfolders)
+    {
+        return await _foldersControllerHelper.GetFolderAsync(await _globalFolderHelper.FolderShareAsync, userIdOrGroupId, filterType, default, searchInContent, withsubfolders, false);
+    }
+
+    /// <summary>
+    /// Returns the detailed list of templates files
+    /// </summary>
+    /// <short>Section Template</short>
+    /// <category>Folders</category>
+    /// <returns>Templates contents</returns>
+    [HttpGet("@templates")]
+    public async Task<FolderContentDto<int>> GetTemplatesFolderAsync(Guid? userIdOrGroupId, FilterType? filterType, bool? searchInContent, bool? withsubfolders)
+    {
+        return await _foldersControllerHelper.GetFolderAsync(await _globalFolderHelper.FolderTemplatesAsync, userIdOrGroupId, filterType, default, searchInContent, withsubfolders, false);
+    }
+
+    /// <summary>
+    /// Returns the detailed list of files and folders located in the 'Recycle Bin' section
+    /// </summary>
+    /// <short>
+    /// Trash folder
+    /// </short>
+    /// <category>Folders</category>
+    /// <returns>Trash folder contents</returns>
+    [HttpGet("@trash")]
+    public async Task<FolderContentDto<int>> GetTrashFolderAsync(Guid? userIdOrGroupId, FilterType? filterType, bool? searchInContent, bool? withsubfolders)
+    {
+        return await _foldersControllerHelper.GetFolderAsync(Convert.ToInt32(await _globalFolderHelper.FolderTrashAsync), userIdOrGroupId, filterType, default, searchInContent, withsubfolders, false);
+    }
 }