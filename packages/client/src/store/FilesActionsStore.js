﻿import FavoritesReactSvgUrl from "PUBLIC_DIR/images/favorites.react.svg?url";
import InfoOutlineReactSvgUrl from "PUBLIC_DIR/images/info.outline.react.svg?url";
import CopyToReactSvgUrl from "PUBLIC_DIR/images/copyTo.react.svg?url";
import DownloadReactSvgUrl from "PUBLIC_DIR/images/download.react.svg?url";
import DownloadAsReactSvgUrl from "PUBLIC_DIR/images/downloadAs.react.svg?url";
import MoveReactSvgUrl from "PUBLIC_DIR/images/move.react.svg?url";
import PinReactSvgUrl from "PUBLIC_DIR/images/pin.react.svg?url";
import UnpinReactSvgUrl from "PUBLIC_DIR/images/unpin.react.svg?url";
import RoomArchiveSvgUrl from "PUBLIC_DIR/images/room.archive.svg?url";
import DeleteReactSvgUrl from "PUBLIC_DIR/images/delete.react.svg?url";
import CatalogRoomsReactSvgUrl from "PUBLIC_DIR/images/catalog.rooms.react.svg?url";
import {
  checkFileConflicts,
  deleteFile,
  deleteFolder,
  downloadFiles,
  emptyTrash,
  finalizeVersion,
  lockFile,
  markAsRead,
  removeFiles,
  removeShareFiles,
  createFolder,
  moveToFolder,
  getFolder,
} from "@docspace/common/api/files";
import {
  ConflictResolveType,
  FileAction,
  FileStatus,
  FolderType,
  RoomsType,
  ShareAccessRights,
} from "@docspace/common/constants";
import { makeAutoObservable } from "mobx";

import { toastr } from "@docspace/shared/components/toast";
import { TIMEOUT } from "@docspace/client/src/helpers/filesConstants";
import { checkProtocol } from "../helpers/files-helpers";
import { combineUrl } from "@docspace/common/utils";
import config from "PACKAGE_FILE";
import { isDesktop } from "@docspace/shared/utils";
import { getCategoryType } from "SRC_DIR/helpers/utils";
import { muteRoomNotification } from "@docspace/common/api/settings";
import { CategoryType } from "SRC_DIR/helpers/constants";
import RoomsFilter from "@docspace/common/api/rooms/filter";
import AccountsFilter from "@docspace/common/api/people/filter";
import { RoomSearchArea } from "@docspace/common/constants";
import { getObjectByLocation } from "@docspace/common/utils";
import { Events } from "@docspace/common/constants";
import uniqueid from "lodash/uniqueId";
import FilesFilter from "@docspace/common/api/files/filter";
import {
  getCategoryTypeByFolderType,
  getCategoryUrl,
} from "SRC_DIR/helpers/utils";

class FilesActionStore {
  authStore;
  uploadDataStore;
  treeFoldersStore;
  filesStore;
  selectedFolderStore;
  settingsStore;
  dialogsStore;
  mediaViewerDataStore;
  accessRightsStore;
  clientLoadingStore;
  publicRoomStore;

  isBulkDownload = false;
  isLoadedSearchFiles = false;
  isGroupMenuBlocked = false;
  emptyTrashInProgress = false;
  processCreatingRoomFromData = false;

  constructor(
    authStore,
    uploadDataStore,
    treeFoldersStore,
    filesStore,
    selectedFolderStore,
    settingsStore,
    dialogsStore,
    mediaViewerDataStore,
    accessRightsStore,
    clientLoadingStore,
    publicRoomStore,
    pluginStore
  ) {
    makeAutoObservable(this);
    this.authStore = authStore;
    this.uploadDataStore = uploadDataStore;
    this.treeFoldersStore = treeFoldersStore;
    this.filesStore = filesStore;
    this.selectedFolderStore = selectedFolderStore;
    this.settingsStore = settingsStore;
    this.dialogsStore = dialogsStore;
    this.mediaViewerDataStore = mediaViewerDataStore;
    this.accessRightsStore = accessRightsStore;
    this.clientLoadingStore = clientLoadingStore;
    this.publicRoomStore = publicRoomStore;
    this.pluginStore = pluginStore;
  }

  setIsBulkDownload = (isBulkDownload) => {
    this.isBulkDownload = isBulkDownload;
  };

  isMediaOpen = () => {
    const { visible, setMediaViewerData, playlist } = this.mediaViewerDataStore;
    if (visible && playlist.length === 1) {
      setMediaViewerData({ visible: false, id: null });
    }
  };

  updateCurrentFolder = (fileIds, folderIds, clearSelection, operationId) => {
    const { clearSecondaryProgressData } =
      this.uploadDataStore.secondaryProgressDataStore;

    const {
      fetchFiles,
      fetchRooms,
      filter,
      roomsFilter,

      isEmptyLastPageAfterOperation,
      resetFilterPage,
    } = this.filesStore;

    const { isRoomsFolder, isArchiveFolder, isArchiveFolderRoot } =
      this.treeFoldersStore;

    let newFilter;

    const selectionFilesLength =
      fileIds && folderIds
        ? fileIds.length + folderIds.length
        : fileIds?.length || folderIds?.length;

    if (
      selectionFilesLength &&
      isEmptyLastPageAfterOperation(selectionFilesLength)
    ) {
      newFilter = resetFilterPage();
    }

    let updatedFolder = this.selectedFolderStore.id;

    if (this.dialogsStore.isFolderActions) {
      updatedFolder = this.selectedFolderStore.parentId;
    }

    if (isRoomsFolder || isArchiveFolder || isArchiveFolderRoot) {
      fetchRooms(
        updatedFolder,
        newFilter ? newFilter : roomsFilter.clone(),
        undefined,
        undefined,
        undefined,
        true
      ).finally(() => {
        this.dialogsStore.setIsFolderActions(false);
        return setTimeout(
          () => clearSecondaryProgressData(operationId),
          TIMEOUT
        );
      });
    } else {
      fetchFiles(
        updatedFolder,
        newFilter ? newFilter : filter,
        true,
        true,
        clearSelection
      ).finally(() => {
        this.dialogsStore.setIsFolderActions(false);
        return setTimeout(
          () => clearSecondaryProgressData(operationId),
          TIMEOUT
        );
      });
    }
  };

  convertToTree = (folders) => {
    let result = [];
    let level = { result };
    try {
      folders.forEach((folder) => {
        folder.path
          .split("/")
          .filter((name) => name !== "")
          .reduce((r, name, i, a) => {
            if (!r[name]) {
              r[name] = { result: [] };
              r.result.push({ name, children: r[name].result });
            }

            return r[name];
          }, level);
      });
    } catch (e) {
      console.error("convertToTree", e);
    }
    return result;
  };

  createFolderTree = async (treeList, parentFolderId) => {
    if (!treeList || !treeList.length) return;

    for (let i = 0; i < treeList.length; i++) {
      const treeNode = treeList[i];

      // console.log(
      //   `createFolderTree parent id = ${parentFolderId} name '${treeNode.name}': `,
      //   treeNode.children
      // );

      const folder = await createFolder(parentFolderId, treeNode.name);
      const parentId = folder.id;

      if (treeNode.children.length == 0) continue;

      await this.createFolderTree(treeNode.children, parentId);
    }
  };

  uploadEmptyFolders = async (emptyFolders, folderId) => {
    //console.log("uploadEmptyFolders", emptyFolders, folderId);

    const { secondaryProgressDataStore } = this.uploadDataStore;
    const { setSecondaryProgressBarData, clearSecondaryProgressData } =
      secondaryProgressDataStore;

    const operationId = uniqueid("operation_");

    const toFolderId = folderId ? folderId : this.selectedFolderStore.id;

    setSecondaryProgressBarData({
      icon: "file",
      visible: true,
      percent: 0,
      label: "",
      alert: false,
      operationId,
    });

    const tree = this.convertToTree(emptyFolders);
    await this.createFolderTree(tree, toFolderId);

    this.updateCurrentFolder(null, [folderId], null, operationId);

    setTimeout(() => clearSecondaryProgressData(operationId), TIMEOUT);
  };

  updateFilesAfterDelete = (operationId) => {
    const { setSelected } = this.filesStore;
    const { clearSecondaryProgressData } =
      this.uploadDataStore.secondaryProgressDataStore;

    setSelected("close");

    this.dialogsStore.setIsFolderActions(false);
    setTimeout(() => clearSecondaryProgressData(operationId), TIMEOUT);
  };

  deleteAction = async (
    translations,
    newSelection = null,
    withoutDialog = false
  ) => {
    const { isRecycleBinFolder, isPrivacyFolder, recycleBinFolderId } =
      this.treeFoldersStore;
    const {
      addActiveItems,
      getIsEmptyTrash,
      bufferSelection,
      activeFiles,
      activeFolders,
    } = this.filesStore;
    const { secondaryProgressDataStore, clearActiveOperations } =
      this.uploadDataStore;
    const { setSecondaryProgressBarData, clearSecondaryProgressData } =
      secondaryProgressDataStore;
    const { withPaging } = this.authStore.settingsStore;

    const selection = newSelection
      ? newSelection
      : this.filesStore.selection.length
        ? this.filesStore.selection
        : [bufferSelection];
    const isThirdPartyFile = selection.some((f) => f.providerKey);

    const currentFolderId = this.selectedFolderStore.id;

    const operationId = uniqueid("operation_");

    const deleteAfter = false; //Delete after finished TODO: get from settings
    const immediately = isRecycleBinFolder || isPrivacyFolder ? true : false; //Don't move to the Recycle Bin

    let folderIds = [];
    let fileIds = [];

    let i = 0;
    while (selection.length !== i) {
      if (selection[i].fileExst || selection[i].contentLength) {
        // try to fix with one check later (see onDeleteMediaFile)
        const isActiveFile = activeFiles.find(
          (elem) => elem.id === selection[i].id
        );
        !isActiveFile && fileIds.push(selection[i].id);
      } else {
        // try to fix with one check later (see onDeleteMediaFile)
        const isActiveFolder = activeFolders.find(
          (elem) => elem.id === selection[i].id
        );
        !isActiveFolder && folderIds.push(selection[i].id);
      }
      i++;
    }

    if (!folderIds.length && !fileIds.length) return;
    const filesCount = folderIds.length + fileIds.length;

    setSecondaryProgressBarData({
      icon: "trash",
      visible: true,
      percent: 0,
      label: translations.deleteOperation,
      alert: false,
      filesCount,
      operationId,
    });

    const destFolderId = immediately ? null : recycleBinFolderId;

    addActiveItems(fileIds, null, destFolderId);
    addActiveItems(null, folderIds, destFolderId);

    if (folderIds.length || fileIds.length) {
      this.isMediaOpen();

      try {
        this.filesStore.setOperationAction(true);
        this.setGroupMenuBlocked(true);
        await removeFiles(folderIds, fileIds, deleteAfter, immediately)
          .then(async (res) => {
            if (res[0]?.error) return Promise.reject(res[0].error);
            const data = res[0] ? res[0] : null;
            const pbData = {
              icon: "trash",
              label: translations.deleteOperation,
              operationId,
            };
            await this.uploadDataStore.loopFilesOperations(data, pbData);

            const showToast = () => {
              if (isRecycleBinFolder) {
                return toastr.success(translations.deleteFromTrash);
              }

              if (selection.length > 1 || isThirdPartyFile) {
                return toastr.success(translations.deleteSelectedElem);
              }
              if (selection[0].fileExst) {
                return toastr.success(translations.FileRemoved);
              }
              return toastr.success(translations.FolderRemoved);
            };

            if (withPaging || this.dialogsStore.isFolderActions) {
              this.updateCurrentFolder(fileIds, folderIds, false, operationId);
              showToast();
            } else {
              this.updateFilesAfterDelete(operationId);

              this.filesStore.removeFiles(
                fileIds,
                folderIds,
                showToast,
                destFolderId
              );

              this.uploadDataStore.removeFiles(fileIds);
            }

            if (currentFolderId) {
              const { socketHelper } = this.authStore.settingsStore;

              socketHelper.emit({
                command: "refresh-folder",
                data: currentFolderId,
              });
            }
          })
          .finally(() => {
            clearActiveOperations(fileIds, folderIds);
            getIsEmptyTrash();
          });
      } catch (err) {
        clearActiveOperations(fileIds, folderIds);
        setSecondaryProgressBarData({
          visible: true,
          alert: true,
          operationId,
        });
        setTimeout(() => clearSecondaryProgressData(operationId), TIMEOUT);
        return toastr.error(err.message ? err.message : err);
      } finally {
        this.filesStore.setOperationAction(false);
        this.setGroupMenuBlocked(false);
      }
    }
  };

  emptyTrash = async (translations) => {
    const {
      secondaryProgressDataStore,
      loopFilesOperations,
      clearActiveOperations,
    } = this.uploadDataStore;
    const { setSecondaryProgressBarData, clearSecondaryProgressData } =
      secondaryProgressDataStore;
    const { isRecycleBinFolder } = this.treeFoldersStore;
    const { addActiveItems, files, folders, getIsEmptyTrash } = this.filesStore;

    const fileIds = files.map((f) => f.id);
    const folderIds = folders.map((f) => f.id);

    if (isRecycleBinFolder) {
      addActiveItems(fileIds, folderIds);
    }

    const operationId = uniqueid("operation_");

    this.emptyTrashInProgress = true;

    setSecondaryProgressBarData({
      icon: "trash",
      visible: true,
      percent: 0,
      label: translations.deleteOperation,
      alert: false,
      operationId,
    });

    try {
      await emptyTrash().then(async (res) => {
        if (res[0]?.error) return Promise.reject(res[0].error);
        const data = res[0] ? res[0] : null;
        const pbData = {
          icon: "trash",
          label: translations.deleteOperation,
          operationId,
        };
        await loopFilesOperations(data, pbData);
        toastr.success(translations.successOperation);
        this.updateCurrentFolder(fileIds, folderIds, null, operationId);
        getIsEmptyTrash();
        clearActiveOperations(fileIds, folderIds);
      });
    } catch (err) {
      clearActiveOperations(fileIds, folderIds);
      setSecondaryProgressBarData({
        visible: true,
        alert: true,
        operationId,
      });
      setTimeout(() => clearSecondaryProgressData(operationId), TIMEOUT);
      return toastr.error(err.message ? err.message : err);
    } finally {
      this.emptyTrashInProgress = false;
    }
  };

  emptyArchive = async (translations) => {
    const {
      secondaryProgressDataStore,
      loopFilesOperations,
      clearActiveOperations,
    } = this.uploadDataStore;
    const { setSecondaryProgressBarData, clearSecondaryProgressData } =
      secondaryProgressDataStore;
    const { isArchiveFolder } = this.treeFoldersStore;
    const { addActiveItems, roomsForDelete } = this.filesStore;

    const folderIds = roomsForDelete.map((f) => f.id);
    if (isArchiveFolder) addActiveItems(null, folderIds);

    const operationId = uniqueid("operation_");

    setSecondaryProgressBarData({
      icon: "trash",
      visible: true,
      percent: 0,
      label: translations.deleteOperation,
      alert: false,
      operationId,
    });

    try {
      await removeFiles(folderIds, [], true, true).then(async (res) => {
        if (res[0]?.error) return Promise.reject(res[0].error);
        const data = res[0] ? res[0] : null;
        const pbData = {
          icon: "trash",
          label: translations.deleteOperation,
          operationId,
        };
        await loopFilesOperations(data, pbData);
        toastr.success(translations.successOperation);
        this.updateCurrentFolder(null, folderIds, null, operationId);
        // getIsEmptyTrash();
        clearActiveOperations(null, folderIds);
      });
    } catch (err) {
      clearActiveOperations(null, folderIds);
      setSecondaryProgressBarData({
        visible: true,
        alert: true,
        operationId,
      });
      setTimeout(() => clearSecondaryProgressData(operationId), TIMEOUT);

      return toastr.error(err.message ? err.message : err);
    }
  };

  downloadFiles = async (fileConvertIds, folderIds, translations) => {
    const { clearActiveOperations, secondaryProgressDataStore } =
      this.uploadDataStore;
    const { setSecondaryProgressBarData, clearSecondaryProgressData } =
      secondaryProgressDataStore;

    const { addActiveItems } = this.filesStore;
    const { label } = translations;

    if (this.isBulkDownload) {
      //toastr.error(); TODO: new add cancel download operation and new translation "ErrorMassage_SecondDownload"
      return;
    }

    this.setIsBulkDownload(true);

    const operationId = uniqueid("operation_");

    setSecondaryProgressBarData({
      icon: "file",
      visible: true,
      percent: 0,
      label,
      alert: false,
      operationId,
      isDownload: true,
    });

    const fileIds = fileConvertIds.map((f) => f.key || f);
    addActiveItems(fileIds, folderIds);

    const shareKey = this.publicRoomStore.publicRoomKey;

    try {
      await downloadFiles(fileConvertIds, folderIds, shareKey).then(
        async (res) => {
          const data = res[0] ? res[0] : null;
          const pbData = {
            icon: "file",
            label,
            operationId,
          };

          const item =
            data?.finished && data?.url
              ? data
              : await this.uploadDataStore.loopFilesOperations(
                  data,
                  pbData,
                  true
                );

          clearActiveOperations(fileIds, folderIds);
          this.setIsBulkDownload(false);

          if (item.url) {
            window.location.href = item.url;
          } else {
            setSecondaryProgressBarData({
              visible: true,
              alert: true,
              operationId,
            });
          }

          setTimeout(() => clearSecondaryProgressData(operationId), TIMEOUT);
          !item.url && toastr.error(translations.error, null, 0, true);
        }
      );
    } catch (err) {
      this.setIsBulkDownload(false);
      clearActiveOperations(fileIds, folderIds);
      setSecondaryProgressBarData({
        visible: true,
        alert: true,
        operationId,
      });
      setTimeout(() => clearSecondaryProgressData(operationId), TIMEOUT);
      return toastr.error(err.message ? err.message : err);
    }
  };

  downloadAction = (label, item, folderId) => {
    const { bufferSelection } = this.filesStore;

    const selection = item
      ? [item]
      : this.filesStore.selection.length
      ? this.filesStore.selection
      : bufferSelection
<<<<<<< HEAD
        ? [bufferSelection]
        : infoPanelIsVisible && infoPanelSelection != null
          ? [infoPanelSelection]
          : null;
=======
      ? [bufferSelection]
      : null;
>>>>>>> 680b62c9

    if (!selection.length) return;

    let fileIds = [];
    let folderIds = [];
    const items = [];

    if (selection.length === 1 && selection[0].fileExst && !folderId) {
      window.open(selection[0].viewUrl, "_self");
      return Promise.resolve();
    }

    for (let item of selection) {
      if (item.fileExst) {
        fileIds.push(item.id);
        items.push({ id: item.id, fileExst: item.fileExst });
      } else {
        folderIds.push(item.id);
        items.push({ id: item.id });
      }
    }

    this.setGroupMenuBlocked(true);
    return this.downloadFiles(fileIds, folderIds, label).finally(() =>
      this.setGroupMenuBlocked(false)
    );
  };

  completeAction = async (selectedItem, type, isFolder = false) => {
    switch (type) {
      case FileAction.Create:
        this.filesStore.addItem(selectedItem, isFolder);
        break;
      case FileAction.Rename:
        this.onSelectItem(
          {
            id: selectedItem.id,
            isFolder: selectedItem.isFolder,
          },
          false,
          false
        );
        break;
      default:
        break;
    }
  };

  onSelectItem = (
    { id, isFolder },
    withSelect = true,
    isContextItem = true,
    isSingleMenu = false
  ) => {
    const {
      setBufferSelection,
      setSelected,
      selection,
      setSelection,
      setHotkeyCaretStart,
      setHotkeyCaret,
      setEnabledHotkeys,
      filesList,
    } = this.filesStore;

    if (!id) return;

    const item = filesList.find(
      (elm) => elm.id === id && elm.isFolder === isFolder
    );

    if (item) {
      const isSelected =
        selection.findIndex((f) => f.id === id && f.isFolder === isFolder) !==
        -1;

      if (withSelect) {
        //TODO: fix double event on context-menu click
        if (isSelected && selection.length === 1 && !isContextItem) {
          setSelected("none");
        } else {
          setSelection([item]);
          setHotkeyCaret(null);
          setHotkeyCaretStart(item);
        }
      } else if (
        isSelected &&
        selection.length > 1 &&
        !isContextItem &&
        !isSingleMenu
      ) {
        setHotkeyCaret(null);
        setHotkeyCaretStart(item);
      } else {
        setSelected("none");
        setBufferSelection(item);
      }

      isContextItem && setEnabledHotkeys(false);
    }
  };

  deleteItemAction = async (
    itemId,
    translations,
    isFile,
    isThirdParty,
    isRoom
  ) => {
    const { secondaryProgressDataStore, clearActiveOperations } =
      this.uploadDataStore;
    const { setSecondaryProgressBarData, clearSecondaryProgressData } =
      secondaryProgressDataStore;
    if (
      this.settingsStore.confirmDelete ||
      this.treeFoldersStore.isPrivacyFolder ||
      isThirdParty ||
      isRoom
    ) {
      this.dialogsStore.setIsRoomDelete(isRoom);
      this.dialogsStore.setDeleteDialogVisible(true);
    } else {
      const operationId = uniqueid("operation_");

      setSecondaryProgressBarData({
        icon: "trash",
        visible: true,
        percent: 0,
        label: translations?.deleteOperation,
        alert: false,
        operationId,
      });

      const id = Array.isArray(itemId) ? itemId : [itemId];

      try {
        await this.deleteItemOperation(
          isFile,
          itemId,
          translations,
          isRoom,
          operationId
        );
      } catch (err) {
        setSecondaryProgressBarData({
          visible: true,
          alert: true,
          operationId,
        });
        setTimeout(() => clearSecondaryProgressData(operationId), TIMEOUT);
        return toastr.error(err.message ? err.message : err);
      } finally {
        setTimeout(
          () => clearActiveOperations(isFile && id, !isFile && id),
          TIMEOUT
        );
      }
    }
  };

  deleteItemOperation = (isFile, itemId, translations, isRoom, operationId) => {
    const { addActiveItems, getIsEmptyTrash } = this.filesStore;
    const { withPaging } = this.authStore.settingsStore;
    const { isRecycleBinFolder, recycleBinFolderId } = this.treeFoldersStore;

    const pbData = {
      icon: "trash",
      label: translations?.deleteOperation,
      operationId,
    };

    this.filesStore.setOperationAction(true);

    const destFolderId = isRecycleBinFolder ? null : recycleBinFolderId;

    if (isFile) {
      addActiveItems([itemId], null, destFolderId);
      this.isMediaOpen();
      return deleteFile(itemId)
        .then(async (res) => {
          if (res[0]?.error) return Promise.reject(res[0].error);
          const data = res[0] ? res[0] : null;
          await this.uploadDataStore.loopFilesOperations(data, pbData);

          if (withPaging) {
            this.updateCurrentFolder([itemId], null, null, operationId);
            toastr.success(translations.successRemoveFile);
          } else {
            this.updateFilesAfterDelete(operationId);
            this.filesStore.removeFiles(
              [itemId],
              null,
              () => toastr.success(translations.successRemoveFile),
              destFolderId
            );
          }
        })
        .finally(() => this.filesStore.setOperationAction(false));
    } else if (isRoom) {
      const items = Array.isArray(itemId) ? itemId : [itemId];
      addActiveItems(null, items);

      this.setGroupMenuBlocked(true);
      return removeFiles(items, [], false, true)
        .then(async (res) => {
          if (res[0]?.error) return Promise.reject(res[0].error);
          const data = res[0] ? res[0] : null;
          await this.uploadDataStore.loopFilesOperations(data, pbData);
          this.updateCurrentFolder(null, [itemId], null, operationId);
        })
        .then(() =>
          toastr.success(
            items.length > 1
              ? translations?.successRemoveRooms
              : translations?.successRemoveRoom
          )
        )
        .finally(() => {
          this.setGroupMenuBlocked(false);
        });
    } else {
      addActiveItems(null, [itemId], destFolderId);
      return deleteFolder(itemId)
        .then(async (res) => {
          if (res[0]?.error) return Promise.reject(res[0].error);
          const data = res[0] ? res[0] : null;
          await this.uploadDataStore.loopFilesOperations(data, pbData);

          if (withPaging) {
            this.updateCurrentFolder(null, [itemId], null, operationId);
            toastr.success(translations.successRemoveFolder);
          } else {
            this.updateFilesAfterDelete(operationId);
            this.filesStore.removeFiles(
              null,
              [itemId],
              () => toastr.success(translations.successRemoveFolder),
              destFolderId
            );
          }

          getIsEmptyTrash();
        })
        .finally(() => this.filesStore.setOperationAction(false));
    }
  };

  unsubscribeAction = async (fileIds, folderIds) => {
    const { setUnsubscribe } = this.dialogsStore;
    const { filter, fetchFiles } = this.filesStore;

    return removeShareFiles(fileIds, folderIds)
      .then(() => setUnsubscribe(false))
      .then(() => fetchFiles(this.selectedFolderStore.id, filter, true, true));
  };

  lockFileAction = async (id, locked) => {
    let timer = null;
    const { setFile } = this.filesStore;
    try {
      timer = setTimeout(() => {
        this.filesStore.setActiveFiles([id]);
      }, 200);
      await lockFile(id, locked).then((res) => {
        setFile(res), this.filesStore.setActiveFiles([]);
      });
    } catch (err) {
      toastr.error(err);
    } finally {
      clearTimeout(timer);
    }
  };

  finalizeVersionAction = async (id) => {
    let timer = null;
    const { setFile } = this.filesStore;
    try {
      timer = setTimeout(() => {
        this.filesStore.setActiveFiles([id]);
      }, 200);
      await finalizeVersion(id, 0, false).then((res) => {
        if (res && res[0]) {
          setFile(res[0]);
          this.filesStore.setActiveFiles([]);
        }
      });
    } catch (err) {
      toastr.error(err);
    } finally {
      clearTimeout(timer);
    }
  };

  duplicateAction = (item, label) => {
    const { setSecondaryProgressBarData, filesCount } =
      this.uploadDataStore.secondaryProgressDataStore;

    this.setSelectedItems();

    //TODO: duplicate for folders?
    const folderIds = [];
    const fileIds = [];
    item.fileExst ? fileIds.push(item.id) : folderIds.push(item.id);
    const conflictResolveType = ConflictResolveType.Duplicate;
    const deleteAfter = false; //TODO: get from settings
    const operationId = uniqueid("operation_");

    setSecondaryProgressBarData({
      icon: "duplicate",
      visible: true,
      percent: 0,
      label,
      alert: false,
      filesCount: filesCount + fileIds.length,
      operationId,
    });

    this.filesStore.addActiveItems(fileIds, folderIds);

    return this.uploadDataStore.copyToAction(
      this.selectedFolderStore.id,
      folderIds,
      fileIds,
      conflictResolveType,
      deleteAfter,
      operationId
    );
  };

  getFilesInfo = (items) => {
    const requests = [];
    let i = items.length;
    while (i !== 0) {
      requests.push(this.filesStore.getFileInfo(items[i - 1]));
      i--;
    }
    return Promise.all(requests);
  };

  setFavoriteAction = (action, id) => {
    const {
      markItemAsFavorite,
      removeItemFromFavorite,
      fetchFavoritesFolder,
      setSelected,
    } = this.filesStore;

    const items = Array.isArray(id) ? id : [id];

    switch (action) {
      case "mark":
        return markItemAsFavorite(items)
          .then(() => {
            return this.getFilesInfo(items);
          })
          .then(() => setSelected("close"));

      case "remove":
        return removeItemFromFavorite(items)
          .then(() => {
            return this.treeFoldersStore.isFavoritesFolder
              ? fetchFavoritesFolder(this.selectedFolderStore.id)
              : this.getFilesInfo(items);
          })
          .then(() => setSelected("close"));
      default:
        return;
    }
  };

  setPinAction = (action, id, t) => {
    const { pinRoom, unpinRoom, updateRoomPin, setSelected } = this.filesStore;

    const { selection, setSelection } = this.authStore.infoPanelStore;

    const items = Array.isArray(id) ? id : [id];

    const actions = [];
    const operationId = uniqueid("operation_");

    switch (action) {
      case "pin":
        items.forEach((item) => {
          updateRoomPin(item);
          actions.push(pinRoom(item));
        });

        return Promise.all(actions)
          .then(() => {
            this.updateCurrentFolder(null, items, null, operationId);
            if (selection) {
              setSelection({ ...selection, pinned: true });
            }
          })
          .then(() => setSelected("close"))
          .then(() =>
            toastr.success(
              items.length > 1
                ? t("RoomsPinned", { count: items.length })
                : t("RoomPinned")
            )
          )
          .catch((error) => console.log(error));
      case "unpin":
        items.forEach((item) => {
          updateRoomPin(item);
          actions.push(unpinRoom(item));
        });
        return Promise.all(actions)
          .then(() => {
            this.updateCurrentFolder(null, items, null, operationId);
            if (selection) {
              setSelection({ ...selection, pinned: false });
            }
          })
          .then(() => setSelected("close"))
          .then(() => {
            toastr.success(
              items.length > 1
                ? t("RoomsUnpinned", { count: items.length })
                : t("RoomUnpinned")
            );
          })
          .catch((error) => console.log(error));
      default:
        return;
    }
  };

  setMuteAction = (action, item, t) => {
    const { id, new: newCount, rootFolderId } = item;
    const { treeFolders } = this.treeFoldersStore;
    const { folders, updateRoomMute } = this.filesStore;

    const muteStatus = action === "mute";

    const folderIndex = id && folders.findIndex((x) => x.id == id);
    if (folderIndex) updateRoomMute(folderIndex, muteStatus);

    const treeIndex = treeFolders.findIndex((x) => x.id == rootFolderId);
    const count = treeFolders[treeIndex].newItems;
    if (treeIndex) {
      if (muteStatus) {
        treeFolders[treeIndex].newItems = newCount >= 0 ? count - newCount : 0;
      } else treeFolders[treeIndex].newItems = count + newCount;
    }

    const operationId = uniqueid("operation_");

    muteRoomNotification(id, muteStatus)
      .then(() =>
        toastr.success(
          muteStatus
            ? t("RoomNotificationsDisabled")
            : t("RoomNotificationsEnabled")
        )
      )
      .catch((e) => toastr.error(e))
      .finally(() => {
        Promise.all([
          this.updateCurrentFolder(null, [id], null, operationId),
          this.treeFoldersStore.fetchTreeFolders(),
        ]);
      });
  };

  setArchiveAction = async (action, folders, t) => {
    const { addActiveItems, setSelected } = this.filesStore;

    const { setSelectedFolder } = this.selectedFolderStore;

    const { roomsFolder, isRoomsFolder, archiveRoomsId, myRoomsId } =
      this.treeFoldersStore;

    const { secondaryProgressDataStore, clearActiveOperations } =
      this.uploadDataStore;

    const { setSecondaryProgressBarData, clearSecondaryProgressData } =
      secondaryProgressDataStore;

    if (!myRoomsId || !archiveRoomsId) {
      console.error("Default categories not found");
      return;
    }

    const operationId = uniqueid("operation_");

    const items = Array.isArray(folders)
      ? folders.map((x) => (x?.id ? x.id : x))
      : [folders.id];

    setSecondaryProgressBarData({
      icon: "move",
      visible: true,
      percent: 0,
      label: "Archive room",
      alert: false,
      operationId,
    });

    const destFolder = action === "archive" ? archiveRoomsId : myRoomsId;

    addActiveItems(null, items, destFolder);

    switch (action) {
      case "archive":
        this.setGroupMenuBlocked(true);
        return moveToFolder(archiveRoomsId, items)
          .then(async (res) => {
            const lastResult = res && res[res.length - 1];

            if (lastResult?.error) return Promise.reject(lastResult.error);

            const pbData = {
              icon: "move",
              label: "Archive rooms operation",
              operationId,
            };
            const data = lastResult || null;

            console.log(pbData.label, { data, res });

            const operationData =
              await this.uploadDataStore.loopFilesOperations(data, pbData);

            if (
              !operationData ||
              operationData.error ||
              !operationData.finished
            ) {
              return Promise.reject(
                operationData?.error ? operationData.error : ""
              );
            }

            if (!isRoomsFolder) {
              setSelectedFolder(roomsFolder);
            }

            this.updateCurrentFolder(null, null, null, operationId);
          })

          .then(() => {
            const successTranslation =
              folders.length !== 1 && Array.isArray(folders)
                ? t("ArchivedRoomsAction")
                : Array.isArray(folders)
                  ? t("ArchivedRoomAction", { name: folders[0].title })
                  : t("ArchivedRoomAction", { name: folders.title });

            toastr.success(successTranslation);
          })
          .then(() => {
            const clearBuffer =
              !this.dialogsStore.archiveDialogVisible &&
              !this.dialogsStore.restoreRoomDialogVisible;
            setSelected("close", clearBuffer);
          })
          .catch((err) => {
            clearActiveOperations(null, items);
            setSecondaryProgressBarData({
              icon: "move",
              visible: true,
              alert: true,
              operationId,
            });
            setTimeout(() => clearSecondaryProgressData(operationId), TIMEOUT);
            return toastr.error(err.message ? err.message : err);
          })
          .finally(() => {
            clearActiveOperations(null, items);
            this.setGroupMenuBlocked(false);
          });
      case "unarchive":
        this.setGroupMenuBlocked(true);
        return moveToFolder(myRoomsId, items)
          .then(async (res) => {
            const lastResult = res && res[res.length - 1];

            if (lastResult?.error) return Promise.reject(lastResult.error);

            const pbData = {
              icon: "move",
              label: "Restore rooms from archive operation",
              operationId,
            };
            const data = lastResult || null;

            console.log(pbData.label, { data, res });

            await this.uploadDataStore.loopFilesOperations(data, pbData);

            this.updateCurrentFolder(null, [items], null, operationId);
          })

          .then(() => {
            const successTranslation =
              folders.length !== 1 && Array.isArray(folders)
                ? t("UnarchivedRoomsAction")
                : Array.isArray(folders)
                  ? t("UnarchivedRoomAction", { name: folders[0].title })
                  : t("UnarchivedRoomAction", { name: folders.title });

            toastr.success(successTranslation);
          })
          .then(() => setSelected("close"))
          .catch((err) => {
            clearActiveOperations(null, items);
            setSecondaryProgressBarData({
              visible: true,
              alert: true,
              operationId,
            });
            setTimeout(() => clearSecondaryProgressData(operationId), TIMEOUT);
            return toastr.error(err.message ? err.message : err);
          })
          .finally(() => {
            clearActiveOperations(null, items);
            this.setGroupMenuBlocked(false);
          });
      default:
        return;
    }
  };

  selectTag = (tag) => {
    const { roomsFilter } = this.filesStore;

    const { setIsSectionBodyLoading } = this.clientLoadingStore;

    const setIsLoading = (param) => {
      setIsSectionBodyLoading(param);
    };

    const newFilter = roomsFilter.clone();

    if (tag !== "no-tag") {
      const tags = newFilter.tags ? [...newFilter.tags] : [];

      if (tags.length > 0) {
        const idx = tags.findIndex((item) => item === tag);

        if (idx > -1) {
          //TODO: remove tag here if already selected
          return;
        }
      }
      tags.push(tag);

      newFilter.tags = [...tags];
      newFilter.withoutTags = false;
    } else {
      newFilter.withoutTags = true;
    }

    setIsLoading(true);
    window.DocSpace.navigate(
      `${window.DocSpace.location.pathname}?${newFilter.toUrlParams()}`
    );
  };

  selectOption = ({ option, value }) => {
    const { roomsFilter } = this.filesStore;

    const { setIsSectionBodyLoading } = this.clientLoadingStore;

    const setIsLoading = (param) => {
      setIsSectionBodyLoading(param);
    };

    const newFilter = roomsFilter.clone();
    const tags = newFilter.tags ? [...newFilter.tags] : [];
    newFilter.tags = [...tags];

    if (option === "defaultTypeRoom") {
      newFilter.type = value;
    }

    if (option === "typeProvider") {
      newFilter.provider = value;
    }

    setIsLoading(true);
    window.DocSpace.navigate(
      `${window.DocSpace.location.pathname}?${newFilter.toUrlParams()}`
    );
  };

  selectRowAction = (checked, file) => {
    const {
      // selected,
      // setSelected,
      selectFile,
      deselectFile,
      setBufferSelection,
      setHotkeyCaret,
      setHotkeyCaretStart,
    } = this.filesStore;
    //selected === "close" && setSelected("none");
    setBufferSelection(null);
    setHotkeyCaret(null);
    setHotkeyCaretStart(file);

    if (checked) {
      selectFile(file);
    } else {
      deselectFile(file);
    }
  };

  openLocationAction = async (item) => {
    if (this.publicRoomStore.isPublicRoom)
      return this.moveToPublicRoom(item.id);

    const { setIsSectionFilterLoading } = this.clientLoadingStore;

    const { id, isRoom, title, rootFolderType } = item;
    const categoryType = getCategoryTypeByFolderType(rootFolderType, id);

    const state = { title, rootFolderType, isRoot: false, isRoom };
    const filter = FilesFilter.getDefault();

    filter.folder = id;

    const url = getCategoryUrl(categoryType, id);

    window.DocSpace.navigate(`${url}?${filter.toUrlParams()}`, { state });
  };

  checkAndOpenLocationAction = async (item) => {
    const { categoryType } = this.filesStore;
    const { myRoomsId, myFolderId, archiveRoomsId, recycleBinFolderId } =
      this.treeFoldersStore;
    const { rootFolderType } = this.selectedFolderStore;
    const { setIsSectionFilterLoading } = this.clientLoadingStore;

    const setIsLoading = (param) => {
      setIsSectionFilterLoading(param);
    };

    const { ExtraLocationTitle, ExtraLocation, fileExst } = item;

    const isRoot =
      ExtraLocation === myRoomsId ||
      ExtraLocation === myFolderId ||
      ExtraLocation === archiveRoomsId ||
      ExtraLocation === recycleBinFolderId;

    const state = {
      title: ExtraLocationTitle,

      isRoot,
      fileExst,
      highlightFileId: item.id,
      isFileHasExst: !item.fileExst,
      rootFolderType,
    };

    const url = getCategoryUrl(categoryType, ExtraLocation);

    const newFilter = FilesFilter.getDefault();

    newFilter.search = item.title;
    newFilter.folder = ExtraLocation;

    setIsLoading(
      window.DocSpace.location.search !== `?${newFilter.toUrlParams()}` ||
        url !== window.DocSpace.location.pathname
    );

    if (!isDesktop()) this.authStore.infoPanelStore.setIsVisible(false);

    window.DocSpace.navigate(`${url}?${newFilter.toUrlParams()}`, { state });
  };

  setThirdpartyInfo = (providerKey) => {
    const { setConnectDialogVisible, setConnectItem } = this.dialogsStore;
    const { providers, capabilities } = this.settingsStore.thirdPartyStore;
    const provider = providers.find((x) => x.provider_key === providerKey);
    const capabilityItem = capabilities.find((x) => x[0] === providerKey);
    const capability = {
      title: capabilityItem ? capabilityItem[0] : provider.customer_title,
      link: capabilityItem ? capabilityItem[1] : " ",
    };

    setConnectDialogVisible(true);
    setConnectItem({ ...provider, ...capability });
  };

  // setNewBadgeCount = (item) => {
  //   const { getRootFolder, updateRootBadge } = this.treeFoldersStore;
  //   const { updateFileBadge, updateFolderBadge } = this.filesStore;
  //   const { rootFolderType, fileExst, id } = item;

  //   const count = item.new ? item.new : 1;
  //   const rootFolder = getRootFolder(rootFolderType);
  //   updateRootBadge(rootFolder.id, count);

  //   if (fileExst) updateFileBadge(id);
  //   else updateFolderBadge(id, item.new);
  // };

  markAsRead = (folderIds, fileIds, item) => {
    const { setSecondaryProgressBarData, clearSecondaryProgressData } =
      this.uploadDataStore.secondaryProgressDataStore;

    const operationId = uniqueid("operation_");

    setSecondaryProgressBarData({
      icon: "file",
      label: "", //TODO: add translation if need "MarkAsRead": "Mark all as read",
      percent: 0,
      visible: true,
      operationId,
    });

    return markAsRead(folderIds, fileIds)
      .then(async (res) => {
        const data = res[0] ? res[0] : null;
        const pbData = { icon: "file", operationId };
        await this.uploadDataStore.loopFilesOperations(data, pbData);
      })
      .then(() => {
        if (!item) return;

        //this.setNewBadgeCount(item);

        const { getFileIndex, updateFileStatus } = this.filesStore;

        const index = getFileIndex(item.id);
        updateFileStatus(index, item.fileStatus & ~FileStatus.IsNew);
      })
      .catch((err) => toastr.error(err))
      .finally(() =>
        setTimeout(() => clearSecondaryProgressData(operationId), TIMEOUT)
      );
  };

  moveDragItems = (destFolderId, folderTitle, translations) => {
    const folderIds = [];
    const fileIds = [];
    const deleteAfter = false;

    const { bufferSelection } = this.filesStore;
    const { isRootFolder } = this.selectedFolderStore;

    let selection = bufferSelection
      ? [bufferSelection]
      : this.filesStore.selection;

    selection = selection.filter(
      (el) => !el.isFolder || el.id !== destFolderId
    );

    const isCopy = selection.findIndex((f) => f.security.Move) === -1;

    const operationData = {
      destFolderId,
      folderIds,
      fileIds,
      deleteAfter,
      translations,
      folderTitle,
      isCopy,
    };

    for (let item of selection) {
      if (!item.isFolder) {
        fileIds.push(item.id);
      } else {
        if (item.providerKey && isRootFolder) continue;
        folderIds.push(item.id);
      }
    }

    if (!folderIds.length && !fileIds.length) return;
    this.checkOperationConflict(operationData);
  };

  checkFileConflicts = (destFolderId, folderIds, fileIds) => {
    this.filesStore.addActiveItems(fileIds, null, destFolderId);
    this.filesStore.addActiveItems(null, folderIds, destFolderId);
    return checkFileConflicts(destFolderId, folderIds, fileIds);
  };

  setConflictDialogData = (conflicts, operationData) => {
    this.dialogsStore.setConflictResolveDialogItems(conflicts);
    this.dialogsStore.setConflictResolveDialogData(operationData);
    this.dialogsStore.setConflictResolveDialogVisible(true);
  };

  setSelectedItems = (title, length) => {
    const selectionLength = length ? length : this.filesStore.selection.length;
    const selectionTitle = title ? title : this.filesStore.selectionTitle;

    if (selectionLength !== undefined && selectionTitle) {
      this.uploadDataStore.secondaryProgressDataStore.setItemsSelectionLength(
        selectionLength
      );
      this.uploadDataStore.secondaryProgressDataStore.setItemsSelectionTitle(
        selectionTitle
      );
    }
  };

  checkOperationConflict = async (operationData) => {
    const { destFolderId, folderIds, fileIds } = operationData;
    const { setBufferSelection } = this.filesStore;

    this.setSelectedItems();

    this.filesStore.setSelected("none");
    let conflicts;

    try {
      conflicts = await this.checkFileConflicts(
        destFolderId,
        folderIds,
        fileIds
      );
    } catch (err) {
      setBufferSelection(null);
      return toastr.error(err.message ? err.message : err);
    }

    if (conflicts.length) {
      this.setConflictDialogData(conflicts, operationData);
    } else {
      try {
        await this.uploadDataStore.itemOperationToFolder(operationData);
      } catch (err) {
        setBufferSelection(null);
        return toastr.error(err.message ? err.message : err);
      }
    }
  };

  isAvailableOption = (option) => {
    const { canConvertSelected, hasSelection, allFilesIsEditing, selection } =
      this.filesStore;

    const { rootFolderType } = this.selectedFolderStore;
    const canDownload = selection.every((s) => s.security?.Download);

    switch (option) {
      case "copy":
        const canCopy = selection.every((s) => s.security?.Copy);

        return hasSelection && canCopy;
      case "showInfo":
      case "download":
        return hasSelection && canDownload;
      case "downloadAs":
        return canDownload && canConvertSelected;
      case "moveTo":
        const canMove = selection.every((s) => s.security?.Move);

        return (
          hasSelection &&
          !allFilesIsEditing &&
          canMove &&
          rootFolderType !== FolderType.TRASH
        );

      case "archive":
        const canArchive = selection.every((s) => s.security?.Move);

        return canArchive;
      case "unarchive":
        const canUnArchive = selection.some((s) => s.security?.Move);

        return canUnArchive;
      case "delete-room":
        const canRemove = selection.some((s) => s.security?.Delete);

        return canRemove;
      case "delete":
        const canDelete = selection.every((s) => s.security?.Delete);

        return !allFilesIsEditing && canDelete && hasSelection;
      case "create-room":
        const canCreateRoom = rootFolderType === FolderType.USER;

        return canCreateRoom;
    }
  };

  convertToArray = (itemsCollection) => {
    const result = Array.from(itemsCollection.values()).filter((item) => {
      return item != null;
    });

    itemsCollection.clear();

    return result;
  };

  pinRooms = (t) => {
    const { selection } = this.filesStore;

    const items = [];

    selection.forEach((item) => {
      if (!item.pinned) items.push(item.id);
    });

    this.setPinAction("pin", items, t);
  };

  unpinRooms = (t) => {
    const { selection } = this.filesStore;

    const items = [];

    selection.forEach((item) => {
      if (item.pinned) items.push(item.id);
    });

    this.setPinAction("unpin", items, t);
  };

  archiveRooms = (action) => {
    const {
      setArchiveDialogVisible,
      setInviteUsersWarningDialogVisible,
      setRestoreRoomDialogVisible,
    } = this.dialogsStore;
    const { isGracePeriod } = this.authStore.currentTariffStatusStore;

    if (action === "unarchive" && isGracePeriod) {
      setInviteUsersWarningDialogVisible(true);
      return;
    }

    if (action === "archive") {
      setArchiveDialogVisible(true);
    } else {
      setRestoreRoomDialogVisible(true);
    }
  };

  deleteRooms = (t) => {
    const { selection } = this.filesStore;

    const items = [];

    selection.forEach((item) => {
      items.push(item.id);
    });

    const translations = {
      deleteOperation: t("Translations:DeleteOperation"),
      successRemoveFile: t("Files:FileRemoved"),
      successRemoveFolder: t("Files:FolderRemoved"),
      successRemoveRoom: t("Files:RoomRemoved"),
      successRemoveRooms: t("Files:RoomsRemoved"),
    };

    this.deleteItemAction(items, translations, null, null, true);
  };

  deleteRoomsAction = async (itemId, translations) => {
    const { secondaryProgressDataStore, clearActiveOperations } =
      this.uploadDataStore;

    const { setSecondaryProgressBarData, clearSecondaryProgressData } =
      secondaryProgressDataStore;

    const operationId = uniqueid("operation_");

    setSecondaryProgressBarData({
      icon: "trash",
      visible: true,
      percent: 0,
      label: translations?.deleteOperation,
      alert: false,
      operationId,
    });

    const id = Array.isArray(itemId) ? itemId : [itemId];

    try {
      this.setGroupMenuBlocked(true);
      await this.deleteItemOperation(
        false,
        itemId,
        translations,
        true,
        operationId
      );
    } catch (err) {
      console.log(err);

      setSecondaryProgressBarData({
        visible: true,
        alert: true,
        operationId,
      });
      setTimeout(() => clearSecondaryProgressData(operationId), TIMEOUT);
      return toastr.error(err.message ? err.message : err);
    } finally {
      this.setGroupMenuBlocked(false);
      setTimeout(() => clearActiveOperations(null, id), TIMEOUT);
    }
  };

  onShowInfoPanel = () => {
    const { selection } = this.filesStore;
    const { setSelection, setIsVisible } = this.authStore.infoPanelStore;

    setSelection([selection]);
    setIsVisible(true);
  };

  setProcessCreatingRoomFromData = (processCreatingRoomFromData) => {
    this.processCreatingRoomFromData = processCreatingRoomFromData;
  };

  onClickCreateRoom = () => {
    this.setProcessCreatingRoomFromData(true);
    const event = new Event(Events.ROOM_CREATE);
    window.dispatchEvent(event);
  };

  getOption = (option, t) => {
    const {
      setSharingPanelVisible,
      setDownloadDialogVisible,
      setMoveToPanelVisible,
      setCopyPanelVisible,
      setDeleteDialogVisible,
    } = this.dialogsStore;

    switch (option) {
      case "show-info":
        if (isDesktop()) return null;
        else
          return {
            id: "menu-show-info",
            key: "show-info",
            label: t("Common:Info"),
            iconUrl: InfoOutlineReactSvgUrl,
            onClick: this.onShowInfoPanel,
          };
      case "copy":
        if (!this.isAvailableOption("copy")) return null;
        else
          return {
            id: "menu-copy",
            label: t("Common:Copy"),
            onClick: () => setCopyPanelVisible(true),
            iconUrl: CopyToReactSvgUrl,
          };

      case "create-room":
        if (!this.isAvailableOption("create-room")) return null;
        else
          return {
            id: "menu-create-room",
            label: t("Files:CreateRoom"),
            onClick: this.onClickCreateRoom,
            iconUrl: CatalogRoomsReactSvgUrl,
          };

      case "download":
        if (!this.isAvailableOption("download")) return null;
        else
          return {
            id: "menu-download",
            label: t("Common:Download"),
            onClick: () =>
              this.downloadAction(t("Translations:ArchivingData")).catch(
                (err) => toastr.error(err)
              ),
            iconUrl: DownloadReactSvgUrl,
          };

      case "downloadAs":
        if (!this.isAvailableOption("downloadAs")) return null;
        else
          return {
            id: "menu-download-as",
            label: t("Translations:DownloadAs"),
            onClick: () => setDownloadDialogVisible(true),
            iconUrl: DownloadAsReactSvgUrl,
          };

      case "moveTo":
        if (!this.isAvailableOption("moveTo")) return null;
        else
          return {
            id: "menu-move-to",
            label: t("Common:MoveTo"),
            onClick: () => setMoveToPanelVisible(true),
            iconUrl: MoveReactSvgUrl,
          };
      case "pin":
        return {
          id: "menu-pin",
          key: "pin",
          label: t("Pin"),
          iconUrl: PinReactSvgUrl,
          onClick: () => this.pinRooms(t),
          disabled: false,
        };
      case "unpin":
        return {
          id: "menu-unpin",
          key: "unpin",
          label: t("Unpin"),
          iconUrl: UnpinReactSvgUrl,
          onClick: () => this.unpinRooms(t),
          disabled: false,
        };
      case "archive":
        if (!this.isAvailableOption("archive")) return null;
        else
          return {
            id: "menu-archive",
            key: "archive",
            label: t("MoveToArchive"),
            iconUrl: RoomArchiveSvgUrl,
            onClick: () => this.archiveRooms("archive"),
            disabled: false,
          };
      case "unarchive":
        if (!this.isAvailableOption("unarchive")) return null;
        else
          return {
            id: "menu-unarchive",
            key: "unarchive",
            label: t("Common:Restore"),
            iconUrl: MoveReactSvgUrl,
            onClick: () => this.archiveRooms("unarchive"),
            disabled: false,
          };
      case "delete-room":
        if (!this.isAvailableOption("delete-room")) return null;
        else
          return {
            id: "menu-delete-room",
            label: t("Common:Delete"),
            onClick: () => this.deleteRooms(t),
            iconUrl: DeleteReactSvgUrl,
          };

      case "delete":
        if (!this.isAvailableOption("delete")) return null;
        else
          return {
            id: "menu-delete",
            label: t("Common:Delete"),
            onClick: () => {
              if (this.settingsStore.confirmDelete) {
                setDeleteDialogVisible(true);
              } else {
                const translations = {
                  deleteOperation: t("Translations:DeleteOperation"),
                  deleteFromTrash: t("Translations:DeleteFromTrash"),
                  deleteSelectedElem: t("Translations:DeleteSelectedElem"),
                  FileRemoved: t("Files:FileRemoved"),
                  FolderRemoved: t("Files:FolderRemoved"),
                };

                this.deleteAction(translations).catch((err) =>
                  toastr.error(err)
                );
              }
            },
            iconUrl: DeleteReactSvgUrl,
          };
    }
  };

  getRoomsFolderOptions = (itemsCollection, t) => {
    let pinName = "unpin";
    const { selection } = this.filesStore;

    selection.forEach((item) => {
      if (!item.pinned) pinName = "pin";
    });

    const pin = this.getOption(pinName, t);
    const archive = this.getOption("archive", t);

    itemsCollection.set(pinName, pin).set("archive", archive);
    return this.convertToArray(itemsCollection);
  };

  getArchiveRoomsFolderOptions = (itemsCollection, t) => {
    const archive = this.getOption("unarchive", t);
    const deleteOption = this.getOption("delete-room", t);
    const showOption = this.getOption("show-info", t);

    itemsCollection
      .set("unarchive", archive)
      .set("show-info", showOption)
      .set("delete", deleteOption);

    return this.convertToArray(itemsCollection);
  };

  getAnotherFolderOptions = (itemsCollection, t) => {
    const createRoom = this.getOption("create-room", t);
    const download = this.getOption("download", t);
    const downloadAs = this.getOption("downloadAs", t);
    const moveTo = this.getOption("moveTo", t);
    const copy = this.getOption("copy", t);
    const deleteOption = this.getOption("delete", t);
    const showInfo = this.getOption("showInfo", t);

    itemsCollection
      .set("createRoom", createRoom)
      .set("download", download)
      .set("downloadAs", downloadAs)
      .set("moveTo", moveTo)
      .set("copy", copy)
      .set("delete", deleteOption)
      .set("showInfo", showInfo);

    return this.convertToArray(itemsCollection);
  };

  getRecentFolderOptions = (itemsCollection, t) => {
    const download = this.getOption("download", t);
    const downloadAs = this.getOption("downloadAs", t);
    const copy = this.getOption("copy", t);
    const showInfo = this.getOption("showInfo", t);

    itemsCollection

      .set("download", download)
      .set("downloadAs", downloadAs)
      .set("copy", copy)
      .set("showInfo", showInfo);

    return this.convertToArray(itemsCollection);
  };

  getShareFolderOptions = (itemsCollection, t) => {
    const { setDeleteDialogVisible, setUnsubscribe } = this.dialogsStore;

    const download = this.getOption("download", t);
    const downloadAs = this.getOption("downloadAs", t);
    const copy = this.getOption("copy", t);
    const showInfo = this.getOption("showInfo", t);

    itemsCollection

      .set("download", download)
      .set("downloadAs", downloadAs)
      .set("copy", copy)
      .set("delete", {
        label: t("RemoveFromList"),
        onClick: () => {
          setUnsubscribe(true);
          setDeleteDialogVisible(true);
        },
      })
      .set("showInfo", showInfo);

    return this.convertToArray(itemsCollection);
  };

  getPrivacyFolderOption = (itemsCollection, t) => {
    const moveTo = this.getOption("moveTo", t);
    const deleteOption = this.getOption("delete", t);
    const download = this.getOption("download", t);
    const showInfo = this.getOption("showInfo", t);

    itemsCollection
      .set("download", download)
      .set("moveTo", moveTo)

      .set("delete", deleteOption)
      .set("showInfo", showInfo);

    return this.convertToArray(itemsCollection);
  };

  getFavoritesFolderOptions = (itemsCollection, t) => {
    const { selection } = this.filesStore;
    const download = this.getOption("download", t);
    const downloadAs = this.getOption("downloadAs", t);
    const copy = this.getOption("copy", t);
    const showInfo = this.getOption("showInfo", t);

    itemsCollection
      .set("download", download)
      .set("downloadAs", downloadAs)
      .set("copy", copy)
      .set("delete", {
        label: t("RemoveFromFavorites"),
        alt: t("RemoveFromFavorites"),
        iconUrl: FavoritesReactSvgUrl,
        onClick: () => {
          const items = selection.map((item) => item.id);
          this.setFavoriteAction("remove", items)
            .then(() => toastr.success(t("RemovedFromFavorites")))
            .catch((err) => toastr.error(err));
        },
      })
      .set("showInfo", showInfo);

    return this.convertToArray(itemsCollection);
  };

  getRecycleBinFolderOptions = (itemsCollection, t) => {
    const { setRestorePanelVisible } = this.dialogsStore;

    const download = this.getOption("download", t);
    const downloadAs = this.getOption("downloadAs", t);
    const deleteOption = this.getOption("delete", t);
    const showInfo = this.getOption("showInfo", t);

    itemsCollection
      .set("download", download)
      .set("downloadAs", downloadAs)
      .set("restore", {
        id: "menu-restore",
        label: t("Common:Restore"),
        onClick: () => setRestorePanelVisible(true),
        iconUrl: MoveReactSvgUrl,
      })
      .set("delete", deleteOption)
      .set("showInfo", showInfo);

    return this.convertToArray(itemsCollection);
  };

  getHeaderMenu = (t) => {
    const {
      isFavoritesFolder,
      isRecentFolder,
      isRecycleBinFolder,
      isPrivacyFolder,
      isShareFolder,
      isRoomsFolder,
      isArchiveFolder,
    } = this.treeFoldersStore;

    let itemsCollection = new Map();

    if (isRecycleBinFolder)
      return this.getRecycleBinFolderOptions(itemsCollection, t);

    if (isFavoritesFolder)
      return this.getFavoritesFolderOptions(itemsCollection, t);

    if (isPrivacyFolder) return this.getPrivacyFolderOption(itemsCollection, t);

    if (isShareFolder) return this.getShareFolderOptions(itemsCollection, t);

    if (isRecentFolder) return this.getRecentFolderOptions(itemsCollection, t);

    if (isArchiveFolder)
      return this.getArchiveRoomsFolderOptions(itemsCollection, t);

    if (isRoomsFolder) return this.getRoomsFolderOptions(itemsCollection, t);

    return this.getAnotherFolderOptions(itemsCollection, t);
  };

  onMarkAsRead = (item) => this.markAsRead([], [`${item.id}`], item);

  openFileAction = (item) => {
    const { openDocEditor, isPrivacyFolder, setSelection } = this.filesStore;
    const { currentDeviceType } = this.authStore.settingsStore;
    const { fileItemsList } = this.pluginStore;
    const { enablePlugins } = this.authStore.settingsStore;

    const { isLoading, setIsSectionFilterLoading } = this.clientLoadingStore;
    const { isRecycleBinFolder } = this.treeFoldersStore;
    const { setMediaViewerData } = this.mediaViewerDataStore;
    const { setConvertDialogVisible, setConvertItem } = this.dialogsStore;

    const { roomType, title: currentTitle } = this.selectedFolderStore;

    if (this.publicRoomStore.isPublicRoom && item.isFolder) {
      setSelection([]);
      return this.moveToPublicRoom(item.id);
    }

    const setIsLoading = (param) => {
      setIsSectionFilterLoading(param);
    };

    const isMediaOrImage =
      item.viewAccessibility?.ImageView || item.viewAccessibility?.MediaView;
    const canConvert =
      item.viewAccessibility?.MustConvert && item.security?.Convert;
    const canWebEdit = item.viewAccessibility?.WebEdit;
    const canViewedDocs = item.viewAccessibility?.WebView;

    const { id, viewUrl, providerKey, fileStatus, encrypted, isFolder } = item;
    if (encrypted && isPrivacyFolder) return checkProtocol(item.id, true);

    if (isRecycleBinFolder || isLoading) return;

    if (isFolder) {
      const { isRoom, rootFolderType, title, roomType: itemRoomType } = item;

      setIsLoading(true);

      const path = getCategoryUrl(
        getCategoryTypeByFolderType(rootFolderType, id),
        id
      );

      const filter = FilesFilter.getDefault();
      filter.folder = id;

      const state = {
        title,
        isRoot: false,
        rootFolderType,
        isRoom,
        rootRoomTitle: !!roomType ? currentTitle : "",
        isPublicRoomType: itemRoomType === RoomsType.PublicRoom || false,
      };

      setSelection([]);

      window.DocSpace.navigate(`${path}?${filter.toUrlParams()}`, { state });
    } else {
      if (canConvert) {
        setConvertItem({ ...item, isOpen: true });
        setConvertDialogVisible(true);
        return;
      }

      if ((fileStatus & FileStatus.IsNew) === FileStatus.IsNew)
        this.onMarkAsRead(item);

      if (canWebEdit || canViewedDocs) {
        let tab =
          !this.authStore.settingsStore.isDesktopClient &&
          window.DocSpaceConfig?.editor?.openOnNewPage &&
          !isFolder
            ? window.open(
                combineUrl(
                  window.DocSpaceConfig?.proxy?.url,
                  config.homepage,
                  `/doceditor?fileId=${id}`
                ),
                "_blank"
              )
            : null;

        const isPreview = item.isForm
          ? !item.security.FillForms
          : !item.security.Edit;

        return openDocEditor(id, providerKey, tab, null, isPreview);
      }

      if (isMediaOrImage) {
        // localStorage.setItem("isFirstUrl", window.location.href);

        this.mediaViewerDataStore.saveFirstUrl(
          `${window.DocSpace.location.pathname}${window.DocSpace.location.search}`
        );
        setMediaViewerData({ visible: true, id });

        const url = "/products/files/#preview/" + id;

        if (this.publicRoomStore.isPublicRoom) return;

        window.DocSpace.navigate(url);
        return;
      }

      if (fileItemsList && enablePlugins) {
        let currPluginItem = null;

        fileItemsList.forEach((i) => {
          if (i.key === item.fileExst) currPluginItem = i.value;
        });

        if (currPluginItem) {
          const correctDevice = currPluginItem.devices
            ? currPluginItem.devices.includes(currentDeviceType)
            : true;
          if (correctDevice) return currPluginItem.onClick(item);
        }
      }

      return window.open(viewUrl, "_self");
    }
  };

  onClickBack = () => {
    const { roomType, ...rest } = this.selectedFolderStore;
    const { setSelectedNode } = this.treeFoldersStore;
    const { clearFiles } = this.filesStore;

    const categoryType = getCategoryType(window.DocSpace.location);

    const isRoom = !!roomType;

    const urlFilter = getObjectByLocation(window.DocSpace.location);

    const isArchivedRoom = !!(CategoryType.Archive && urlFilter?.folder);

    if (this.publicRoomStore.isPublicRoom) {
      return this.backToParentFolder();
    }

    if (categoryType === CategoryType.SharedRoom || isArchivedRoom) {
      if (isRoom) {
        return this.moveToRoomsPage();
      }

      return this.backToParentFolder();
    }

    if (
      categoryType === CategoryType.Shared ||
      categoryType === CategoryType.Archive
    ) {
      return this.moveToRoomsPage();
    }

    if (
      categoryType === CategoryType.Personal ||
      categoryType === CategoryType.Trash
    ) {
      return this.backToParentFolder();
    }

    if (categoryType === CategoryType.Settings) {
      clearFiles();

      const path = getCategoryUrl(CategoryType.Settings);

      setSelectedNode(["common"]);

      return window.DocSpace.navigate(path, { replace: true });
    }

    if (categoryType === CategoryType.Accounts) {
      const accountsFilter = AccountsFilter.getDefault();
      const params = accountsFilter.toUrlParams();
      const path = getCategoryUrl(CategoryType.Accounts);

      clearFiles();

      setSelectedNode(["accounts", "filter"]);

      return window.DocSpace.navigate(`${path}?${params}`, { replace: true });
    }
  };

  moveToRoomsPage = () => {
    const categoryType = getCategoryType(window.DocSpace.location);

    const filter = RoomsFilter.getDefault();

    const correctCategoryType =
      categoryType === CategoryType.SharedRoom
        ? CategoryType.Shared
        : CategoryType.ArchivedRoom === categoryType
          ? CategoryType.Archive
          : categoryType;

    const path = getCategoryUrl(correctCategoryType);

    const state = {
      title:
        (this.selectedFolderStore?.navigationPath &&
          this.selectedFolderStore?.navigationPath[
            this.selectedFolderStore?.navigationPath?.length - 1
          ]?.title) ||
        "",
      isRoot: true,
      isPublicRoomType: false,
      rootFolderType: this.selectedFolderStore.rootFolderType,
    };

    if (categoryType == CategoryType.Archive) {
      filter.searchArea = RoomSearchArea.Archive;
    }

    window.DocSpace.navigate(`${path}?${filter.toUrlParams()}`, {
      state,
      replace: true,
    });
  };

  moveToPublicRoom = (folderId) => {
    const { navigationPath, rootFolderType } = this.selectedFolderStore;
    const { publicRoomKey } = this.publicRoomStore;
    const { setIsSectionFilterLoading } = this.clientLoadingStore;

    const id = folderId ? folderId : this.selectedFolderStore.parentId;
    const path = getCategoryUrl(CategoryType.PublicRoom);
    const filter = FilesFilter.getDefault();
    filter.folder = id;

    const state = {
      title: navigationPath[0]?.title || "",
      isRoot: navigationPath.length === 1,
      rootFolderType: rootFolderType,
    };

    setIsSectionFilterLoading(true);
    window.DocSpace.navigate(
      `${path}?key=${publicRoomKey}&${filter.toUrlParams()}`,
      { state }
    );
  };

  backToParentFolder = () => {
    if (this.publicRoomStore.isPublicRoom) return this.moveToPublicRoom();

    const id = this.selectedFolderStore.parentId;

    const { navigationPath, rootFolderType } = this.selectedFolderStore;

    const filter = FilesFilter.getDefault();

    filter.folder = id;

    const categoryType = getCategoryType(window.DocSpace.location);
    const path = getCategoryUrl(categoryType, id);

    const isRoot = navigationPath.length === 1;

    const state = {
      title: (navigationPath && navigationPath[0]?.title) || "",
      isRoom: navigationPath[0]?.isRoom,
      isRoot,
      rootFolderType: rootFolderType,
      isPublicRoomType: navigationPath[0]?.isRoom
        ? navigationPath[0]?.roomType === RoomsType.PublicRoom
        : false,
      rootRoomTitle: "",
    };

    window.DocSpace.navigate(`${path}?${filter.toUrlParams()}`, {
      state,
      replace: true,
    });
  };

  setGroupMenuBlocked = (blocked) => {
    this.isGroupMenuBlocked = blocked;
  };

  preparingDataForCopyingToRoom = async (destFolderId, selections, t) => {
    let fileIds = [];
    let folderIds = [];

    if (!selections.length) return;
    const oneFolder = selections.length === 1 && selections[0].isFolder;

    if (oneFolder) {
      folderIds = [selections[0].id];

      try {
        const selectedFolder = await getFolder(selections[0].id);
        const { folders, files, total } = selectedFolder;

        if (total === 0) {
          this.filesStore.setSelection([]);
          this.filesStore.setBufferSelection(null);
          return;
        }

        const title = !!folders.length ? folders[0].title : files[0].title;
        this.setSelectedItems(title, total);
      } catch (err) {
        toastr.error(err);
      }
    }

    !oneFolder &&
      selections.map((item) => {
        if (item.fileExst || item.contentLength) fileIds.push(item.id);
        else folderIds.push(item.id);
      });

    !oneFolder && this.setSelectedItems(selections[0].title, selections.length);
    this.filesStore.setSelection([]);
    this.filesStore.setBufferSelection(null);

    const operationData = {
      destFolderId,
      folderIds: folderIds,
      fileIds,
      deleteAfter: false,
      isCopy: true,
      translations: {
        copy: t("Common:CopyOperation"),
      },
      content: oneFolder,
    };

    this.uploadDataStore.itemOperationToFolder(operationData);
  };

  onLeaveRoom = (t, isOwner = false) => {
    const {
      updateRoomMemberRole,
      removeFiles,
      folders,
      setFolders,
      selection,
      bufferSelection,
    } = this.filesStore;
    const { user } = this.authStore.userStore;

    const roomId = selection.length
      ? selection[0].id
      : bufferSelection
        ? bufferSelection.id
        : this.selectedFolderStore.id;

    const isAdmin = user.isOwner || user.isAdmin;
    const isRoot = this.selectedFolderStore.isRootFolder;

    return updateRoomMemberRole(roomId, {
      invitations: [{ id: user?.id, access: ShareAccessRights.None }],
    }).then(() => {
      if (!isAdmin) {
        if (!isRoot) {
          const filter = RoomsFilter.getDefault();
          window.DocSpace.navigate(
            `rooms/shared/filter?${filter.toUrlParams()}`
          );
        } else {
          removeFiles(null, [roomId]);
        }
      } else {
        if (!isRoot) {
          this.selectedFolderStore.setInRoom(false);
        } else {
          const newFolders = folders;
          const folderIndex = newFolders.findIndex((r) => r.id === roomId);
          if (folderIndex > -1) {
            newFolders[folderIndex].inRoom = false;
            setFolders(newFolders);
          }
        }
      }

      isOwner
        ? toastr.success(t("Files:LeftAndAppointNewOwner"))
        : toastr.success(t("Files:YouLeftTheRoom"));
    });
  };

  changeRoomOwner = (t, userId, isLeaveChecked = false) => {
    const { setRoomOwner, setFolder, setSelected, selection, bufferSelection } =
      this.filesStore;
    const { isRootFolder, setCreatedBy, id, setInRoom } =
      this.selectedFolderStore;

    const roomId = selection.length
      ? selection[0].id
      : bufferSelection
        ? bufferSelection.id
        : id;

    return setRoomOwner(userId, [roomId])
      .then(async (res) => {
        if (isRootFolder) {
          setFolder(res[0]);
        } else {
          setCreatedBy(res[0].createdBy);

          const isMe = userId === this.authStore.userStore.user.id;
          if (isMe) setInRoom(true);
        }

        if (isLeaveChecked) await this.onLeaveRoom(t);
        else toastr.success(t("Files:AppointNewOwner"));
      })
      .finally(() => {
        setSelected("none");
      });
  };
}

export default FilesActionStore;<|MERGE_RESOLUTION|>--- conflicted
+++ resolved
@@ -615,17 +615,10 @@
     const selection = item
       ? [item]
       : this.filesStore.selection.length
-      ? this.filesStore.selection
-      : bufferSelection
-<<<<<<< HEAD
-        ? [bufferSelection]
-        : infoPanelIsVisible && infoPanelSelection != null
-          ? [infoPanelSelection]
+        ? this.filesStore.selection
+        : bufferSelection
+          ? [bufferSelection]
           : null;
-=======
-      ? [bufferSelection]
-      : null;
->>>>>>> 680b62c9
 
     if (!selection.length) return;
 
