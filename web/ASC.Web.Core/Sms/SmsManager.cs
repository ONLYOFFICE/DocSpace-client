// (c) Copyright Ascensio System SIA 2010-2022
//
// This program is a free software product.
// You can redistribute it and/or modify it under the terms
// of the GNU Affero General Public License (AGPL) version 3 as published by the Free Software
// Foundation. In accordance with Section 7(a) of the GNU AGPL its Section 15 shall be amended
// to the effect that Ascensio System SIA expressly excludes the warranty of non-infringement of
// any third-party rights.
//
// This program is distributed WITHOUT ANY WARRANTY, without even the implied warranty
// of MERCHANTABILITY or FITNESS FOR A PARTICULAR  PURPOSE. For details, see
// the GNU AGPL at: http://www.gnu.org/licenses/agpl-3.0.html
//
// You can contact Ascensio System SIA at Lubanas st. 125a-25, Riga, Latvia, EU, LV-1021.
//
// The  interactive user interfaces in modified source and object code versions of the Program must
// display Appropriate Legal Notices, as required under Section 5 of the GNU AGPL version 3.
//
// Pursuant to Section 7(b) of the License you must retain the original Product logo when
// distributing the program. Pursuant to Section 7(e) we decline to grant you any rights under
// trademark law for use of our trademarks.
//
// All the Product's GUI elements, including illustrations and icon sets, as well as technical writing
// content are licensed under the terms of the Creative Commons Attribution-ShareAlike 4.0
// International. See the License terms at http://creativecommons.org/licenses/by-sa/4.0/legalcode

using Constants = ASC.Core.Users.Constants;

namespace ASC.Web.Studio.Core.SMS;

[Scope]
public class SmsManager
{
    private readonly UserManager _userManager;
    private readonly SecurityContext _securityContext;
    private readonly TenantManager _tenantManager;
    private readonly SmsKeyStorage _smsKeyStorage;
    private readonly SmsSender _smsSender;
    private readonly StudioSmsNotificationSettingsHelper _studioSmsNotificationSettingsHelper;
    private readonly CookiesManager _cookieManager;

    public SmsManager(
        UserManager userManager,
        SecurityContext securityContext,
        TenantManager tenantManager,
        SmsKeyStorage smsKeyStorage,
        SmsSender smsSender,
        StudioSmsNotificationSettingsHelper studioSmsNotificationSettingsHelper,
        CookiesManager cookieManager)
    {
        _userManager = userManager;
        _securityContext = securityContext;
        _tenantManager = tenantManager;
        _smsKeyStorage = smsKeyStorage;
        _smsSender = smsSender;
        _studioSmsNotificationSettingsHelper = studioSmsNotificationSettingsHelper;
        _cookieManager = cookieManager;
    }

    public async ValueTask<string> SaveMobilePhoneAsync(UserInfo user, string mobilePhone)
    {
        mobilePhone = SmsSender.GetPhoneValueDigits(mobilePhone);

        if (user == null || Equals(user, Constants.LostUser))
        {
            throw new Exception(Resource.ErrorUserNotFound);
        }

        if (string.IsNullOrEmpty(mobilePhone))
        {
            throw new Exception(Resource.ActivateMobilePhoneEmptyPhoneNumber);
        }

        if (!string.IsNullOrEmpty(user.MobilePhone) && user.MobilePhoneActivationStatus == MobilePhoneActivationStatus.Activated)
        {
            throw new Exception(Resource.MobilePhoneMustErase);
        }

        user.MobilePhone = mobilePhone;
        user.MobilePhoneActivationStatus = MobilePhoneActivationStatus.NotActivated;
        if (_securityContext.IsAuthenticated)
        {
            await _userManager.UpdateUserInfoWithSyncCardDavAsync(user);
        }
        else
        {
            try
            {
                await _securityContext.AuthenticateMeWithoutCookieAsync(ASC.Core.Configuration.Constants.CoreSystem);
                await _userManager.UpdateUserInfoWithSyncCardDavAsync(user);
            }
            finally
            {
                _securityContext.Logout();
            }
        }

        if (await _studioSmsNotificationSettingsHelper.TfaEnabledForUserAsync(user.Id))
        {
            await PutAuthCodeAsync(user, false);
        }

        return mobilePhone;
    }

    public async ValueTask PutAuthCodeAsync(UserInfo user, bool again)
    {
        if (user == null || Equals(user, Constants.LostUser))
        {
            throw new Exception(Resource.ErrorUserNotFound);
        }

        if (!await _studioSmsNotificationSettingsHelper.IsVisibleAndAvailableSettingsAsync() || !await _studioSmsNotificationSettingsHelper.TfaEnabledForUserAsync(user.Id))
        {
            throw new MethodAccessException();
        }

        var mobilePhone = SmsSender.GetPhoneValueDigits(user.MobilePhone);

        if (await _smsKeyStorage.ExistsKeyAsync(mobilePhone) && !again)
        {
            return;
        }
        (var succ, var key) = await _smsKeyStorage.GenerateKeyAsync(mobilePhone);
        if (!succ)
        {
            throw new Exception(Resource.SmsTooMuchError);
        }

        if (await _smsSender.SendSMSAsync(mobilePhone, string.Format(Resource.SmsAuthenticationMessageToUser, key)))
        {
<<<<<<< HEAD
            _tenantManager.SetTenantQuotaRow(new TenantQuotaRow { TenantId = _tenantManager.GetCurrentTenant().Id, Path = "/sms", Counter = 1, LastModified = DateTime.UtcNow }, true);
=======
            await _tenantManager.SetTenantQuotaRowAsync(new TenantQuotaRow { Tenant = await _tenantManager.GetCurrentTenantIdAsync(), Path = "/sms", Counter = 1, LastModified = DateTime.UtcNow }, true);
>>>>>>> 6d89a03a
        }
    }

    public async Task ValidateSmsCodeAsync(UserInfo user, string code, bool isEntryPoint = false)
    {
        if (!await _studioSmsNotificationSettingsHelper.IsVisibleAndAvailableSettingsAsync()
            || !await _studioSmsNotificationSettingsHelper.TfaEnabledForUserAsync(user.Id))
        {
            return;
        }

        if (user == null || Equals(user, Constants.LostUser))
        {
            throw new Exception(Resource.ErrorUserNotFound);
        }

        var valid = await _smsKeyStorage.ValidateKeyAsync(user.MobilePhone, code);
        switch (valid)
        {
            case SmsKeyStorage.Result.Empty:
                throw new Exception(Resource.ActivateMobilePhoneEmptyCode);
            case SmsKeyStorage.Result.TooMuch:
                throw new BruteForceCredentialException(Resource.SmsTooMuchError);
            case SmsKeyStorage.Result.Timeout:
                throw new TimeoutException(Resource.SmsAuthenticationTimeout);
            case SmsKeyStorage.Result.Invalide:
                throw new ArgumentException(Resource.SmsAuthenticationMessageError);
        }
        if (valid != SmsKeyStorage.Result.Ok)
        {
            throw new Exception("Error: " + valid);
        }

        if (!_securityContext.IsAuthenticated)
        {
            var action = isEntryPoint ? MessageAction.LoginSuccessViaApiSms : MessageAction.LoginSuccessViaSms;
<<<<<<< HEAD
            _cookieManager.AuthenticateMeAndSetCookies(user.TenantId, user.Id, action);
=======
            await _cookieManager.AuthenticateMeAndSetCookiesAsync(user.Tenant, user.Id, action);
>>>>>>> 6d89a03a
        }

        if (user.MobilePhoneActivationStatus == MobilePhoneActivationStatus.NotActivated)
        {
            user.MobilePhoneActivationStatus = MobilePhoneActivationStatus.Activated;
            await _userManager.UpdateUserInfoAsync(user);
        }
    }
}
<|MERGE_RESOLUTION|>--- conflicted
+++ resolved
@@ -1,186 +1,178 @@
-// (c) Copyright Ascensio System SIA 2010-2022
-//
-// This program is a free software product.
-// You can redistribute it and/or modify it under the terms
-// of the GNU Affero General Public License (AGPL) version 3 as published by the Free Software
-// Foundation. In accordance with Section 7(a) of the GNU AGPL its Section 15 shall be amended
-// to the effect that Ascensio System SIA expressly excludes the warranty of non-infringement of
-// any third-party rights.
-//
-// This program is distributed WITHOUT ANY WARRANTY, without even the implied warranty
-// of MERCHANTABILITY or FITNESS FOR A PARTICULAR  PURPOSE. For details, see
-// the GNU AGPL at: http://www.gnu.org/licenses/agpl-3.0.html
-//
-// You can contact Ascensio System SIA at Lubanas st. 125a-25, Riga, Latvia, EU, LV-1021.
-//
-// The  interactive user interfaces in modified source and object code versions of the Program must
-// display Appropriate Legal Notices, as required under Section 5 of the GNU AGPL version 3.
-//
-// Pursuant to Section 7(b) of the License you must retain the original Product logo when
-// distributing the program. Pursuant to Section 7(e) we decline to grant you any rights under
-// trademark law for use of our trademarks.
-//
-// All the Product's GUI elements, including illustrations and icon sets, as well as technical writing
-// content are licensed under the terms of the Creative Commons Attribution-ShareAlike 4.0
-// International. See the License terms at http://creativecommons.org/licenses/by-sa/4.0/legalcode
-
-using Constants = ASC.Core.Users.Constants;
-
-namespace ASC.Web.Studio.Core.SMS;
-
-[Scope]
-public class SmsManager
-{
-    private readonly UserManager _userManager;
-    private readonly SecurityContext _securityContext;
-    private readonly TenantManager _tenantManager;
-    private readonly SmsKeyStorage _smsKeyStorage;
-    private readonly SmsSender _smsSender;
-    private readonly StudioSmsNotificationSettingsHelper _studioSmsNotificationSettingsHelper;
-    private readonly CookiesManager _cookieManager;
-
-    public SmsManager(
-        UserManager userManager,
-        SecurityContext securityContext,
-        TenantManager tenantManager,
-        SmsKeyStorage smsKeyStorage,
-        SmsSender smsSender,
-        StudioSmsNotificationSettingsHelper studioSmsNotificationSettingsHelper,
-        CookiesManager cookieManager)
-    {
-        _userManager = userManager;
-        _securityContext = securityContext;
-        _tenantManager = tenantManager;
-        _smsKeyStorage = smsKeyStorage;
-        _smsSender = smsSender;
-        _studioSmsNotificationSettingsHelper = studioSmsNotificationSettingsHelper;
-        _cookieManager = cookieManager;
-    }
-
-    public async ValueTask<string> SaveMobilePhoneAsync(UserInfo user, string mobilePhone)
-    {
-        mobilePhone = SmsSender.GetPhoneValueDigits(mobilePhone);
-
-        if (user == null || Equals(user, Constants.LostUser))
-        {
-            throw new Exception(Resource.ErrorUserNotFound);
-        }
-
-        if (string.IsNullOrEmpty(mobilePhone))
-        {
-            throw new Exception(Resource.ActivateMobilePhoneEmptyPhoneNumber);
-        }
-
-        if (!string.IsNullOrEmpty(user.MobilePhone) && user.MobilePhoneActivationStatus == MobilePhoneActivationStatus.Activated)
-        {
-            throw new Exception(Resource.MobilePhoneMustErase);
-        }
-
-        user.MobilePhone = mobilePhone;
-        user.MobilePhoneActivationStatus = MobilePhoneActivationStatus.NotActivated;
-        if (_securityContext.IsAuthenticated)
-        {
-            await _userManager.UpdateUserInfoWithSyncCardDavAsync(user);
-        }
-        else
-        {
-            try
-            {
-                await _securityContext.AuthenticateMeWithoutCookieAsync(ASC.Core.Configuration.Constants.CoreSystem);
-                await _userManager.UpdateUserInfoWithSyncCardDavAsync(user);
-            }
-            finally
-            {
-                _securityContext.Logout();
-            }
-        }
-
-        if (await _studioSmsNotificationSettingsHelper.TfaEnabledForUserAsync(user.Id))
-        {
-            await PutAuthCodeAsync(user, false);
-        }
-
-        return mobilePhone;
-    }
-
-    public async ValueTask PutAuthCodeAsync(UserInfo user, bool again)
-    {
-        if (user == null || Equals(user, Constants.LostUser))
-        {
-            throw new Exception(Resource.ErrorUserNotFound);
-        }
-
-        if (!await _studioSmsNotificationSettingsHelper.IsVisibleAndAvailableSettingsAsync() || !await _studioSmsNotificationSettingsHelper.TfaEnabledForUserAsync(user.Id))
-        {
-            throw new MethodAccessException();
-        }
-
-        var mobilePhone = SmsSender.GetPhoneValueDigits(user.MobilePhone);
-
-        if (await _smsKeyStorage.ExistsKeyAsync(mobilePhone) && !again)
-        {
-            return;
-        }
-        (var succ, var key) = await _smsKeyStorage.GenerateKeyAsync(mobilePhone);
-        if (!succ)
-        {
-            throw new Exception(Resource.SmsTooMuchError);
-        }
-
-        if (await _smsSender.SendSMSAsync(mobilePhone, string.Format(Resource.SmsAuthenticationMessageToUser, key)))
-        {
-<<<<<<< HEAD
-            _tenantManager.SetTenantQuotaRow(new TenantQuotaRow { TenantId = _tenantManager.GetCurrentTenant().Id, Path = "/sms", Counter = 1, LastModified = DateTime.UtcNow }, true);
-=======
-            await _tenantManager.SetTenantQuotaRowAsync(new TenantQuotaRow { Tenant = await _tenantManager.GetCurrentTenantIdAsync(), Path = "/sms", Counter = 1, LastModified = DateTime.UtcNow }, true);
->>>>>>> 6d89a03a
-        }
-    }
-
-    public async Task ValidateSmsCodeAsync(UserInfo user, string code, bool isEntryPoint = false)
-    {
-        if (!await _studioSmsNotificationSettingsHelper.IsVisibleAndAvailableSettingsAsync()
-            || !await _studioSmsNotificationSettingsHelper.TfaEnabledForUserAsync(user.Id))
-        {
-            return;
-        }
-
-        if (user == null || Equals(user, Constants.LostUser))
-        {
-            throw new Exception(Resource.ErrorUserNotFound);
-        }
-
-        var valid = await _smsKeyStorage.ValidateKeyAsync(user.MobilePhone, code);
-        switch (valid)
-        {
-            case SmsKeyStorage.Result.Empty:
-                throw new Exception(Resource.ActivateMobilePhoneEmptyCode);
-            case SmsKeyStorage.Result.TooMuch:
-                throw new BruteForceCredentialException(Resource.SmsTooMuchError);
-            case SmsKeyStorage.Result.Timeout:
-                throw new TimeoutException(Resource.SmsAuthenticationTimeout);
-            case SmsKeyStorage.Result.Invalide:
-                throw new ArgumentException(Resource.SmsAuthenticationMessageError);
-        }
-        if (valid != SmsKeyStorage.Result.Ok)
-        {
-            throw new Exception("Error: " + valid);
-        }
-
-        if (!_securityContext.IsAuthenticated)
-        {
-            var action = isEntryPoint ? MessageAction.LoginSuccessViaApiSms : MessageAction.LoginSuccessViaSms;
-<<<<<<< HEAD
-            _cookieManager.AuthenticateMeAndSetCookies(user.TenantId, user.Id, action);
-=======
-            await _cookieManager.AuthenticateMeAndSetCookiesAsync(user.Tenant, user.Id, action);
->>>>>>> 6d89a03a
-        }
-
-        if (user.MobilePhoneActivationStatus == MobilePhoneActivationStatus.NotActivated)
-        {
-            user.MobilePhoneActivationStatus = MobilePhoneActivationStatus.Activated;
-            await _userManager.UpdateUserInfoAsync(user);
-        }
-    }
-}
+// (c) Copyright Ascensio System SIA 2010-2022
+//
+// This program is a free software product.
+// You can redistribute it and/or modify it under the terms
+// of the GNU Affero General Public License (AGPL) version 3 as published by the Free Software
+// Foundation. In accordance with Section 7(a) of the GNU AGPL its Section 15 shall be amended
+// to the effect that Ascensio System SIA expressly excludes the warranty of non-infringement of
+// any third-party rights.
+//
+// This program is distributed WITHOUT ANY WARRANTY, without even the implied warranty
+// of MERCHANTABILITY or FITNESS FOR A PARTICULAR  PURPOSE. For details, see
+// the GNU AGPL at: http://www.gnu.org/licenses/agpl-3.0.html
+//
+// You can contact Ascensio System SIA at Lubanas st. 125a-25, Riga, Latvia, EU, LV-1021.
+//
+// The  interactive user interfaces in modified source and object code versions of the Program must
+// display Appropriate Legal Notices, as required under Section 5 of the GNU AGPL version 3.
+//
+// Pursuant to Section 7(b) of the License you must retain the original Product logo when
+// distributing the program. Pursuant to Section 7(e) we decline to grant you any rights under
+// trademark law for use of our trademarks.
+//
+// All the Product's GUI elements, including illustrations and icon sets, as well as technical writing
+// content are licensed under the terms of the Creative Commons Attribution-ShareAlike 4.0
+// International. See the License terms at http://creativecommons.org/licenses/by-sa/4.0/legalcode
+
+using Constants = ASC.Core.Users.Constants;
+
+namespace ASC.Web.Studio.Core.SMS;
+
+[Scope]
+public class SmsManager
+{
+    private readonly UserManager _userManager;
+    private readonly SecurityContext _securityContext;
+    private readonly TenantManager _tenantManager;
+    private readonly SmsKeyStorage _smsKeyStorage;
+    private readonly SmsSender _smsSender;
+    private readonly StudioSmsNotificationSettingsHelper _studioSmsNotificationSettingsHelper;
+    private readonly CookiesManager _cookieManager;
+
+    public SmsManager(
+        UserManager userManager,
+        SecurityContext securityContext,
+        TenantManager tenantManager,
+        SmsKeyStorage smsKeyStorage,
+        SmsSender smsSender,
+        StudioSmsNotificationSettingsHelper studioSmsNotificationSettingsHelper,
+        CookiesManager cookieManager)
+    {
+        _userManager = userManager;
+        _securityContext = securityContext;
+        _tenantManager = tenantManager;
+        _smsKeyStorage = smsKeyStorage;
+        _smsSender = smsSender;
+        _studioSmsNotificationSettingsHelper = studioSmsNotificationSettingsHelper;
+        _cookieManager = cookieManager;
+    }
+
+    public async ValueTask<string> SaveMobilePhoneAsync(UserInfo user, string mobilePhone)
+    {
+        mobilePhone = SmsSender.GetPhoneValueDigits(mobilePhone);
+
+        if (user == null || Equals(user, Constants.LostUser))
+        {
+            throw new Exception(Resource.ErrorUserNotFound);
+        }
+
+        if (string.IsNullOrEmpty(mobilePhone))
+        {
+            throw new Exception(Resource.ActivateMobilePhoneEmptyPhoneNumber);
+        }
+
+        if (!string.IsNullOrEmpty(user.MobilePhone) && user.MobilePhoneActivationStatus == MobilePhoneActivationStatus.Activated)
+        {
+            throw new Exception(Resource.MobilePhoneMustErase);
+        }
+
+        user.MobilePhone = mobilePhone;
+        user.MobilePhoneActivationStatus = MobilePhoneActivationStatus.NotActivated;
+        if (_securityContext.IsAuthenticated)
+        {
+            await _userManager.UpdateUserInfoWithSyncCardDavAsync(user);
+        }
+        else
+        {
+            try
+            {
+                await _securityContext.AuthenticateMeWithoutCookieAsync(ASC.Core.Configuration.Constants.CoreSystem);
+                await _userManager.UpdateUserInfoWithSyncCardDavAsync(user);
+            }
+            finally
+            {
+                _securityContext.Logout();
+            }
+        }
+
+        if (await _studioSmsNotificationSettingsHelper.TfaEnabledForUserAsync(user.Id))
+        {
+            await PutAuthCodeAsync(user, false);
+        }
+
+        return mobilePhone;
+    }
+
+    public async ValueTask PutAuthCodeAsync(UserInfo user, bool again)
+    {
+        if (user == null || Equals(user, Constants.LostUser))
+        {
+            throw new Exception(Resource.ErrorUserNotFound);
+        }
+
+        if (!await _studioSmsNotificationSettingsHelper.IsVisibleAndAvailableSettingsAsync() || !await _studioSmsNotificationSettingsHelper.TfaEnabledForUserAsync(user.Id))
+        {
+            throw new MethodAccessException();
+        }
+
+        var mobilePhone = SmsSender.GetPhoneValueDigits(user.MobilePhone);
+
+        if (await _smsKeyStorage.ExistsKeyAsync(mobilePhone) && !again)
+        {
+            return;
+        }
+        (var succ, var key) = await _smsKeyStorage.GenerateKeyAsync(mobilePhone);
+        if (!succ)
+        {
+            throw new Exception(Resource.SmsTooMuchError);
+        }
+
+        if (await _smsSender.SendSMSAsync(mobilePhone, string.Format(Resource.SmsAuthenticationMessageToUser, key)))
+        {
+            await _tenantManager.SetTenantQuotaRowAsync(new TenantQuotaRow { TenantId = await _tenantManager.GetCurrentTenantIdAsync(), Path = "/sms", Counter = 1, LastModified = DateTime.UtcNow }, true);
+        }
+    }
+
+    public async Task ValidateSmsCodeAsync(UserInfo user, string code, bool isEntryPoint = false)
+    {
+        if (!await _studioSmsNotificationSettingsHelper.IsVisibleAndAvailableSettingsAsync()
+            || !await _studioSmsNotificationSettingsHelper.TfaEnabledForUserAsync(user.Id))
+        {
+            return;
+        }
+
+        if (user == null || Equals(user, Constants.LostUser))
+        {
+            throw new Exception(Resource.ErrorUserNotFound);
+        }
+
+        var valid = await _smsKeyStorage.ValidateKeyAsync(user.MobilePhone, code);
+        switch (valid)
+        {
+            case SmsKeyStorage.Result.Empty:
+                throw new Exception(Resource.ActivateMobilePhoneEmptyCode);
+            case SmsKeyStorage.Result.TooMuch:
+                throw new BruteForceCredentialException(Resource.SmsTooMuchError);
+            case SmsKeyStorage.Result.Timeout:
+                throw new TimeoutException(Resource.SmsAuthenticationTimeout);
+            case SmsKeyStorage.Result.Invalide:
+                throw new ArgumentException(Resource.SmsAuthenticationMessageError);
+        }
+        if (valid != SmsKeyStorage.Result.Ok)
+        {
+            throw new Exception("Error: " + valid);
+        }
+
+        if (!_securityContext.IsAuthenticated)
+        {
+            var action = isEntryPoint ? MessageAction.LoginSuccessViaApiSms : MessageAction.LoginSuccessViaSms;
+            await _cookieManager.AuthenticateMeAndSetCookiesAsync(user.TenantId, user.Id, action);
+        }
+
+        if (user.MobilePhoneActivationStatus == MobilePhoneActivationStatus.NotActivated)
+        {
+            user.MobilePhoneActivationStatus = MobilePhoneActivationStatus.Activated;
+            await _userManager.UpdateUserInfoAsync(user);
+        }
+    }
+}