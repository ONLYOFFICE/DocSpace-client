﻿// (c) Copyright Ascensio System SIA 2010-2022
//
// This program is a free software product.
// You can redistribute it and/or modify it under the terms
// of the GNU Affero General Public License (AGPL) version 3 as published by the Free Software
// Foundation. In accordance with Section 7(a) of the GNU AGPL its Section 15 shall be amended
// to the effect that Ascensio System SIA expressly excludes the warranty of non-infringement of
// any third-party rights.
//
// This program is distributed WITHOUT ANY WARRANTY, without even the implied warranty
// of MERCHANTABILITY or FITNESS FOR A PARTICULAR  PURPOSE. For details, see
// the GNU AGPL at: http://www.gnu.org/licenses/agpl-3.0.html
//
// You can contact Ascensio System SIA at Lubanas st. 125a-25, Riga, Latvia, EU, LV-1021.
//
// The  interactive user interfaces in modified source and object code versions of the Program must
// display Appropriate Legal Notices, as required under Section 5 of the GNU AGPL version 3.
//
// Pursuant to Section 7(b) of the License you must retain the original Product logo when
// distributing the program. Pursuant to Section 7(e) we decline to grant you any rights under
// trademark law for use of our trademarks.
//
// All the Product's GUI elements, including illustrations and icon sets, as well as technical writing
// content are licensed under the terms of the Creative Commons Attribution-ShareAlike 4.0
// International. See the License terms at http://creativecommons.org/licenses/by-sa/4.0/legalcode

namespace ASC.Api.Core.Core;

/// <summary>
///     https://andrewlock.net/reducing-latency-by-pre-building-singletons-in-asp-net-core/
/// </summary>
public class WarmupServicesStartupTask : IStartupTask
{
    private readonly IServiceCollection _services;
    private readonly IServiceProvider _provider;
    public WarmupServicesStartupTask(IServiceCollection services, IServiceProvider provider)
    {
        _services = services;
        _provider = provider;
    }

<<<<<<< HEAD
    public async Task ExecuteAsync(CancellationToken cancellationToken)
    {      
=======
    public Task ExecuteAsync(CancellationToken cancellationToken)
    {
>>>>>>> e790b13d
        var processedFailed = 0;
        var processedSuccessed = 0;
        var startTime = DateTime.UtcNow;

        using (var scope = _provider.CreateScope())
        {
            var tenantManager = scope.ServiceProvider.GetService<TenantManager>();
            var logger = scope.ServiceProvider.GetService<ILogger<WarmupServicesStartupTask>>();

            logger.TraceWarmupStarted();

<<<<<<< HEAD
            await tenantManager.SetCurrentTenantAsync("localhost");
            
=======
            tenantManager.SetCurrentTenant("localhost");

>>>>>>> e790b13d
            foreach (var service in GetServices(_services))
            {
                try
                {
                    scope.ServiceProvider.GetService(service);

                    processedSuccessed++;
                }
                catch (Exception ex)
                {
                    processedFailed++;

                    logger.DebugWarmupFailed(processedFailed, service.FullName, ex.Message);
                }
            }

            var processed = processedSuccessed + processedFailed;

            logger.TraceWarmupFinished(processed,
                                       processedSuccessed,
                                       processedFailed,
                                       (DateTime.UtcNow - startTime).TotalMilliseconds);
        }

    }

    static IEnumerable<Type> GetServices(IServiceCollection services)
    {
        return services
            .Where(descriptor => descriptor.ImplementationType != typeof(WarmupServicesStartupTask))
            .Where(descriptor => descriptor.ServiceType.ContainsGenericParameters == false)
            .Select(descriptor => descriptor.ServiceType)
            .Distinct();
    }
}<|MERGE_RESOLUTION|>--- conflicted
+++ resolved
@@ -39,13 +39,8 @@
         _provider = provider;
     }
 
-<<<<<<< HEAD
     public async Task ExecuteAsync(CancellationToken cancellationToken)
     {      
-=======
-    public Task ExecuteAsync(CancellationToken cancellationToken)
-    {
->>>>>>> e790b13d
         var processedFailed = 0;
         var processedSuccessed = 0;
         var startTime = DateTime.UtcNow;
@@ -57,13 +52,8 @@
 
             logger.TraceWarmupStarted();
 
-<<<<<<< HEAD
             await tenantManager.SetCurrentTenantAsync("localhost");
             
-=======
-            tenantManager.SetCurrentTenant("localhost");
-
->>>>>>> e790b13d
             foreach (var service in GetServices(_services))
             {
                 try
