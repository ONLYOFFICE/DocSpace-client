﻿import EmailReactSvgUrl from "PUBLIC_DIR/images/email.react.svg?url";
import SecurityReactSvgUrl from "PUBLIC_DIR/images/security.react.svg?url";
import ImageReactSvgUrl from "PUBLIC_DIR/images/image.react.svg?url";
import CatalogTrashReactSvgUrl from "PUBLIC_DIR/images/catalog.trash.react.svg?url";
import ArrowPathReactSvgUrl from "PUBLIC_DIR/images/arrow.path.react.svg?url";
import VerticalDotsReactSvgUrl from "PUBLIC_DIR/images/vertical-dots.react.svg?url";
import React, { useState } from "react";
import { withTranslation } from "react-i18next";
import { useNavigate, useLocation } from "react-router-dom";
import { inject, observer } from "mobx-react";

import IconButton from "@docspace/components/icon-button";
import ContextMenuButton from "@docspace/components/context-menu-button";
import Headline from "@docspace/common/components/Headline";
import Loaders from "@docspace/common/components/Loaders";
import { DeleteSelfProfileDialog } from "SRC_DIR/components/dialogs";
import { DeleteOwnerProfileDialog } from "SRC_DIR/components/dialogs";
import { combineUrl } from "@docspace/common/utils";
import config from "PACKAGE_FILE";

import { StyledHeader } from "./StyledHeader";
import RoomsFilter from "@docspace/common/api/rooms/filter";
import { RoomSearchArea } from "@docspace/common/constants";

const Header = (props) => {
  const {
    t,

    isAdmin,
    isVisitor,
    isCollaborator,

    filter,

    setFilter,

    profile,
    isMe,
    setChangeEmailVisible,
    setChangePasswordVisible,
    setChangeAvatarVisible,

<<<<<<< HEAD
    isProfileLoaded,
    profileClicked,
=======
    setDialogData,
>>>>>>> 15d345d4
  } = props;

  const navigate = useNavigate();
  const location = useLocation();

  const [deleteSelfProfileDialog, setDeleteSelfProfileDialog] = useState(false);
<<<<<<< HEAD

  const [deleteOwnerProfileDialog, setDeleteOwnerProfileDialog] =
    useState(false);
=======
  const [deleteOwnerProfileDialog, setDeleteOwnerProfileDialog] =
    useState(false);

  const onChangePasswordClick = () => {
    const email = profile.email;
    setDialogData({ email });
    setChangePasswordVisible(true);
  };
>>>>>>> 15d345d4

  const getUserContextOptions = () => {
    const options = [
      {
        key: "change-email",
        label: t("PeopleTranslations:EmailChangeButton"),
        onClick: () => setChangeEmailVisible(true),
        disabled: false,
        icon: EmailReactSvgUrl,
      },
      {
        key: "change-password",
        label: t("PeopleTranslations:PasswordChangeButton"),
        onClick: () => onChangePasswordClick(),
        disabled: false,
        icon: SecurityReactSvgUrl,
      },
      {
        key: "edit-photo",
        label: t("Profile:EditPhoto"),
        onClick: () => setChangeAvatarVisible(true),
        disabled: false,
        icon: ImageReactSvgUrl,
      },
      { key: "separator", isSeparator: true },
      {
        key: "delete-profile",
        label: t("PeopleTranslations:DeleteSelfProfile"),
        onClick: () =>
          profile?.isOwner
            ? setDeleteOwnerProfileDialog(true)
            : setDeleteSelfProfileDialog(true),
        disabled: false,
        icon: CatalogTrashReactSvgUrl,
      },
    ];

    return options;
  };

  const onClickBack = () => {
    if (location?.state?.fromUrl && profileClicked) {
      return navigate(location?.state?.fromUrl);
    }

    if (location.pathname.includes("portal-settings")) {
      return navigate("/portal-settings/customization/general");
    }

    const roomsFilter = RoomsFilter.getDefault();

    roomsFilter.searchArea = RoomSearchArea.Active;
    const urlParams = roomsFilter.toUrlParams();
    const backUrl = `/rooms/shared/filter?${urlParams}`;

    navigate(backUrl);
    // setFilter(filter);
  };

  if (!isProfileLoaded) return <Loaders.SectionHeader />;

  return (
    <StyledHeader
      showContextButton={(isAdmin && !profile?.isOwner) || isMe}
      isVisitor={isVisitor || isCollaborator}
    >
      <IconButton
        iconName={ArrowPathReactSvgUrl}
        size="17"
        isFill={true}
        onClick={onClickBack}
        className="arrow-button"
      />

      <Headline className="header-headline" type="content" truncate={true}>
        {t("Profile:MyProfile")}
        {profile?.isLDAP && ` (${t("PeopleTranslations:LDAPLbl")})`}
      </Headline>
      {((isAdmin && !profile?.isOwner) || isMe) && (
        <ContextMenuButton
          className="action-button"
          directionX="right"
          title={t("Common:Actions")}
          iconName={VerticalDotsReactSvgUrl}
          size={17}
          getData={getUserContextOptions}
          isDisabled={false}
          usePortal={false}
        />
      )}

      {deleteSelfProfileDialog && (
        <DeleteSelfProfileDialog
          visible={deleteSelfProfileDialog}
          onClose={() => setDeleteSelfProfileDialog(false)}
          email={profile?.email}
        />
      )}

      {deleteOwnerProfileDialog && (
        <DeleteOwnerProfileDialog
          visible={deleteOwnerProfileDialog}
          onClose={() => setDeleteOwnerProfileDialog(false)}
        />
      )}
    </StyledHeader>
  );
};

export default inject(
  ({ auth, peopleStore, clientLoadingStore, profileActionsStore }) => {
    const { isAdmin } = auth;

    const { isVisitor, isCollaborator } = auth.userStore.user;

    const { targetUserStore, filterStore, dialogStore } = peopleStore;

    const { filter, setFilterParams } = filterStore;

    const { targetUser, isMe } = targetUserStore;

    const { isProfileLoaded } = clientLoadingStore;

    const { profileClicked } = profileActionsStore;

    const {
      setChangeEmailVisible,
      setChangePasswordVisible,
      setChangeAvatarVisible,
    } = targetUserStore;

    const { setDialogData } = dialogStore;

    return {
      isAdmin,
      isVisitor,
      isCollaborator,
      filter,

      setFilter: setFilterParams,

      profile: targetUser,
      isMe,
      setChangeEmailVisible,
      setChangePasswordVisible,
      setChangeAvatarVisible,

<<<<<<< HEAD
      isProfileLoaded,
      profileClicked,
=======
      setDialogData,
>>>>>>> 15d345d4
    };
  }
)(
  observer(withTranslation(["Profile", "Common", "PeopleTranslations"])(Header))
);<|MERGE_RESOLUTION|>--- conflicted
+++ resolved
@@ -40,23 +40,16 @@
     setChangePasswordVisible,
     setChangeAvatarVisible,
 
-<<<<<<< HEAD
+    setDialogData,
+
     isProfileLoaded,
     profileClicked,
-=======
-    setDialogData,
->>>>>>> 15d345d4
   } = props;
 
   const navigate = useNavigate();
   const location = useLocation();
 
   const [deleteSelfProfileDialog, setDeleteSelfProfileDialog] = useState(false);
-<<<<<<< HEAD
-
-  const [deleteOwnerProfileDialog, setDeleteOwnerProfileDialog] =
-    useState(false);
-=======
   const [deleteOwnerProfileDialog, setDeleteOwnerProfileDialog] =
     useState(false);
 
@@ -65,7 +58,6 @@
     setDialogData({ email });
     setChangePasswordVisible(true);
   };
->>>>>>> 15d345d4
 
   const getUserContextOptions = () => {
     const options = [
@@ -213,12 +205,10 @@
       setChangePasswordVisible,
       setChangeAvatarVisible,
 
-<<<<<<< HEAD
+      setDialogData,
+
       isProfileLoaded,
       profileClicked,
-=======
-      setDialogData,
->>>>>>> 15d345d4
     };
   }
 )(
