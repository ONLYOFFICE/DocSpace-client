--- conflicted
+++ resolved
@@ -39,8 +39,8 @@
     private readonly IMapper _mapper;
     private readonly ILogger<MessagesRepository> _logger;
     private readonly Timer _timer;
-    private Parser _parser;
-
+    private Parser _parser;
+
     public MessagesRepository(IServiceScopeFactory serviceScopeFactory, ILogger<MessagesRepository> logger, IMapper mapper)
     {
         _cacheTime = TimeSpan.FromMinutes(1);
@@ -106,104 +106,56 @@
             return;
         }
 
-        using var scope = _serviceScopeFactory.CreateScope();
-<<<<<<< HEAD
-        using var ef = scope.ServiceProvider.GetService<DbContextManager<MessagesContext>>().Get("messages");
-
-        var strategy = ef.Database.CreateExecutionStrategy();
-
-        strategy.Execute(() =>
-        {
-            using var tx = ef.Database.BeginTransaction(IsolationLevel.ReadUncommitted);
-            var dict = new Dictionary<string, ClientInfo>();
-
-            foreach (var message in events)
-            {
-                if (!string.IsNullOrEmpty(message.UAHeader))
-                {
-                    try
-                    {
-
-                        ClientInfo clientInfo;
-
-                        if (dict.TryGetValue(message.UAHeader, out clientInfo))
-                        {
-
-                        }
-                        else
-                        {
-                            _parser = _parser ?? Parser.GetDefault();
-                            clientInfo = _parser.Parse(message.UAHeader);
-                            dict.Add(message.UAHeader, clientInfo);
-                        }
-
-                        if (clientInfo != null)
-                        {
-                            message.Browser = GetBrowser(clientInfo);
-                            message.Platform = GetPlatform(clientInfo);
-                        }
-                    }
-                    catch (Exception e)
-                    {
-                        _logger.Error("FlushCache " + message.Id, e);
-                    }
-                }
-
-                // messages with action code < 2000 are related to login-history
-                if ((int)message.Action >= 2000)
-                {
-                    AddAuditEvent(message, ef);
-                }
-            }
-
-            tx.Commit();
+        using var scope = _serviceScopeFactory.CreateScope();
+        using var ef = scope.ServiceProvider.GetService<DbContextManager<MessagesContext>>().Get("messages");
+        var strategy = ef.Database.CreateExecutionStrategy();
+
+        strategy.Execute(() =>
+        {
+            using var tx = ef.Database.BeginTransaction(IsolationLevel.ReadUncommitted);
+            var dict = new Dictionary<string, ClientInfo>();
+
+            foreach (var message in events)
+            {
+                if (!string.IsNullOrEmpty(message.UAHeader))
+                {
+                    try
+                    {
+
+                        ClientInfo clientInfo;
+
+                        if (dict.TryGetValue(message.UAHeader, out clientInfo))
+                        {
+
+                        }
+                        else
+                        {
+                            _parser = _parser ?? Parser.GetDefault();
+                            clientInfo = _parser.Parse(message.UAHeader);
+                            dict.Add(message.UAHeader, clientInfo);
+                        }
+
+                        if (clientInfo != null)
+                        {
+                            message.Browser = GetBrowser(clientInfo);
+                            message.Platform = GetPlatform(clientInfo);
+                        }
+                    }
+                    catch (Exception e)
+                    {
+                        _logger.ErrorFlushCache(message.Id, e);
+                    }
+                }
+
+                // messages with action code < 2000 are related to login-history
+                if ((int)message.Action >= 2000)
+                {
+                    AddAuditEvent(message, ef);
+                }
+            }
+
+            tx.Commit();
         });
-=======
-        using var ef = scope.ServiceProvider.GetService<DbContextManager<MessagesContext>>().Get("messages");
-        using var tx = ef.Database.BeginTransaction(IsolationLevel.ReadUncommitted);
-        var dict = new Dictionary<string, ClientInfo>();
-
-        foreach (var message in events)
-        {
-            if (!string.IsNullOrEmpty(message.UAHeader))
-            {
-                try
-                {
-
-                    ClientInfo clientInfo;
-
-                    if (dict.TryGetValue(message.UAHeader, out clientInfo))
-                    {
-
-                    }
-                    else
-                    {
-                        _parser = _parser ?? Parser.GetDefault();
-                        clientInfo = _parser.Parse(message.UAHeader);
-                        dict.Add(message.UAHeader, clientInfo);
-                    }
-
-                    if (clientInfo != null)
-                    {
-                        message.Browser = GetBrowser(clientInfo);
-                        message.Platform = GetPlatform(clientInfo);
-                    }
-                }
-                catch (Exception e)
-                {
-                    _logger.ErrorFlushCache(message.Id, e);
-                }
-            }
-
-            // messages with action code < 2000 are related to login-history
-            if ((int)message.Action >= 2000)
-            {
-                AddAuditEvent(message, ef);
-            }
-        }
-
-        tx.Commit();
->>>>>>> 427e8c56
     }
 
     private void AddLoginEvent(EventMessage message, MessagesContext dbContext)
