--- conflicted
+++ resolved
@@ -3,13 +3,8 @@
 import { withTranslation } from "react-i18next";
 import { useNavigate, useLocation } from "react-router-dom";
 import queryString from "query-string";
-<<<<<<< HEAD
-import MediaViewer from "@docspace/common/components/MediaViewer";
-import { PluginFileType } from "SRC_DIR/helpers/plugins/enums";
-=======
 
 import { PluginFileType } from "SRC_DIR/helpers/plugins/constants";
->>>>>>> f9da8c09
 import { MEDIA_VIEW_URL } from "@docspace/shared/constants";
 import { combineUrl } from "@docspace/shared/utils/combineUrl";
 
@@ -123,7 +118,7 @@
       setCurrentId(id);
       navigate(url);
     },
-    [setCurrentId, navigate]
+    [setCurrentId, navigate],
   );
 
   const resetSelection = () => {
@@ -150,28 +145,6 @@
     }
   };
 
-<<<<<<< HEAD
-  const onDeleteMediaFile = (id) => {
-    const translations = {
-      deleteOperation: t("Translations:DeleteOperation"),
-      successRemoveFolder: t("Files:FolderRemoved"),
-      successRemoveFile: t("Files:FileRemoved"),
-    };
-
-    if (files.length > 0) {
-      let file = files.find((file) => file.id === id);
-      if (file) {
-        // try to fix with one check later (see deleteAction)
-        const isActiveFile = activeFiles.find((elem) => elem.id === file.id);
-        const isActiveFolder = activeFolders.find(
-          (elem) => elem.id === file.id,
-        );
-
-        if (isActiveFile || isActiveFolder) return;
-
-        setRemoveMediaItem(file);
-        deleteItemAction(file.id, translations, true, file.providerKey);
-=======
   const onDeleteMediaFile = useCallback(
     (id) => {
       const translations = {
@@ -186,7 +159,7 @@
           // try to fix with one check later (see deleteAction)
           const isActiveFile = activeFiles.find((elem) => elem.id === file.id);
           const isActiveFolder = activeFolders.find(
-            (elem) => elem.id === file.id
+            (elem) => elem.id === file.id,
           );
 
           if (isActiveFile || isActiveFolder) return;
@@ -194,10 +167,16 @@
           setRemoveMediaItem(file);
           deleteItemAction(file.id, translations, true, file.providerKey);
         }
->>>>>>> f9da8c09
       }
     },
-    [files, t, activeFiles, activeFolders, setRemoveMediaItem, deleteItemAction]
+    [
+      files,
+      t,
+      activeFiles,
+      activeFolders,
+      setRemoveMediaItem,
+      deleteItemAction,
+    ],
   );
 
   const onDownloadMediaFile = useCallback(
@@ -207,7 +186,7 @@
         return window.open(viewUrlFile, "_self");
       }
     },
-    [playlist]
+    [playlist],
   );
 
   const onMediaViewerClose = useCallback(
@@ -255,7 +234,7 @@
       setToPreviewFile,
       setMediaViewerData,
       setBufferSelection,
-    ]
+    ],
   );
   useEffect(() => {
     if (playlist.length === 0 && isOpenMediaViewer) onMediaViewerClose();
