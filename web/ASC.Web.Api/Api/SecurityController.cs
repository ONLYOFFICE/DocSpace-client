﻿// (c) Copyright Ascensio System SIA 2010-2022
//
// This program is a free software product.
// You can redistribute it and/or modify it under the terms
// of the GNU Affero General Public License (AGPL) version 3 as published by the Free Software
// Foundation. In accordance with Section 7(a) of the GNU AGPL its Section 15 shall be amended
// to the effect that Ascensio System SIA expressly excludes the warranty of non-infringement of
// any third-party rights.
//
// This program is distributed WITHOUT ANY WARRANTY, without even the implied warranty
// of MERCHANTABILITY or FITNESS FOR A PARTICULAR  PURPOSE. For details, see
// the GNU AGPL at: http://www.gnu.org/licenses/agpl-3.0.html
//
// You can contact Ascensio System SIA at Lubanas st. 125a-25, Riga, Latvia, EU, LV-1021.
//
// The  interactive user interfaces in modified source and object code versions of the Program must
// display Appropriate Legal Notices, as required under Section 5 of the GNU AGPL version 3.
//
// Pursuant to Section 7(b) of the License you must retain the original Product logo when
// distributing the program. Pursuant to Section 7(e) we decline to grant you any rights under
// trademark law for use of our trademarks.
//
// All the Product's GUI elements, including illustrations and icon sets, as well as technical writing
// content are licensed under the terms of the Creative Commons Attribution-ShareAlike 4.0
// International. See the License terms at http://creativecommons.org/licenses/by-sa/4.0/legalcode

using AuditEventDto = ASC.Web.Api.ApiModel.ResponseDto.AuditEventDto;
using LoginEventDto = ASC.Web.Api.ApiModel.ResponseDto.LoginEventDto;

namespace ASC.Web.Api.Controllers;

/// <summary>
/// Security API.
/// </summary>
/// <name>security</name>
[Scope]
[DefaultRoute]
[ApiController]
public class SecurityController : ControllerBase
{
    private readonly PermissionContext _permissionContext;
    private readonly TenantManager _tenantManager;
    private readonly MessageService _messageService;
    private readonly LoginEventsRepository _loginEventsRepository;
    private readonly AuditEventsRepository _auditEventsRepository;
    private readonly AuditReportCreator _auditReportCreator;
    private readonly AuditReportUploader _auditReportSaver;
    private readonly SettingsManager _settingsManager;
    private readonly AuditActionMapper _auditActionMapper;
    private readonly CoreBaseSettings _coreBaseSettings;
    private readonly ApiContext _apiContext;
    private readonly CspSettingsHelper _cspSettingsHelper;

    public SecurityController(
        PermissionContext permissionContext,
        TenantManager tenantManager,
        MessageService messageService,
        LoginEventsRepository loginEventsRepository,
        AuditEventsRepository auditEventsRepository,
        AuditReportCreator auditReportCreator,
        AuditReportUploader auditReportSaver,
        SettingsManager settingsManager,
        AuditActionMapper auditActionMapper,
        CoreBaseSettings coreBaseSettings,
        ApiContext apiContext,
        CspSettingsHelper cspSettingsHelper)
    {
        _permissionContext = permissionContext;
        _tenantManager = tenantManager;
        _messageService = messageService;
        _loginEventsRepository = loginEventsRepository;
        _auditEventsRepository = auditEventsRepository;
        _auditReportCreator = auditReportCreator;
        _auditReportSaver = auditReportSaver;
        _settingsManager = settingsManager;
        _auditActionMapper = auditActionMapper;
        _coreBaseSettings = coreBaseSettings;
        _apiContext = apiContext;
<<<<<<< HEAD
        _cspSettingsHelper = cspSettingsHelper;
    }

=======
    }

    /// <summary>
    /// Returns all the latest user login activity, including successful logins and error logs.
    /// </summary>
    /// <short>
    /// Get login history
    /// </short>
    /// <category>Login history</category>
    /// <returns type="ASC.Web.Api.ApiModel.ResponseDto.LoginEventDto, ASC.Web.Api">List of login events</returns>
    /// <path>api/2.0/security/audit/login/last</path>
    /// <httpMethod>GET</httpMethod>
    /// <collection>list</collection>
>>>>>>> 0952050f
    [HttpGet("audit/login/last")]
    public IEnumerable<LoginEventDto> GetLastLoginEvents()
    {
        _permissionContext.DemandPermissions(SecutiryConstants.EditPortalSettings);

        DemandBaseAuditPermission();

        return _loginEventsRepository.GetByFilter(startIndex: 0, limit: 20).Select(x => new LoginEventDto(x));
    }

    /// <summary>
    /// Returns a list of the latest changes (creation, modification, deletion, etc.) made by users to the entities (tasks, opportunities, files, etc.) on the portal.
    /// </summary>
    /// <short>
    /// Get audit trail data
    /// </short>
    /// <category>Audit trail data</category>
    /// <returns type="ASC.Web.Api.ApiModel.ResponseDto.AuditEventDto, ASC.Web.Api">List of audit trail data</returns>
    /// <path>api/2.0/security/audit/events/last</path>
    /// <httpMethod>GET</httpMethod>
    /// <collection>list</collection>
    [HttpGet("audit/events/last")]
    public IEnumerable<AuditEventDto> GetLastAuditEvents()
    {
        _permissionContext.DemandPermissions(SecutiryConstants.EditPortalSettings);

        DemandBaseAuditPermission();

        return _auditEventsRepository.GetByFilter(startIndex: 0, limit: 20).Select(x => new AuditEventDto(x, _auditActionMapper));
    }

    /// <summary>
    /// Returns a list of the login events by the parameters specified in the request.
    /// </summary>
    /// <short>
    /// Get filtered login events
    /// </short>
    /// <category>Login history</category>
    /// <param type="System.Guid, System" name="userId">User ID</param>
    /// <param type="ASC.MessagingSystem.Core.MessageAction, ASC.MessagingSystem.Core" name="action">Action</param>
    /// <param type="ASC.Api.Core.ApiDateTime, ASC.Api.Core" name="from">Start date</param>
    /// <param type="ASC.Api.Core.ApiDateTime, ASC.Api.Core" name="to">End date</param>
    /// <returns type="ASC.Web.Api.ApiModel.ResponseDto.LoginEventDto, ASC.Web.Api">List of filtered login events</returns>
    /// <path>api/2.0/security/audit/login/filter</path>
    /// <httpMethod>GET</httpMethod>
    /// <collection>list</collection>
    [HttpGet("/audit/login/filter")]
    public IEnumerable<LoginEventDto> GetLoginEventsByFilter(Guid userId,
    MessageAction action,
    ApiDateTime from,
    ApiDateTime to)
    {
        _permissionContext.DemandPermissions(SecutiryConstants.EditPortalSettings);

        var startIndex = (int)_apiContext.StartIndex;
        var limit = (int)_apiContext.Count;
        _apiContext.SetDataPaginated();

        action = action == 0 ? MessageAction.None : action;

        if (!_tenantManager.GetCurrentTenantQuota().Audit || !SetupInfo.IsVisibleSettings(ManagementType.LoginHistory.ToString()))
        {
            return GetLastLoginEvents();
        }
        else
        {
            DemandAuditPermission();

            return _loginEventsRepository.GetByFilter(userId, action, from, to, startIndex, limit).Select(x => new LoginEventDto(x));
        }
    }

    /// <summary>
    /// Returns a list of the audit events by the parameters specified in the request.
    /// </summary>
    /// <short>
    /// Get filtered audit trail data
    /// </short>
    /// <category>Audit trail data</category>
    /// <param type="System.Guid, System" name="userId">User ID</param>
    /// <param type="ASC.AuditTrail.Types.ProductType, ASC.AuditTrail.Types" name="productType">Product</param>
    /// <param type="ASC.AuditTrail.Types.ModuleType, ASC.AuditTrail.Types" name="moduleType">Module</param>
    /// <param type="ASC.AuditTrail.Types.ActionType, ASC.AuditTrail.Types" name="actionType">Action type</param>
    /// <param type="ASC.MessagingSystem.Core.MessageAction, ASC.MessagingSystem.Core" name="action">Action</param>
    /// <param type="ASC.AuditTrail.Types.EntryType, ASC.AuditTrail.Types" name="entryType">Entry</param>
    /// <param type="System.String, System" name="target">Target</param>
    /// <param type="ASC.Api.Core.ApiDateTime, ASC.Api.Core" name="from">Start date</param>
    /// <param type="ASC.Api.Core.ApiDateTime, ASC.Api.Core" name="to">End date</param>
    /// <returns type="ASC.Web.Api.ApiModel.ResponseDto.AuditEventDto, ASC.Web.Api">List of filtered audit trail data</returns>
    /// <path>api/2.0/security/audit/events/filter</path>
    /// <httpMethod>GET</httpMethod>
    /// <collection>list</collection>
    [HttpGet("/audit/events/filter")]
    public IEnumerable<AuditEventDto> GetAuditEventsByFilter(Guid userId,
            ProductType productType,
            ModuleType moduleType,
            ActionType actionType,
            MessageAction action,
            EntryType entryType,
            string target,
            ApiDateTime from,
            ApiDateTime to)
    {
        _permissionContext.DemandPermissions(SecutiryConstants.EditPortalSettings);

        var startIndex = (int)_apiContext.StartIndex;
        var limit = (int)_apiContext.Count;
        _apiContext.SetDataPaginated();

        action = action == 0 ? MessageAction.None : action;

        if (!_tenantManager.GetCurrentTenantQuota().Audit || !SetupInfo.IsVisibleSettings(ManagementType.LoginHistory.ToString()))
        {
            return GetLastAuditEvents();
        }
        else
        {
            DemandAuditPermission();

            return _auditEventsRepository.GetByFilter(userId, productType, moduleType, actionType, action, entryType, target, from, to, startIndex, limit).Select(x => new AuditEventDto(x, _auditActionMapper));
        }
    }

    /// <summary>
    /// Returns all the available audit trail types.
    /// </summary>
    /// <short>
    /// Get audit trail types
    /// </short>
    /// <category>Audit trail data</category>
    /// <returns type="System.Object, System">Audit trail types</returns>
    /// <path>api/2.0/security/audit/types</path>
    /// <httpMethod>GET</httpMethod>
    /// <requiresAuthorization>false</requiresAuthorization>
    [AllowAnonymous]
    [HttpGet("audit/types")]
    public object GetTypes()
    {
        return new
        {
            Actions = MessageActionExtensions.GetNames(),
            ActionTypes = ActionTypeExtensions.GetNames(),
            ProductTypes = ProductTypeExtensions.GetNames(),
            ModuleTypes = ModuleTypeExtensions.GetNames(),
            EntryTypes = EntryTypeExtensions.GetNames()
        };
    }

    /// <summary>
    /// Returns the mappers for the audit trail types.
    /// </summary>
    /// <short>
    /// Get audit trail mappers
    /// </short>
    /// <category>Audit trail data</category>
    /// <param type="System.Nullable{ASC.AuditTrail.Types.ProductType}, System" name="productType">Product</param>
    /// <param type="System.Nullable{ASC.AuditTrail.Types.ModuleType}, System" name="moduleType">Module</param>
    /// <returns type="System.Object, System">Audit trail mappers</returns>
    /// <path>api/2.0/security/audit/mappers</path>
    /// <httpMethod>GET</httpMethod>
    /// <requiresAuthorization>false</requiresAuthorization>
    [AllowAnonymous]
    [HttpGet("/audit/mappers")]
    public object GetMappers(ProductType? productType, ModuleType? moduleType)
    {
        return _auditActionMapper.Mappers
            .Where(r => !productType.HasValue || r.Product == productType.Value)
            .Select(r => new
            {
                ProductType = r.Product.ToString(),
                Modules = r.Mappers
                .Where(m => !moduleType.HasValue || m.Module == moduleType.Value)
                .Select(x => new
                {
                    ModuleType = x.Module.ToString(),
                    Actions = x.Actions.Select(a => new
                    {
                        MessageAction = a.Key.ToString(),
                        ActionType = a.Value.ActionType.ToString(),
                        Entity = a.Value.EntryType1.ToString()
                    })
                })
            });
    }

    /// <summary>
    /// Generates the login history report.
    /// </summary>
    /// <short>
    /// Generate the login history report
    /// </short>
    /// <category>Login history</category>
    /// <returns type="System.Object, System">URL to the xlsx report file</returns>
    /// <path>api/2.0/security/audit/login/report</path>
    /// <httpMethod>POST</httpMethod>
    [HttpPost("audit/login/report")]
    public async Task<object> CreateLoginHistoryReport()
    {
        _permissionContext.DemandPermissions(SecutiryConstants.EditPortalSettings);

        DemandAuditPermission();

        var settings = _settingsManager.Load<TenantAuditSettings>(_tenantManager.GetCurrentTenant().Id);

        var to = DateTime.UtcNow;
        var from = to.Subtract(TimeSpan.FromDays(settings.LoginHistoryLifeTime));

        var reportName = string.Format(AuditReportResource.LoginHistoryReportName + ".csv", from.ToShortDateString(), to.ToShortDateString());
        var events = _loginEventsRepository.GetByFilter(fromDate: from, to: to);

        using var stream = _auditReportCreator.CreateCsvReport(events);
        var result = await _auditReportSaver.UploadCsvReport(stream, reportName);

        _messageService.Send(MessageAction.LoginHistoryReportDownloaded);
        return result;
    }

    /// <summary>
    /// Generates the audit trail report.
    /// </summary>
    /// <short>
    /// Generate the audit trail report
    /// </short>
    /// <category>Audit trail data</category>
    /// <returns type="System.Object, System">URL to the xlsx report file</returns>
    /// <path>api/2.0/security/audit/events/report</path>
    /// <httpMethod>POST</httpMethod>
    [HttpPost("audit/events/report")]
    public async Task<object> CreateAuditTrailReport()
    {
        _permissionContext.DemandPermissions(SecutiryConstants.EditPortalSettings);

        DemandAuditPermission();

        var tenantId = _tenantManager.GetCurrentTenant().Id;

        var settings = _settingsManager.Load<TenantAuditSettings>(tenantId);

        var to = DateTime.UtcNow;
        var from = to.Subtract(TimeSpan.FromDays(settings.AuditTrailLifeTime));

        var reportName = string.Format(AuditReportResource.AuditTrailReportName + ".csv", from.ToString("MM.dd.yyyy"), to.ToString("MM.dd.yyyy"));

        var events = _auditEventsRepository.GetByFilter(from: from, to: to);

        using var stream = _auditReportCreator.CreateCsvReport(events);
        var result = await _auditReportSaver.UploadCsvReport(stream, reportName);

        _messageService.Send(MessageAction.AuditTrailReportDownloaded);
        return result;
    }

    /// <summary>
    /// Returns the audit trail settings.
    /// </summary>
    /// <short>
    /// Get the audit trail settings
    /// </short>
    /// <category>Audit trail data</category>
    /// <returns type="ASC.Core.Tenants.TenantAuditSettings, ASC.Core.Common">Audit settings</returns>
    /// <path>api/2.0/security/audit/settings/lifetime</path>
    /// <httpMethod>GET</httpMethod>
    [HttpGet("audit/settings/lifetime")]
    public TenantAuditSettings GetAuditSettings()
    {
        _permissionContext.DemandPermissions(SecutiryConstants.EditPortalSettings);

        DemandBaseAuditPermission();

        return _settingsManager.Load<TenantAuditSettings>(_tenantManager.GetCurrentTenant().Id);
    }

    /// <summary>
    /// Sets the audit trail settings for the current portal.
    /// </summary>
    /// <short>
    /// Set the audit trail settings
    /// </short>
    /// <category>Audit trail data</category>
    /// <param type="ASC.Core.Tenants.TenantAuditSettingsWrapper, ASC.Core.Common" name="inDto">Audit trail settings</param>
    /// <returns type="ASC.Core.Tenants.TenantAuditSettings, ASC.Core.Common">Audit trail settings</returns>
    /// <path>api/2.0/security/audit/settings/lifetime</path>
    /// <httpMethod>POST</httpMethod>
    [HttpPost("audit/settings/lifetime")]
    public TenantAuditSettings SetAuditSettings(TenantAuditSettingsWrapper inDto)
    {
        _permissionContext.DemandPermissions(SecutiryConstants.EditPortalSettings);

        DemandAuditPermission();

        if (inDto.Settings.LoginHistoryLifeTime <= 0 || inDto.Settings.LoginHistoryLifeTime > TenantAuditSettings.MaxLifeTime)
        {
            throw new ArgumentException("LoginHistoryLifeTime");
        }

        if (inDto.Settings.AuditTrailLifeTime <= 0 || inDto.Settings.AuditTrailLifeTime > TenantAuditSettings.MaxLifeTime)
        {
            throw new ArgumentException("AuditTrailLifeTime");
        }

        _settingsManager.Save(inDto.Settings, _tenantManager.GetCurrentTenant().Id);
        _messageService.Send(MessageAction.AuditSettingsUpdated);

        return inDto.Settings;
    }

    [HttpPost("csp")]
    public async Task<CspDto> Csp(CspRequestsDto request)
    {
        _permissionContext.DemandPermissions(SecutiryConstants.EditPortalSettings);

        ArgumentNullException.ThrowIfNull(request);

        var header = await _cspSettingsHelper.Save(request.Domains);

        return new CspDto { Domains = request.Domains, Header = header };
    }

    [HttpGet("csp")]
    public CspDto Csp()
    {
        _permissionContext.DemandPermissions(SecutiryConstants.EditPortalSettings);
        var settings = _cspSettingsHelper.Load();
        return new CspDto { Domains = settings.Domains, Header = _cspSettingsHelper.CreateHeader(settings.Domains) };
    }

    private void DemandAuditPermission()
    {
        if (!_coreBaseSettings.Standalone
            && (!SetupInfo.IsVisibleSettings(ManagementType.LoginHistory.ToString())
                || !_tenantManager.GetCurrentTenantQuota().Audit))
        {
            throw new BillingException(Resource.ErrorNotAllowedOption, "Audit");
        }
    }

    private void DemandBaseAuditPermission()
    {
        if (!_coreBaseSettings.Standalone
            && !SetupInfo.IsVisibleSettings(ManagementType.LoginHistory.ToString()))
        {
            throw new BillingException(Resource.ErrorNotAllowedOption, "Audit");
        }
    }
}<|MERGE_RESOLUTION|>--- conflicted
+++ resolved
@@ -24,15 +24,15 @@
 // content are licensed under the terms of the Creative Commons Attribution-ShareAlike 4.0
 // International. See the License terms at http://creativecommons.org/licenses/by-sa/4.0/legalcode
 
-using AuditEventDto = ASC.Web.Api.ApiModel.ResponseDto.AuditEventDto;
-using LoginEventDto = ASC.Web.Api.ApiModel.ResponseDto.LoginEventDto;
-
+using AuditEventDto = ASC.Web.Api.ApiModel.ResponseDto.AuditEventDto;
+using LoginEventDto = ASC.Web.Api.ApiModel.ResponseDto.LoginEventDto;
+
 namespace ASC.Web.Api.Controllers;
 
-/// <summary>
-/// Security API.
-/// </summary>
-/// <name>security</name>
+/// <summary>
+/// Security API.
+/// </summary>
+/// <name>security</name>
 [Scope]
 [DefaultRoute]
 [ApiController]
@@ -43,26 +43,26 @@
     private readonly MessageService _messageService;
     private readonly LoginEventsRepository _loginEventsRepository;
     private readonly AuditEventsRepository _auditEventsRepository;
-    private readonly AuditReportCreator _auditReportCreator;
+    private readonly AuditReportCreator _auditReportCreator;
     private readonly AuditReportUploader _auditReportSaver;
-    private readonly SettingsManager _settingsManager;
-    private readonly AuditActionMapper _auditActionMapper;
-    private readonly CoreBaseSettings _coreBaseSettings;
-    private readonly ApiContext _apiContext;
-    private readonly CspSettingsHelper _cspSettingsHelper;
-
+    private readonly SettingsManager _settingsManager;
+    private readonly AuditActionMapper _auditActionMapper;
+    private readonly CoreBaseSettings _coreBaseSettings;
+    private readonly ApiContext _apiContext;
+    private readonly CspSettingsHelper _cspSettingsHelper;
+
     public SecurityController(
         PermissionContext permissionContext,
         TenantManager tenantManager,
         MessageService messageService,
         LoginEventsRepository loginEventsRepository,
         AuditEventsRepository auditEventsRepository,
-        AuditReportCreator auditReportCreator,
+        AuditReportCreator auditReportCreator,
         AuditReportUploader auditReportSaver,
-        SettingsManager settingsManager,
-        AuditActionMapper auditActionMapper,
-        CoreBaseSettings coreBaseSettings,
-        ApiContext apiContext,
+        SettingsManager settingsManager,
+        AuditActionMapper auditActionMapper,
+        CoreBaseSettings coreBaseSettings,
+        ApiContext apiContext,
         CspSettingsHelper cspSettingsHelper)
     {
         _permissionContext = permissionContext;
@@ -70,231 +70,226 @@
         _messageService = messageService;
         _loginEventsRepository = loginEventsRepository;
         _auditEventsRepository = auditEventsRepository;
-        _auditReportCreator = auditReportCreator;
+        _auditReportCreator = auditReportCreator;
         _auditReportSaver = auditReportSaver;
-        _settingsManager = settingsManager;
-        _auditActionMapper = auditActionMapper;
-        _coreBaseSettings = coreBaseSettings;
-        _apiContext = apiContext;
-<<<<<<< HEAD
-        _cspSettingsHelper = cspSettingsHelper;
-    }
-
-=======
-    }
-
-    /// <summary>
-    /// Returns all the latest user login activity, including successful logins and error logs.
-    /// </summary>
-    /// <short>
-    /// Get login history
-    /// </short>
-    /// <category>Login history</category>
-    /// <returns type="ASC.Web.Api.ApiModel.ResponseDto.LoginEventDto, ASC.Web.Api">List of login events</returns>
-    /// <path>api/2.0/security/audit/login/last</path>
-    /// <httpMethod>GET</httpMethod>
-    /// <collection>list</collection>
->>>>>>> 0952050f
+        _settingsManager = settingsManager;
+        _auditActionMapper = auditActionMapper;
+        _coreBaseSettings = coreBaseSettings;
+        _apiContext = apiContext;
+        _cspSettingsHelper = cspSettingsHelper;
+    }
+
+    /// <summary>
+    /// Returns all the latest user login activity, including successful logins and error logs.
+    /// </summary>
+    /// <short>
+    /// Get login history
+    /// </short>
+    /// <category>Login history</category>
+    /// <returns type="ASC.Web.Api.ApiModel.ResponseDto.LoginEventDto, ASC.Web.Api">List of login events</returns>
+    /// <path>api/2.0/security/audit/login/last</path>
+    /// <httpMethod>GET</httpMethod>
+    /// <collection>list</collection>
     [HttpGet("audit/login/last")]
     public IEnumerable<LoginEventDto> GetLastLoginEvents()
     {
-        _permissionContext.DemandPermissions(SecutiryConstants.EditPortalSettings);
-
-        DemandBaseAuditPermission();
-
+        _permissionContext.DemandPermissions(SecutiryConstants.EditPortalSettings);
+
+        DemandBaseAuditPermission();
+
         return _loginEventsRepository.GetByFilter(startIndex: 0, limit: 20).Select(x => new LoginEventDto(x));
     }
 
-    /// <summary>
-    /// Returns a list of the latest changes (creation, modification, deletion, etc.) made by users to the entities (tasks, opportunities, files, etc.) on the portal.
-    /// </summary>
-    /// <short>
-    /// Get audit trail data
-    /// </short>
-    /// <category>Audit trail data</category>
-    /// <returns type="ASC.Web.Api.ApiModel.ResponseDto.AuditEventDto, ASC.Web.Api">List of audit trail data</returns>
-    /// <path>api/2.0/security/audit/events/last</path>
-    /// <httpMethod>GET</httpMethod>
-    /// <collection>list</collection>
+    /// <summary>
+    /// Returns a list of the latest changes (creation, modification, deletion, etc.) made by users to the entities (tasks, opportunities, files, etc.) on the portal.
+    /// </summary>
+    /// <short>
+    /// Get audit trail data
+    /// </short>
+    /// <category>Audit trail data</category>
+    /// <returns type="ASC.Web.Api.ApiModel.ResponseDto.AuditEventDto, ASC.Web.Api">List of audit trail data</returns>
+    /// <path>api/2.0/security/audit/events/last</path>
+    /// <httpMethod>GET</httpMethod>
+    /// <collection>list</collection>
     [HttpGet("audit/events/last")]
     public IEnumerable<AuditEventDto> GetLastAuditEvents()
-    {
-        _permissionContext.DemandPermissions(SecutiryConstants.EditPortalSettings);
-
-        DemandBaseAuditPermission();
-
+    {
+        _permissionContext.DemandPermissions(SecutiryConstants.EditPortalSettings);
+
+        DemandBaseAuditPermission();
+
         return _auditEventsRepository.GetByFilter(startIndex: 0, limit: 20).Select(x => new AuditEventDto(x, _auditActionMapper));
-    }
-
-    /// <summary>
-    /// Returns a list of the login events by the parameters specified in the request.
-    /// </summary>
-    /// <short>
-    /// Get filtered login events
-    /// </short>
-    /// <category>Login history</category>
-    /// <param type="System.Guid, System" name="userId">User ID</param>
-    /// <param type="ASC.MessagingSystem.Core.MessageAction, ASC.MessagingSystem.Core" name="action">Action</param>
-    /// <param type="ASC.Api.Core.ApiDateTime, ASC.Api.Core" name="from">Start date</param>
-    /// <param type="ASC.Api.Core.ApiDateTime, ASC.Api.Core" name="to">End date</param>
-    /// <returns type="ASC.Web.Api.ApiModel.ResponseDto.LoginEventDto, ASC.Web.Api">List of filtered login events</returns>
-    /// <path>api/2.0/security/audit/login/filter</path>
-    /// <httpMethod>GET</httpMethod>
-    /// <collection>list</collection>
-    [HttpGet("/audit/login/filter")]
-    public IEnumerable<LoginEventDto> GetLoginEventsByFilter(Guid userId,
-    MessageAction action,
-    ApiDateTime from,
-    ApiDateTime to)
-    {
-        _permissionContext.DemandPermissions(SecutiryConstants.EditPortalSettings);
-
-        var startIndex = (int)_apiContext.StartIndex;
-        var limit = (int)_apiContext.Count;
-        _apiContext.SetDataPaginated();
-
-        action = action == 0 ? MessageAction.None : action;
-
-        if (!_tenantManager.GetCurrentTenantQuota().Audit || !SetupInfo.IsVisibleSettings(ManagementType.LoginHistory.ToString()))
-        {
-            return GetLastLoginEvents();
-        }
-        else
-        {
-            DemandAuditPermission();
-
-            return _loginEventsRepository.GetByFilter(userId, action, from, to, startIndex, limit).Select(x => new LoginEventDto(x));
-        }
-    }
-
-    /// <summary>
-    /// Returns a list of the audit events by the parameters specified in the request.
-    /// </summary>
-    /// <short>
-    /// Get filtered audit trail data
-    /// </short>
-    /// <category>Audit trail data</category>
-    /// <param type="System.Guid, System" name="userId">User ID</param>
-    /// <param type="ASC.AuditTrail.Types.ProductType, ASC.AuditTrail.Types" name="productType">Product</param>
-    /// <param type="ASC.AuditTrail.Types.ModuleType, ASC.AuditTrail.Types" name="moduleType">Module</param>
-    /// <param type="ASC.AuditTrail.Types.ActionType, ASC.AuditTrail.Types" name="actionType">Action type</param>
-    /// <param type="ASC.MessagingSystem.Core.MessageAction, ASC.MessagingSystem.Core" name="action">Action</param>
-    /// <param type="ASC.AuditTrail.Types.EntryType, ASC.AuditTrail.Types" name="entryType">Entry</param>
-    /// <param type="System.String, System" name="target">Target</param>
-    /// <param type="ASC.Api.Core.ApiDateTime, ASC.Api.Core" name="from">Start date</param>
-    /// <param type="ASC.Api.Core.ApiDateTime, ASC.Api.Core" name="to">End date</param>
-    /// <returns type="ASC.Web.Api.ApiModel.ResponseDto.AuditEventDto, ASC.Web.Api">List of filtered audit trail data</returns>
-    /// <path>api/2.0/security/audit/events/filter</path>
-    /// <httpMethod>GET</httpMethod>
-    /// <collection>list</collection>
-    [HttpGet("/audit/events/filter")]
-    public IEnumerable<AuditEventDto> GetAuditEventsByFilter(Guid userId,
-            ProductType productType,
-            ModuleType moduleType,
-            ActionType actionType,
-            MessageAction action,
-            EntryType entryType,
-            string target,
-            ApiDateTime from,
-            ApiDateTime to)
-    {
-        _permissionContext.DemandPermissions(SecutiryConstants.EditPortalSettings);
-
-        var startIndex = (int)_apiContext.StartIndex;
-        var limit = (int)_apiContext.Count;
-        _apiContext.SetDataPaginated();
-
-        action = action == 0 ? MessageAction.None : action;
-
-        if (!_tenantManager.GetCurrentTenantQuota().Audit || !SetupInfo.IsVisibleSettings(ManagementType.LoginHistory.ToString()))
-        {
-            return GetLastAuditEvents();
-        }
-        else
-        {
-            DemandAuditPermission();
-
-            return _auditEventsRepository.GetByFilter(userId, productType, moduleType, actionType, action, entryType, target, from, to, startIndex, limit).Select(x => new AuditEventDto(x, _auditActionMapper));
-        }
-    }
-
-    /// <summary>
-    /// Returns all the available audit trail types.
-    /// </summary>
-    /// <short>
-    /// Get audit trail types
-    /// </short>
-    /// <category>Audit trail data</category>
-    /// <returns type="System.Object, System">Audit trail types</returns>
-    /// <path>api/2.0/security/audit/types</path>
-    /// <httpMethod>GET</httpMethod>
-    /// <requiresAuthorization>false</requiresAuthorization>
-    [AllowAnonymous]
-    [HttpGet("audit/types")]
-    public object GetTypes()
-    {
-        return new
-        {
-            Actions = MessageActionExtensions.GetNames(),
-            ActionTypes = ActionTypeExtensions.GetNames(),
-            ProductTypes = ProductTypeExtensions.GetNames(),
-            ModuleTypes = ModuleTypeExtensions.GetNames(),
-            EntryTypes = EntryTypeExtensions.GetNames()
-        };
-    }
-
-    /// <summary>
-    /// Returns the mappers for the audit trail types.
-    /// </summary>
-    /// <short>
-    /// Get audit trail mappers
-    /// </short>
-    /// <category>Audit trail data</category>
-    /// <param type="System.Nullable{ASC.AuditTrail.Types.ProductType}, System" name="productType">Product</param>
-    /// <param type="System.Nullable{ASC.AuditTrail.Types.ModuleType}, System" name="moduleType">Module</param>
-    /// <returns type="System.Object, System">Audit trail mappers</returns>
-    /// <path>api/2.0/security/audit/mappers</path>
-    /// <httpMethod>GET</httpMethod>
-    /// <requiresAuthorization>false</requiresAuthorization>
-    [AllowAnonymous]
-    [HttpGet("/audit/mappers")]
-    public object GetMappers(ProductType? productType, ModuleType? moduleType)
-    {
-        return _auditActionMapper.Mappers
-            .Where(r => !productType.HasValue || r.Product == productType.Value)
-            .Select(r => new
-            {
-                ProductType = r.Product.ToString(),
-                Modules = r.Mappers
-                .Where(m => !moduleType.HasValue || m.Module == moduleType.Value)
-                .Select(x => new
-                {
-                    ModuleType = x.Module.ToString(),
-                    Actions = x.Actions.Select(a => new
-                    {
-                        MessageAction = a.Key.ToString(),
-                        ActionType = a.Value.ActionType.ToString(),
-                        Entity = a.Value.EntryType1.ToString()
-                    })
-                })
-            });
-    }
-
-    /// <summary>
-    /// Generates the login history report.
-    /// </summary>
-    /// <short>
-    /// Generate the login history report
-    /// </short>
-    /// <category>Login history</category>
-    /// <returns type="System.Object, System">URL to the xlsx report file</returns>
-    /// <path>api/2.0/security/audit/login/report</path>
-    /// <httpMethod>POST</httpMethod>
+    }
+
+    /// <summary>
+    /// Returns a list of the login events by the parameters specified in the request.
+    /// </summary>
+    /// <short>
+    /// Get filtered login events
+    /// </short>
+    /// <category>Login history</category>
+    /// <param type="System.Guid, System" name="userId">User ID</param>
+    /// <param type="ASC.MessagingSystem.Core.MessageAction, ASC.MessagingSystem.Core" name="action">Action</param>
+    /// <param type="ASC.Api.Core.ApiDateTime, ASC.Api.Core" name="from">Start date</param>
+    /// <param type="ASC.Api.Core.ApiDateTime, ASC.Api.Core" name="to">End date</param>
+    /// <returns type="ASC.Web.Api.ApiModel.ResponseDto.LoginEventDto, ASC.Web.Api">List of filtered login events</returns>
+    /// <path>api/2.0/security/audit/login/filter</path>
+    /// <httpMethod>GET</httpMethod>
+    /// <collection>list</collection>
+    [HttpGet("/audit/login/filter")]
+    public IEnumerable<LoginEventDto> GetLoginEventsByFilter(Guid userId,
+    MessageAction action,
+    ApiDateTime from,
+    ApiDateTime to)
+    {
+        _permissionContext.DemandPermissions(SecutiryConstants.EditPortalSettings);
+
+        var startIndex = (int)_apiContext.StartIndex;
+        var limit = (int)_apiContext.Count;
+        _apiContext.SetDataPaginated();
+
+        action = action == 0 ? MessageAction.None : action;
+
+        if (!_tenantManager.GetCurrentTenantQuota().Audit || !SetupInfo.IsVisibleSettings(ManagementType.LoginHistory.ToString()))
+        {
+            return GetLastLoginEvents();
+        }
+        else
+        {
+            DemandAuditPermission();
+
+            return _loginEventsRepository.GetByFilter(userId, action, from, to, startIndex, limit).Select(x => new LoginEventDto(x));
+        }
+    }
+
+    /// <summary>
+    /// Returns a list of the audit events by the parameters specified in the request.
+    /// </summary>
+    /// <short>
+    /// Get filtered audit trail data
+    /// </short>
+    /// <category>Audit trail data</category>
+    /// <param type="System.Guid, System" name="userId">User ID</param>
+    /// <param type="ASC.AuditTrail.Types.ProductType, ASC.AuditTrail.Types" name="productType">Product</param>
+    /// <param type="ASC.AuditTrail.Types.ModuleType, ASC.AuditTrail.Types" name="moduleType">Module</param>
+    /// <param type="ASC.AuditTrail.Types.ActionType, ASC.AuditTrail.Types" name="actionType">Action type</param>
+    /// <param type="ASC.MessagingSystem.Core.MessageAction, ASC.MessagingSystem.Core" name="action">Action</param>
+    /// <param type="ASC.AuditTrail.Types.EntryType, ASC.AuditTrail.Types" name="entryType">Entry</param>
+    /// <param type="System.String, System" name="target">Target</param>
+    /// <param type="ASC.Api.Core.ApiDateTime, ASC.Api.Core" name="from">Start date</param>
+    /// <param type="ASC.Api.Core.ApiDateTime, ASC.Api.Core" name="to">End date</param>
+    /// <returns type="ASC.Web.Api.ApiModel.ResponseDto.AuditEventDto, ASC.Web.Api">List of filtered audit trail data</returns>
+    /// <path>api/2.0/security/audit/events/filter</path>
+    /// <httpMethod>GET</httpMethod>
+    /// <collection>list</collection>
+    [HttpGet("/audit/events/filter")]
+    public IEnumerable<AuditEventDto> GetAuditEventsByFilter(Guid userId,
+            ProductType productType,
+            ModuleType moduleType,
+            ActionType actionType,
+            MessageAction action,
+            EntryType entryType,
+            string target,
+            ApiDateTime from,
+            ApiDateTime to)
+    {
+        _permissionContext.DemandPermissions(SecutiryConstants.EditPortalSettings);
+
+        var startIndex = (int)_apiContext.StartIndex;
+        var limit = (int)_apiContext.Count;
+        _apiContext.SetDataPaginated();
+
+        action = action == 0 ? MessageAction.None : action;
+
+        if (!_tenantManager.GetCurrentTenantQuota().Audit || !SetupInfo.IsVisibleSettings(ManagementType.LoginHistory.ToString()))
+        {
+            return GetLastAuditEvents();
+        }
+        else
+        {
+            DemandAuditPermission();
+
+            return _auditEventsRepository.GetByFilter(userId, productType, moduleType, actionType, action, entryType, target, from, to, startIndex, limit).Select(x => new AuditEventDto(x, _auditActionMapper));
+        }
+    }
+
+    /// <summary>
+    /// Returns all the available audit trail types.
+    /// </summary>
+    /// <short>
+    /// Get audit trail types
+    /// </short>
+    /// <category>Audit trail data</category>
+    /// <returns type="System.Object, System">Audit trail types</returns>
+    /// <path>api/2.0/security/audit/types</path>
+    /// <httpMethod>GET</httpMethod>
+    /// <requiresAuthorization>false</requiresAuthorization>
+    [AllowAnonymous]
+    [HttpGet("audit/types")]
+    public object GetTypes()
+    {
+        return new
+        {
+            Actions = MessageActionExtensions.GetNames(),
+            ActionTypes = ActionTypeExtensions.GetNames(),
+            ProductTypes = ProductTypeExtensions.GetNames(),
+            ModuleTypes = ModuleTypeExtensions.GetNames(),
+            EntryTypes = EntryTypeExtensions.GetNames()
+        };
+    }
+
+    /// <summary>
+    /// Returns the mappers for the audit trail types.
+    /// </summary>
+    /// <short>
+    /// Get audit trail mappers
+    /// </short>
+    /// <category>Audit trail data</category>
+    /// <param type="System.Nullable{ASC.AuditTrail.Types.ProductType}, System" name="productType">Product</param>
+    /// <param type="System.Nullable{ASC.AuditTrail.Types.ModuleType}, System" name="moduleType">Module</param>
+    /// <returns type="System.Object, System">Audit trail mappers</returns>
+    /// <path>api/2.0/security/audit/mappers</path>
+    /// <httpMethod>GET</httpMethod>
+    /// <requiresAuthorization>false</requiresAuthorization>
+    [AllowAnonymous]
+    [HttpGet("/audit/mappers")]
+    public object GetMappers(ProductType? productType, ModuleType? moduleType)
+    {
+        return _auditActionMapper.Mappers
+            .Where(r => !productType.HasValue || r.Product == productType.Value)
+            .Select(r => new
+            {
+                ProductType = r.Product.ToString(),
+                Modules = r.Mappers
+                .Where(m => !moduleType.HasValue || m.Module == moduleType.Value)
+                .Select(x => new
+                {
+                    ModuleType = x.Module.ToString(),
+                    Actions = x.Actions.Select(a => new
+                    {
+                        MessageAction = a.Key.ToString(),
+                        ActionType = a.Value.ActionType.ToString(),
+                        Entity = a.Value.EntryType1.ToString()
+                    })
+                })
+            });
+    }
+
+    /// <summary>
+    /// Generates the login history report.
+    /// </summary>
+    /// <short>
+    /// Generate the login history report
+    /// </short>
+    /// <category>Login history</category>
+    /// <returns type="System.Object, System">URL to the xlsx report file</returns>
+    /// <path>api/2.0/security/audit/login/report</path>
+    /// <httpMethod>POST</httpMethod>
     [HttpPost("audit/login/report")]
     public async Task<object> CreateLoginHistoryReport()
     {
-        _permissionContext.DemandPermissions(SecutiryConstants.EditPortalSettings);
-
+        _permissionContext.DemandPermissions(SecutiryConstants.EditPortalSettings);
+
         DemandAuditPermission();
 
         var settings = _settingsManager.Load<TenantAuditSettings>(_tenantManager.GetCurrentTenant().Id);
@@ -303,8 +298,8 @@
         var from = to.Subtract(TimeSpan.FromDays(settings.LoginHistoryLifeTime));
 
         var reportName = string.Format(AuditReportResource.LoginHistoryReportName + ".csv", from.ToShortDateString(), to.ToShortDateString());
-        var events = _loginEventsRepository.GetByFilter(fromDate: from, to: to);
-
+        var events = _loginEventsRepository.GetByFilter(fromDate: from, to: to);
+
         using var stream = _auditReportCreator.CreateCsvReport(events);
         var result = await _auditReportSaver.UploadCsvReport(stream, reportName);
 
@@ -312,22 +307,22 @@
         return result;
     }
 
-    /// <summary>
-    /// Generates the audit trail report.
-    /// </summary>
-    /// <short>
-    /// Generate the audit trail report
-    /// </short>
-    /// <category>Audit trail data</category>
-    /// <returns type="System.Object, System">URL to the xlsx report file</returns>
-    /// <path>api/2.0/security/audit/events/report</path>
-    /// <httpMethod>POST</httpMethod>
+    /// <summary>
+    /// Generates the audit trail report.
+    /// </summary>
+    /// <short>
+    /// Generate the audit trail report
+    /// </short>
+    /// <category>Audit trail data</category>
+    /// <returns type="System.Object, System">URL to the xlsx report file</returns>
+    /// <path>api/2.0/security/audit/events/report</path>
+    /// <httpMethod>POST</httpMethod>
     [HttpPost("audit/events/report")]
     public async Task<object> CreateAuditTrailReport()
     {
-        _permissionContext.DemandPermissions(SecutiryConstants.EditPortalSettings);
-
-        DemandAuditPermission();
+        _permissionContext.DemandPermissions(SecutiryConstants.EditPortalSettings);
+
+        DemandAuditPermission();
 
         var tenantId = _tenantManager.GetCurrentTenant().Id;
 
@@ -338,8 +333,8 @@
 
         var reportName = string.Format(AuditReportResource.AuditTrailReportName + ".csv", from.ToString("MM.dd.yyyy"), to.ToString("MM.dd.yyyy"));
 
-        var events = _auditEventsRepository.GetByFilter(from: from, to: to);
-
+        var events = _auditEventsRepository.GetByFilter(from: from, to: to);
+
         using var stream = _auditReportCreator.CreateCsvReport(events);
         var result = await _auditReportSaver.UploadCsvReport(stream, reportName);
 
@@ -347,43 +342,43 @@
         return result;
     }
 
-    /// <summary>
-    /// Returns the audit trail settings.
-    /// </summary>
-    /// <short>
-    /// Get the audit trail settings
-    /// </short>
-    /// <category>Audit trail data</category>
-    /// <returns type="ASC.Core.Tenants.TenantAuditSettings, ASC.Core.Common">Audit settings</returns>
-    /// <path>api/2.0/security/audit/settings/lifetime</path>
-    /// <httpMethod>GET</httpMethod>
+    /// <summary>
+    /// Returns the audit trail settings.
+    /// </summary>
+    /// <short>
+    /// Get the audit trail settings
+    /// </short>
+    /// <category>Audit trail data</category>
+    /// <returns type="ASC.Core.Tenants.TenantAuditSettings, ASC.Core.Common">Audit settings</returns>
+    /// <path>api/2.0/security/audit/settings/lifetime</path>
+    /// <httpMethod>GET</httpMethod>
     [HttpGet("audit/settings/lifetime")]
     public TenantAuditSettings GetAuditSettings()
     {
-        _permissionContext.DemandPermissions(SecutiryConstants.EditPortalSettings);
-
-        DemandBaseAuditPermission();
+        _permissionContext.DemandPermissions(SecutiryConstants.EditPortalSettings);
+
+        DemandBaseAuditPermission();
 
         return _settingsManager.Load<TenantAuditSettings>(_tenantManager.GetCurrentTenant().Id);
     }
 
-    /// <summary>
-    /// Sets the audit trail settings for the current portal.
-    /// </summary>
-    /// <short>
-    /// Set the audit trail settings
-    /// </short>
-    /// <category>Audit trail data</category>
-    /// <param type="ASC.Core.Tenants.TenantAuditSettingsWrapper, ASC.Core.Common" name="inDto">Audit trail settings</param>
-    /// <returns type="ASC.Core.Tenants.TenantAuditSettings, ASC.Core.Common">Audit trail settings</returns>
-    /// <path>api/2.0/security/audit/settings/lifetime</path>
-    /// <httpMethod>POST</httpMethod>
+    /// <summary>
+    /// Sets the audit trail settings for the current portal.
+    /// </summary>
+    /// <short>
+    /// Set the audit trail settings
+    /// </short>
+    /// <category>Audit trail data</category>
+    /// <param type="ASC.Core.Tenants.TenantAuditSettingsWrapper, ASC.Core.Common" name="inDto">Audit trail settings</param>
+    /// <returns type="ASC.Core.Tenants.TenantAuditSettings, ASC.Core.Common">Audit trail settings</returns>
+    /// <path>api/2.0/security/audit/settings/lifetime</path>
+    /// <httpMethod>POST</httpMethod>
     [HttpPost("audit/settings/lifetime")]
     public TenantAuditSettings SetAuditSettings(TenantAuditSettingsWrapper inDto)
     {
-        _permissionContext.DemandPermissions(SecutiryConstants.EditPortalSettings);
-
-        DemandAuditPermission();
+        _permissionContext.DemandPermissions(SecutiryConstants.EditPortalSettings);
+
+        DemandAuditPermission();
 
         if (inDto.Settings.LoginHistoryLifeTime <= 0 || inDto.Settings.LoginHistoryLifeTime > TenantAuditSettings.MaxLifeTime)
         {
@@ -399,44 +394,44 @@
         _messageService.Send(MessageAction.AuditSettingsUpdated);
 
         return inDto.Settings;
-    }
-
-    [HttpPost("csp")]
-    public async Task<CspDto> Csp(CspRequestsDto request)
-    {
-        _permissionContext.DemandPermissions(SecutiryConstants.EditPortalSettings);
-
-        ArgumentNullException.ThrowIfNull(request);
-
-        var header = await _cspSettingsHelper.Save(request.Domains);
-
-        return new CspDto { Domains = request.Domains, Header = header };
-    }
-
-    [HttpGet("csp")]
-    public CspDto Csp()
-    {
-        _permissionContext.DemandPermissions(SecutiryConstants.EditPortalSettings);
-        var settings = _cspSettingsHelper.Load();
-        return new CspDto { Domains = settings.Domains, Header = _cspSettingsHelper.CreateHeader(settings.Domains) };
-    }
-
-    private void DemandAuditPermission()
-    {
-        if (!_coreBaseSettings.Standalone
-            && (!SetupInfo.IsVisibleSettings(ManagementType.LoginHistory.ToString())
-                || !_tenantManager.GetCurrentTenantQuota().Audit))
-        {
-            throw new BillingException(Resource.ErrorNotAllowedOption, "Audit");
-        }
-    }
-
-    private void DemandBaseAuditPermission()
-    {
-        if (!_coreBaseSettings.Standalone
-            && !SetupInfo.IsVisibleSettings(ManagementType.LoginHistory.ToString()))
-        {
-            throw new BillingException(Resource.ErrorNotAllowedOption, "Audit");
-        }
+    }
+
+    [HttpPost("csp")]
+    public async Task<CspDto> Csp(CspRequestsDto request)
+    {
+        _permissionContext.DemandPermissions(SecutiryConstants.EditPortalSettings);
+
+        ArgumentNullException.ThrowIfNull(request);
+
+        var header = await _cspSettingsHelper.Save(request.Domains);
+
+        return new CspDto { Domains = request.Domains, Header = header };
+    }
+
+    [HttpGet("csp")]
+    public CspDto Csp()
+    {
+        _permissionContext.DemandPermissions(SecutiryConstants.EditPortalSettings);
+        var settings = _cspSettingsHelper.Load();
+        return new CspDto { Domains = settings.Domains, Header = _cspSettingsHelper.CreateHeader(settings.Domains) };
+    }
+
+    private void DemandAuditPermission()
+    {
+        if (!_coreBaseSettings.Standalone
+            && (!SetupInfo.IsVisibleSettings(ManagementType.LoginHistory.ToString())
+                || !_tenantManager.GetCurrentTenantQuota().Audit))
+        {
+            throw new BillingException(Resource.ErrorNotAllowedOption, "Audit");
+        }
+    }
+
+    private void DemandBaseAuditPermission()
+    {
+        if (!_coreBaseSettings.Standalone
+            && !SetupInfo.IsVisibleSettings(ManagementType.LoginHistory.ToString()))
+        {
+            throw new BillingException(Resource.ErrorNotAllowedOption, "Audit");
+        }
     }
 }