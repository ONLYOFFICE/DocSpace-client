/*
 *
 * (c) Copyright Ascensio System Limited 2010-2018
 *
 * This program is freeware. You can redistribute it and/or modify it under the terms of the GNU 
 * General Public License (GPL) version 3 as published by the Free Software Foundation (https://www.gnu.org/copyleft/gpl.html). 
 * In accordance with Section 7(a) of the GNU GPL its Section 15 shall be amended to the effect that 
 * Ascensio System SIA expressly excludes the warranty of non-infringement of any third-party rights.
 *
 * THIS PROGRAM IS DISTRIBUTED WITHOUT ANY WARRANTY; WITHOUT EVEN THE IMPLIED WARRANTY OF MERCHANTABILITY OR
 * FITNESS FOR A PARTICULAR PURPOSE. For more details, see GNU GPL at https://www.gnu.org/copyleft/gpl.html
 *
 * You can contact Ascensio System SIA by email at sales@onlyoffice.com
 *
 * The interactive user interfaces in modified source and object code versions of ONLYOFFICE must display 
 * Appropriate Legal Notices, as required under Section 5 of the GNU GPL version 3.
 *
 * Pursuant to Section 7 § 3(b) of the GNU GPL you must retain the original ONLYOFFICE logo which contains 
 * relevant author attributions when distributing the software. If the display of the logo in its graphic 
 * form is not reasonably feasible for technical reasons, you must include the words "Powered by ONLYOFFICE" 
 * in every copy of the program you distribute. 
 * Pursuant to Section 7 § 3(e) we decline to grant you any rights under trademark law for use of our trademarks.
 *
*/


using System;
using System.Collections.Generic;
using System.Globalization;
using System.Linq;
using System.Text.Json;
using System.Text.Json.Serialization;
using System.Text.RegularExpressions;
using System.Threading.Tasks;

using ASC.Api.Core;
using ASC.Api.Utils;
using ASC.Common;
using ASC.Core;
using ASC.Core.Common.Configuration;
using ASC.Core.Users;
using ASC.FederatedLogin.Helpers;
using ASC.FederatedLogin.LoginProviders;
using ASC.Files.Core;
using ASC.Files.Core.Model;
using ASC.Files.Helpers;
using ASC.Files.Model;
using ASC.MessagingSystem;
using ASC.Web.Api.Routing;
using ASC.Web.Core.Files;
using ASC.Web.Files.Classes;
using ASC.Web.Files.Configuration;
using ASC.Web.Files.Core.Compress;
using ASC.Web.Files.Helpers;
using ASC.Web.Files.Services.DocumentService;
using ASC.Web.Files.Services.WCFService;
using ASC.Web.Files.Services.WCFService.FileOperations;
using ASC.Web.Files.Utils;
using ASC.Web.Studio.Core;
using ASC.Web.Studio.Utility;

using Microsoft.AspNetCore.Authorization;
using Microsoft.AspNetCore.Mvc;
using Microsoft.Extensions.DependencyInjection;

using Newtonsoft.Json.Linq;

namespace ASC.Api.Documents
{
    /// <summary>
    /// Provides access to documents
    /// </summary>
    [Scope]
    [DefaultRoute]
    [ApiController]
    public class FilesController : ControllerBase
    {
        private readonly FileStorageService<string> FileStorageService;

        private FilesControllerHelper<string> FilesControllerHelperString { get; }
        private FilesControllerHelper<int> FilesControllerHelperInt { get; }
        private FileStorageService<int> FileStorageServiceInt { get; }
        private GlobalFolderHelper GlobalFolderHelper { get; }
        private FilesSettingsHelper FilesSettingsHelper { get; }
        private FilesLinkUtility FilesLinkUtility { get; }
        private SecurityContext SecurityContext { get; }
        private FolderWrapperHelper FolderWrapperHelper { get; }
        private FileOperationWraperHelper FileOperationWraperHelper { get; }
        private EntryManager EntryManager { get; }
        private UserManager UserManager { get; }
        private CoreBaseSettings CoreBaseSettings { get; }
        private ThirdpartyConfiguration ThirdpartyConfiguration { get; }
        private MessageService MessageService { get; }
        private CommonLinkUtility CommonLinkUtility { get; }
        private DocumentServiceConnector DocumentServiceConnector { get; }
        private WordpressToken WordpressToken { get; }
        private WordpressHelper WordpressHelper { get; }
        private EasyBibHelper EasyBibHelper { get; }
        private ProductEntryPoint ProductEntryPoint { get; }
        private TenantManager TenantManager { get; }
        private FileUtility FileUtility { get; }
        private IServiceProvider ServiceProvider { get; }

        /// <summary>
        /// </summary>
        /// <param name="context"></param>
        /// <param name="fileStorageService"></param>
        public FilesController(
            FilesControllerHelper<string> filesControllerHelperString,
            FilesControllerHelper<int> filesControllerHelperInt,
            FileStorageService<string> fileStorageService,
            FileStorageService<int> fileStorageServiceInt,
            GlobalFolderHelper globalFolderHelper,
            FilesSettingsHelper filesSettingsHelper,
            FilesLinkUtility filesLinkUtility,
            SecurityContext securityContext,
            FolderWrapperHelper folderWrapperHelper,
            FileOperationWraperHelper fileOperationWraperHelper,
            EntryManager entryManager,
            UserManager userManager,
            CoreBaseSettings coreBaseSettings,
            ThirdpartyConfiguration thirdpartyConfiguration,
            MessageService messageService,
            CommonLinkUtility commonLinkUtility,
            DocumentServiceConnector documentServiceConnector,
            WordpressToken wordpressToken,
            WordpressHelper wordpressHelper,
            ProductEntryPoint productEntryPoint,
            TenantManager tenantManager,
            FileUtility fileUtility,
            ConsumerFactory consumerFactory,
            IServiceProvider serviceProvider)
        {
            FilesControllerHelperString = filesControllerHelperString;
            FilesControllerHelperInt = filesControllerHelperInt;
            FileStorageService = fileStorageService;
            FileStorageServiceInt = fileStorageServiceInt;
            GlobalFolderHelper = globalFolderHelper;
            FilesSettingsHelper = filesSettingsHelper;
            FilesLinkUtility = filesLinkUtility;
            SecurityContext = securityContext;
            FolderWrapperHelper = folderWrapperHelper;
            FileOperationWraperHelper = fileOperationWraperHelper;
            EntryManager = entryManager;
            UserManager = userManager;
            CoreBaseSettings = coreBaseSettings;
            ThirdpartyConfiguration = thirdpartyConfiguration;
            MessageService = messageService;
            CommonLinkUtility = commonLinkUtility;
            DocumentServiceConnector = documentServiceConnector;
            WordpressToken = wordpressToken;
            WordpressHelper = wordpressHelper;
            EasyBibHelper = consumerFactory.Get<EasyBibHelper>();
            ProductEntryPoint = productEntryPoint;
            TenantManager = tenantManager;
            FileUtility = fileUtility;
            ServiceProvider = serviceProvider;
        }

        [Read("info")]
        public Module GetModule()
        {
            ProductEntryPoint.Init();
            return new Module(ProductEntryPoint);
        }

        [Read("@root")]
        public async Task<IEnumerable<FolderContentWrapper<int>>> GetRootFoldersAsync(Guid userIdOrGroupId, FilterType filterType, bool withsubfolders, bool withoutTrash, bool withoutAdditionalFolder)
        {
            var IsVisitor = UserManager.GetUsers(SecurityContext.CurrentAccount.ID).IsVisitor(UserManager);
            var IsOutsider = UserManager.GetUsers(SecurityContext.CurrentAccount.ID).IsOutsider(UserManager);
            var folders = new SortedSet<int>();

            if (IsOutsider)
            {
                withoutTrash = true;
                withoutAdditionalFolder = true;
            }

            if (!IsVisitor)
            {
                folders.Add(GlobalFolderHelper.FolderMy);
            }

            if (!CoreBaseSettings.Personal && !UserManager.GetUsers(SecurityContext.CurrentAccount.ID).IsOutsider(UserManager))
            {
                folders.Add(await GlobalFolderHelper.FolderShareAsync);
            }

            if (!IsVisitor && !withoutAdditionalFolder)
            {
                if (FilesSettingsHelper.FavoritesSection)
                {
                    folders.Add(await GlobalFolderHelper.FolderFavoritesAsync);
                }

                if (FilesSettingsHelper.RecentSection)
                {
                    folders.Add(await GlobalFolderHelper.FolderRecentAsync);
                }

                if (!CoreBaseSettings.Personal && PrivacyRoomSettings.IsAvailable(TenantManager))
                {
                    folders.Add(await GlobalFolderHelper.FolderPrivacyAsync);
                }
            }

            if (!CoreBaseSettings.Personal)
            {
                folders.Add(await GlobalFolderHelper.FolderCommonAsync);
            }

            if (!IsVisitor
               && !withoutAdditionalFolder
               && FileUtility.ExtsWebTemplate.Count > 0
               && FilesSettingsHelper.TemplatesSection)
            {
                folders.Add(await GlobalFolderHelper.FolderTemplatesAsync);
            }

            if (!withoutTrash)
            {
                folders.Add((int)GlobalFolderHelper.FolderTrash);
            }

            var result = new List<FolderContentWrapper<int>>();
            foreach (var folder in folders)
            {
                result.Add(await FilesControllerHelperInt.GetFolderAsync(folder, userIdOrGroupId, filterType, withsubfolders));
            }

            return result;
        }

        [Read("@privacy")]
        public Task<FolderContentWrapper<int>> GetPrivacyFolderAsync(Guid userIdOrGroupId, FilterType filterType, bool withsubfolders)
        {
            if (!IsAvailablePrivacyRoomSettings()) throw new System.Security.SecurityException();
            return InternalGetPrivacyFolderAsync(userIdOrGroupId, filterType, withsubfolders);
        }

        private async Task<FolderContentWrapper<int>> InternalGetPrivacyFolderAsync(Guid userIdOrGroupId, FilterType filterType, bool withsubfolders)
        {
            return await FilesControllerHelperInt.GetFolderAsync(await GlobalFolderHelper.FolderPrivacyAsync, userIdOrGroupId, filterType, withsubfolders);
        }

        [Read("@privacy/available")]
        public bool IsAvailablePrivacyRoomSettings()
        {
            return PrivacyRoomSettings.IsAvailable(TenantManager);
        }

        /// <summary>
        /// Returns the detailed list of files and folders located in the current user 'My Documents' section
        /// </summary>
        /// <short>
        /// My folder
        /// </short>
        /// <category>Folders</category>
        /// <returns>My folder contents</returns>
        [Read("@my")]
        public Task<FolderContentWrapper<int>> GetMyFolderAsync(Guid userIdOrGroupId, FilterType filterType, bool withsubfolders)
        {
            return FilesControllerHelperInt.GetFolderAsync(GlobalFolderHelper.FolderMy, userIdOrGroupId, filterType, withsubfolders);
        }

        /// <summary>
        /// Returns the detailed list of files and folders located in the current user 'Projects Documents' section
        /// </summary>
        /// <short>
        /// Projects folder
        /// </short>
        /// <category>Folders</category>
        /// <returns>Projects folder contents</returns>
        [Read("@projects")]
        public async Task<FolderContentWrapper<string>> GetProjectsFolderAsync(Guid userIdOrGroupId, FilterType filterType, bool withsubfolders)
        {
            return await FilesControllerHelperString.GetFolderAsync(await GlobalFolderHelper.GetFolderProjectsAsync<string>(), userIdOrGroupId, filterType, withsubfolders);
        }


        /// <summary>
        /// Returns the detailed list of files and folders located in the 'Common Documents' section
        /// </summary>
        /// <short>
        /// Common folder
        /// </short>
        /// <category>Folders</category>
        /// <returns>Common folder contents</returns>
        [Read("@common")]
        public async Task<FolderContentWrapper<int>> GetCommonFolderAsync(Guid userIdOrGroupId, FilterType filterType, bool withsubfolders)
        {
            return await FilesControllerHelperInt.GetFolderAsync(await GlobalFolderHelper.FolderCommonAsync, userIdOrGroupId, filterType, withsubfolders);
        }

        /// <summary>
        /// Returns the detailed list of files and folders located in the 'Shared with Me' section
        /// </summary>
        /// <short>
        /// Shared folder
        /// </short>
        /// <category>Folders</category>
        /// <returns>Shared folder contents</returns>
        [Read("@share")]
        public async Task<FolderContentWrapper<int>> GetShareFolderAsync(Guid userIdOrGroupId, FilterType filterType, bool withsubfolders)
        {
            return await FilesControllerHelperInt.GetFolderAsync(await GlobalFolderHelper.FolderShareAsync, userIdOrGroupId, filterType, withsubfolders);
        }

        /// <summary>
        /// Returns the detailed list of recent files
        /// </summary>
        /// <short>Section Recent</short>
        /// <category>Folders</category>
        /// <returns>Recent contents</returns>
        [Read("@recent")]
        public async Task<FolderContentWrapper<int>> GetRecentFolderAsync(Guid userIdOrGroupId, FilterType filterType, bool withsubfolders)
        {
            return await FilesControllerHelperInt.GetFolderAsync(await GlobalFolderHelper.FolderRecentAsync, userIdOrGroupId, filterType, withsubfolders);
        }

        [Create("file/{fileId}/recent", order: int.MaxValue)]
        public Task<FileWrapper<string>> AddToRecentAsync(string fileId)
        {
            return FilesControllerHelperString.AddToRecentAsync(fileId);
        }

        [Create("file/{fileId:int}/recent", order: int.MaxValue - 1)]
        public Task<FileWrapper<int>> AddToRecentAsync(int fileId)
        {
            return FilesControllerHelperInt.AddToRecentAsync(fileId);
        }

        /// <summary>
        /// Returns the detailed list of favorites files
        /// </summary>
        /// <short>Section Favorite</short>
        /// <category>Folders</category>
        /// <returns>Favorites contents</returns>
        [Read("@favorites")]
        public async Task<FolderContentWrapper<int>> GetFavoritesFolderAsync(Guid userIdOrGroupId, FilterType filterType, bool withsubfolders)
        {
            return await FilesControllerHelperInt.GetFolderAsync(await GlobalFolderHelper.FolderFavoritesAsync, userIdOrGroupId, filterType, withsubfolders);
        }

        /// <summary>
        /// Returns the detailed list of templates files
        /// </summary>
        /// <short>Section Template</short>
        /// <category>Folders</category>
        /// <returns>Templates contents</returns>
        [Read("@templates")]
        public async Task<FolderContentWrapper<int>> GetTemplatesFolderAsync(Guid userIdOrGroupId, FilterType filterType, bool withsubfolders)
        {
            return await FilesControllerHelperInt.GetFolderAsync(await GlobalFolderHelper.FolderTemplatesAsync, userIdOrGroupId, filterType, withsubfolders);
        }

        /// <summary>
        /// Returns the detailed list of files and folders located in the 'Recycle Bin' section
        /// </summary>
        /// <short>
        /// Trash folder
        /// </short>
        /// <category>Folders</category>
        /// <returns>Trash folder contents</returns>
        [Read("@trash")]
        public Task<FolderContentWrapper<int>> GetTrashFolderAsync(Guid userIdOrGroupId, FilterType filterType, bool withsubfolders)
        {
            return FilesControllerHelperInt.GetFolderAsync(Convert.ToInt32(GlobalFolderHelper.FolderTrash), userIdOrGroupId, filterType, withsubfolders);
        }

        /// <summary>
        /// Returns the detailed list of files and folders located in the folder with the ID specified in the request
        /// </summary>
        /// <short>
        /// Folder by ID
        /// </short>
        /// <category>Folders</category>
        /// <param name="folderId">Folder ID</param>
        /// <param name="userIdOrGroupId" optional="true">User or group ID</param>
        /// <param name="filterType" optional="true" remark="Allowed values: None (0), FilesOnly (1), FoldersOnly (2), DocumentsOnly (3), PresentationsOnly (4), SpreadsheetsOnly (5) or ImagesOnly (7)">Filter type</param>
        /// <returns>Folder contents</returns>
        [Read("{folderId}", order: int.MaxValue, DisableFormat = true)]
        public async Task<FolderContentWrapper<string>> GetFolderAsync(string folderId, Guid userIdOrGroupId, FilterType filterType, bool withsubfolders)
        {
            var folder = await FilesControllerHelperString.GetFolderAsync(folderId, userIdOrGroupId, filterType, withsubfolders);
            return folder.NotFoundIfNull();
        }

        [Read("{folderId:int}", order: int.MaxValue - 1, DisableFormat = true)]
        public Task<FolderContentWrapper<int>> GetFolderAsync(int folderId, Guid userIdOrGroupId, FilterType filterType, bool withsubfolders)
        {
            return FilesControllerHelperInt.GetFolderAsync(folderId, userIdOrGroupId, filterType, withsubfolders);
        }

        [Read("{folderId}/subfolders")]
        public IAsyncEnumerable<FileEntryWrapper> GetFoldersAsync(string folderId)
        {
            return FilesControllerHelperString.GetFoldersAsync(folderId);
        }

        [Read("{folderId:int}/subfolders")]
        public IAsyncEnumerable<FileEntryWrapper> GetFoldersAsync(int folderId)
        {
            return FilesControllerHelperInt.GetFoldersAsync(folderId);
        }

        [Read("{folderId}/news")]
        public Task<List<FileEntryWrapper>> GetNewItemsAsync(string folderId)
        {
            return FilesControllerHelperString.GetNewItemsAsync(folderId);
        }

        [Read("{folderId:int}/news")]
        public Task<List<FileEntryWrapper>> GetNewItemsAsync(int folderId)
        {
            return FilesControllerHelperInt.GetNewItemsAsync(folderId);
        }

        /// <summary>
        /// Uploads the file specified with single file upload or standart multipart/form-data method to 'My Documents' section
        /// </summary>
        /// <short>Upload to My</short>
        /// <category>Uploads</category>
        /// <remarks>
        /// <![CDATA[
        ///  Upload can be done in 2 different ways:
        ///  <ol>
        /// <li>Single file upload. You should set Content-Type &amp; Content-Disposition header to specify filename and content type, and send file in request body</li>
        /// <li>Using standart multipart/form-data method</li>
        /// </ol>]]>
        /// </remarks>
        /// <param name="file" visible="false">Request Input stream</param>
        /// <param name="contentType" visible="false">Content-Type Header</param>
        /// <param name="contentDisposition" visible="false">Content-Disposition Header</param>
        /// <param name="files" visible="false">List of files when posted as multipart/form-data</param>
        /// <returns>Uploaded file</returns>
        [Create("@my/upload")]
        public Task<object> UploadFileToMyAsync([ModelBinder(BinderType = typeof(UploadModelBinder))] UploadModel uploadModel)
        {
            uploadModel.CreateNewIfExist = false;
            return FilesControllerHelperInt.UploadFileAsync(GlobalFolderHelper.FolderMy, uploadModel);
        }

        /// <summary>
        /// Uploads the file specified with single file upload or standart multipart/form-data method to 'Common Documents' section
        /// </summary>
        /// <short>Upload to Common</short>
        /// <category>Uploads</category>
        /// <remarks>
        /// <![CDATA[
        ///  Upload can be done in 2 different ways:
        ///  <ol>
        /// <li>Single file upload. You should set Content-Type &amp; Content-Disposition header to specify filename and content type, and send file in request body</li>
        /// <li>Using standart multipart/form-data method</li>
        /// </ol>]]>
        /// </remarks>
        /// <param name="file" visible="false">Request Input stream</param>
        /// <param name="contentType" visible="false">Content-Type Header</param>
        /// <param name="contentDisposition" visible="false">Content-Disposition Header</param>
        /// <param name="files" visible="false">List of files when posted as multipart/form-data</param>
        /// <returns>Uploaded file</returns>
        [Create("@common/upload")]
        public async Task<object> UploadFileToCommonAsync([ModelBinder(BinderType = typeof(UploadModelBinder))] UploadModel uploadModel)
        {
            uploadModel.CreateNewIfExist = false;
            return await FilesControllerHelperInt.UploadFileAsync(await GlobalFolderHelper.FolderCommonAsync, uploadModel);
        }

        /// <summary>
        /// Uploads the file specified with single file upload or standart multipart/form-data method to the selected folder
        /// </summary>
        /// <short>Upload to folder</short>
        /// <category>Uploads</category>
        /// <remarks>
        /// <![CDATA[
        ///  Upload can be done in 2 different ways:
        ///  <ol>
        /// <li>Single file upload. You should set Content-Type &amp; Content-Disposition header to specify filename and content type, and send file in request body</li>
        /// <li>Using standart multipart/form-data method</li>
        /// </ol>]]>
        /// </remarks>
        /// <param name="folderId">Folder ID to upload to</param>
        /// <param name="file" visible="false">Request Input stream</param>
        /// <param name="contentType" visible="false">Content-Type Header</param>
        /// <param name="contentDisposition" visible="false">Content-Disposition Header</param>
        /// <param name="files" visible="false">List of files when posted as multipart/form-data</param>
        /// <param name="createNewIfExist" visible="false">Create New If Exist</param>
        /// <param name="storeOriginalFileFlag" visible="false">If True, upload documents in original formats as well</param>
        /// <param name="keepConvertStatus" visible="false">Keep status conversation after finishing</param>
        /// <returns>Uploaded file</returns>
        [Create("{folderId}/upload", order: int.MaxValue)]
        public Task<object> UploadFileAsync(string folderId, [ModelBinder(BinderType = typeof(UploadModelBinder))] UploadModel uploadModel)
        {
            return FilesControllerHelperString.UploadFileAsync(folderId, uploadModel);
        }

        [Create("{folderId:int}/upload", order: int.MaxValue - 1)]
        public Task<object> UploadFileAsync(int folderId, [ModelBinder(BinderType = typeof(UploadModelBinder))] UploadModel uploadModel)
        {
            return FilesControllerHelperInt.UploadFileAsync(folderId, uploadModel);
        }

        /// <summary>
        /// Uploads the file specified with single file upload to 'Common Documents' section
        /// </summary>
        /// <param name="file" visible="false">Request Input stream</param>
        /// <param name="title">Name of file which has to be uploaded</param>
        /// <param name="createNewIfExist" visible="false">Create New If Exist</param>
        /// <param name="keepConvertStatus" visible="false">Keep status conversation after finishing</param>
        /// <category>Uploads</category>
        /// <returns></returns>
        [Create("@my/insert")]
        public Task<FileWrapper<int>> InsertFileToMyFromBodyAsync([FromForm][ModelBinder(BinderType = typeof(InsertFileModelBinder))] InsertFileModel model)
        {
            return InsertFileAsync(GlobalFolderHelper.FolderMy, model);
        }

        /// <summary>
        /// Uploads the file specified with single file upload to 'Common Documents' section
        /// </summary>
        /// <param name="file" visible="false">Request Input stream</param>
        /// <param name="title">Name of file which has to be uploaded</param>
        /// <param name="createNewIfExist" visible="false">Create New If Exist</param>
        /// <param name="keepConvertStatus" visible="false">Keep status conversation after finishing</param>
        /// <category>Uploads</category>
        /// <returns></returns>
        [Create("@common/insert")]
        public async Task<FileWrapper<int>> InsertFileToCommonFromBodyAsync([FromForm][ModelBinder(BinderType = typeof(InsertFileModelBinder))] InsertFileModel model)
        {
            return await InsertFileAsync(await GlobalFolderHelper.FolderCommonAsync, model);
        }

        /// <summary>
        /// Uploads the file specified with single file upload
        /// </summary>
        /// <param name="folderId">Folder ID to upload to</param>
        /// <param name="file" visible="false">Request Input stream</param>
        /// <param name="title">Name of file which has to be uploaded</param>
        /// <param name="createNewIfExist" visible="false">Create New If Exist</param>
        /// <param name="keepConvertStatus" visible="false">Keep status conversation after finishing</param>
        /// <category>Uploads</category>
        /// <returns></returns>
        [Create("{folderId}/insert", order: int.MaxValue)]
        public Task<FileWrapper<string>> InsertFileAsync(string folderId, [FromForm][ModelBinder(BinderType = typeof(InsertFileModelBinder))] InsertFileModel model)
        {
            return FilesControllerHelperString.InsertFileAsync(folderId, model.Stream, model.Title, model.CreateNewIfExist, model.KeepConvertStatus);
        }

        [Create("{folderId:int}/insert", order: int.MaxValue - 1)]
        public Task<FileWrapper<int>> InsertFileFromFormAsync(int folderId, [FromForm][ModelBinder(BinderType = typeof(InsertFileModelBinder))] InsertFileModel model)
        {
            return InsertFileAsync(folderId, model);
        }

        private Task<FileWrapper<int>> InsertFileAsync(int folderId, InsertFileModel model)
        {
            return FilesControllerHelperInt.InsertFileAsync(folderId, model.Stream, model.Title, model.CreateNewIfExist, model.KeepConvertStatus);
        }

        /// <summary>
        /// 
        /// </summary>
        /// <param name="file"></param>
        /// <param name="fileId"></param>
        /// <param name="encrypted"></param>
        /// <returns></returns>
        /// <visible>false</visible>

        [Update("{fileId}/update")]
        public Task<FileWrapper<string>> UpdateFileStreamFromFormAsync(string fileId, [FromForm] FileStreamModel model)
        {
            return FilesControllerHelperString.UpdateFileStreamAsync(FilesControllerHelperInt.GetFileFromRequest(model).OpenReadStream(), fileId, model.FileExtension, model.Encrypted, model.Forcesave);
        }

        [Update("{fileId:int}/update")]
        public Task<FileWrapper<int>> UpdateFileStreamFromFormAsync(int fileId, [FromForm] FileStreamModel model)
        {
            return FilesControllerHelperInt.UpdateFileStreamAsync(FilesControllerHelperInt.GetFileFromRequest(model).OpenReadStream(), fileId, model.FileExtension, model.Encrypted, model.Forcesave);
        }


        /// <summary>
        /// 
        /// </summary>
        /// <param name="fileId">File ID</param>
        /// <param name="fileExtension"></param>
        /// <param name="downloadUri"></param>
        /// <param name="stream"></param>
        /// <param name="doc"></param>
        /// <param name="forcesave"></param>
        /// <category>Files</category>
        /// <returns></returns>
        [Update("file/{fileId}/saveediting")]
        public Task<FileWrapper<string>> SaveEditingFromFormAsync(string fileId, [FromForm] SaveEditingModel model)
        {
            using var stream = FilesControllerHelperInt.GetFileFromRequest(model).OpenReadStream();
            return FilesControllerHelperString.SaveEditingAsync(fileId, model.FileExtension, model.DownloadUri, stream, model.Doc, model.Forcesave);
        }

        [Update("file/{fileId:int}/saveediting")]
        public Task<FileWrapper<int>> SaveEditingFromFormAsync(int fileId, [FromForm] SaveEditingModel model)
        {
            using var stream = FilesControllerHelperInt.GetFileFromRequest(model).OpenReadStream();
            return FilesControllerHelperInt.SaveEditingAsync(fileId, model.FileExtension, model.DownloadUri, stream, model.Doc, model.Forcesave);
        }

        /// <summary>
        /// 
        /// </summary>
        /// <param name="fileId">File ID</param>
        /// <param name="editingAlone"></param>
        /// <param name="doc"></param>
        /// <category>Files</category>
        /// <returns></returns>
        [Create("file/{fileId}/startedit")]
        [Consumes("application/json")]
        public async Task<object> StartEditFromBodyAsync(string fileId, [FromBody] StartEditModel model)
        {
            return await FilesControllerHelperString.StartEditAsync(fileId, model.EditingAlone, model.Doc);
        }

        [Create("file/{fileId}/startedit")]
        [Consumes("application/x-www-form-urlencoded")]
        public async Task<object> StartEditFromFormAsync(string fileId, [FromForm] StartEditModel model)
        {
            return await FilesControllerHelperString.StartEditAsync(fileId, model.EditingAlone, model.Doc);
        }

        [Create("file/{fileId:int}/startedit")]
        [Consumes("application/json")]
        public async Task<object> StartEditFromBodyAsync(int fileId, [FromBody] StartEditModel model)
        {
            return await FilesControllerHelperInt.StartEditAsync(fileId, model.EditingAlone, model.Doc);
        }

        [Create("file/{fileId:int}/startedit")]
        public async Task<object> StartEditAsync(int fileId)
        {
            return await FilesControllerHelperInt.StartEditAsync(fileId, false, null);
        }

        [Create("file/{fileId:int}/startedit")]
        [Consumes("application/x-www-form-urlencoded")]
        public async Task<object> StartEditFromFormAsync(int fileId, [FromForm] StartEditModel model)
        {
            return await FilesControllerHelperInt.StartEditAsync(fileId, model.EditingAlone, model.Doc);
        }

        /// <summary>
        /// 
        /// </summary>
        /// <param name="fileId">File ID</param>
        /// <param name="tabId"></param>
        /// <param name="docKeyForTrack"></param>
        /// <param name="doc"></param>
        /// <param name="isFinish"></param>
        /// <category>Files</category>
        /// <returns></returns>
        [Read("file/{fileId}/trackeditfile")]
        public Task<KeyValuePair<bool, string>> TrackEditFileAsync(string fileId, Guid tabId, string docKeyForTrack, string doc, bool isFinish)
        {
            return FilesControllerHelperString.TrackEditFileAsync(fileId, tabId, docKeyForTrack, doc, isFinish);
        }

        [Read("file/{fileId:int}/trackeditfile")]
        public Task<KeyValuePair<bool, string>> TrackEditFileAsync(int fileId, Guid tabId, string docKeyForTrack, string doc, bool isFinish)
        {
            return FilesControllerHelperInt.TrackEditFileAsync(fileId, tabId, docKeyForTrack, doc, isFinish);
        }

        /// <summary>
        /// 
        /// </summary>
        /// <param name="fileId">File ID</param>
        /// <param name="version"></param>
        /// <param name="doc"></param>
        /// <category>Files</category>
        /// <returns></returns>
        [AllowAnonymous]
        [Read("file/{fileId}/openedit", Check = false)]
        public Task<Configuration<string>> OpenEditAsync(string fileId, int version, string doc, bool view)
        {
            return FilesControllerHelperString.OpenEditAsync(fileId, version, doc, view);
        }

        [AllowAnonymous]
        [Read("file/{fileId:int}/openedit", Check = false)]
        public Task<Configuration<int>> OpenEditAsync(int fileId, int version, string doc, bool view)
        {
            return FilesControllerHelperInt.OpenEditAsync(fileId, version, doc, view);
        }


        /// <summary>
        /// Creates session to upload large files in multiple chunks.
        /// </summary>
        /// <short>Chunked upload</short>
        /// <category>Uploads</category>
        /// <param name="folderId">Id of the folder in which file will be uploaded</param>
        /// <param name="fileName">Name of file which has to be uploaded</param>
        /// <param name="fileSize">Length in bytes of file which has to be uploaded</param>
        /// <param name="relativePath">Relative folder from folderId</param>
        /// <param name="encrypted" visible="false"></param>
        /// <remarks>
        /// <![CDATA[
        /// Each chunk can have different length but its important what length is multiple of <b>512</b> and greater or equal than <b>10 mb</b>. Last chunk can have any size.
        /// After initial request respond with status 200 OK you must obtain value of 'location' field from the response. Send all your chunks to that location.
        /// Each chunk must be sent in strict order in which chunks appears in file.
        /// After receiving each chunk if no errors occured server will respond with current information about upload session.
        /// When number of uploaded bytes equal to the number of bytes you send in initial request server will respond with 201 Created and will send you info about uploaded file.
        /// ]]>
        /// </remarks>
        /// <returns>
        /// <![CDATA[
        /// Information about created session. Which includes:
        /// <ul>
        /// <li><b>id:</b> unique id of this upload session</li>
        /// <li><b>created:</b> UTC time when session was created</li>
        /// <li><b>expired:</b> UTC time when session will be expired if no chunks will be sent until that time</li>
        /// <li><b>location:</b> URL to which you must send your next chunk</li>
        /// <li><b>bytes_uploaded:</b> If exists contains number of bytes uploaded for specific upload id</li>
        /// <li><b>bytes_total:</b> Number of bytes which has to be uploaded</li>
        /// </ul>
        /// ]]>
        /// </returns>
        [Create("{folderId}/upload/create_session")]
        public Task<object> CreateUploadSessionFromBodyAsync(string folderId, [FromBody] SessionModel sessionModel)
        {
<<<<<<< HEAD
            return FilesControllerHelperString.CreateUploadSessionAsync(folderId, sessionModel.FileName, sessionModel.FileSize, sessionModel.RelativePath, sessionModel.Encrypted);
=======
            return FilesControllerHelperString.CreateUploadSession(folderId, sessionModel.FileName, sessionModel.FileSize, sessionModel.RelativePath, sessionModel.LastModified, sessionModel.Encrypted);
>>>>>>> 75a8ed20
        }

        [Create("{folderId}/upload/create_session")]
        [Consumes("application/x-www-form-urlencoded")]
        public Task<object> CreateUploadSessionFromFormAsync(string folderId, [FromForm] SessionModel sessionModel)
        {
<<<<<<< HEAD
            return FilesControllerHelperString.CreateUploadSessionAsync(folderId, sessionModel.FileName, sessionModel.FileSize, sessionModel.RelativePath, sessionModel.Encrypted);
=======
            return FilesControllerHelperString.CreateUploadSession(folderId, sessionModel.FileName, sessionModel.FileSize, sessionModel.RelativePath, sessionModel.LastModified, sessionModel.Encrypted);
>>>>>>> 75a8ed20
        }

        [Create("{folderId:int}/upload/create_session")]
        public Task<object> CreateUploadSessionFromBodyAsync(int folderId, [FromBody] SessionModel sessionModel)
        {
<<<<<<< HEAD
            return FilesControllerHelperInt.CreateUploadSessionAsync(folderId, sessionModel.FileName, sessionModel.FileSize, sessionModel.RelativePath, sessionModel.Encrypted);
=======
            return FilesControllerHelperInt.CreateUploadSession(folderId, sessionModel.FileName, sessionModel.FileSize, sessionModel.RelativePath, sessionModel.LastModified, sessionModel.Encrypted);
>>>>>>> 75a8ed20
        }

        [Create("{folderId:int}/upload/create_session")]
        [Consumes("application/x-www-form-urlencoded")]
        public Task<object> CreateUploadSessionFromFormAsync(int folderId, [FromForm] SessionModel sessionModel)
        {
<<<<<<< HEAD
            return FilesControllerHelperInt.CreateUploadSessionAsync(folderId, sessionModel.FileName, sessionModel.FileSize, sessionModel.RelativePath, sessionModel.Encrypted);
=======
            return FilesControllerHelperInt.CreateUploadSession(folderId, sessionModel.FileName, sessionModel.FileSize, sessionModel.RelativePath, sessionModel.LastModified, sessionModel.Encrypted);
>>>>>>> 75a8ed20
        }

        /// <summary>
        /// Creates a text (.txt) file in 'My Documents' section with the title and contents sent in the request
        /// </summary>
        /// <short>Create txt in 'My'</short>
        /// <category>File Creation</category>
        /// <param name="title">File title</param>
        /// <param name="content">File contents</param>
        /// <returns>Folder contents</returns>
        [Create("@my/text")]
        public Task<FileWrapper<int>> CreateTextFileInMyFromBodyAsync([FromBody] CreateTextOrHtmlFileModel model)
        {
            return CreateTextFileAsync(GlobalFolderHelper.FolderMy, model);
        }

        [Create("@my/text")]
        [Consumes("application/x-www-form-urlencoded")]
        public Task<FileWrapper<int>> CreateTextFileInMyFromFormAsync([FromForm] CreateTextOrHtmlFileModel model)
        {
            return CreateTextFileAsync(GlobalFolderHelper.FolderMy, model);
        }

        /// <summary>
        /// Creates a text (.txt) file in 'Common Documents' section with the title and contents sent in the request
        /// </summary>
        /// <short>Create txt in 'Common'</short>
        /// <category>File Creation</category>
        /// <param name="title">File title</param>
        /// <param name="content">File contents</param>
        /// <returns>Folder contents</returns>
        [Create("@common/text")]
        public async Task<FileWrapper<int>> CreateTextFileInCommonFromBodyAsync([FromBody] CreateTextOrHtmlFileModel model)
        {
            return await CreateTextFileAsync(await GlobalFolderHelper.FolderCommonAsync, model);
        }

        [Create("@common/text")]
        [Consumes("application/x-www-form-urlencoded")]
        public async Task<FileWrapper<int>> CreateTextFileInCommonFromFormAsync([FromForm] CreateTextOrHtmlFileModel model)
        {
            return await CreateTextFileAsync(await GlobalFolderHelper.FolderCommonAsync, model);
        }

        /// <summary>
        /// Creates a text (.txt) file in the selected folder with the title and contents sent in the request
        /// </summary>
        /// <short>Create txt</short>
        /// <category>File Creation</category>
        /// <param name="folderId">Folder ID</param>
        /// <param name="title">File title</param>
        /// <param name="content">File contents</param>
        /// <returns>Folder contents</returns>
        [Create("{folderId}/text")]
        public Task<FileWrapper<string>> CreateTextFileFromBodyAsync(string folderId, [FromBody] CreateTextOrHtmlFileModel model)
        {
            return CreateTextFileAsync(folderId, model);
        }

        [Create("{folderId}/text")]
        [Consumes("application/x-www-form-urlencoded")]
        public Task<FileWrapper<string>> CreateTextFileFromFormAsync(string folderId, [FromForm] CreateTextOrHtmlFileModel model)
        {
            return CreateTextFileAsync(folderId, model);
        }

        private Task<FileWrapper<string>> CreateTextFileAsync(string folderId, CreateTextOrHtmlFileModel model)
        {
            return FilesControllerHelperString.CreateTextFileAsync(folderId, model.Title, model.Content);
        }

        [Create("{folderId:int}/text")]
        public Task<FileWrapper<int>> CreateTextFileFromBodyAsync(int folderId, [FromBody] CreateTextOrHtmlFileModel model)
        {
            return CreateTextFileAsync(folderId, model);
        }

        [Create("{folderId:int}/text")]
        [Consumes("application/x-www-form-urlencoded")]
        public Task<FileWrapper<int>> CreateTextFileFromFormAsync(int folderId, [FromForm] CreateTextOrHtmlFileModel model)
        {
            return CreateTextFileAsync(folderId, model);
        }

        private Task<FileWrapper<int>> CreateTextFileAsync(int folderId, CreateTextOrHtmlFileModel model)
        {
            return FilesControllerHelperInt.CreateTextFileAsync(folderId, model.Title, model.Content);
        }

        /// <summary>
        /// Creates an html (.html) file in the selected folder with the title and contents sent in the request
        /// </summary>
        /// <short>Create html</short>
        /// <category>File Creation</category>
        /// <param name="folderId">Folder ID</param>
        /// <param name="title">File title</param>
        /// <param name="content">File contents</param>
        /// <returns>Folder contents</returns>
        [Create("{folderId}/html")]
        public Task<FileWrapper<string>> CreateHtmlFileFromBodyAsync(string folderId, [FromBody] CreateTextOrHtmlFileModel model)
        {
            return CreateHtmlFileAsync(folderId, model);
        }

        [Create("{folderId}/html")]
        [Consumes("application/x-www-form-urlencoded")]
        public Task<FileWrapper<string>> CreateHtmlFileFromFormAsync(string folderId, [FromForm] CreateTextOrHtmlFileModel model)
        {
            return CreateHtmlFileAsync(folderId, model);
        }

        private Task<FileWrapper<string>> CreateHtmlFileAsync(string folderId, CreateTextOrHtmlFileModel model)
        {
            return FilesControllerHelperString.CreateHtmlFileAsync(folderId, model.Title, model.Content);
        }

        [Create("{folderId:int}/html")]
        public Task<FileWrapper<int>> CreateHtmlFileFromBodyAsync(int folderId, [FromBody] CreateTextOrHtmlFileModel model)
        {
            return CreateHtmlFileAsync(folderId, model);
        }

        [Create("{folderId:int}/html")]
        [Consumes("application/x-www-form-urlencoded")]
        public Task<FileWrapper<int>> CreateHtmlFileFromFormAsync(int folderId, [FromForm] CreateTextOrHtmlFileModel model)
        {
            return CreateHtmlFileAsync(folderId, model);
        }

        private Task<FileWrapper<int>> CreateHtmlFileAsync(int folderId, CreateTextOrHtmlFileModel model)
        {
            return FilesControllerHelperInt.CreateHtmlFileAsync(folderId, model.Title, model.Content);
        }

        /// <summary>
        /// Creates an html (.html) file in 'My Documents' section with the title and contents sent in the request
        /// </summary>
        /// <short>Create html in 'My'</short>
        /// <category>File Creation</category>
        /// <param name="title">File title</param>
        /// <param name="content">File contents</param>
        /// <returns>Folder contents</returns>
        [Create("@my/html")]
        public Task<FileWrapper<int>> CreateHtmlFileInMyFromBodyAsync([FromBody] CreateTextOrHtmlFileModel model)
        {
            return CreateHtmlFileAsync(GlobalFolderHelper.FolderMy, model);
        }

        [Create("@my/html")]
        [Consumes("application/x-www-form-urlencoded")]
        public Task<FileWrapper<int>> CreateHtmlFileInMyFromFormAsync([FromForm] CreateTextOrHtmlFileModel model)
        {
            return CreateHtmlFileAsync(GlobalFolderHelper.FolderMy, model);
        }

        /// <summary>
        /// Creates an html (.html) file in 'Common Documents' section with the title and contents sent in the request
        /// </summary>
        /// <short>Create html in 'Common'</short>
        /// <category>File Creation</category>
        /// <param name="title">File title</param>
        /// <param name="content">File contents</param>
        /// <returns>Folder contents</returns>        
        [Create("@common/html")]
        public async Task<FileWrapper<int>> CreateHtmlFileInCommonFromBodyAsync([FromBody] CreateTextOrHtmlFileModel model)
        {
            return await CreateHtmlFileAsync(await GlobalFolderHelper.FolderCommonAsync, model);
        }

        [Create("@common/html")]
        [Consumes("application/x-www-form-urlencoded")]
        public async Task<FileWrapper<int>> CreateHtmlFileInCommonFromFormAsync([FromForm] CreateTextOrHtmlFileModel model)
        {
            return await CreateHtmlFileAsync(await GlobalFolderHelper.FolderCommonAsync, model);
        }

        /// <summary>
        /// Creates a new folder with the title sent in the request. The ID of a parent folder can be also specified.
        /// </summary>
        /// <short>
        /// New folder
        /// </short>
        /// <category>Folders</category>
        /// <param name="folderId">Parent folder ID</param>
        /// <param name="title">Title of new folder</param>
        /// <returns>New folder contents</returns>
        [Create("folder/{folderId}", order: int.MaxValue, DisableFormat = true)]
        public Task<FolderWrapper<string>> CreateFolderFromBodyAsync(string folderId, [FromBody] CreateFolderModel folderModel)
        {
            return FilesControllerHelperString.CreateFolderAsync(folderId, folderModel.Title);
        }

        [Create("folder/{folderId}", order: int.MaxValue, DisableFormat = true)]
        [Consumes("application/x-www-form-urlencoded")]
        public Task<FolderWrapper<string>> CreateFolderFromFormAsync(string folderId, [FromForm] CreateFolderModel folderModel)
        {
            return FilesControllerHelperString.CreateFolderAsync(folderId, folderModel.Title);
        }

        [Create("folder/{folderId:int}", order: int.MaxValue - 1, DisableFormat = true)]
        public Task<FolderWrapper<int>> CreateFolderFromBodyAsync(int folderId, [FromBody] CreateFolderModel folderModel)
        {
            return FilesControllerHelperInt.CreateFolderAsync(folderId, folderModel.Title);
        }

        [Create("folder/{folderId:int}", order: int.MaxValue - 1, DisableFormat = true)]
        [Consumes("application/x-www-form-urlencoded")]
        public Task<FolderWrapper<int>> CreateFolderFromFormAsync(int folderId, [FromForm] CreateFolderModel folderModel)
        {
            return FilesControllerHelperInt.CreateFolderAsync(folderId, folderModel.Title);
        }

        /// <summary>
        /// Creates a new file in the 'My Documents' section with the title sent in the request
        /// </summary>
        /// <short>Create file</short>
        /// <category>File Creation</category>
        /// <param name="title" remark="Allowed values: the file must have one of the following extensions: DOCX, XLSX, PPTX">File title</param>
        /// <remarks>In case the extension for the file title differs from DOCX/XLSX/PPTX and belongs to one of the known text, spreadsheet or presentation formats, it will be changed to DOCX/XLSX/PPTX accordingly. If the file extension is not set or is unknown, the DOCX extension will be added to the file title.</remarks>
        /// <returns>New file info</returns>

        [Create("@my/file")]
        public Task<FileWrapper<int>> CreateFileFromBodyAsync([FromBody] CreateFileModel<JsonElement> model)
        {
            return FilesControllerHelperInt.CreateFileAsync(GlobalFolderHelper.FolderMy, model.Title, model.TemplateId, model.EnableExternalExt);
        }

        [Create("@my/file")]
        [Consumes("application/x-www-form-urlencoded")]
        public Task<FileWrapper<int>> CreateFileFromFormAsync([FromForm] CreateFileModel<JsonElement> model)
        {
            return FilesControllerHelperInt.CreateFileAsync(GlobalFolderHelper.FolderMy, model.Title, model.TemplateId, model.EnableExternalExt);
        }

        /// <summary>
        /// Creates a new file in the specified folder with the title sent in the request
        /// </summary>
        /// <short>Create file</short>
        /// <category>File Creation</category>
        /// <param name="folderId">Folder ID</param>
        /// <param name="title" remark="Allowed values: the file must have one of the following extensions: DOCX, XLSX, PPTX">File title</param>
        /// <remarks>In case the extension for the file title differs from DOCX/XLSX/PPTX and belongs to one of the known text, spreadsheet or presentation formats, it will be changed to DOCX/XLSX/PPTX accordingly. If the file extension is not set or is unknown, the DOCX extension will be added to the file title.</remarks>
        /// <returns>New file info</returns>
        [Create("{folderId}/file")]
        public Task<FileWrapper<string>> CreateFileFromBodyAsync(string folderId, [FromBody] CreateFileModel<JsonElement> model)
        {
            return FilesControllerHelperString.CreateFileAsync(folderId, model.Title, model.TemplateId, model.EnableExternalExt);
        }

        [Create("{folderId}/file")]
        [Consumes("application/x-www-form-urlencoded")]
        public Task<FileWrapper<string>> CreateFileFromFormAsync(string folderId, [FromForm] CreateFileModel<JsonElement> model)
        {
            return FilesControllerHelperString.CreateFileAsync(folderId, model.Title, model.TemplateId, model.EnableExternalExt);
        }

        [Create("{folderId:int}/file")]
        public Task<FileWrapper<int>> CreateFileFromBodyAsync(int folderId, [FromBody] CreateFileModel<JsonElement> model)
        {
            return FilesControllerHelperInt.CreateFileAsync(folderId, model.Title, model.TemplateId, model.EnableExternalExt);
        }

        [Create("{folderId:int}/file")]
        [Consumes("application/x-www-form-urlencoded")]
        public Task<FileWrapper<int>> CreateFileFromFormAsync(int folderId, [FromForm] CreateFileModel<JsonElement> model)
        {
            return FilesControllerHelperInt.CreateFileAsync(folderId, model.Title, model.TemplateId, model.EnableExternalExt);
        }

        /// <summary>
        /// Renames the selected folder to the new title specified in the request
        /// </summary>
        /// <short>
        /// Rename folder
        /// </short>
        /// <category>Folders</category>
        /// <param name="folderId">Folder ID</param>
        /// <param name="title">New title</param>
        /// <returns>Folder contents</returns>

        [Update("folder/{folderId}", order: int.MaxValue, DisableFormat = true)]
        public Task<FolderWrapper<string>> RenameFolderFromBodyAsync(string folderId, [FromBody] CreateFolderModel folderModel)
        {
            return FilesControllerHelperString.RenameFolderAsync(folderId, folderModel.Title);
        }

        [Update("folder/{folderId}", order: int.MaxValue, DisableFormat = true)]
        [Consumes("application/x-www-form-urlencoded")]
        public Task<FolderWrapper<string>> RenameFolderFromFormAsync(string folderId, [FromForm] CreateFolderModel folderModel)
        {
            return FilesControllerHelperString.RenameFolderAsync(folderId, folderModel.Title);
        }

        [Update("folder/{folderId:int}", order: int.MaxValue - 1, DisableFormat = true)]
        public Task<FolderWrapper<int>> RenameFolderFromBodyAsync(int folderId, [FromBody] CreateFolderModel folderModel)
        {
            return FilesControllerHelperInt.RenameFolderAsync(folderId, folderModel.Title);
        }

        [Update("folder/{folderId:int}", order: int.MaxValue - 1, DisableFormat = true)]
        [Consumes("application/x-www-form-urlencoded")]
        public Task<FolderWrapper<int>> RenameFolderFromFormAsync(int folderId, [FromForm] CreateFolderModel folderModel)
        {
            return FilesControllerHelperInt.RenameFolderAsync(folderId, folderModel.Title);
        }

        [Create("owner")]
        public IAsyncEnumerable<FileEntryWrapper> ChangeOwnerFromBodyAsync([FromBody] ChangeOwnerModel model)
        {
            return ChangeOwnerAsync(model);
        }

        [Create("owner")]
        [Consumes("application/x-www-form-urlencoded")]
        public IAsyncEnumerable<FileEntryWrapper> ChangeOwnerFromFormAsync([FromForm] ChangeOwnerModel model)
        {
            return ChangeOwnerAsync(model);
        }

        public async IAsyncEnumerable<FileEntryWrapper> ChangeOwnerAsync(ChangeOwnerModel model)
        {
            var (folderIntIds, folderStringIds) = FileOperationsManager.GetIds(model.FolderIds);
            var (fileIntIds, fileStringIds) = FileOperationsManager.GetIds(model.FileIds);

            var result = AsyncEnumerable.Empty<FileEntry>();
            result.Concat(FileStorageServiceInt.ChangeOwnerAsync(folderIntIds, fileIntIds, model.UserId));
            result.Concat(FileStorageService.ChangeOwnerAsync(folderStringIds, fileStringIds, model.UserId));

            await foreach (var e in result)
            {
                yield return await FilesControllerHelperInt.GetFileEntryWrapperAsync(e);
            }
        }

        /// <summary>
        /// Returns a detailed information about the folder with the ID specified in the request
        /// </summary>
        /// <short>Folder information</short>
        /// <category>Folders</category>
        /// <returns>Folder info</returns>

        [Read("folder/{folderId}", order: int.MaxValue, DisableFormat = true)]
        public Task<FolderWrapper<string>> GetFolderInfoAsync(string folderId)
        {
            return FilesControllerHelperString.GetFolderInfoAsync(folderId);
        }

        [Read("folder/{folderId:int}", order: int.MaxValue - 1, DisableFormat = true)]
        public Task<FolderWrapper<int>> GetFolderInfoAsync(int folderId)
        {
            return FilesControllerHelperInt.GetFolderInfoAsync(folderId);
        }

        /// <summary>
        /// Returns parent folders
        /// </summary>
        /// <param name="folderId"></param>
        /// <category>Folders</category>
        /// <returns>Parent folders</returns>

        [Read("folder/{folderId}/path")]
        public IAsyncEnumerable<FileEntryWrapper> GetFolderPathAsync(string folderId)
        {
            return FilesControllerHelperString.GetFolderPathAsync(folderId);
        }


        [Read("folder/{folderId:int}/path")]
        public IAsyncEnumerable<FileEntryWrapper> GetFolderPathAsync(int folderId)
        {
            return FilesControllerHelperInt.GetFolderPathAsync(folderId);
        }

        /// <summary>
        /// Returns a detailed information about the file with the ID specified in the request
        /// </summary>
        /// <short>File information</short>
        /// <category>Files</category>
        /// <returns>File info</returns>

        [Read("fileAsync/{fileId}", order: int.MaxValue, DisableFormat = true)]
        public Task<FileWrapper<string>> GetFileInfoAsync(string fileId, int version = -1)
        {
            return FilesControllerHelperString.GetFileInfoAsync(fileId, version);
        }

        [Read("fileAsync/{fileId:int}")]
        public Task<FileWrapper<int>> GetFileInfoAsync(int fileId, int version = -1)
        {
            return FilesControllerHelperInt.GetFileInfoAsync(fileId, version);
        }

        [Create("file/{fileId:int}/copyas", order: int.MaxValue - 1)]
<<<<<<< HEAD
        public Task<FileWrapper<int>> CopyFileAsFromBodyAsync(int fileId, [FromBody] CopyAsModel<int> model)
        {
            return FilesControllerHelperInt.CopyFileAsAsync(fileId, model.DestFolderId, model.DestTitle);
=======
        public object CopyFileAsFromBody(int fileId, [FromBody] CopyAsModel<JsonElement> model)
        {
            return CopyFile(fileId, model);
>>>>>>> 75a8ed20
        }

        [Create("file/{fileId:int}/copyas", order: int.MaxValue - 1)]
        [Consumes("application/x-www-form-urlencoded")]
<<<<<<< HEAD
        public Task<FileWrapper<int>> CopyFileAsFromFormAsync(int fileId, [FromForm] CopyAsModel<int> model)
        {
            return FilesControllerHelperInt.CopyFileAsAsync(fileId, model.DestFolderId, model.DestTitle);
        }

        [Create("file/{fileId}/copyas", order: int.MaxValue)]
        public Task<FileWrapper<string>> CopyFileAsFromBodyAsync(string fileId, [FromBody] CopyAsModel<string> model)
        {
            return FilesControllerHelperString.CopyFileAsAsync(fileId, model.DestFolderId, model.DestTitle);
=======
        public object CopyFileAsFromForm(int fileId, [FromForm] CopyAsModel<JsonElement> model)
        {
            return CopyFile(fileId, model);
        }

        [Create("file/{fileId}/copyas", order: int.MaxValue)]
        public object CopyFileAsFromBody(string fileId, [FromBody] CopyAsModel<JsonElement> model)
        {
            return CopyFile(fileId, model);
>>>>>>> 75a8ed20
        }

        [Create("file/{fileId}/copyas", order: int.MaxValue)]
        [Consumes("application/x-www-form-urlencoded")]
<<<<<<< HEAD
        public Task<FileWrapper<string>> CopyFileAsFromFormAsync(string fileId, [FromBody] CopyAsModel<string> model)
        {
            return FilesControllerHelperString.CopyFileAsAsync(fileId, model.DestFolderId, model.DestTitle);
=======
        public object CopyFileAsFromForm(string fileId, [FromForm] CopyAsModel<JsonElement> model)
        {
            return CopyFile(fileId, model);
        }

        private object CopyFile<T>(T fileId, CopyAsModel<JsonElement> model)
        {
            var helper = ServiceProvider.GetService<FilesControllerHelper<T>>();
            if (model.DestFolderId.ValueKind == JsonValueKind.Number)
            {
                return helper.CopyFileAs(fileId, model.DestFolderId.GetInt32(), model.DestTitle, model.Password);
            }
            else if (model.DestFolderId.ValueKind == JsonValueKind.String)
            {
                return helper.CopyFileAs(fileId, model.DestFolderId.GetString(), model.DestTitle, model.Password);
            }

            return null;
>>>>>>> 75a8ed20
        }

        /// <summary>
        ///     Updates the information of the selected file with the parameters specified in the request
        /// </summary>
        /// <short>Update file info</short>
        /// <category>Files</category>
        /// <param name="fileId">File ID</param>
        /// <param name="title">New title</param>
        /// <param name="lastVersion">File last version number</param>
        /// <returns>File info</returns>
        [Update("fileAsync/{fileId}", order: int.MaxValue, DisableFormat = true)]
        public Task<FileWrapper<string>> UpdateFileFromBodyAsync(string fileId, [FromBody] UpdateFileModel model)
        {
            return FilesControllerHelperString.UpdateFileAsync(fileId, model.Title, model.LastVersion);
        }

        [Update("fileAsync/{fileId}", order: int.MaxValue, DisableFormat = true)]
        [Consumes("application/x-www-form-urlencoded")]
        public Task<FileWrapper<string>> UpdateFileFromFormAsync(string fileId, [FromForm] UpdateFileModel model)
        {
            return FilesControllerHelperString.UpdateFileAsync(fileId, model.Title, model.LastVersion);
        }

        [Update("fileAsync/{fileId:int}", order: int.MaxValue - 1, DisableFormat = true)]
        public Task<FileWrapper<int>> UpdateFileFromBodyAsync(int fileId, [FromBody] UpdateFileModel model)
        {
            return FilesControllerHelperInt.UpdateFileAsync(fileId, model.Title, model.LastVersion);
        }

        [Update("fileAsync/{fileId:int}", order: int.MaxValue - 1, DisableFormat = true)]
        [Consumes("application/x-www-form-urlencoded")]
        public Task<FileWrapper<int>> UpdateFileFromFormAsync(int fileId, [FromForm] UpdateFileModel model)
        {
            return FilesControllerHelperInt.UpdateFileAsync(fileId, model.Title, model.LastVersion);
        }

        /// <summary>
        /// Deletes the file with the ID specified in the request
        /// </summary>
        /// <short>Delete file</short>
        /// <category>Files</category>
        /// <param name="fileId">File ID</param>
        /// <param name="deleteAfter">Delete after finished</param>
        /// <param name="immediately">Don't move to the Recycle Bin</param>
        /// <returns>Operation result</returns>
        [Delete("file/{fileId}", order: int.MaxValue, DisableFormat = true)]
        public Task<IEnumerable<FileOperationWraper>> DeleteFile(string fileId, [FromBody] DeleteModel model)
        {
            return FilesControllerHelperString.DeleteFileAsync(fileId, model.DeleteAfter, model.Immediately);
        }

        [Delete("file/{fileId:int}", order: int.MaxValue - 1, DisableFormat = true)]
        public Task<IEnumerable<FileOperationWraper>> DeleteFile(int fileId, [FromBody] DeleteModel model)
        {
            return FilesControllerHelperInt.DeleteFileAsync(fileId, model.DeleteAfter, model.Immediately);
        }

        /// <summary>
        ///  Start conversion
        /// </summary>
        /// <short>Convert</short>
        /// <category>File operations</category>
        /// <param name="fileId"></param>
        /// <returns>Operation result</returns>

        [Update("file/{fileId}/checkconversion")]
<<<<<<< HEAD
        public IAsyncEnumerable<ConversationResult<string>> StartConversionAsync(string fileId, [FromBody(EmptyBodyBehavior = Microsoft.AspNetCore.Mvc.ModelBinding.EmptyBodyBehavior.Allow)] CheckConversionModel model)
        {
            return FilesControllerHelperString.StartConversionAsync(fileId, model?.Sync ?? false);
        }

        [Update("file/{fileId:int}/checkconversion")]
        public IAsyncEnumerable<ConversationResult<int>> StartConversionAsync(int fileId, [FromBody(EmptyBodyBehavior = Microsoft.AspNetCore.Mvc.ModelBinding.EmptyBodyBehavior.Allow)] CheckConversionModel model)
        {
            return FilesControllerHelperInt.StartConversionAsync(fileId, model?.Sync ?? false);
=======
        public IEnumerable<ConversationResult<string>> StartConversion(string fileId, [FromBody(EmptyBodyBehavior = Microsoft.AspNetCore.Mvc.ModelBinding.EmptyBodyBehavior.Allow)] CheckConversionModel<string> model)
        {
            if (model == null)
            {
                model = new CheckConversionModel<string>();
            }
            model.FileId = fileId;
            return FilesControllerHelperString.StartConversion(model);
        }

        [Update("file/{fileId:int}/checkconversion")]
        public IEnumerable<ConversationResult<int>> StartConversion(int fileId, [FromBody(EmptyBodyBehavior = Microsoft.AspNetCore.Mvc.ModelBinding.EmptyBodyBehavior.Allow)] CheckConversionModel<int> model)
        {
            if (model == null)
            {
                model = new CheckConversionModel<int>();
            }
            model.FileId = fileId;
            return FilesControllerHelperInt.StartConversion(model);
>>>>>>> 75a8ed20
        }

        /// <summary>
        ///  Check conversion status
        /// </summary>
        /// <short>Convert</short>
        /// <category>File operations</category>
        /// <param name="fileId"></param>
        /// <param name="start"></param>
        /// <returns>Operation result</returns>

        [Read("file/{fileId}/checkconversion")]
        public IAsyncEnumerable<ConversationResult<string>> CheckConversionAsync(string fileId, bool start)
        {
<<<<<<< HEAD
            return FilesControllerHelperString.CheckConversionAsync(fileId, start);
=======
            return FilesControllerHelperString.CheckConversion(new CheckConversionModel<string>()
            {
                FileId = fileId,
                StartConvert = start
            });
>>>>>>> 75a8ed20
        }


        [Read("file/{fileId:int}/checkconversion")]
        public IAsyncEnumerable<ConversationResult<int>> CheckConversionAsync(int fileId, bool start)
        {
<<<<<<< HEAD
            return FilesControllerHelperInt.CheckConversionAsync(fileId, start);
=======
            return FilesControllerHelperInt.CheckConversion(new CheckConversionModel<int>()
            {
                FileId = fileId,
                StartConvert = start
            });
>>>>>>> 75a8ed20
        }

        /// <summary>
        /// Deletes the folder with the ID specified in the request
        /// </summary>
        /// <short>Delete folder</short>
        /// <category>Folders</category>
        /// <param name="folderId">Folder ID</param>
        /// <param name="deleteAfter">Delete after finished</param>
        /// <param name="immediately">Don't move to the Recycle Bin</param>
        /// <returns>Operation result</returns>
        [Delete("folder/{folderId}", order: int.MaxValue - 1, DisableFormat = true)]
        public Task<IEnumerable<FileOperationWraper>> DeleteFolder(string folderId, bool deleteAfter, bool immediately)
        {
            return FilesControllerHelperString.DeleteFolder(folderId, deleteAfter, immediately);
        }

        [Delete("folder/{folderId:int}")]
        public Task<IEnumerable<FileOperationWraper>> DeleteFolder(int folderId, bool deleteAfter, bool immediately)
        {
            return FilesControllerHelperInt.DeleteFolder(folderId, deleteAfter, immediately);
        }

        /// <summary>
        /// Checking for conflicts
        /// </summary>
        /// <category>File operations</category>
        /// <param name="destFolderId">Destination folder ID</param>
        /// <param name="folderIds">Folder ID list</param>
        /// <param name="fileIds">File ID list</param>
        /// <returns>Conflicts file ids</returns>
        [Read("fileops/move")]
        public IAsyncEnumerable<FileEntryWrapper> MoveOrCopyBatchCheckAsync([ModelBinder(BinderType = typeof(BatchModelBinder))] BatchModel batchModel)
        {
            return FilesControllerHelperString.MoveOrCopyBatchCheckAsync(batchModel);
        }

        /// <summary>
        ///   Moves all the selected files and folders to the folder with the ID specified in the request
        /// </summary>
        /// <short>Move to folder</short>
        /// <category>File operations</category>
        /// <param name="destFolderId">Destination folder ID</param>
        /// <param name="folderIds">Folder ID list</param>
        /// <param name="fileIds">File ID list</param>
        /// <param name="conflictResolveType">Overwriting behavior: skip(0), overwrite(1) or duplicate(2)</param>
        /// <param name="deleteAfter">Delete after finished</param>
        /// <returns>Operation result</returns>
        [Update("fileops/move")]
        public Task<IEnumerable<FileOperationWraper>> MoveBatchItemsFromBody([FromBody] BatchModel batchModel)
        {
            return FilesControllerHelperString.MoveBatchItemsAsync(batchModel);
        }

        [Update("fileops/move")]
        [Consumes("application/x-www-form-urlencoded")]
        public Task<IEnumerable<FileOperationWraper>> MoveBatchItemsFromForm([FromForm][ModelBinder(BinderType = typeof(BatchModelBinder))] BatchModel batchModel)
        {
            return FilesControllerHelperString.MoveBatchItemsAsync(batchModel);
        }

        /// <summary>
        ///   Copies all the selected files and folders to the folder with the ID specified in the request
        /// </summary>
        /// <short>Copy to folder</short>
        /// <category>File operations</category>
        /// <param name="destFolderId">Destination folder ID</param>
        /// <param name="folderIds">Folder ID list</param>
        /// <param name="fileIds">File ID list</param>
        /// <param name="conflictResolveType">Overwriting behavior: skip(0), overwrite(1) or duplicate(2)</param>
        /// <param name="deleteAfter">Delete after finished</param>
        /// <returns>Operation result</returns>
        [Update("fileops/copy")]
        public Task<IEnumerable<FileOperationWraper>> CopyBatchItemsFromBody([FromBody] BatchModel batchModel)
        {
            return FilesControllerHelperString.CopyBatchItemsAsync(batchModel);
        }

        [Update("fileops/copy")]
        [Consumes("application/x-www-form-urlencoded")]
        public Task<IEnumerable<FileOperationWraper>> CopyBatchItemsFromForm([FromForm][ModelBinder(BinderType = typeof(BatchModelBinder))] BatchModel batchModel)
        {
            return FilesControllerHelperString.CopyBatchItemsAsync(batchModel);
        }

        /// <summary>
        ///   Marks all files and folders as read
        /// </summary>
        /// <short>Mark as read</short>
        /// <category>File operations</category>
        /// <returns>Operation result</returns>
        [Update("fileops/markasread")]
        public Task<IEnumerable<FileOperationWraper>> MarkAsReadFromBody([FromBody] BaseBatchModel model)
        {
            return FilesControllerHelperString.MarkAsReadAsync(model);
        }

        [Update("fileops/markasread")]
        [Consumes("application/x-www-form-urlencoded")]
        public Task<IEnumerable<FileOperationWraper>> MarkAsReadFromForm([FromForm][ModelBinder(BinderType = typeof(BaseBatchModelBinder))] BaseBatchModel model)
        {
            return FilesControllerHelperString.MarkAsReadAsync(model);
        }

        /// <summary>
        ///  Finishes all the active file operations
        /// </summary>
        /// <short>Finish all</short>
        /// <category>File operations</category>
        /// <returns>Operation result</returns>

        [Update("fileops/terminate")]
        public async IAsyncEnumerable<FileOperationWraper> TerminateTasks()
        {
            var tasks = FileStorageService.TerminateTasks();

            foreach (var e in tasks)
            {
                yield return await FileOperationWraperHelper.GetAsync(e);
            }
        }


        /// <summary>
        ///  Returns the list of all active file operations
        /// </summary>
        /// <short>Get file operations list</short>
        /// <category>File operations</category>
        /// <returns>Operation result</returns>
        [Read("fileops")]
        public async Task<IEnumerable<FileOperationWraper>> GetOperationStatuses()
        {
            var result = new List<FileOperationWraper>();

            foreach (var e in FileStorageService.GetTasksStatuses())
            {
                result.Add(await FileOperationWraperHelper.GetAsync(e));
            }

            return result;
        }

        /// <summary>
        /// Start downlaod process of files and folders with ID
        /// </summary>
        /// <short>Finish file operations</short>
        /// <param name="fileConvertIds" visible="false">File ID list for download with convert to format</param>
        /// <param name="fileIds">File ID list</param>
        /// <param name="folderIds">Folder ID list</param>
        /// <category>File operations</category>
        /// <returns>Operation result</returns>
        [Update("fileops/bulkdownload")]
        public Task<IEnumerable<FileOperationWraper>> BulkDownload([FromBody] DownloadModel model)
        {
            return FilesControllerHelperString.BulkDownloadAsync(model);
        }

        [Update("fileops/bulkdownload")]
        [Consumes("application/x-www-form-urlencoded")]
        public Task<IEnumerable<FileOperationWraper>> BulkDownloadFromForm([FromForm] DownloadModel model)
        {
            return FilesControllerHelperString.BulkDownloadAsync(model);
        }

        /// <summary>
        ///   Deletes the files and folders with the IDs specified in the request
        /// </summary>
        /// <param name="folderIds">Folder ID list</param>
        /// <param name="fileIds">File ID list</param>
        /// <param name="deleteAfter">Delete after finished</param>
        /// <param name="immediately">Don't move to the Recycle Bin</param>
        /// <short>Delete files and folders</short>
        /// <category>File operations</category>
        /// <returns>Operation result</returns>
        [Update("fileops/delete")]
        public async IAsyncEnumerable<FileOperationWraper> DeleteBatchItemsFromBody([FromBody] DeleteBatchModel batch)
        {
            var tasks = FileStorageService.DeleteItems("delete", batch.FileIds.ToList(), batch.FolderIds.ToList(), false, batch.DeleteAfter, batch.Immediately);

            foreach (var e in tasks)
            {
                yield return await FileOperationWraperHelper.GetAsync(e);
            }
        }

        [Update("fileops/delete")]
        [Consumes("application/x-www-form-urlencoded")]
        public async IAsyncEnumerable<FileOperationWraper> DeleteBatchItemsFromForm([FromForm][ModelBinder(BinderType = typeof(DeleteBatchModelBinder))] DeleteBatchModel batch)
        {
            var tasks = FileStorageService.DeleteItems("delete", batch.FileIds.ToList(), batch.FolderIds.ToList(), false, batch.DeleteAfter, batch.Immediately);

            foreach (var e in tasks)
            {
                yield return await FileOperationWraperHelper.GetAsync(e);
            }
        }

        /// <summary>
        ///   Deletes all files and folders from the recycle bin
        /// </summary>
        /// <short>Clear recycle bin</short>
        /// <category>File operations</category>
        /// <returns>Operation result</returns>
        [Update("fileops/emptytrash")]
        public Task<IEnumerable<FileOperationWraper>> EmptyTrashAsync()
        {
            return FilesControllerHelperInt.EmptyTrashAsync();
        }

        /// <summary>
        /// Returns the detailed information about all the available file versions with the ID specified in the request
        /// </summary>
        /// <short>File versions</short>
        /// <category>Files</category>
        /// <param name="fileId">File ID</param>
        /// <returns>File information</returns>
        [Read("file/{fileId}/history")]
        public Task<IEnumerable<FileWrapper<string>>> GetFileVersionInfoAsync(string fileId)
        {
            return FilesControllerHelperString.GetFileVersionInfoAsync(fileId);
        }

        [Read("file/{fileId:int}/history")]
        public Task<IEnumerable<FileWrapper<int>>> GetFileVersionInfoAsync(int fileId)
        {
            return FilesControllerHelperInt.GetFileVersionInfoAsync(fileId);
        }

        [Read("file/{fileId}/presigned")]
        public Task<DocumentService.FileLink> GetPresignedUriAsync(string fileId)
        {
            return FilesControllerHelperString.GetPresignedUriAsync(fileId);
        }

        [Read("file/{fileId:int}/presigned")]
        public Task<DocumentService.FileLink> GetPresignedUriAsync(int fileId)
        {
            return FilesControllerHelperInt.GetPresignedUriAsync(fileId);
        }

        /// <summary>
        /// Change version history
        /// </summary>
        /// <param name="fileId">File ID</param>
        /// <param name="version">Version of history</param>
        /// <param name="continueVersion">Mark as version or revision</param>
        /// <category>Files</category>
        /// <returns></returns>

        [Update("file/{fileId}/history")]
        public Task<IEnumerable<FileWrapper<string>>> ChangeHistoryFromBodyAsync(string fileId, [FromBody] ChangeHistoryModel model)
        {
            return FilesControllerHelperString.ChangeHistoryAsync(fileId, model.Version, model.ContinueVersion);
        }

        [Update("file/{fileId}/history")]
        [Consumes("application/x-www-form-urlencoded")]
        public Task<IEnumerable<FileWrapper<string>>> ChangeHistoryFromFormAsync(string fileId, [FromForm] ChangeHistoryModel model)
        {
            return FilesControllerHelperString.ChangeHistoryAsync(fileId, model.Version, model.ContinueVersion);
        }

        [Update("file/{fileId:int}/history")]
        public Task<IEnumerable<FileWrapper<int>>> ChangeHistoryFromBodyAsync(int fileId, [FromBody] ChangeHistoryModel model)
        {
            return FilesControllerHelperInt.ChangeHistoryAsync(fileId, model.Version, model.ContinueVersion);
        }

        [Update("file/{fileId:int}/history")]
        [Consumes("application/x-www-form-urlencoded")]
        public Task<IEnumerable<FileWrapper<int>>> ChangeHistoryFromFormAsync(int fileId, [FromForm] ChangeHistoryModel model)
        {
            return FilesControllerHelperInt.ChangeHistoryAsync(fileId, model.Version, model.ContinueVersion);
        }

        [Update("file/{fileId}/lock")]
        public Task<FileWrapper<string>> LockFileFromBodyAsync(string fileId, [FromBody] LockFileModel model)
        {
            return FilesControllerHelperString.LockFileAsync(fileId, model.LockFile);
        }

        [Update("file/{fileId}/lock")]
        [Consumes("application/x-www-form-urlencoded")]
        public Task<FileWrapper<string>> LockFileFromFormAsync(string fileId, [FromForm] LockFileModel model)
        {
            return FilesControllerHelperString.LockFileAsync(fileId, model.LockFile);
        }

        [Update("file/{fileId:int}/lock")]
        public Task<FileWrapper<int>> LockFileFromBodyAsync(int fileId, [FromBody] LockFileModel model)
        {
            return FilesControllerHelperInt.LockFileAsync(fileId, model.LockFile);
        }

        [Update("file/{fileId:int}/lock")]
        [Consumes("application/x-www-form-urlencoded")]
        public Task<FileWrapper<int>> LockFileFromFormAsync(int fileId, [FromForm] LockFileModel model)
        {
            return FilesControllerHelperInt.LockFileAsync(fileId, model.LockFile);
        }

        [AllowAnonymous]
        [Read("file/{fileId}/edit/history")]
        public Task<List<EditHistoryWrapper>> GetEditHistoryAsync(string fileId, string doc = null)
        {
            return FilesControllerHelperString.GetEditHistoryAsync(fileId, doc);
        }

        [AllowAnonymous]
        [Read("file/{fileId:int}/edit/history")]
        public Task<List<EditHistoryWrapper>> GetEditHistoryAsync(int fileId, string doc = null)
        {
            return FilesControllerHelperInt.GetEditHistoryAsync(fileId, doc);
        }

        [AllowAnonymous]
        [Read("file/{fileId}/edit/diff")]
        public Task<EditHistoryData> GetEditDiffUrlAsync(string fileId, int version = 0, string doc = null)
        {
            return FilesControllerHelperString.GetEditDiffUrlAsync(fileId, version, doc);
        }

        [AllowAnonymous]
        [Read("file/{fileId:int}/edit/diff")]
        public Task<EditHistoryData> GetEditDiffUrlAsync(int fileId, int version = 0, string doc = null)
        {
            return FilesControllerHelperInt.GetEditDiffUrlAsync(fileId, version, doc);
        }

        [AllowAnonymous]
        [Read("file/{fileId}/restoreversion")]
        public Task<List<EditHistoryWrapper>> RestoreVersionAsync(string fileId, int version = 0, string url = null, string doc = null)
        {
            return FilesControllerHelperString.RestoreVersionAsync(fileId, version, url, doc);
        }

        [AllowAnonymous]
        [Read("file/{fileId:int}/restoreversion")]
        public Task<List<EditHistoryWrapper>> RestoreVersionAsync(int fileId, int version = 0, string url = null, string doc = null)
        {
            return FilesControllerHelperInt.RestoreVersionAsync(fileId, version, url, doc);
        }

        [Update("file/{fileId}/comment")]
        public async Task<object> UpdateCommentFromBodyAsync(string fileId, [FromBody] UpdateCommentModel model)
        {
            return await FilesControllerHelperString.UpdateCommentAsync(fileId, model.Version, model.Comment);
        }

        [Update("file/{fileId}/comment")]
        [Consumes("application/x-www-form-urlencoded")]
        public async Task<object> UpdateCommentFromFormAsync(string fileId, [FromForm] UpdateCommentModel model)
        {
            return await FilesControllerHelperString.UpdateCommentAsync(fileId, model.Version, model.Comment);
        }

        [Update("file/{fileId:int}/comment")]
        public async Task<object> UpdateCommentFromBodyAsync(int fileId, [FromBody] UpdateCommentModel model)
        {
            return await FilesControllerHelperInt.UpdateCommentAsync(fileId, model.Version, model.Comment);
        }

        [Update("file/{fileId:int}/comment")]
        [Consumes("application/x-www-form-urlencoded")]
        public async Task<object> UpdateCommentFromFormAsync(int fileId, [FromForm] UpdateCommentModel model)
        {
            return await FilesControllerHelperInt.UpdateCommentAsync(fileId, model.Version, model.Comment);
        }

        /// <summary>
        /// Returns the detailed information about shared file with the ID specified in the request
        /// </summary>
        /// <short>File sharing</short>
        /// <category>Sharing</category>
        /// <param name="fileId">File ID</param>
        /// <returns>Shared file information</returns>

        [Read("file/{fileId}/share")]
        public Task<IEnumerable<FileShareWrapper>> GetFileSecurityInfoAsync(string fileId)
        {
            return FilesControllerHelperString.GetFileSecurityInfoAsync(fileId);
        }

        [Read("file/{fileId:int}/share")]
        public Task<IEnumerable<FileShareWrapper>> GetFileSecurityInfoAsync(int fileId)
        {
            return FilesControllerHelperInt.GetFileSecurityInfoAsync(fileId);
        }

        /// <summary>
        /// Returns the detailed information about shared folder with the ID specified in the request
        /// </summary>
        /// <short>Folder sharing</short>
        /// <param name="folderId">Folder ID</param>
        /// <category>Sharing</category>
        /// <returns>Shared folder information</returns>

        [Read("folder/{folderId}/share")]
        public Task<IEnumerable<FileShareWrapper>> GetFolderSecurityInfoAsync(string folderId)
        {
            return FilesControllerHelperString.GetFolderSecurityInfoAsync(folderId);
        }

        [Read("folder/{folderId:int}/share")]
        public Task<IEnumerable<FileShareWrapper>> GetFolderSecurityInfoAsync(int folderId)
        {
            return FilesControllerHelperInt.GetFolderSecurityInfoAsync(folderId);
        }

        [Create("share")]
        public async Task<IEnumerable<FileShareWrapper>> GetSecurityInfoFromBodyAsync([FromBody] BaseBatchModel model)
        {
            var (folderIntIds, folderStringIds) = FileOperationsManager.GetIds(model.FolderIds);
            var (fileIntIds, fileStringIds) = FileOperationsManager.GetIds(model.FileIds);

            var result = new List<FileShareWrapper>();
            result.AddRange(await FilesControllerHelperInt.GetSecurityInfoAsync(fileIntIds, folderIntIds));
            result.AddRange(await FilesControllerHelperString.GetSecurityInfoAsync(fileStringIds, folderStringIds));
            return result;
        }

        [Create("share")]
        [Consumes("application/x-www-form-urlencoded")]
        public async Task<IEnumerable<FileShareWrapper>> GetSecurityInfoFromFormAsync([FromForm][ModelBinder(BinderType = typeof(BaseBatchModelBinder))] BaseBatchModel model)
        {
            var (folderIntIds, folderStringIds) = FileOperationsManager.GetIds(model.FolderIds);
            var (fileIntIds, fileStringIds) = FileOperationsManager.GetIds(model.FileIds);

            var result = new List<FileShareWrapper>();
            result.AddRange(await FilesControllerHelperInt.GetSecurityInfoAsync(fileIntIds, folderIntIds));
            result.AddRange(await FilesControllerHelperString.GetSecurityInfoAsync(fileStringIds, folderStringIds));
            return result;
        }

        /// <summary>
        /// Sets sharing settings for the file with the ID specified in the request
        /// </summary>
        /// <param name="fileId">File ID</param>
        /// <param name="share">Collection of sharing rights</param>
        /// <param name="notify">Should notify people</param>
        /// <param name="sharingMessage">Sharing message to send when notifying</param>
        /// <short>Share file</short>
        /// <category>Sharing</category>
        /// <remarks>
        /// Each of the FileShareParams must contain two parameters: 'ShareTo' - ID of the user with whom we want to share and 'Access' - access type which we want to grant to the user (Read, ReadWrite, etc) 
        /// </remarks>
        /// <returns>Shared file information</returns>

        [Update("file/{fileId}/share")]
        public Task<IEnumerable<FileShareWrapper>> SetFileSecurityInfoFromBodyAsync(string fileId, [FromBody] SecurityInfoModel model)
        {
            return FilesControllerHelperString.SetFileSecurityInfoAsync(fileId, model.Share, model.Notify, model.SharingMessage);
        }

        [Update("file/{fileId}/share")]
        [Consumes("application/x-www-form-urlencoded")]
        public Task<IEnumerable<FileShareWrapper>> SetFileSecurityInfoFromFormAsync(string fileId, [FromForm] SecurityInfoModel model)
        {
            return FilesControllerHelperString.SetFileSecurityInfoAsync(fileId, model.Share, model.Notify, model.SharingMessage);
        }

        [Update("file/{fileId:int}/share")]
        public Task<IEnumerable<FileShareWrapper>> SetFileSecurityInfoFromBodyAsync(int fileId, [FromBody] SecurityInfoModel model)
        {
            return FilesControllerHelperInt.SetFileSecurityInfoAsync(fileId, model.Share, model.Notify, model.SharingMessage);
        }

        [Update("file/{fileId:int}/share")]
        [Consumes("application/x-www-form-urlencoded")]
        public Task<IEnumerable<FileShareWrapper>> SetFileSecurityInfoFromFormAsync(int fileId, [FromForm] SecurityInfoModel model)
        {
            return FilesControllerHelperInt.SetFileSecurityInfoAsync(fileId, model.Share, model.Notify, model.SharingMessage);
        }

        [Update("share")]
        public Task<IEnumerable<FileShareWrapper>> SetSecurityInfoFromBodyAsync([FromBody] SecurityInfoModel model)
        {
            return SetSecurityInfoAsync(model);
        }

        [Update("share")]
        [Consumes("application/x-www-form-urlencoded")]
        public Task<IEnumerable<FileShareWrapper>> SetSecurityInfoFromFormAsync([FromForm] SecurityInfoModel model)
        {
            return SetSecurityInfoAsync(model);
        }

        public async Task<IEnumerable<FileShareWrapper>> SetSecurityInfoAsync(SecurityInfoModel model)
        {
            var (folderIntIds, folderStringIds) = FileOperationsManager.GetIds(model.FolderIds);
            var (fileIntIds, fileStringIds) = FileOperationsManager.GetIds(model.FileIds);

            var result = new List<FileShareWrapper>();
            result.AddRange(await FilesControllerHelperInt.SetSecurityInfoAsync(fileIntIds, folderIntIds, model.Share, model.Notify, model.SharingMessage));
            result.AddRange(await FilesControllerHelperString.SetSecurityInfoAsync(fileStringIds, folderStringIds, model.Share, model.Notify, model.SharingMessage));
            return result;
        }

        /// <summary>
        /// Sets sharing settings for the folder with the ID specified in the request
        /// </summary>
        /// <short>Share folder</short>
        /// <param name="folderId">Folder ID</param>
        /// <param name="share">Collection of sharing rights</param>
        /// <param name="notify">Should notify people</param>
        /// <param name="sharingMessage">Sharing message to send when notifying</param>
        /// <remarks>
        /// Each of the FileShareParams must contain two parameters: 'ShareTo' - ID of the user with whom we want to share and 'Access' - access type which we want to grant to the user (Read, ReadWrite, etc) 
        /// </remarks>
        /// <category>Sharing</category>
        /// <returns>Shared folder information</returns>

        [Update("folder/{folderId}/share")]
        public Task<IEnumerable<FileShareWrapper>> SetFolderSecurityInfoFromBodyAsync(string folderId, [FromBody] SecurityInfoModel model)
        {
            return FilesControllerHelperString.SetFolderSecurityInfoAsync(folderId, model.Share, model.Notify, model.SharingMessage);
        }

        [Update("folder/{folderId}/share")]
        [Consumes("application/x-www-form-urlencoded")]
        public Task<IEnumerable<FileShareWrapper>> SetFolderSecurityInfoFromFormAsync(string folderId, [FromForm] SecurityInfoModel model)
        {
            return FilesControllerHelperString.SetFolderSecurityInfoAsync(folderId, model.Share, model.Notify, model.SharingMessage);
        }

        [Update("folder/{folderId:int}/share")]
        public Task<IEnumerable<FileShareWrapper>> SetFolderSecurityInfoFromBodyAsync(int folderId, [FromBody] SecurityInfoModel model)
        {
            return FilesControllerHelperInt.SetFolderSecurityInfoAsync(folderId, model.Share, model.Notify, model.SharingMessage);
        }

        [Update("folder/{folderId:int}/share")]
        [Consumes("application/x-www-form-urlencoded")]
        public Task<IEnumerable<FileShareWrapper>> SetFolderSecurityInfoFromFormAsync(int folderId, [FromForm] SecurityInfoModel model)
        {
            return FilesControllerHelperInt.SetFolderSecurityInfoAsync(folderId, model.Share, model.Notify, model.SharingMessage);
        }

        /// <summary>
        ///   Removes sharing rights for the group with the ID specified in the request
        /// </summary>
        /// <param name="folderIds">Folders ID</param>
        /// <param name="fileIds">Files ID</param>
        /// <short>Remove group sharing rights</short>
        /// <category>Sharing</category>
        /// <returns>Shared file information</returns>

        [Delete("share")]
        public async Task<bool> RemoveSecurityInfoAsync(BaseBatchModel model)
        {
            var (folderIntIds, folderStringIds) = FileOperationsManager.GetIds(model.FolderIds);
            var (fileIntIds, fileStringIds) = FileOperationsManager.GetIds(model.FileIds);

            await FilesControllerHelperInt.RemoveSecurityInfoAsync(fileIntIds, folderIntIds);
            await FilesControllerHelperString.RemoveSecurityInfoAsync(fileStringIds, folderStringIds);
            return true;
        }

        /// <summary>
        ///   Returns the external link to the shared file with the ID specified in the request
        /// </summary>
        /// <summary>
        ///   File external link
        /// </summary>
        /// <param name="fileId">File ID</param>
        /// <param name="share">Access right</param>
        /// <category>Files</category>
        /// <returns>Shared file link</returns>

        [Update("{fileId}/sharedlinkAsync")]
        public async Task<object> GenerateSharedLinkFromBodyAsync(string fileId, [FromBody] GenerateSharedLinkModel model)
        {
            return await FilesControllerHelperString.GenerateSharedLinkAsync(fileId, model.Share);
        }

        [Update("{fileId}/sharedlinkAsync")]
        [Consumes("application/x-www-form-urlencoded")]
        public async Task<object> GenerateSharedLinkFromFormAsync(string fileId, [FromForm] GenerateSharedLinkModel model)
        {
            return await FilesControllerHelperString.GenerateSharedLinkAsync(fileId, model.Share);
        }

        [Update("{fileId:int}/sharedlinkAsync")]
        public async Task<object> GenerateSharedLinkFromBodyAsync(int fileId, [FromBody] GenerateSharedLinkModel model)
        {
            return await FilesControllerHelperInt.GenerateSharedLinkAsync(fileId, model.Share);
        }

        [Update("{fileId:int}/sharedlinkAsync")]
        [Consumes("application/x-www-form-urlencoded")]
        public async Task<object> GenerateSharedLinkFromFormAsync(int fileId, [FromForm] GenerateSharedLinkModel model)
        {
            return await FilesControllerHelperInt.GenerateSharedLinkAsync(fileId, model.Share);
        }

        [Update("{fileId:int}/setacelink")]
        public Task<bool> SetAceLinkAsync(int fileId, [FromBody] GenerateSharedLinkModel model)
        {
            return FilesControllerHelperInt.SetAceLinkAsync(fileId, model.Share);
        }

        [Update("{fileId}/setacelink")]
        public Task<bool> SetAceLinkAsync(string fileId, [FromBody] GenerateSharedLinkModel model)
        {
            return FilesControllerHelperString.SetAceLinkAsync(fileId, model.Share);
        }

        /// <summary>
        ///   Get a list of available providers
        /// </summary>
        /// <category>Third-Party Integration</category>
        /// <returns>List of provider key</returns>
        /// <remarks>List of provider key: DropboxV2, Box, WebDav, Yandex, OneDrive, SharePoint, GoogleDrive</remarks>
        /// <returns></returns>
        [Read("thirdparty/capabilities")]
        public List<List<string>> Capabilities()
        {
            var result = new List<List<string>>();

            if (UserManager.GetUsers(SecurityContext.CurrentAccount.ID).IsVisitor(UserManager)
                    || (!FilesSettingsHelper.EnableThirdParty
                    && !CoreBaseSettings.Personal))
            {
                return result;
            }

            return ThirdpartyConfiguration.GetProviders();
        }

        /// <summary>
        ///   Saves the third party file storage service account
        /// </summary>
        /// <short>Save third party account</short>
        /// <param name="url">Connection url for SharePoint</param>
        /// <param name="login">Login</param>
        /// <param name="password">Password</param>
        /// <param name="token">Authentication token</param>
        /// <param name="isCorporate"></param>
        /// <param name="customerTitle">Title</param>
        /// <param name="providerKey">Provider Key</param>
        /// <param name="providerId">Provider ID</param>
        /// <category>Third-Party Integration</category>
        /// <returns>Folder contents</returns>
        /// <remarks>List of provider key: DropboxV2, Box, WebDav, Yandex, OneDrive, SharePoint, GoogleDrive</remarks>
        /// <exception cref="ArgumentException"></exception>

        [Create("thirdparty")]
        public Task<FolderWrapper<string>> SaveThirdPartyFromBodyAsync([FromBody] ThirdPartyModel model)
        {
            return SaveThirdPartyAsync(model);
        }

        [Create("thirdparty")]
        [Consumes("application/x-www-form-urlencoded")]
        public Task<FolderWrapper<string>> SaveThirdPartyFromFormAsync([FromForm] ThirdPartyModel model)
        {
            return SaveThirdPartyAsync(model);
        }

        private async Task<FolderWrapper<string>> SaveThirdPartyAsync(ThirdPartyModel model)
        {
            var thirdPartyParams = new ThirdPartyParams
            {
                AuthData = new AuthData(model.Url, model.Login, model.Password, model.Token),
                Corporate = model.IsCorporate,
                CustomerTitle = model.CustomerTitle,
                ProviderId = model.ProviderId,
                ProviderKey = model.ProviderKey,
            };

            var folder = await FileStorageService.SaveThirdPartyAsync(thirdPartyParams);

            return await FolderWrapperHelper.GetAsync(folder);
        }

        /// <summary>
        ///    Returns the list of all connected third party services
        /// </summary>
        /// <category>Third-Party Integration</category>
        /// <short>Get third party list</short>
        /// <returns>Connected providers</returns>

        [Read("thirdparty")]
        public async Task<IEnumerable<ThirdPartyParams>> GetThirdPartyAccountsAsync()
        {
            return await FileStorageService.GetThirdPartyAsync();
        }

        /// <summary>
        ///    Returns the list of third party services connected in the 'Common Documents' section
        /// </summary>
        /// <category>Third-Party Integration</category>
        /// <short>Get third party folder</short>
        /// <returns>Connected providers folder</returns>

        [Read("thirdparty/common")]
        public async Task<IEnumerable<FolderWrapper<string>>> GetCommonThirdPartyFoldersAsync()
        {
            var parent = await FileStorageServiceInt.GetFolderAsync(await GlobalFolderHelper.FolderCommonAsync);
            var thirdpartyFolders = await EntryManager.GetThirpartyFoldersAsync(parent);
            var result = new List<FolderWrapper<string>>();

            foreach (var r in thirdpartyFolders)
            {
                result.Add(await FolderWrapperHelper.GetAsync(r));
            }
            return result;
        }

        /// <summary>
        ///   Removes the third party file storage service account with the ID specified in the request
        /// </summary>
        /// <param name="providerId">Provider ID. Provider id is part of folder id.
        /// Example, folder id is "sbox-123", then provider id is "123"
        /// </param>
        /// <short>Remove third party account</short>
        /// <category>Third-Party Integration</category>
        /// <returns>Folder id</returns>
        ///<exception cref="ArgumentException"></exception>

        [Delete("thirdparty/{providerId:int}")]
        public Task<object> DeleteThirdPartyAsync(int providerId)
        {
            return FileStorageService.DeleteThirdPartyAsync(providerId.ToString(CultureInfo.InvariantCulture));

        }

        ///// <summary>
        ///// 
        ///// </summary>
        ///// <param name="query"></param>
        ///// <returns></returns>
        //[Read(@"@search/{query}")]
        //public IEnumerable<FileEntryWrapper> Search(string query)
        //{
        //    var searcher = new SearchHandler();
        //    var files = searcher.SearchFiles(query).Select(r => (FileEntryWrapper)FileWrapperHelper.Get(r));
        //    var folders = searcher.SearchFolders(query).Select(f => (FileEntryWrapper)FolderWrapperHelper.Get(f));

        //    return files.Concat(folders);
        //}

        /// <summary>
        /// Adding files to favorite list
        /// </summary>
        /// <short>Favorite add</short>
        /// <category>Files</category>
        /// <param name="folderIds" visible="false"></param>
        /// <param name="fileIds">File IDs</param>
        /// <returns></returns>

        [Create("favorites")]
        public Task<bool> AddFavoritesFromBodyAsync([FromBody] BaseBatchModel model)
        {
            return AddFavoritesAsync(model);
        }

        [Create("favorites")]
        [Consumes("application/x-www-form-urlencoded")]
        public async Task<bool> AddFavoritesFromFormAsync([FromForm][ModelBinder(BinderType = typeof(BaseBatchModelBinder))] BaseBatchModel model)
        {
            return await AddFavoritesAsync(model);
        }

        private async Task<bool> AddFavoritesAsync(BaseBatchModel model)
        {
            var (folderIntIds, folderStringIds) = FileOperationsManager.GetIds(model.FolderIds);
            var (fileIntIds, fileStringIds) = FileOperationsManager.GetIds(model.FileIds);

            await FileStorageServiceInt.AddToFavoritesAsync(folderIntIds, fileIntIds);
            await FileStorageService.AddToFavoritesAsync(folderStringIds, fileStringIds);
            return true;
        }

        [Read("favorites/{fileId}")]
        public Task<bool> ToggleFileFavoriteAsync(string fileId, bool favorite)
        {
            return FileStorageService.ToggleFileFavoriteAsync(fileId, favorite);
        }

        [Read("favorites/{fileId:int}")]
        public Task<bool> ToggleFavoriteFromFormAsync(int fileId, bool favorite)
        {
            return FileStorageServiceInt.ToggleFileFavoriteAsync(fileId, favorite);
        }

        /// <summary>
        /// Removing files from favorite list
        /// </summary>
        /// <short>Favorite delete</short>
        /// <category>Files</category>
        /// <param name="folderIds" visible="false"></param>
        /// <param name="fileIds">File IDs</param>
        /// <returns></returns>

        [Delete("favorites")]
        [Consumes("application/json")]
        public Task<bool> DeleteFavoritesFromBodyAsync([FromBody] BaseBatchModel model)
        {
            return DeleteFavoritesAsync(model);
        }

        [Delete("favorites")]
        public async Task<bool> DeleteFavoritesFromQueryAsync([FromQuery][ModelBinder(BinderType = typeof(BaseBatchModelBinder))] BaseBatchModel model)
        {
            return await DeleteFavoritesAsync(model);
        }

        private async Task<bool> DeleteFavoritesAsync(BaseBatchModel model)
        {
            var (folderIntIds, folderStringIds) = FileOperationsManager.GetIds(model.FolderIds);
            var (fileIntIds, fileStringIds) = FileOperationsManager.GetIds(model.FileIds);

            await FileStorageServiceInt.DeleteFavoritesAsync(folderIntIds, fileIntIds);
            await FileStorageService.DeleteFavoritesAsync(folderStringIds, fileStringIds);
            return true;
        }

        /// <summary>
        /// Adding files to template list
        /// </summary>
        /// <short>Template add</short>
        /// <category>Files</category>
        /// <param name="fileIds">File IDs</param>
        /// <returns></returns>

        [Create("templates")]
        public async Task<bool> AddTemplatesFromBodyAsync([FromBody] TemplatesModel model)
        {
            await FileStorageServiceInt.AddToTemplatesAsync(model.FileIds);
            return true;
        }

        [Create("templates")]
        [Consumes("application/x-www-form-urlencoded")]
        public async Task<bool> AddTemplatesFromFormAsync([FromForm] TemplatesModel model)
        {
            await FileStorageServiceInt.AddToTemplatesAsync(model.FileIds);
            return true;
        }

        /// <summary>
        /// Removing files from template list
        /// </summary>
        /// <short>Template delete</short>
        /// <category>Files</category>
        /// <param name="fileIds">File IDs</param>
        /// <returns></returns>

        [Delete("templates")]
        public async Task<bool> DeleteTemplatesAsync(IEnumerable<int> fileIds)
        {
            await FileStorageServiceInt.DeleteTemplatesAsync(fileIds);
            return true;
        }

        /// <summary>
        /// 
        /// </summary>
        /// <param name="set"></param>
        /// <returns></returns>
        [Update(@"storeoriginal")]
        public bool StoreOriginalFromBody([FromBody] SettingsModel model)
        {
            return FileStorageService.StoreOriginal(model.Set);
        }

        [Update(@"storeoriginal")]
        [Consumes("application/x-www-form-urlencoded")]
        public bool StoreOriginalFromForm([FromForm] SettingsModel model)
        {
            return FileStorageService.StoreOriginal(model.Set);
        }

        /// <summary>
        /// 
        /// </summary>
        /// <returns></returns>
        [Read(@"settings")]
        public FilesSettingsHelper GetFilesSettings()
        {
            return FilesSettingsHelper;
        }

        /// <summary>
        /// 
        /// </summary>
        /// <param name="save"></param>
        /// <visible>false</visible>
        /// <returns></returns>
        [Update(@"hideconfirmconvert")]
        public bool HideConfirmConvertFromBody([FromBody] HideConfirmConvertModel model)
        {
            return FileStorageService.HideConfirmConvert(model.Save);
        }

        [Update(@"hideconfirmconvert")]
        [Consumes("application/x-www-form-urlencoded")]
        public bool HideConfirmConvertFromForm([FromForm] HideConfirmConvertModel model)
        {
            return FileStorageService.HideConfirmConvert(model.Save);
        }

        /// <summary>
        /// 
        /// </summary>
        /// <param name="set"></param>
        /// <returns></returns>
        [Update(@"updateifexist")]
        public bool UpdateIfExistFromBody([FromBody] SettingsModel model)
        {
            return FileStorageService.UpdateIfExist(model.Set);
        }

        [Update(@"updateifexist")]
        [Consumes("application/x-www-form-urlencoded")]
        public bool UpdateIfExistFromForm([FromForm] SettingsModel model)
        {
            return FileStorageService.UpdateIfExist(model.Set);
        }

        /// <summary>
        /// 
        /// </summary>
        /// <param name="set"></param>
        /// <returns></returns>
        [Update(@"changedeleteconfrim")]
        public bool ChangeDeleteConfrimFromBody([FromBody] SettingsModel model)
        {
            return FileStorageService.ChangeDeleteConfrim(model.Set);
        }

        [Update(@"changedeleteconfrim")]
        [Consumes("application/x-www-form-urlencoded")]
        public bool ChangeDeleteConfrimFromForm([FromForm] SettingsModel model)
        {
            return FileStorageService.ChangeDeleteConfrim(model.Set);
        }

        /// <summary>
        /// 
        /// </summary>
        /// <param name="set"></param>
        /// <returns></returns>
        [Update(@"storeforcesave")]
        public bool StoreForcesaveFromBody([FromBody] SettingsModel model)
        {
            return FileStorageService.StoreForcesave(model.Set);
        }

        [Update(@"storeforcesave")]
        [Consumes("application/x-www-form-urlencoded")]
        public bool StoreForcesaveFromForm([FromForm] SettingsModel model)
        {
            return FileStorageService.StoreForcesave(model.Set);
        }

        /// <summary>
        /// 
        /// </summary>
        /// <param name="set"></param>
        /// <returns></returns>
        [Update(@"forcesave")]
        public bool ForcesaveFromBody([FromBody] SettingsModel model)
        {
            return FileStorageService.Forcesave(model.Set);
        }

        [Update(@"forcesave")]
        [Consumes("application/x-www-form-urlencoded")]
        public bool ForcesaveFromForm([FromForm] SettingsModel model)
        {
            return FileStorageService.Forcesave(model.Set);
        }

        /// <summary>
        /// 
        /// </summary>
        /// <param name="set"></param>
        /// <returns></returns>
        [Update(@"thirdparty")]
        public bool ChangeAccessToThirdpartyFromBody([FromBody] SettingsModel model)
        {
            return FileStorageService.ChangeAccessToThirdparty(model.Set);
        }

        [Update(@"thirdparty")]
        [Consumes("application/x-www-form-urlencoded")]
        public bool ChangeAccessToThirdpartyFromForm([FromForm] SettingsModel model)
        {
            return FileStorageService.ChangeAccessToThirdparty(model.Set);
        }

        /// <summary>
        /// Display recent folder
        /// </summary>
        /// <param name="set"></param>
        /// <category>Settings</category>
        /// <returns></returns>
        [Update(@"displayRecent")]
        public bool DisplayRecentFromBody([FromBody] DisplayModel model)
        {
            return FileStorageService.DisplayRecent(model.Set);
        }

        [Update(@"displayRecent")]
        [Consumes("application/x-www-form-urlencoded")]
        public bool DisplayRecentFromForm([FromForm] DisplayModel model)
        {
            return FileStorageService.DisplayRecent(model.Set);
        }

        /// <summary>
        /// Display favorite folder
        /// </summary>
        /// <param name="set"></param>
        /// <category>Settings</category>
        /// <returns></returns>
        [Update(@"settings/favorites")]
        public bool DisplayFavoriteFromBody([FromBody] DisplayModel model)
        {
            return FileStorageService.DisplayFavorite(model.Set);
        }

        [Update(@"settings/favorites")]
        [Consumes("application/x-www-form-urlencoded")]
        public bool DisplayFavoriteFromForm([FromForm] DisplayModel model)
        {
            return FileStorageService.DisplayFavorite(model.Set);
        }

        /// <summary>
        /// Display template folder
        /// </summary>
        /// <param name="set"></param>
        /// <category>Settings</category>
        /// <returns></returns>
        [Update(@"settings/templates")]
        public bool DisplayTemplatesFromBody([FromBody] DisplayModel model)
        {
            return FileStorageService.DisplayTemplates(model.Set);
        }

        [Update(@"settings/templates")]
        [Consumes("application/x-www-form-urlencoded")]
        public bool DisplayTemplatesFromForm([FromForm] DisplayModel model)
        {
            return FileStorageService.DisplayTemplates(model.Set);
        }

        /// <summary>
        /// 
        /// </summary>
        /// <param name="set"></param>
        /// <category>Settings</category>
        /// <returns></returns>
        [Update(@"settings/downloadtargz")]
        public ICompress ChangeDownloadZipFromBody([FromBody] DisplayModel model)
        {
            return FileStorageService.ChangeDownloadTarGz(model.Set);
        }

        [Update(@"settings/downloadtargz")]
        public ICompress ChangeDownloadZipFromForm([FromForm] DisplayModel model)
        {
            return FileStorageService.ChangeDownloadTarGz(model.Set);
        }

        /// <summary>
        ///  Checking document service location
        /// </summary>
        /// <param name="docServiceUrl">Document editing service Domain</param>
        /// <param name="docServiceUrlInternal">Document command service Domain</param>
        /// <param name="docServiceUrlPortal">Community Server Address</param>
        /// <returns></returns>
        [Update("docservice")]
        public Task<IEnumerable<string>> CheckDocServiceUrlFromBodyAsync([FromBody] CheckDocServiceUrlModel model)
        {
            return CheckDocServiceUrlAsync(model);
        }

        [Update("docservice")]
        [Consumes("application/x-www-form-urlencoded")]
        public Task<IEnumerable<string>> CheckDocServiceUrlFromFormAsync([FromForm] CheckDocServiceUrlModel model)
        {
            return CheckDocServiceUrlAsync(model);
        }

        /// <summary>
        /// Create thumbnails for files with the IDs specified in the request
        /// </summary>
        /// <short>Create thumbnails</short>
        /// <category>Files</category>
        /// <param name="fileIds">File IDs</param>
        /// <visible>false</visible>
        /// <returns></returns>

        [Create("thumbnails")]
        public Task<IEnumerable<JsonElement>> CreateThumbnailsFromBodyAsync([FromBody] BaseBatchModel model)
        {
            return FileStorageService.CreateThumbnailsAsync(model.FileIds.ToList());
        }

        [Create("thumbnails")]
        [Consumes("application/x-www-form-urlencoded")]
        public async Task<IEnumerable<JsonElement>> CreateThumbnailsFromFormAsync([FromForm][ModelBinder(BinderType = typeof(BaseBatchModelBinder))] BaseBatchModel model)
        {
            return await FileStorageService.CreateThumbnailsAsync(model.FileIds.ToList());
        }

        [Create("masterform/{fileId}/checkfillformdraft")]
        public async Task<object> CheckFillFormDraftFromBodyAsync(string fileId, [FromBody] CheckFillFormDraftModel model)
        {
            return await FilesControllerHelperString.CheckFillFormDraftAsync(fileId, model.Version, model.Doc, !model.RequestEmbedded, model.RequestView);
        }

        [Create("masterform/{fileId}/checkfillformdraft")]
        [Consumes("application/x-www-form-urlencoded")]
        public async Task<object> CheckFillFormDraftFromFormAsync(string fileId, [FromForm] CheckFillFormDraftModel model)
        {
            return await FilesControllerHelperString.CheckFillFormDraftAsync(fileId, model.Version, model.Doc, !model.RequestEmbedded, model.RequestView);
        }

        [Create("masterform/{fileId:int}/checkfillformdraft")]
        public async Task<object> CheckFillFormDraftFromBodyAsync(int fileId, [FromBody] CheckFillFormDraftModel model)
        {
            return await FilesControllerHelperInt.CheckFillFormDraftAsync(fileId, model.Version, model.Doc, !model.RequestEmbedded, model.RequestView);
        }

        [Create("masterform/{fileId:int}/checkfillformdraft")]
        [Consumes("application/x-www-form-urlencoded")]
        public async Task<object> CheckFillFormDraftFromFormAsync(int fileId, [FromForm] CheckFillFormDraftModel model)
        {
            return await FilesControllerHelperInt.CheckFillFormDraftAsync(fileId, model.Version, model.Doc, !model.RequestEmbedded, model.RequestView);
        }

        public Task<IEnumerable<string>> CheckDocServiceUrlAsync(CheckDocServiceUrlModel model)
        {
            FilesLinkUtility.DocServiceUrl = model.DocServiceUrl;
            FilesLinkUtility.DocServiceUrlInternal = model.DocServiceUrlInternal;
            FilesLinkUtility.DocServicePortalUrl = model.DocServiceUrlPortal;

            MessageService.Send(MessageAction.DocumentServiceLocationSetting);

            var https = new Regex(@"^https://", RegexOptions.IgnoreCase);
            var http = new Regex(@"^http://", RegexOptions.IgnoreCase);
            if (https.IsMatch(CommonLinkUtility.GetFullAbsolutePath("")) && http.IsMatch(FilesLinkUtility.DocServiceUrl))
            {
                throw new Exception("Mixed Active Content is not allowed. HTTPS address for Document Server is required.");
            }

            return InternalCheckDocServiceUrlAsync();
        }

        private async Task<IEnumerable<string>> InternalCheckDocServiceUrlAsync()
        {
            await DocumentServiceConnector.CheckDocServiceUrlAsync();

            return new[]
                {
                    FilesLinkUtility.DocServiceUrl,
                    FilesLinkUtility.DocServiceUrlInternal,
                    FilesLinkUtility.DocServicePortalUrl
                };
        }

        /// <visible>false</visible>
        [AllowAnonymous]
        [Read("docservice")]
        public Task<object> GetDocServiceUrlAsync(bool version)
        {
            var url = CommonLinkUtility.GetFullAbsolutePath(FilesLinkUtility.DocServiceApiUrl);
            if (!version)
            {
                return Task.FromResult<object>(url);
            }

            return InternalGetDocServiceUrlAsync(url);
        }

        private async Task<object> InternalGetDocServiceUrlAsync(string url)
        {
            var dsVersion = await DocumentServiceConnector.GetVersionAsync();

            return new
            {
                version = dsVersion,
                docServiceUrlApi = url,
            };
        }

        #region wordpress

        /// <visible>false</visible>
        [Read("wordpress-info")]
        public object GetWordpressInfo()
        {
            var token = WordpressToken.GetToken();
            if (token != null)
            {
                var meInfo = WordpressHelper.GetWordpressMeInfo(token.AccessToken);
                var blogId = JObject.Parse(meInfo).Value<string>("token_site_id");
                var wordpressUserName = JObject.Parse(meInfo).Value<string>("username");

                var blogInfo = RequestHelper.PerformRequest(WordpressLoginProvider.WordpressSites + blogId, "", "GET", "");
                var jsonBlogInfo = JObject.Parse(blogInfo);
                jsonBlogInfo.Add("username", wordpressUserName);

                blogInfo = jsonBlogInfo.ToString();
                return new
                {
                    success = true,
                    data = blogInfo
                };
            }
            return new
            {
                success = false
            };
        }

        /// <visible>false</visible>
        [Read("wordpress-delete")]
        public object DeleteWordpressInfo()
        {
            var token = WordpressToken.GetToken();
            if (token != null)
            {
                WordpressToken.DeleteToken(token);
                return new
                {
                    success = true
                };
            }
            return new
            {
                success = false
            };
        }

        /// <visible>false</visible>
        [Create("wordpress-save")]
        public object WordpressSaveFromBody([FromBody] WordpressSaveModel model)
        {
            return WordpressSave(model);
        }

        [Create("wordpress-save")]
        [Consumes("application/x-www-form-urlencoded")]
        public object WordpressSaveFromForm([FromForm] WordpressSaveModel model)
        {
            return WordpressSave(model);
        }

        private object WordpressSave(WordpressSaveModel model)
        {
            if (model.Code.Length == 0)
            {
                return new
                {
                    success = false
                };
            }
            try
            {
                var token = WordpressToken.SaveTokenFromCode(model.Code);
                var meInfo = WordpressHelper.GetWordpressMeInfo(token.AccessToken);
                var blogId = JObject.Parse(meInfo).Value<string>("token_site_id");

                var wordpressUserName = JObject.Parse(meInfo).Value<string>("username");

                var blogInfo = RequestHelper.PerformRequest(WordpressLoginProvider.WordpressSites + blogId, "", "GET", "");
                var jsonBlogInfo = JObject.Parse(blogInfo);
                jsonBlogInfo.Add("username", wordpressUserName);

                blogInfo = jsonBlogInfo.ToString();
                return new
                {
                    success = true,
                    data = blogInfo
                };
            }
            catch (Exception)
            {
                return new
                {
                    success = false
                };
            }
        }

        /// <visible>false</visible>
        [Create("wordpress")]
        public bool CreateWordpressPostFromBody([FromBody] CreateWordpressPostModel model)
        {
            return CreateWordpressPost(model);
        }

        [Create("wordpress")]
        [Consumes("application/x-www-form-urlencoded")]
        public bool CreateWordpressPostFromForm([FromForm] CreateWordpressPostModel model)
        {
            return CreateWordpressPost(model);
        }

        private bool CreateWordpressPost(CreateWordpressPostModel model)
        {
            try
            {
                var token = WordpressToken.GetToken();
                var meInfo = WordpressHelper.GetWordpressMeInfo(token.AccessToken);
                var parser = JObject.Parse(meInfo);
                if (parser == null) return false;
                var blogId = parser.Value<string>("token_site_id");

                if (blogId != null)
                {
                    var createPost = WordpressHelper.CreateWordpressPost(model.Title, model.Content, model.Status, blogId, token);
                    return createPost;
                }
                return false;
            }
            catch (Exception)
            {
                return false;
            }
        }

        #endregion

        #region easybib

        /// <visible>false</visible>
        [Read("easybib-citation-list")]
        public object GetEasybibCitationList(int source, string data)
        {
            try
            {
                var citationList = EasyBibHelper.GetEasyBibCitationsList(source, data);
                return new
                {
                    success = true,
                    citations = citationList
                };
            }
            catch (Exception)
            {
                return new
                {
                    success = false
                };
            }

        }

        /// <visible>false</visible>
        [Read("easybib-styles")]
        public object GetEasybibStyles()
        {
            try
            {
                var data = EasyBibHelper.GetEasyBibStyles();
                return new
                {
                    success = true,
                    styles = data
                };
            }
            catch (Exception)
            {
                return new
                {
                    success = false
                };
            }
        }

        /// <visible>false</visible>
        [Create("easybib-citation")]
        public object EasyBibCitationBookFromBody([FromBody] EasyBibCitationBookModel model)
        {
            return EasyBibCitationBook(model);
        }

        [Create("easybib-citation")]
        [Consumes("application/x-www-form-urlencoded")]
        public object EasyBibCitationBookFromForm([FromForm] EasyBibCitationBookModel model)
        {
            return EasyBibCitationBook(model);
        }

        private object EasyBibCitationBook(EasyBibCitationBookModel model)
        {
            try
            {
                var citat = EasyBibHelper.GetEasyBibCitation(model.CitationData);
                if (citat != null)
                {
                    return new
                    {
                        success = true,
                        citation = citat
                    };
                }
                else
                {
                    return new
                    {
                        success = false
                    };
                }

            }
            catch (Exception)
            {
                return new
                {
                    success = false
                };
            }
        }

        #endregion

        /// <summary>
        /// Result of file conversation operation.
        /// </summary>
        public class ConversationResult<T>
        {
            /// <summary>
            /// Operation Id.
            /// </summary>
            public string Id { get; set; }

            /// <summary>
            /// Operation type.
            /// </summary>
            [JsonPropertyName("Operation")]
            public FileOperationType OperationType { get; set; }

            /// <summary>
            /// Operation progress.
            /// </summary>
            public int Progress { get; set; }

            /// <summary>
            /// Source files for operation.
            /// </summary>
            public string Source { get; set; }

            /// <summary>
            /// Result file of operation.
            /// </summary>
            [JsonPropertyName("result")]
            public object File { get; set; }

            /// <summary>
            /// Error during conversation.
            /// </summary>
            public string Error { get; set; }

            /// <summary>
            /// Is operation processed.
            /// </summary>
            public string Processed { get; set; }
        }
    }
}<|MERGE_RESOLUTION|>--- conflicted
+++ resolved
@@ -1,2825 +1,2765 @@
-/*
- *
- * (c) Copyright Ascensio System Limited 2010-2018
- *
- * This program is freeware. You can redistribute it and/or modify it under the terms of the GNU 
- * General Public License (GPL) version 3 as published by the Free Software Foundation (https://www.gnu.org/copyleft/gpl.html). 
- * In accordance with Section 7(a) of the GNU GPL its Section 15 shall be amended to the effect that 
- * Ascensio System SIA expressly excludes the warranty of non-infringement of any third-party rights.
- *
- * THIS PROGRAM IS DISTRIBUTED WITHOUT ANY WARRANTY; WITHOUT EVEN THE IMPLIED WARRANTY OF MERCHANTABILITY OR
- * FITNESS FOR A PARTICULAR PURPOSE. For more details, see GNU GPL at https://www.gnu.org/copyleft/gpl.html
- *
- * You can contact Ascensio System SIA by email at sales@onlyoffice.com
- *
- * The interactive user interfaces in modified source and object code versions of ONLYOFFICE must display 
- * Appropriate Legal Notices, as required under Section 5 of the GNU GPL version 3.
- *
- * Pursuant to Section 7 § 3(b) of the GNU GPL you must retain the original ONLYOFFICE logo which contains 
- * relevant author attributions when distributing the software. If the display of the logo in its graphic 
- * form is not reasonably feasible for technical reasons, you must include the words "Powered by ONLYOFFICE" 
- * in every copy of the program you distribute. 
- * Pursuant to Section 7 § 3(e) we decline to grant you any rights under trademark law for use of our trademarks.
- *
-*/
-
-
-using System;
-using System.Collections.Generic;
-using System.Globalization;
-using System.Linq;
-using System.Text.Json;
-using System.Text.Json.Serialization;
-using System.Text.RegularExpressions;
-using System.Threading.Tasks;
-
-using ASC.Api.Core;
-using ASC.Api.Utils;
-using ASC.Common;
-using ASC.Core;
-using ASC.Core.Common.Configuration;
-using ASC.Core.Users;
-using ASC.FederatedLogin.Helpers;
-using ASC.FederatedLogin.LoginProviders;
-using ASC.Files.Core;
-using ASC.Files.Core.Model;
-using ASC.Files.Helpers;
-using ASC.Files.Model;
-using ASC.MessagingSystem;
-using ASC.Web.Api.Routing;
-using ASC.Web.Core.Files;
-using ASC.Web.Files.Classes;
-using ASC.Web.Files.Configuration;
-using ASC.Web.Files.Core.Compress;
-using ASC.Web.Files.Helpers;
-using ASC.Web.Files.Services.DocumentService;
-using ASC.Web.Files.Services.WCFService;
-using ASC.Web.Files.Services.WCFService.FileOperations;
-using ASC.Web.Files.Utils;
-using ASC.Web.Studio.Core;
-using ASC.Web.Studio.Utility;
-
-using Microsoft.AspNetCore.Authorization;
-using Microsoft.AspNetCore.Mvc;
-using Microsoft.Extensions.DependencyInjection;
-
-using Newtonsoft.Json.Linq;
-
-namespace ASC.Api.Documents
-{
-    /// <summary>
-    /// Provides access to documents
-    /// </summary>
-    [Scope]
-    [DefaultRoute]
-    [ApiController]
-    public class FilesController : ControllerBase
-    {
-        private readonly FileStorageService<string> FileStorageService;
-
-        private FilesControllerHelper<string> FilesControllerHelperString { get; }
-        private FilesControllerHelper<int> FilesControllerHelperInt { get; }
-        private FileStorageService<int> FileStorageServiceInt { get; }
-        private GlobalFolderHelper GlobalFolderHelper { get; }
-        private FilesSettingsHelper FilesSettingsHelper { get; }
-        private FilesLinkUtility FilesLinkUtility { get; }
-        private SecurityContext SecurityContext { get; }
-        private FolderWrapperHelper FolderWrapperHelper { get; }
-        private FileOperationWraperHelper FileOperationWraperHelper { get; }
-        private EntryManager EntryManager { get; }
-        private UserManager UserManager { get; }
-        private CoreBaseSettings CoreBaseSettings { get; }
-        private ThirdpartyConfiguration ThirdpartyConfiguration { get; }
-        private MessageService MessageService { get; }
-        private CommonLinkUtility CommonLinkUtility { get; }
-        private DocumentServiceConnector DocumentServiceConnector { get; }
-        private WordpressToken WordpressToken { get; }
-        private WordpressHelper WordpressHelper { get; }
-        private EasyBibHelper EasyBibHelper { get; }
-        private ProductEntryPoint ProductEntryPoint { get; }
-        private TenantManager TenantManager { get; }
-        private FileUtility FileUtility { get; }
-        private IServiceProvider ServiceProvider { get; }
-
-        /// <summary>
-        /// </summary>
-        /// <param name="context"></param>
-        /// <param name="fileStorageService"></param>
-        public FilesController(
-            FilesControllerHelper<string> filesControllerHelperString,
-            FilesControllerHelper<int> filesControllerHelperInt,
-            FileStorageService<string> fileStorageService,
-            FileStorageService<int> fileStorageServiceInt,
-            GlobalFolderHelper globalFolderHelper,
-            FilesSettingsHelper filesSettingsHelper,
-            FilesLinkUtility filesLinkUtility,
-            SecurityContext securityContext,
-            FolderWrapperHelper folderWrapperHelper,
-            FileOperationWraperHelper fileOperationWraperHelper,
-            EntryManager entryManager,
-            UserManager userManager,
-            CoreBaseSettings coreBaseSettings,
-            ThirdpartyConfiguration thirdpartyConfiguration,
-            MessageService messageService,
-            CommonLinkUtility commonLinkUtility,
-            DocumentServiceConnector documentServiceConnector,
-            WordpressToken wordpressToken,
-            WordpressHelper wordpressHelper,
-            ProductEntryPoint productEntryPoint,
-            TenantManager tenantManager,
-            FileUtility fileUtility,
-            ConsumerFactory consumerFactory,
-            IServiceProvider serviceProvider)
-        {
-            FilesControllerHelperString = filesControllerHelperString;
-            FilesControllerHelperInt = filesControllerHelperInt;
-            FileStorageService = fileStorageService;
-            FileStorageServiceInt = fileStorageServiceInt;
-            GlobalFolderHelper = globalFolderHelper;
-            FilesSettingsHelper = filesSettingsHelper;
-            FilesLinkUtility = filesLinkUtility;
-            SecurityContext = securityContext;
-            FolderWrapperHelper = folderWrapperHelper;
-            FileOperationWraperHelper = fileOperationWraperHelper;
-            EntryManager = entryManager;
-            UserManager = userManager;
-            CoreBaseSettings = coreBaseSettings;
-            ThirdpartyConfiguration = thirdpartyConfiguration;
-            MessageService = messageService;
-            CommonLinkUtility = commonLinkUtility;
-            DocumentServiceConnector = documentServiceConnector;
-            WordpressToken = wordpressToken;
-            WordpressHelper = wordpressHelper;
-            EasyBibHelper = consumerFactory.Get<EasyBibHelper>();
-            ProductEntryPoint = productEntryPoint;
-            TenantManager = tenantManager;
-            FileUtility = fileUtility;
-            ServiceProvider = serviceProvider;
-        }
-
-        [Read("info")]
-        public Module GetModule()
-        {
-            ProductEntryPoint.Init();
-            return new Module(ProductEntryPoint);
-        }
-
-        [Read("@root")]
-        public async Task<IEnumerable<FolderContentWrapper<int>>> GetRootFoldersAsync(Guid userIdOrGroupId, FilterType filterType, bool withsubfolders, bool withoutTrash, bool withoutAdditionalFolder)
-        {
-            var IsVisitor = UserManager.GetUsers(SecurityContext.CurrentAccount.ID).IsVisitor(UserManager);
-            var IsOutsider = UserManager.GetUsers(SecurityContext.CurrentAccount.ID).IsOutsider(UserManager);
-            var folders = new SortedSet<int>();
-
-            if (IsOutsider)
-            {
-                withoutTrash = true;
-                withoutAdditionalFolder = true;
-            }
-
-            if (!IsVisitor)
-            {
-                folders.Add(GlobalFolderHelper.FolderMy);
-            }
-
-            if (!CoreBaseSettings.Personal && !UserManager.GetUsers(SecurityContext.CurrentAccount.ID).IsOutsider(UserManager))
-            {
-                folders.Add(await GlobalFolderHelper.FolderShareAsync);
-            }
-
-            if (!IsVisitor && !withoutAdditionalFolder)
-            {
-                if (FilesSettingsHelper.FavoritesSection)
-                {
-                    folders.Add(await GlobalFolderHelper.FolderFavoritesAsync);
-                }
-
-                if (FilesSettingsHelper.RecentSection)
-                {
-                    folders.Add(await GlobalFolderHelper.FolderRecentAsync);
-                }
-
-                if (!CoreBaseSettings.Personal && PrivacyRoomSettings.IsAvailable(TenantManager))
-                {
-                    folders.Add(await GlobalFolderHelper.FolderPrivacyAsync);
-                }
-            }
-
-            if (!CoreBaseSettings.Personal)
-            {
-                folders.Add(await GlobalFolderHelper.FolderCommonAsync);
-            }
-
-            if (!IsVisitor
-               && !withoutAdditionalFolder
-               && FileUtility.ExtsWebTemplate.Count > 0
-               && FilesSettingsHelper.TemplatesSection)
-            {
-                folders.Add(await GlobalFolderHelper.FolderTemplatesAsync);
-            }
-
-            if (!withoutTrash)
-            {
-                folders.Add((int)GlobalFolderHelper.FolderTrash);
-            }
-
-            var result = new List<FolderContentWrapper<int>>();
-            foreach (var folder in folders)
-            {
-                result.Add(await FilesControllerHelperInt.GetFolderAsync(folder, userIdOrGroupId, filterType, withsubfolders));
-            }
-
-            return result;
-        }
-
-        [Read("@privacy")]
-        public Task<FolderContentWrapper<int>> GetPrivacyFolderAsync(Guid userIdOrGroupId, FilterType filterType, bool withsubfolders)
-        {
-            if (!IsAvailablePrivacyRoomSettings()) throw new System.Security.SecurityException();
-            return InternalGetPrivacyFolderAsync(userIdOrGroupId, filterType, withsubfolders);
-        }
-
-        private async Task<FolderContentWrapper<int>> InternalGetPrivacyFolderAsync(Guid userIdOrGroupId, FilterType filterType, bool withsubfolders)
-        {
-            return await FilesControllerHelperInt.GetFolderAsync(await GlobalFolderHelper.FolderPrivacyAsync, userIdOrGroupId, filterType, withsubfolders);
-        }
-
-        [Read("@privacy/available")]
-        public bool IsAvailablePrivacyRoomSettings()
-        {
-            return PrivacyRoomSettings.IsAvailable(TenantManager);
-        }
-
-        /// <summary>
-        /// Returns the detailed list of files and folders located in the current user 'My Documents' section
-        /// </summary>
-        /// <short>
-        /// My folder
-        /// </short>
-        /// <category>Folders</category>
-        /// <returns>My folder contents</returns>
-        [Read("@my")]
-        public Task<FolderContentWrapper<int>> GetMyFolderAsync(Guid userIdOrGroupId, FilterType filterType, bool withsubfolders)
-        {
-            return FilesControllerHelperInt.GetFolderAsync(GlobalFolderHelper.FolderMy, userIdOrGroupId, filterType, withsubfolders);
-        }
-
-        /// <summary>
-        /// Returns the detailed list of files and folders located in the current user 'Projects Documents' section
-        /// </summary>
-        /// <short>
-        /// Projects folder
-        /// </short>
-        /// <category>Folders</category>
-        /// <returns>Projects folder contents</returns>
-        [Read("@projects")]
-        public async Task<FolderContentWrapper<string>> GetProjectsFolderAsync(Guid userIdOrGroupId, FilterType filterType, bool withsubfolders)
-        {
-            return await FilesControllerHelperString.GetFolderAsync(await GlobalFolderHelper.GetFolderProjectsAsync<string>(), userIdOrGroupId, filterType, withsubfolders);
-        }
-
-
-        /// <summary>
-        /// Returns the detailed list of files and folders located in the 'Common Documents' section
-        /// </summary>
-        /// <short>
-        /// Common folder
-        /// </short>
-        /// <category>Folders</category>
-        /// <returns>Common folder contents</returns>
-        [Read("@common")]
-        public async Task<FolderContentWrapper<int>> GetCommonFolderAsync(Guid userIdOrGroupId, FilterType filterType, bool withsubfolders)
-        {
-            return await FilesControllerHelperInt.GetFolderAsync(await GlobalFolderHelper.FolderCommonAsync, userIdOrGroupId, filterType, withsubfolders);
-        }
-
-        /// <summary>
-        /// Returns the detailed list of files and folders located in the 'Shared with Me' section
-        /// </summary>
-        /// <short>
-        /// Shared folder
-        /// </short>
-        /// <category>Folders</category>
-        /// <returns>Shared folder contents</returns>
-        [Read("@share")]
-        public async Task<FolderContentWrapper<int>> GetShareFolderAsync(Guid userIdOrGroupId, FilterType filterType, bool withsubfolders)
-        {
-            return await FilesControllerHelperInt.GetFolderAsync(await GlobalFolderHelper.FolderShareAsync, userIdOrGroupId, filterType, withsubfolders);
-        }
-
-        /// <summary>
-        /// Returns the detailed list of recent files
-        /// </summary>
-        /// <short>Section Recent</short>
-        /// <category>Folders</category>
-        /// <returns>Recent contents</returns>
-        [Read("@recent")]
-        public async Task<FolderContentWrapper<int>> GetRecentFolderAsync(Guid userIdOrGroupId, FilterType filterType, bool withsubfolders)
-        {
-            return await FilesControllerHelperInt.GetFolderAsync(await GlobalFolderHelper.FolderRecentAsync, userIdOrGroupId, filterType, withsubfolders);
-        }
-
-        [Create("file/{fileId}/recent", order: int.MaxValue)]
-        public Task<FileWrapper<string>> AddToRecentAsync(string fileId)
-        {
-            return FilesControllerHelperString.AddToRecentAsync(fileId);
-        }
-
-        [Create("file/{fileId:int}/recent", order: int.MaxValue - 1)]
-        public Task<FileWrapper<int>> AddToRecentAsync(int fileId)
-        {
-            return FilesControllerHelperInt.AddToRecentAsync(fileId);
-        }
-
-        /// <summary>
-        /// Returns the detailed list of favorites files
-        /// </summary>
-        /// <short>Section Favorite</short>
-        /// <category>Folders</category>
-        /// <returns>Favorites contents</returns>
-        [Read("@favorites")]
-        public async Task<FolderContentWrapper<int>> GetFavoritesFolderAsync(Guid userIdOrGroupId, FilterType filterType, bool withsubfolders)
-        {
-            return await FilesControllerHelperInt.GetFolderAsync(await GlobalFolderHelper.FolderFavoritesAsync, userIdOrGroupId, filterType, withsubfolders);
-        }
-
-        /// <summary>
-        /// Returns the detailed list of templates files
-        /// </summary>
-        /// <short>Section Template</short>
-        /// <category>Folders</category>
-        /// <returns>Templates contents</returns>
-        [Read("@templates")]
-        public async Task<FolderContentWrapper<int>> GetTemplatesFolderAsync(Guid userIdOrGroupId, FilterType filterType, bool withsubfolders)
-        {
-            return await FilesControllerHelperInt.GetFolderAsync(await GlobalFolderHelper.FolderTemplatesAsync, userIdOrGroupId, filterType, withsubfolders);
-        }
-
-        /// <summary>
-        /// Returns the detailed list of files and folders located in the 'Recycle Bin' section
-        /// </summary>
-        /// <short>
-        /// Trash folder
-        /// </short>
-        /// <category>Folders</category>
-        /// <returns>Trash folder contents</returns>
-        [Read("@trash")]
-        public Task<FolderContentWrapper<int>> GetTrashFolderAsync(Guid userIdOrGroupId, FilterType filterType, bool withsubfolders)
-        {
-            return FilesControllerHelperInt.GetFolderAsync(Convert.ToInt32(GlobalFolderHelper.FolderTrash), userIdOrGroupId, filterType, withsubfolders);
-        }
-
-        /// <summary>
-        /// Returns the detailed list of files and folders located in the folder with the ID specified in the request
-        /// </summary>
-        /// <short>
-        /// Folder by ID
-        /// </short>
-        /// <category>Folders</category>
-        /// <param name="folderId">Folder ID</param>
-        /// <param name="userIdOrGroupId" optional="true">User or group ID</param>
-        /// <param name="filterType" optional="true" remark="Allowed values: None (0), FilesOnly (1), FoldersOnly (2), DocumentsOnly (3), PresentationsOnly (4), SpreadsheetsOnly (5) or ImagesOnly (7)">Filter type</param>
-        /// <returns>Folder contents</returns>
-        [Read("{folderId}", order: int.MaxValue, DisableFormat = true)]
-        public async Task<FolderContentWrapper<string>> GetFolderAsync(string folderId, Guid userIdOrGroupId, FilterType filterType, bool withsubfolders)
-        {
-            var folder = await FilesControllerHelperString.GetFolderAsync(folderId, userIdOrGroupId, filterType, withsubfolders);
-            return folder.NotFoundIfNull();
-        }
-
-        [Read("{folderId:int}", order: int.MaxValue - 1, DisableFormat = true)]
-        public Task<FolderContentWrapper<int>> GetFolderAsync(int folderId, Guid userIdOrGroupId, FilterType filterType, bool withsubfolders)
-        {
-            return FilesControllerHelperInt.GetFolderAsync(folderId, userIdOrGroupId, filterType, withsubfolders);
-        }
-
-        [Read("{folderId}/subfolders")]
-        public IAsyncEnumerable<FileEntryWrapper> GetFoldersAsync(string folderId)
-        {
-            return FilesControllerHelperString.GetFoldersAsync(folderId);
-        }
-
-        [Read("{folderId:int}/subfolders")]
-        public IAsyncEnumerable<FileEntryWrapper> GetFoldersAsync(int folderId)
-        {
-            return FilesControllerHelperInt.GetFoldersAsync(folderId);
-        }
-
-        [Read("{folderId}/news")]
-        public Task<List<FileEntryWrapper>> GetNewItemsAsync(string folderId)
-        {
-            return FilesControllerHelperString.GetNewItemsAsync(folderId);
-        }
-
-        [Read("{folderId:int}/news")]
-        public Task<List<FileEntryWrapper>> GetNewItemsAsync(int folderId)
-        {
-            return FilesControllerHelperInt.GetNewItemsAsync(folderId);
-        }
-
-        /// <summary>
-        /// Uploads the file specified with single file upload or standart multipart/form-data method to 'My Documents' section
-        /// </summary>
-        /// <short>Upload to My</short>
-        /// <category>Uploads</category>
-        /// <remarks>
-        /// <![CDATA[
-        ///  Upload can be done in 2 different ways:
-        ///  <ol>
-        /// <li>Single file upload. You should set Content-Type &amp; Content-Disposition header to specify filename and content type, and send file in request body</li>
-        /// <li>Using standart multipart/form-data method</li>
-        /// </ol>]]>
-        /// </remarks>
-        /// <param name="file" visible="false">Request Input stream</param>
-        /// <param name="contentType" visible="false">Content-Type Header</param>
-        /// <param name="contentDisposition" visible="false">Content-Disposition Header</param>
-        /// <param name="files" visible="false">List of files when posted as multipart/form-data</param>
-        /// <returns>Uploaded file</returns>
-        [Create("@my/upload")]
-        public Task<object> UploadFileToMyAsync([ModelBinder(BinderType = typeof(UploadModelBinder))] UploadModel uploadModel)
-        {
-            uploadModel.CreateNewIfExist = false;
-            return FilesControllerHelperInt.UploadFileAsync(GlobalFolderHelper.FolderMy, uploadModel);
-        }
-
-        /// <summary>
-        /// Uploads the file specified with single file upload or standart multipart/form-data method to 'Common Documents' section
-        /// </summary>
-        /// <short>Upload to Common</short>
-        /// <category>Uploads</category>
-        /// <remarks>
-        /// <![CDATA[
-        ///  Upload can be done in 2 different ways:
-        ///  <ol>
-        /// <li>Single file upload. You should set Content-Type &amp; Content-Disposition header to specify filename and content type, and send file in request body</li>
-        /// <li>Using standart multipart/form-data method</li>
-        /// </ol>]]>
-        /// </remarks>
-        /// <param name="file" visible="false">Request Input stream</param>
-        /// <param name="contentType" visible="false">Content-Type Header</param>
-        /// <param name="contentDisposition" visible="false">Content-Disposition Header</param>
-        /// <param name="files" visible="false">List of files when posted as multipart/form-data</param>
-        /// <returns>Uploaded file</returns>
-        [Create("@common/upload")]
-        public async Task<object> UploadFileToCommonAsync([ModelBinder(BinderType = typeof(UploadModelBinder))] UploadModel uploadModel)
-        {
-            uploadModel.CreateNewIfExist = false;
-            return await FilesControllerHelperInt.UploadFileAsync(await GlobalFolderHelper.FolderCommonAsync, uploadModel);
-        }
-
-        /// <summary>
-        /// Uploads the file specified with single file upload or standart multipart/form-data method to the selected folder
-        /// </summary>
-        /// <short>Upload to folder</short>
-        /// <category>Uploads</category>
-        /// <remarks>
-        /// <![CDATA[
-        ///  Upload can be done in 2 different ways:
-        ///  <ol>
-        /// <li>Single file upload. You should set Content-Type &amp; Content-Disposition header to specify filename and content type, and send file in request body</li>
-        /// <li>Using standart multipart/form-data method</li>
-        /// </ol>]]>
-        /// </remarks>
-        /// <param name="folderId">Folder ID to upload to</param>
-        /// <param name="file" visible="false">Request Input stream</param>
-        /// <param name="contentType" visible="false">Content-Type Header</param>
-        /// <param name="contentDisposition" visible="false">Content-Disposition Header</param>
-        /// <param name="files" visible="false">List of files when posted as multipart/form-data</param>
-        /// <param name="createNewIfExist" visible="false">Create New If Exist</param>
-        /// <param name="storeOriginalFileFlag" visible="false">If True, upload documents in original formats as well</param>
-        /// <param name="keepConvertStatus" visible="false">Keep status conversation after finishing</param>
-        /// <returns>Uploaded file</returns>
-        [Create("{folderId}/upload", order: int.MaxValue)]
-        public Task<object> UploadFileAsync(string folderId, [ModelBinder(BinderType = typeof(UploadModelBinder))] UploadModel uploadModel)
-        {
-            return FilesControllerHelperString.UploadFileAsync(folderId, uploadModel);
-        }
-
-        [Create("{folderId:int}/upload", order: int.MaxValue - 1)]
-        public Task<object> UploadFileAsync(int folderId, [ModelBinder(BinderType = typeof(UploadModelBinder))] UploadModel uploadModel)
-        {
-            return FilesControllerHelperInt.UploadFileAsync(folderId, uploadModel);
-        }
-
-        /// <summary>
-        /// Uploads the file specified with single file upload to 'Common Documents' section
-        /// </summary>
-        /// <param name="file" visible="false">Request Input stream</param>
-        /// <param name="title">Name of file which has to be uploaded</param>
-        /// <param name="createNewIfExist" visible="false">Create New If Exist</param>
-        /// <param name="keepConvertStatus" visible="false">Keep status conversation after finishing</param>
-        /// <category>Uploads</category>
-        /// <returns></returns>
-        [Create("@my/insert")]
-        public Task<FileWrapper<int>> InsertFileToMyFromBodyAsync([FromForm][ModelBinder(BinderType = typeof(InsertFileModelBinder))] InsertFileModel model)
-        {
-            return InsertFileAsync(GlobalFolderHelper.FolderMy, model);
-        }
-
-        /// <summary>
-        /// Uploads the file specified with single file upload to 'Common Documents' section
-        /// </summary>
-        /// <param name="file" visible="false">Request Input stream</param>
-        /// <param name="title">Name of file which has to be uploaded</param>
-        /// <param name="createNewIfExist" visible="false">Create New If Exist</param>
-        /// <param name="keepConvertStatus" visible="false">Keep status conversation after finishing</param>
-        /// <category>Uploads</category>
-        /// <returns></returns>
-        [Create("@common/insert")]
-        public async Task<FileWrapper<int>> InsertFileToCommonFromBodyAsync([FromForm][ModelBinder(BinderType = typeof(InsertFileModelBinder))] InsertFileModel model)
-        {
-            return await InsertFileAsync(await GlobalFolderHelper.FolderCommonAsync, model);
-        }
-
-        /// <summary>
-        /// Uploads the file specified with single file upload
-        /// </summary>
-        /// <param name="folderId">Folder ID to upload to</param>
-        /// <param name="file" visible="false">Request Input stream</param>
-        /// <param name="title">Name of file which has to be uploaded</param>
-        /// <param name="createNewIfExist" visible="false">Create New If Exist</param>
-        /// <param name="keepConvertStatus" visible="false">Keep status conversation after finishing</param>
-        /// <category>Uploads</category>
-        /// <returns></returns>
-        [Create("{folderId}/insert", order: int.MaxValue)]
-        public Task<FileWrapper<string>> InsertFileAsync(string folderId, [FromForm][ModelBinder(BinderType = typeof(InsertFileModelBinder))] InsertFileModel model)
-        {
-            return FilesControllerHelperString.InsertFileAsync(folderId, model.Stream, model.Title, model.CreateNewIfExist, model.KeepConvertStatus);
-        }
-
-        [Create("{folderId:int}/insert", order: int.MaxValue - 1)]
-        public Task<FileWrapper<int>> InsertFileFromFormAsync(int folderId, [FromForm][ModelBinder(BinderType = typeof(InsertFileModelBinder))] InsertFileModel model)
-        {
-            return InsertFileAsync(folderId, model);
-        }
-
-        private Task<FileWrapper<int>> InsertFileAsync(int folderId, InsertFileModel model)
-        {
-            return FilesControllerHelperInt.InsertFileAsync(folderId, model.Stream, model.Title, model.CreateNewIfExist, model.KeepConvertStatus);
-        }
-
-        /// <summary>
-        /// 
-        /// </summary>
-        /// <param name="file"></param>
-        /// <param name="fileId"></param>
-        /// <param name="encrypted"></param>
-        /// <returns></returns>
-        /// <visible>false</visible>
-
-        [Update("{fileId}/update")]
-        public Task<FileWrapper<string>> UpdateFileStreamFromFormAsync(string fileId, [FromForm] FileStreamModel model)
-        {
-            return FilesControllerHelperString.UpdateFileStreamAsync(FilesControllerHelperInt.GetFileFromRequest(model).OpenReadStream(), fileId, model.FileExtension, model.Encrypted, model.Forcesave);
-        }
-
-        [Update("{fileId:int}/update")]
-        public Task<FileWrapper<int>> UpdateFileStreamFromFormAsync(int fileId, [FromForm] FileStreamModel model)
-        {
-            return FilesControllerHelperInt.UpdateFileStreamAsync(FilesControllerHelperInt.GetFileFromRequest(model).OpenReadStream(), fileId, model.FileExtension, model.Encrypted, model.Forcesave);
-        }
-
-
-        /// <summary>
-        /// 
-        /// </summary>
-        /// <param name="fileId">File ID</param>
-        /// <param name="fileExtension"></param>
-        /// <param name="downloadUri"></param>
-        /// <param name="stream"></param>
-        /// <param name="doc"></param>
-        /// <param name="forcesave"></param>
-        /// <category>Files</category>
-        /// <returns></returns>
-        [Update("file/{fileId}/saveediting")]
-        public Task<FileWrapper<string>> SaveEditingFromFormAsync(string fileId, [FromForm] SaveEditingModel model)
-        {
-            using var stream = FilesControllerHelperInt.GetFileFromRequest(model).OpenReadStream();
-            return FilesControllerHelperString.SaveEditingAsync(fileId, model.FileExtension, model.DownloadUri, stream, model.Doc, model.Forcesave);
-        }
-
-        [Update("file/{fileId:int}/saveediting")]
-        public Task<FileWrapper<int>> SaveEditingFromFormAsync(int fileId, [FromForm] SaveEditingModel model)
-        {
-            using var stream = FilesControllerHelperInt.GetFileFromRequest(model).OpenReadStream();
-            return FilesControllerHelperInt.SaveEditingAsync(fileId, model.FileExtension, model.DownloadUri, stream, model.Doc, model.Forcesave);
-        }
-
-        /// <summary>
-        /// 
-        /// </summary>
-        /// <param name="fileId">File ID</param>
-        /// <param name="editingAlone"></param>
-        /// <param name="doc"></param>
-        /// <category>Files</category>
-        /// <returns></returns>
-        [Create("file/{fileId}/startedit")]
-        [Consumes("application/json")]
-        public async Task<object> StartEditFromBodyAsync(string fileId, [FromBody] StartEditModel model)
-        {
-            return await FilesControllerHelperString.StartEditAsync(fileId, model.EditingAlone, model.Doc);
-        }
-
-        [Create("file/{fileId}/startedit")]
-        [Consumes("application/x-www-form-urlencoded")]
-        public async Task<object> StartEditFromFormAsync(string fileId, [FromForm] StartEditModel model)
-        {
-            return await FilesControllerHelperString.StartEditAsync(fileId, model.EditingAlone, model.Doc);
-        }
-
-        [Create("file/{fileId:int}/startedit")]
-        [Consumes("application/json")]
-        public async Task<object> StartEditFromBodyAsync(int fileId, [FromBody] StartEditModel model)
-        {
-            return await FilesControllerHelperInt.StartEditAsync(fileId, model.EditingAlone, model.Doc);
-        }
-
-        [Create("file/{fileId:int}/startedit")]
-        public async Task<object> StartEditAsync(int fileId)
-        {
-            return await FilesControllerHelperInt.StartEditAsync(fileId, false, null);
-        }
-
-        [Create("file/{fileId:int}/startedit")]
-        [Consumes("application/x-www-form-urlencoded")]
-        public async Task<object> StartEditFromFormAsync(int fileId, [FromForm] StartEditModel model)
-        {
-            return await FilesControllerHelperInt.StartEditAsync(fileId, model.EditingAlone, model.Doc);
-        }
-
-        /// <summary>
-        /// 
-        /// </summary>
-        /// <param name="fileId">File ID</param>
-        /// <param name="tabId"></param>
-        /// <param name="docKeyForTrack"></param>
-        /// <param name="doc"></param>
-        /// <param name="isFinish"></param>
-        /// <category>Files</category>
-        /// <returns></returns>
-        [Read("file/{fileId}/trackeditfile")]
-        public Task<KeyValuePair<bool, string>> TrackEditFileAsync(string fileId, Guid tabId, string docKeyForTrack, string doc, bool isFinish)
-        {
-            return FilesControllerHelperString.TrackEditFileAsync(fileId, tabId, docKeyForTrack, doc, isFinish);
-        }
-
-        [Read("file/{fileId:int}/trackeditfile")]
-        public Task<KeyValuePair<bool, string>> TrackEditFileAsync(int fileId, Guid tabId, string docKeyForTrack, string doc, bool isFinish)
-        {
-            return FilesControllerHelperInt.TrackEditFileAsync(fileId, tabId, docKeyForTrack, doc, isFinish);
-        }
-
-        /// <summary>
-        /// 
-        /// </summary>
-        /// <param name="fileId">File ID</param>
-        /// <param name="version"></param>
-        /// <param name="doc"></param>
-        /// <category>Files</category>
-        /// <returns></returns>
-        [AllowAnonymous]
-        [Read("file/{fileId}/openedit", Check = false)]
-        public Task<Configuration<string>> OpenEditAsync(string fileId, int version, string doc, bool view)
-        {
-            return FilesControllerHelperString.OpenEditAsync(fileId, version, doc, view);
-        }
-
-        [AllowAnonymous]
-        [Read("file/{fileId:int}/openedit", Check = false)]
-        public Task<Configuration<int>> OpenEditAsync(int fileId, int version, string doc, bool view)
-        {
-            return FilesControllerHelperInt.OpenEditAsync(fileId, version, doc, view);
-        }
-
-
-        /// <summary>
-        /// Creates session to upload large files in multiple chunks.
-        /// </summary>
-        /// <short>Chunked upload</short>
-        /// <category>Uploads</category>
-        /// <param name="folderId">Id of the folder in which file will be uploaded</param>
-        /// <param name="fileName">Name of file which has to be uploaded</param>
-        /// <param name="fileSize">Length in bytes of file which has to be uploaded</param>
-        /// <param name="relativePath">Relative folder from folderId</param>
-        /// <param name="encrypted" visible="false"></param>
-        /// <remarks>
-        /// <![CDATA[
-        /// Each chunk can have different length but its important what length is multiple of <b>512</b> and greater or equal than <b>10 mb</b>. Last chunk can have any size.
-        /// After initial request respond with status 200 OK you must obtain value of 'location' field from the response. Send all your chunks to that location.
-        /// Each chunk must be sent in strict order in which chunks appears in file.
-        /// After receiving each chunk if no errors occured server will respond with current information about upload session.
-        /// When number of uploaded bytes equal to the number of bytes you send in initial request server will respond with 201 Created and will send you info about uploaded file.
-        /// ]]>
-        /// </remarks>
-        /// <returns>
-        /// <![CDATA[
-        /// Information about created session. Which includes:
-        /// <ul>
-        /// <li><b>id:</b> unique id of this upload session</li>
-        /// <li><b>created:</b> UTC time when session was created</li>
-        /// <li><b>expired:</b> UTC time when session will be expired if no chunks will be sent until that time</li>
-        /// <li><b>location:</b> URL to which you must send your next chunk</li>
-        /// <li><b>bytes_uploaded:</b> If exists contains number of bytes uploaded for specific upload id</li>
-        /// <li><b>bytes_total:</b> Number of bytes which has to be uploaded</li>
-        /// </ul>
-        /// ]]>
-        /// </returns>
-        [Create("{folderId}/upload/create_session")]
-        public Task<object> CreateUploadSessionFromBodyAsync(string folderId, [FromBody] SessionModel sessionModel)
-        {
-<<<<<<< HEAD
-            return FilesControllerHelperString.CreateUploadSessionAsync(folderId, sessionModel.FileName, sessionModel.FileSize, sessionModel.RelativePath, sessionModel.Encrypted);
-=======
-            return FilesControllerHelperString.CreateUploadSession(folderId, sessionModel.FileName, sessionModel.FileSize, sessionModel.RelativePath, sessionModel.LastModified, sessionModel.Encrypted);
->>>>>>> 75a8ed20
-        }
-
-        [Create("{folderId}/upload/create_session")]
-        [Consumes("application/x-www-form-urlencoded")]
-        public Task<object> CreateUploadSessionFromFormAsync(string folderId, [FromForm] SessionModel sessionModel)
-        {
-<<<<<<< HEAD
-            return FilesControllerHelperString.CreateUploadSessionAsync(folderId, sessionModel.FileName, sessionModel.FileSize, sessionModel.RelativePath, sessionModel.Encrypted);
-=======
-            return FilesControllerHelperString.CreateUploadSession(folderId, sessionModel.FileName, sessionModel.FileSize, sessionModel.RelativePath, sessionModel.LastModified, sessionModel.Encrypted);
->>>>>>> 75a8ed20
-        }
-
-        [Create("{folderId:int}/upload/create_session")]
-        public Task<object> CreateUploadSessionFromBodyAsync(int folderId, [FromBody] SessionModel sessionModel)
-        {
-<<<<<<< HEAD
-            return FilesControllerHelperInt.CreateUploadSessionAsync(folderId, sessionModel.FileName, sessionModel.FileSize, sessionModel.RelativePath, sessionModel.Encrypted);
-=======
-            return FilesControllerHelperInt.CreateUploadSession(folderId, sessionModel.FileName, sessionModel.FileSize, sessionModel.RelativePath, sessionModel.LastModified, sessionModel.Encrypted);
->>>>>>> 75a8ed20
-        }
-
-        [Create("{folderId:int}/upload/create_session")]
-        [Consumes("application/x-www-form-urlencoded")]
-        public Task<object> CreateUploadSessionFromFormAsync(int folderId, [FromForm] SessionModel sessionModel)
-        {
-<<<<<<< HEAD
-            return FilesControllerHelperInt.CreateUploadSessionAsync(folderId, sessionModel.FileName, sessionModel.FileSize, sessionModel.RelativePath, sessionModel.Encrypted);
-=======
-            return FilesControllerHelperInt.CreateUploadSession(folderId, sessionModel.FileName, sessionModel.FileSize, sessionModel.RelativePath, sessionModel.LastModified, sessionModel.Encrypted);
->>>>>>> 75a8ed20
-        }
-
-        /// <summary>
-        /// Creates a text (.txt) file in 'My Documents' section with the title and contents sent in the request
-        /// </summary>
-        /// <short>Create txt in 'My'</short>
-        /// <category>File Creation</category>
-        /// <param name="title">File title</param>
-        /// <param name="content">File contents</param>
-        /// <returns>Folder contents</returns>
-        [Create("@my/text")]
-        public Task<FileWrapper<int>> CreateTextFileInMyFromBodyAsync([FromBody] CreateTextOrHtmlFileModel model)
-        {
-            return CreateTextFileAsync(GlobalFolderHelper.FolderMy, model);
-        }
-
-        [Create("@my/text")]
-        [Consumes("application/x-www-form-urlencoded")]
-        public Task<FileWrapper<int>> CreateTextFileInMyFromFormAsync([FromForm] CreateTextOrHtmlFileModel model)
-        {
-            return CreateTextFileAsync(GlobalFolderHelper.FolderMy, model);
-        }
-
-        /// <summary>
-        /// Creates a text (.txt) file in 'Common Documents' section with the title and contents sent in the request
-        /// </summary>
-        /// <short>Create txt in 'Common'</short>
-        /// <category>File Creation</category>
-        /// <param name="title">File title</param>
-        /// <param name="content">File contents</param>
-        /// <returns>Folder contents</returns>
-        [Create("@common/text")]
-        public async Task<FileWrapper<int>> CreateTextFileInCommonFromBodyAsync([FromBody] CreateTextOrHtmlFileModel model)
-        {
-            return await CreateTextFileAsync(await GlobalFolderHelper.FolderCommonAsync, model);
-        }
-
-        [Create("@common/text")]
-        [Consumes("application/x-www-form-urlencoded")]
-        public async Task<FileWrapper<int>> CreateTextFileInCommonFromFormAsync([FromForm] CreateTextOrHtmlFileModel model)
-        {
-            return await CreateTextFileAsync(await GlobalFolderHelper.FolderCommonAsync, model);
-        }
-
-        /// <summary>
-        /// Creates a text (.txt) file in the selected folder with the title and contents sent in the request
-        /// </summary>
-        /// <short>Create txt</short>
-        /// <category>File Creation</category>
-        /// <param name="folderId">Folder ID</param>
-        /// <param name="title">File title</param>
-        /// <param name="content">File contents</param>
-        /// <returns>Folder contents</returns>
-        [Create("{folderId}/text")]
-        public Task<FileWrapper<string>> CreateTextFileFromBodyAsync(string folderId, [FromBody] CreateTextOrHtmlFileModel model)
-        {
-            return CreateTextFileAsync(folderId, model);
-        }
-
-        [Create("{folderId}/text")]
-        [Consumes("application/x-www-form-urlencoded")]
-        public Task<FileWrapper<string>> CreateTextFileFromFormAsync(string folderId, [FromForm] CreateTextOrHtmlFileModel model)
-        {
-            return CreateTextFileAsync(folderId, model);
-        }
-
-        private Task<FileWrapper<string>> CreateTextFileAsync(string folderId, CreateTextOrHtmlFileModel model)
-        {
-            return FilesControllerHelperString.CreateTextFileAsync(folderId, model.Title, model.Content);
-        }
-
-        [Create("{folderId:int}/text")]
-        public Task<FileWrapper<int>> CreateTextFileFromBodyAsync(int folderId, [FromBody] CreateTextOrHtmlFileModel model)
-        {
-            return CreateTextFileAsync(folderId, model);
-        }
-
-        [Create("{folderId:int}/text")]
-        [Consumes("application/x-www-form-urlencoded")]
-        public Task<FileWrapper<int>> CreateTextFileFromFormAsync(int folderId, [FromForm] CreateTextOrHtmlFileModel model)
-        {
-            return CreateTextFileAsync(folderId, model);
-        }
-
-        private Task<FileWrapper<int>> CreateTextFileAsync(int folderId, CreateTextOrHtmlFileModel model)
-        {
-            return FilesControllerHelperInt.CreateTextFileAsync(folderId, model.Title, model.Content);
-        }
-
-        /// <summary>
-        /// Creates an html (.html) file in the selected folder with the title and contents sent in the request
-        /// </summary>
-        /// <short>Create html</short>
-        /// <category>File Creation</category>
-        /// <param name="folderId">Folder ID</param>
-        /// <param name="title">File title</param>
-        /// <param name="content">File contents</param>
-        /// <returns>Folder contents</returns>
-        [Create("{folderId}/html")]
-        public Task<FileWrapper<string>> CreateHtmlFileFromBodyAsync(string folderId, [FromBody] CreateTextOrHtmlFileModel model)
-        {
-            return CreateHtmlFileAsync(folderId, model);
-        }
-
-        [Create("{folderId}/html")]
-        [Consumes("application/x-www-form-urlencoded")]
-        public Task<FileWrapper<string>> CreateHtmlFileFromFormAsync(string folderId, [FromForm] CreateTextOrHtmlFileModel model)
-        {
-            return CreateHtmlFileAsync(folderId, model);
-        }
-
-        private Task<FileWrapper<string>> CreateHtmlFileAsync(string folderId, CreateTextOrHtmlFileModel model)
-        {
-            return FilesControllerHelperString.CreateHtmlFileAsync(folderId, model.Title, model.Content);
-        }
-
-        [Create("{folderId:int}/html")]
-        public Task<FileWrapper<int>> CreateHtmlFileFromBodyAsync(int folderId, [FromBody] CreateTextOrHtmlFileModel model)
-        {
-            return CreateHtmlFileAsync(folderId, model);
-        }
-
-        [Create("{folderId:int}/html")]
-        [Consumes("application/x-www-form-urlencoded")]
-        public Task<FileWrapper<int>> CreateHtmlFileFromFormAsync(int folderId, [FromForm] CreateTextOrHtmlFileModel model)
-        {
-            return CreateHtmlFileAsync(folderId, model);
-        }
-
-        private Task<FileWrapper<int>> CreateHtmlFileAsync(int folderId, CreateTextOrHtmlFileModel model)
-        {
-            return FilesControllerHelperInt.CreateHtmlFileAsync(folderId, model.Title, model.Content);
-        }
-
-        /// <summary>
-        /// Creates an html (.html) file in 'My Documents' section with the title and contents sent in the request
-        /// </summary>
-        /// <short>Create html in 'My'</short>
-        /// <category>File Creation</category>
-        /// <param name="title">File title</param>
-        /// <param name="content">File contents</param>
-        /// <returns>Folder contents</returns>
-        [Create("@my/html")]
-        public Task<FileWrapper<int>> CreateHtmlFileInMyFromBodyAsync([FromBody] CreateTextOrHtmlFileModel model)
-        {
-            return CreateHtmlFileAsync(GlobalFolderHelper.FolderMy, model);
-        }
-
-        [Create("@my/html")]
-        [Consumes("application/x-www-form-urlencoded")]
-        public Task<FileWrapper<int>> CreateHtmlFileInMyFromFormAsync([FromForm] CreateTextOrHtmlFileModel model)
-        {
-            return CreateHtmlFileAsync(GlobalFolderHelper.FolderMy, model);
-        }
-
-        /// <summary>
-        /// Creates an html (.html) file in 'Common Documents' section with the title and contents sent in the request
-        /// </summary>
-        /// <short>Create html in 'Common'</short>
-        /// <category>File Creation</category>
-        /// <param name="title">File title</param>
-        /// <param name="content">File contents</param>
-        /// <returns>Folder contents</returns>        
-        [Create("@common/html")]
-        public async Task<FileWrapper<int>> CreateHtmlFileInCommonFromBodyAsync([FromBody] CreateTextOrHtmlFileModel model)
-        {
-            return await CreateHtmlFileAsync(await GlobalFolderHelper.FolderCommonAsync, model);
-        }
-
-        [Create("@common/html")]
-        [Consumes("application/x-www-form-urlencoded")]
-        public async Task<FileWrapper<int>> CreateHtmlFileInCommonFromFormAsync([FromForm] CreateTextOrHtmlFileModel model)
-        {
-            return await CreateHtmlFileAsync(await GlobalFolderHelper.FolderCommonAsync, model);
-        }
-
-        /// <summary>
-        /// Creates a new folder with the title sent in the request. The ID of a parent folder can be also specified.
-        /// </summary>
-        /// <short>
-        /// New folder
-        /// </short>
-        /// <category>Folders</category>
-        /// <param name="folderId">Parent folder ID</param>
-        /// <param name="title">Title of new folder</param>
-        /// <returns>New folder contents</returns>
-        [Create("folder/{folderId}", order: int.MaxValue, DisableFormat = true)]
-        public Task<FolderWrapper<string>> CreateFolderFromBodyAsync(string folderId, [FromBody] CreateFolderModel folderModel)
-        {
-            return FilesControllerHelperString.CreateFolderAsync(folderId, folderModel.Title);
-        }
-
-        [Create("folder/{folderId}", order: int.MaxValue, DisableFormat = true)]
-        [Consumes("application/x-www-form-urlencoded")]
-        public Task<FolderWrapper<string>> CreateFolderFromFormAsync(string folderId, [FromForm] CreateFolderModel folderModel)
-        {
-            return FilesControllerHelperString.CreateFolderAsync(folderId, folderModel.Title);
-        }
-
-        [Create("folder/{folderId:int}", order: int.MaxValue - 1, DisableFormat = true)]
-        public Task<FolderWrapper<int>> CreateFolderFromBodyAsync(int folderId, [FromBody] CreateFolderModel folderModel)
-        {
-            return FilesControllerHelperInt.CreateFolderAsync(folderId, folderModel.Title);
-        }
-
-        [Create("folder/{folderId:int}", order: int.MaxValue - 1, DisableFormat = true)]
-        [Consumes("application/x-www-form-urlencoded")]
-        public Task<FolderWrapper<int>> CreateFolderFromFormAsync(int folderId, [FromForm] CreateFolderModel folderModel)
-        {
-            return FilesControllerHelperInt.CreateFolderAsync(folderId, folderModel.Title);
-        }
-
-        /// <summary>
-        /// Creates a new file in the 'My Documents' section with the title sent in the request
-        /// </summary>
-        /// <short>Create file</short>
-        /// <category>File Creation</category>
-        /// <param name="title" remark="Allowed values: the file must have one of the following extensions: DOCX, XLSX, PPTX">File title</param>
-        /// <remarks>In case the extension for the file title differs from DOCX/XLSX/PPTX and belongs to one of the known text, spreadsheet or presentation formats, it will be changed to DOCX/XLSX/PPTX accordingly. If the file extension is not set or is unknown, the DOCX extension will be added to the file title.</remarks>
-        /// <returns>New file info</returns>
-
-        [Create("@my/file")]
-        public Task<FileWrapper<int>> CreateFileFromBodyAsync([FromBody] CreateFileModel<JsonElement> model)
-        {
-            return FilesControllerHelperInt.CreateFileAsync(GlobalFolderHelper.FolderMy, model.Title, model.TemplateId, model.EnableExternalExt);
-        }
-
-        [Create("@my/file")]
-        [Consumes("application/x-www-form-urlencoded")]
-        public Task<FileWrapper<int>> CreateFileFromFormAsync([FromForm] CreateFileModel<JsonElement> model)
-        {
-            return FilesControllerHelperInt.CreateFileAsync(GlobalFolderHelper.FolderMy, model.Title, model.TemplateId, model.EnableExternalExt);
-        }
-
-        /// <summary>
-        /// Creates a new file in the specified folder with the title sent in the request
-        /// </summary>
-        /// <short>Create file</short>
-        /// <category>File Creation</category>
-        /// <param name="folderId">Folder ID</param>
-        /// <param name="title" remark="Allowed values: the file must have one of the following extensions: DOCX, XLSX, PPTX">File title</param>
-        /// <remarks>In case the extension for the file title differs from DOCX/XLSX/PPTX and belongs to one of the known text, spreadsheet or presentation formats, it will be changed to DOCX/XLSX/PPTX accordingly. If the file extension is not set or is unknown, the DOCX extension will be added to the file title.</remarks>
-        /// <returns>New file info</returns>
-        [Create("{folderId}/file")]
-        public Task<FileWrapper<string>> CreateFileFromBodyAsync(string folderId, [FromBody] CreateFileModel<JsonElement> model)
-        {
-            return FilesControllerHelperString.CreateFileAsync(folderId, model.Title, model.TemplateId, model.EnableExternalExt);
-        }
-
-        [Create("{folderId}/file")]
-        [Consumes("application/x-www-form-urlencoded")]
-        public Task<FileWrapper<string>> CreateFileFromFormAsync(string folderId, [FromForm] CreateFileModel<JsonElement> model)
-        {
-            return FilesControllerHelperString.CreateFileAsync(folderId, model.Title, model.TemplateId, model.EnableExternalExt);
-        }
-
-        [Create("{folderId:int}/file")]
-        public Task<FileWrapper<int>> CreateFileFromBodyAsync(int folderId, [FromBody] CreateFileModel<JsonElement> model)
-        {
-            return FilesControllerHelperInt.CreateFileAsync(folderId, model.Title, model.TemplateId, model.EnableExternalExt);
-        }
-
-        [Create("{folderId:int}/file")]
-        [Consumes("application/x-www-form-urlencoded")]
-        public Task<FileWrapper<int>> CreateFileFromFormAsync(int folderId, [FromForm] CreateFileModel<JsonElement> model)
-        {
-            return FilesControllerHelperInt.CreateFileAsync(folderId, model.Title, model.TemplateId, model.EnableExternalExt);
-        }
-
-        /// <summary>
-        /// Renames the selected folder to the new title specified in the request
-        /// </summary>
-        /// <short>
-        /// Rename folder
-        /// </short>
-        /// <category>Folders</category>
-        /// <param name="folderId">Folder ID</param>
-        /// <param name="title">New title</param>
-        /// <returns>Folder contents</returns>
-
-        [Update("folder/{folderId}", order: int.MaxValue, DisableFormat = true)]
-        public Task<FolderWrapper<string>> RenameFolderFromBodyAsync(string folderId, [FromBody] CreateFolderModel folderModel)
-        {
-            return FilesControllerHelperString.RenameFolderAsync(folderId, folderModel.Title);
-        }
-
-        [Update("folder/{folderId}", order: int.MaxValue, DisableFormat = true)]
-        [Consumes("application/x-www-form-urlencoded")]
-        public Task<FolderWrapper<string>> RenameFolderFromFormAsync(string folderId, [FromForm] CreateFolderModel folderModel)
-        {
-            return FilesControllerHelperString.RenameFolderAsync(folderId, folderModel.Title);
-        }
-
-        [Update("folder/{folderId:int}", order: int.MaxValue - 1, DisableFormat = true)]
-        public Task<FolderWrapper<int>> RenameFolderFromBodyAsync(int folderId, [FromBody] CreateFolderModel folderModel)
-        {
-            return FilesControllerHelperInt.RenameFolderAsync(folderId, folderModel.Title);
-        }
-
-        [Update("folder/{folderId:int}", order: int.MaxValue - 1, DisableFormat = true)]
-        [Consumes("application/x-www-form-urlencoded")]
-        public Task<FolderWrapper<int>> RenameFolderFromFormAsync(int folderId, [FromForm] CreateFolderModel folderModel)
-        {
-            return FilesControllerHelperInt.RenameFolderAsync(folderId, folderModel.Title);
-        }
-
-        [Create("owner")]
-        public IAsyncEnumerable<FileEntryWrapper> ChangeOwnerFromBodyAsync([FromBody] ChangeOwnerModel model)
-        {
-            return ChangeOwnerAsync(model);
-        }
-
-        [Create("owner")]
-        [Consumes("application/x-www-form-urlencoded")]
-        public IAsyncEnumerable<FileEntryWrapper> ChangeOwnerFromFormAsync([FromForm] ChangeOwnerModel model)
-        {
-            return ChangeOwnerAsync(model);
-        }
-
-        public async IAsyncEnumerable<FileEntryWrapper> ChangeOwnerAsync(ChangeOwnerModel model)
-        {
-            var (folderIntIds, folderStringIds) = FileOperationsManager.GetIds(model.FolderIds);
-            var (fileIntIds, fileStringIds) = FileOperationsManager.GetIds(model.FileIds);
-
-            var result = AsyncEnumerable.Empty<FileEntry>();
-            result.Concat(FileStorageServiceInt.ChangeOwnerAsync(folderIntIds, fileIntIds, model.UserId));
-            result.Concat(FileStorageService.ChangeOwnerAsync(folderStringIds, fileStringIds, model.UserId));
-
-            await foreach (var e in result)
-            {
-                yield return await FilesControllerHelperInt.GetFileEntryWrapperAsync(e);
-            }
-        }
-
-        /// <summary>
-        /// Returns a detailed information about the folder with the ID specified in the request
-        /// </summary>
-        /// <short>Folder information</short>
-        /// <category>Folders</category>
-        /// <returns>Folder info</returns>
-
-        [Read("folder/{folderId}", order: int.MaxValue, DisableFormat = true)]
-        public Task<FolderWrapper<string>> GetFolderInfoAsync(string folderId)
-        {
-            return FilesControllerHelperString.GetFolderInfoAsync(folderId);
-        }
-
-        [Read("folder/{folderId:int}", order: int.MaxValue - 1, DisableFormat = true)]
-        public Task<FolderWrapper<int>> GetFolderInfoAsync(int folderId)
-        {
-            return FilesControllerHelperInt.GetFolderInfoAsync(folderId);
-        }
-
-        /// <summary>
-        /// Returns parent folders
-        /// </summary>
-        /// <param name="folderId"></param>
-        /// <category>Folders</category>
-        /// <returns>Parent folders</returns>
-
-        [Read("folder/{folderId}/path")]
-        public IAsyncEnumerable<FileEntryWrapper> GetFolderPathAsync(string folderId)
-        {
-            return FilesControllerHelperString.GetFolderPathAsync(folderId);
-        }
-
-
-        [Read("folder/{folderId:int}/path")]
-        public IAsyncEnumerable<FileEntryWrapper> GetFolderPathAsync(int folderId)
-        {
-            return FilesControllerHelperInt.GetFolderPathAsync(folderId);
-        }
-
-        /// <summary>
-        /// Returns a detailed information about the file with the ID specified in the request
-        /// </summary>
-        /// <short>File information</short>
-        /// <category>Files</category>
-        /// <returns>File info</returns>
-
-        [Read("fileAsync/{fileId}", order: int.MaxValue, DisableFormat = true)]
-        public Task<FileWrapper<string>> GetFileInfoAsync(string fileId, int version = -1)
-        {
-            return FilesControllerHelperString.GetFileInfoAsync(fileId, version);
-        }
-
-        [Read("fileAsync/{fileId:int}")]
-        public Task<FileWrapper<int>> GetFileInfoAsync(int fileId, int version = -1)
-        {
-            return FilesControllerHelperInt.GetFileInfoAsync(fileId, version);
-        }
-
-        [Create("file/{fileId:int}/copyas", order: int.MaxValue - 1)]
-<<<<<<< HEAD
-        public Task<FileWrapper<int>> CopyFileAsFromBodyAsync(int fileId, [FromBody] CopyAsModel<int> model)
-        {
-            return FilesControllerHelperInt.CopyFileAsAsync(fileId, model.DestFolderId, model.DestTitle);
-=======
-        public object CopyFileAsFromBody(int fileId, [FromBody] CopyAsModel<JsonElement> model)
-        {
-            return CopyFile(fileId, model);
->>>>>>> 75a8ed20
-        }
-
-        [Create("file/{fileId:int}/copyas", order: int.MaxValue - 1)]
-        [Consumes("application/x-www-form-urlencoded")]
-<<<<<<< HEAD
-        public Task<FileWrapper<int>> CopyFileAsFromFormAsync(int fileId, [FromForm] CopyAsModel<int> model)
-        {
-            return FilesControllerHelperInt.CopyFileAsAsync(fileId, model.DestFolderId, model.DestTitle);
-        }
-
-        [Create("file/{fileId}/copyas", order: int.MaxValue)]
-        public Task<FileWrapper<string>> CopyFileAsFromBodyAsync(string fileId, [FromBody] CopyAsModel<string> model)
-        {
-            return FilesControllerHelperString.CopyFileAsAsync(fileId, model.DestFolderId, model.DestTitle);
-=======
-        public object CopyFileAsFromForm(int fileId, [FromForm] CopyAsModel<JsonElement> model)
-        {
-            return CopyFile(fileId, model);
-        }
-
-        [Create("file/{fileId}/copyas", order: int.MaxValue)]
-        public object CopyFileAsFromBody(string fileId, [FromBody] CopyAsModel<JsonElement> model)
-        {
-            return CopyFile(fileId, model);
->>>>>>> 75a8ed20
-        }
-
-        [Create("file/{fileId}/copyas", order: int.MaxValue)]
-        [Consumes("application/x-www-form-urlencoded")]
-<<<<<<< HEAD
-        public Task<FileWrapper<string>> CopyFileAsFromFormAsync(string fileId, [FromBody] CopyAsModel<string> model)
-        {
-            return FilesControllerHelperString.CopyFileAsAsync(fileId, model.DestFolderId, model.DestTitle);
-=======
-        public object CopyFileAsFromForm(string fileId, [FromForm] CopyAsModel<JsonElement> model)
-        {
-            return CopyFile(fileId, model);
-        }
-
-        private object CopyFile<T>(T fileId, CopyAsModel<JsonElement> model)
-        {
-            var helper = ServiceProvider.GetService<FilesControllerHelper<T>>();
-            if (model.DestFolderId.ValueKind == JsonValueKind.Number)
-            {
-                return helper.CopyFileAs(fileId, model.DestFolderId.GetInt32(), model.DestTitle, model.Password);
-            }
-            else if (model.DestFolderId.ValueKind == JsonValueKind.String)
-            {
-                return helper.CopyFileAs(fileId, model.DestFolderId.GetString(), model.DestTitle, model.Password);
-            }
-
-            return null;
->>>>>>> 75a8ed20
-        }
-
-        /// <summary>
-        ///     Updates the information of the selected file with the parameters specified in the request
-        /// </summary>
-        /// <short>Update file info</short>
-        /// <category>Files</category>
-        /// <param name="fileId">File ID</param>
-        /// <param name="title">New title</param>
-        /// <param name="lastVersion">File last version number</param>
-        /// <returns>File info</returns>
-        [Update("fileAsync/{fileId}", order: int.MaxValue, DisableFormat = true)]
-        public Task<FileWrapper<string>> UpdateFileFromBodyAsync(string fileId, [FromBody] UpdateFileModel model)
-        {
-            return FilesControllerHelperString.UpdateFileAsync(fileId, model.Title, model.LastVersion);
-        }
-
-        [Update("fileAsync/{fileId}", order: int.MaxValue, DisableFormat = true)]
-        [Consumes("application/x-www-form-urlencoded")]
-        public Task<FileWrapper<string>> UpdateFileFromFormAsync(string fileId, [FromForm] UpdateFileModel model)
-        {
-            return FilesControllerHelperString.UpdateFileAsync(fileId, model.Title, model.LastVersion);
-        }
-
-        [Update("fileAsync/{fileId:int}", order: int.MaxValue - 1, DisableFormat = true)]
-        public Task<FileWrapper<int>> UpdateFileFromBodyAsync(int fileId, [FromBody] UpdateFileModel model)
-        {
-            return FilesControllerHelperInt.UpdateFileAsync(fileId, model.Title, model.LastVersion);
-        }
-
-        [Update("fileAsync/{fileId:int}", order: int.MaxValue - 1, DisableFormat = true)]
-        [Consumes("application/x-www-form-urlencoded")]
-        public Task<FileWrapper<int>> UpdateFileFromFormAsync(int fileId, [FromForm] UpdateFileModel model)
-        {
-            return FilesControllerHelperInt.UpdateFileAsync(fileId, model.Title, model.LastVersion);
-        }
-
-        /// <summary>
-        /// Deletes the file with the ID specified in the request
-        /// </summary>
-        /// <short>Delete file</short>
-        /// <category>Files</category>
-        /// <param name="fileId">File ID</param>
-        /// <param name="deleteAfter">Delete after finished</param>
-        /// <param name="immediately">Don't move to the Recycle Bin</param>
-        /// <returns>Operation result</returns>
-        [Delete("file/{fileId}", order: int.MaxValue, DisableFormat = true)]
-        public Task<IEnumerable<FileOperationWraper>> DeleteFile(string fileId, [FromBody] DeleteModel model)
-        {
-            return FilesControllerHelperString.DeleteFileAsync(fileId, model.DeleteAfter, model.Immediately);
-        }
-
-        [Delete("file/{fileId:int}", order: int.MaxValue - 1, DisableFormat = true)]
-        public Task<IEnumerable<FileOperationWraper>> DeleteFile(int fileId, [FromBody] DeleteModel model)
-        {
-            return FilesControllerHelperInt.DeleteFileAsync(fileId, model.DeleteAfter, model.Immediately);
-        }
-
-        /// <summary>
-        ///  Start conversion
-        /// </summary>
-        /// <short>Convert</short>
-        /// <category>File operations</category>
-        /// <param name="fileId"></param>
-        /// <returns>Operation result</returns>
-
-        [Update("file/{fileId}/checkconversion")]
-<<<<<<< HEAD
-        public IAsyncEnumerable<ConversationResult<string>> StartConversionAsync(string fileId, [FromBody(EmptyBodyBehavior = Microsoft.AspNetCore.Mvc.ModelBinding.EmptyBodyBehavior.Allow)] CheckConversionModel model)
-        {
-            return FilesControllerHelperString.StartConversionAsync(fileId, model?.Sync ?? false);
-        }
-
-        [Update("file/{fileId:int}/checkconversion")]
-        public IAsyncEnumerable<ConversationResult<int>> StartConversionAsync(int fileId, [FromBody(EmptyBodyBehavior = Microsoft.AspNetCore.Mvc.ModelBinding.EmptyBodyBehavior.Allow)] CheckConversionModel model)
-        {
-            return FilesControllerHelperInt.StartConversionAsync(fileId, model?.Sync ?? false);
-=======
-        public IEnumerable<ConversationResult<string>> StartConversion(string fileId, [FromBody(EmptyBodyBehavior = Microsoft.AspNetCore.Mvc.ModelBinding.EmptyBodyBehavior.Allow)] CheckConversionModel<string> model)
-        {
-            if (model == null)
-            {
-                model = new CheckConversionModel<string>();
-            }
-            model.FileId = fileId;
-            return FilesControllerHelperString.StartConversion(model);
-        }
-
-        [Update("file/{fileId:int}/checkconversion")]
-        public IEnumerable<ConversationResult<int>> StartConversion(int fileId, [FromBody(EmptyBodyBehavior = Microsoft.AspNetCore.Mvc.ModelBinding.EmptyBodyBehavior.Allow)] CheckConversionModel<int> model)
-        {
-            if (model == null)
-            {
-                model = new CheckConversionModel<int>();
-            }
-            model.FileId = fileId;
-            return FilesControllerHelperInt.StartConversion(model);
->>>>>>> 75a8ed20
-        }
-
-        /// <summary>
-        ///  Check conversion status
-        /// </summary>
-        /// <short>Convert</short>
-        /// <category>File operations</category>
-        /// <param name="fileId"></param>
-        /// <param name="start"></param>
-        /// <returns>Operation result</returns>
-
-        [Read("file/{fileId}/checkconversion")]
-        public IAsyncEnumerable<ConversationResult<string>> CheckConversionAsync(string fileId, bool start)
-        {
-<<<<<<< HEAD
-            return FilesControllerHelperString.CheckConversionAsync(fileId, start);
-=======
-            return FilesControllerHelperString.CheckConversion(new CheckConversionModel<string>()
-            {
-                FileId = fileId,
-                StartConvert = start
-            });
->>>>>>> 75a8ed20
-        }
-
-
-        [Read("file/{fileId:int}/checkconversion")]
-        public IAsyncEnumerable<ConversationResult<int>> CheckConversionAsync(int fileId, bool start)
-        {
-<<<<<<< HEAD
-            return FilesControllerHelperInt.CheckConversionAsync(fileId, start);
-=======
-            return FilesControllerHelperInt.CheckConversion(new CheckConversionModel<int>()
-            {
-                FileId = fileId,
-                StartConvert = start
-            });
->>>>>>> 75a8ed20
-        }
-
-        /// <summary>
-        /// Deletes the folder with the ID specified in the request
-        /// </summary>
-        /// <short>Delete folder</short>
-        /// <category>Folders</category>
-        /// <param name="folderId">Folder ID</param>
-        /// <param name="deleteAfter">Delete after finished</param>
-        /// <param name="immediately">Don't move to the Recycle Bin</param>
-        /// <returns>Operation result</returns>
-        [Delete("folder/{folderId}", order: int.MaxValue - 1, DisableFormat = true)]
-        public Task<IEnumerable<FileOperationWraper>> DeleteFolder(string folderId, bool deleteAfter, bool immediately)
-        {
-            return FilesControllerHelperString.DeleteFolder(folderId, deleteAfter, immediately);
-        }
-
-        [Delete("folder/{folderId:int}")]
-        public Task<IEnumerable<FileOperationWraper>> DeleteFolder(int folderId, bool deleteAfter, bool immediately)
-        {
-            return FilesControllerHelperInt.DeleteFolder(folderId, deleteAfter, immediately);
-        }
-
-        /// <summary>
-        /// Checking for conflicts
-        /// </summary>
-        /// <category>File operations</category>
-        /// <param name="destFolderId">Destination folder ID</param>
-        /// <param name="folderIds">Folder ID list</param>
-        /// <param name="fileIds">File ID list</param>
-        /// <returns>Conflicts file ids</returns>
-        [Read("fileops/move")]
-        public IAsyncEnumerable<FileEntryWrapper> MoveOrCopyBatchCheckAsync([ModelBinder(BinderType = typeof(BatchModelBinder))] BatchModel batchModel)
-        {
-            return FilesControllerHelperString.MoveOrCopyBatchCheckAsync(batchModel);
-        }
-
-        /// <summary>
-        ///   Moves all the selected files and folders to the folder with the ID specified in the request
-        /// </summary>
-        /// <short>Move to folder</short>
-        /// <category>File operations</category>
-        /// <param name="destFolderId">Destination folder ID</param>
-        /// <param name="folderIds">Folder ID list</param>
-        /// <param name="fileIds">File ID list</param>
-        /// <param name="conflictResolveType">Overwriting behavior: skip(0), overwrite(1) or duplicate(2)</param>
-        /// <param name="deleteAfter">Delete after finished</param>
-        /// <returns>Operation result</returns>
-        [Update("fileops/move")]
-        public Task<IEnumerable<FileOperationWraper>> MoveBatchItemsFromBody([FromBody] BatchModel batchModel)
-        {
-            return FilesControllerHelperString.MoveBatchItemsAsync(batchModel);
-        }
-
-        [Update("fileops/move")]
-        [Consumes("application/x-www-form-urlencoded")]
-        public Task<IEnumerable<FileOperationWraper>> MoveBatchItemsFromForm([FromForm][ModelBinder(BinderType = typeof(BatchModelBinder))] BatchModel batchModel)
-        {
-            return FilesControllerHelperString.MoveBatchItemsAsync(batchModel);
-        }
-
-        /// <summary>
-        ///   Copies all the selected files and folders to the folder with the ID specified in the request
-        /// </summary>
-        /// <short>Copy to folder</short>
-        /// <category>File operations</category>
-        /// <param name="destFolderId">Destination folder ID</param>
-        /// <param name="folderIds">Folder ID list</param>
-        /// <param name="fileIds">File ID list</param>
-        /// <param name="conflictResolveType">Overwriting behavior: skip(0), overwrite(1) or duplicate(2)</param>
-        /// <param name="deleteAfter">Delete after finished</param>
-        /// <returns>Operation result</returns>
-        [Update("fileops/copy")]
-        public Task<IEnumerable<FileOperationWraper>> CopyBatchItemsFromBody([FromBody] BatchModel batchModel)
-        {
-            return FilesControllerHelperString.CopyBatchItemsAsync(batchModel);
-        }
-
-        [Update("fileops/copy")]
-        [Consumes("application/x-www-form-urlencoded")]
-        public Task<IEnumerable<FileOperationWraper>> CopyBatchItemsFromForm([FromForm][ModelBinder(BinderType = typeof(BatchModelBinder))] BatchModel batchModel)
-        {
-            return FilesControllerHelperString.CopyBatchItemsAsync(batchModel);
-        }
-
-        /// <summary>
-        ///   Marks all files and folders as read
-        /// </summary>
-        /// <short>Mark as read</short>
-        /// <category>File operations</category>
-        /// <returns>Operation result</returns>
-        [Update("fileops/markasread")]
-        public Task<IEnumerable<FileOperationWraper>> MarkAsReadFromBody([FromBody] BaseBatchModel model)
-        {
-            return FilesControllerHelperString.MarkAsReadAsync(model);
-        }
-
-        [Update("fileops/markasread")]
-        [Consumes("application/x-www-form-urlencoded")]
-        public Task<IEnumerable<FileOperationWraper>> MarkAsReadFromForm([FromForm][ModelBinder(BinderType = typeof(BaseBatchModelBinder))] BaseBatchModel model)
-        {
-            return FilesControllerHelperString.MarkAsReadAsync(model);
-        }
-
-        /// <summary>
-        ///  Finishes all the active file operations
-        /// </summary>
-        /// <short>Finish all</short>
-        /// <category>File operations</category>
-        /// <returns>Operation result</returns>
-
-        [Update("fileops/terminate")]
-        public async IAsyncEnumerable<FileOperationWraper> TerminateTasks()
-        {
-            var tasks = FileStorageService.TerminateTasks();
-
-            foreach (var e in tasks)
-            {
-                yield return await FileOperationWraperHelper.GetAsync(e);
-            }
-        }
-
-
-        /// <summary>
-        ///  Returns the list of all active file operations
-        /// </summary>
-        /// <short>Get file operations list</short>
-        /// <category>File operations</category>
-        /// <returns>Operation result</returns>
-        [Read("fileops")]
-        public async Task<IEnumerable<FileOperationWraper>> GetOperationStatuses()
-        {
-            var result = new List<FileOperationWraper>();
-
-            foreach (var e in FileStorageService.GetTasksStatuses())
-            {
-                result.Add(await FileOperationWraperHelper.GetAsync(e));
-            }
-
-            return result;
-        }
-
-        /// <summary>
-        /// Start downlaod process of files and folders with ID
-        /// </summary>
-        /// <short>Finish file operations</short>
-        /// <param name="fileConvertIds" visible="false">File ID list for download with convert to format</param>
-        /// <param name="fileIds">File ID list</param>
-        /// <param name="folderIds">Folder ID list</param>
-        /// <category>File operations</category>
-        /// <returns>Operation result</returns>
-        [Update("fileops/bulkdownload")]
-        public Task<IEnumerable<FileOperationWraper>> BulkDownload([FromBody] DownloadModel model)
-        {
-            return FilesControllerHelperString.BulkDownloadAsync(model);
-        }
-
-        [Update("fileops/bulkdownload")]
-        [Consumes("application/x-www-form-urlencoded")]
-        public Task<IEnumerable<FileOperationWraper>> BulkDownloadFromForm([FromForm] DownloadModel model)
-        {
-            return FilesControllerHelperString.BulkDownloadAsync(model);
-        }
-
-        /// <summary>
-        ///   Deletes the files and folders with the IDs specified in the request
-        /// </summary>
-        /// <param name="folderIds">Folder ID list</param>
-        /// <param name="fileIds">File ID list</param>
-        /// <param name="deleteAfter">Delete after finished</param>
-        /// <param name="immediately">Don't move to the Recycle Bin</param>
-        /// <short>Delete files and folders</short>
-        /// <category>File operations</category>
-        /// <returns>Operation result</returns>
-        [Update("fileops/delete")]
-        public async IAsyncEnumerable<FileOperationWraper> DeleteBatchItemsFromBody([FromBody] DeleteBatchModel batch)
-        {
-            var tasks = FileStorageService.DeleteItems("delete", batch.FileIds.ToList(), batch.FolderIds.ToList(), false, batch.DeleteAfter, batch.Immediately);
-
-            foreach (var e in tasks)
-            {
-                yield return await FileOperationWraperHelper.GetAsync(e);
-            }
-        }
-
-        [Update("fileops/delete")]
-        [Consumes("application/x-www-form-urlencoded")]
-        public async IAsyncEnumerable<FileOperationWraper> DeleteBatchItemsFromForm([FromForm][ModelBinder(BinderType = typeof(DeleteBatchModelBinder))] DeleteBatchModel batch)
-        {
-            var tasks = FileStorageService.DeleteItems("delete", batch.FileIds.ToList(), batch.FolderIds.ToList(), false, batch.DeleteAfter, batch.Immediately);
-
-            foreach (var e in tasks)
-            {
-                yield return await FileOperationWraperHelper.GetAsync(e);
-            }
-        }
-
-        /// <summary>
-        ///   Deletes all files and folders from the recycle bin
-        /// </summary>
-        /// <short>Clear recycle bin</short>
-        /// <category>File operations</category>
-        /// <returns>Operation result</returns>
-        [Update("fileops/emptytrash")]
-        public Task<IEnumerable<FileOperationWraper>> EmptyTrashAsync()
-        {
-            return FilesControllerHelperInt.EmptyTrashAsync();
-        }
-
-        /// <summary>
-        /// Returns the detailed information about all the available file versions with the ID specified in the request
-        /// </summary>
-        /// <short>File versions</short>
-        /// <category>Files</category>
-        /// <param name="fileId">File ID</param>
-        /// <returns>File information</returns>
-        [Read("file/{fileId}/history")]
-        public Task<IEnumerable<FileWrapper<string>>> GetFileVersionInfoAsync(string fileId)
-        {
-            return FilesControllerHelperString.GetFileVersionInfoAsync(fileId);
-        }
-
-        [Read("file/{fileId:int}/history")]
-        public Task<IEnumerable<FileWrapper<int>>> GetFileVersionInfoAsync(int fileId)
-        {
-            return FilesControllerHelperInt.GetFileVersionInfoAsync(fileId);
-        }
-
-        [Read("file/{fileId}/presigned")]
-        public Task<DocumentService.FileLink> GetPresignedUriAsync(string fileId)
-        {
-            return FilesControllerHelperString.GetPresignedUriAsync(fileId);
-        }
-
-        [Read("file/{fileId:int}/presigned")]
-        public Task<DocumentService.FileLink> GetPresignedUriAsync(int fileId)
-        {
-            return FilesControllerHelperInt.GetPresignedUriAsync(fileId);
-        }
-
-        /// <summary>
-        /// Change version history
-        /// </summary>
-        /// <param name="fileId">File ID</param>
-        /// <param name="version">Version of history</param>
-        /// <param name="continueVersion">Mark as version or revision</param>
-        /// <category>Files</category>
-        /// <returns></returns>
-
-        [Update("file/{fileId}/history")]
-        public Task<IEnumerable<FileWrapper<string>>> ChangeHistoryFromBodyAsync(string fileId, [FromBody] ChangeHistoryModel model)
-        {
-            return FilesControllerHelperString.ChangeHistoryAsync(fileId, model.Version, model.ContinueVersion);
-        }
-
-        [Update("file/{fileId}/history")]
-        [Consumes("application/x-www-form-urlencoded")]
-        public Task<IEnumerable<FileWrapper<string>>> ChangeHistoryFromFormAsync(string fileId, [FromForm] ChangeHistoryModel model)
-        {
-            return FilesControllerHelperString.ChangeHistoryAsync(fileId, model.Version, model.ContinueVersion);
-        }
-
-        [Update("file/{fileId:int}/history")]
-        public Task<IEnumerable<FileWrapper<int>>> ChangeHistoryFromBodyAsync(int fileId, [FromBody] ChangeHistoryModel model)
-        {
-            return FilesControllerHelperInt.ChangeHistoryAsync(fileId, model.Version, model.ContinueVersion);
-        }
-
-        [Update("file/{fileId:int}/history")]
-        [Consumes("application/x-www-form-urlencoded")]
-        public Task<IEnumerable<FileWrapper<int>>> ChangeHistoryFromFormAsync(int fileId, [FromForm] ChangeHistoryModel model)
-        {
-            return FilesControllerHelperInt.ChangeHistoryAsync(fileId, model.Version, model.ContinueVersion);
-        }
-
-        [Update("file/{fileId}/lock")]
-        public Task<FileWrapper<string>> LockFileFromBodyAsync(string fileId, [FromBody] LockFileModel model)
-        {
-            return FilesControllerHelperString.LockFileAsync(fileId, model.LockFile);
-        }
-
-        [Update("file/{fileId}/lock")]
-        [Consumes("application/x-www-form-urlencoded")]
-        public Task<FileWrapper<string>> LockFileFromFormAsync(string fileId, [FromForm] LockFileModel model)
-        {
-            return FilesControllerHelperString.LockFileAsync(fileId, model.LockFile);
-        }
-
-        [Update("file/{fileId:int}/lock")]
-        public Task<FileWrapper<int>> LockFileFromBodyAsync(int fileId, [FromBody] LockFileModel model)
-        {
-            return FilesControllerHelperInt.LockFileAsync(fileId, model.LockFile);
-        }
-
-        [Update("file/{fileId:int}/lock")]
-        [Consumes("application/x-www-form-urlencoded")]
-        public Task<FileWrapper<int>> LockFileFromFormAsync(int fileId, [FromForm] LockFileModel model)
-        {
-            return FilesControllerHelperInt.LockFileAsync(fileId, model.LockFile);
-        }
-
-        [AllowAnonymous]
-        [Read("file/{fileId}/edit/history")]
-        public Task<List<EditHistoryWrapper>> GetEditHistoryAsync(string fileId, string doc = null)
-        {
-            return FilesControllerHelperString.GetEditHistoryAsync(fileId, doc);
-        }
-
-        [AllowAnonymous]
-        [Read("file/{fileId:int}/edit/history")]
-        public Task<List<EditHistoryWrapper>> GetEditHistoryAsync(int fileId, string doc = null)
-        {
-            return FilesControllerHelperInt.GetEditHistoryAsync(fileId, doc);
-        }
-
-        [AllowAnonymous]
-        [Read("file/{fileId}/edit/diff")]
-        public Task<EditHistoryData> GetEditDiffUrlAsync(string fileId, int version = 0, string doc = null)
-        {
-            return FilesControllerHelperString.GetEditDiffUrlAsync(fileId, version, doc);
-        }
-
-        [AllowAnonymous]
-        [Read("file/{fileId:int}/edit/diff")]
-        public Task<EditHistoryData> GetEditDiffUrlAsync(int fileId, int version = 0, string doc = null)
-        {
-            return FilesControllerHelperInt.GetEditDiffUrlAsync(fileId, version, doc);
-        }
-
-        [AllowAnonymous]
-        [Read("file/{fileId}/restoreversion")]
-        public Task<List<EditHistoryWrapper>> RestoreVersionAsync(string fileId, int version = 0, string url = null, string doc = null)
-        {
-            return FilesControllerHelperString.RestoreVersionAsync(fileId, version, url, doc);
-        }
-
-        [AllowAnonymous]
-        [Read("file/{fileId:int}/restoreversion")]
-        public Task<List<EditHistoryWrapper>> RestoreVersionAsync(int fileId, int version = 0, string url = null, string doc = null)
-        {
-            return FilesControllerHelperInt.RestoreVersionAsync(fileId, version, url, doc);
-        }
-
-        [Update("file/{fileId}/comment")]
-        public async Task<object> UpdateCommentFromBodyAsync(string fileId, [FromBody] UpdateCommentModel model)
-        {
-            return await FilesControllerHelperString.UpdateCommentAsync(fileId, model.Version, model.Comment);
-        }
-
-        [Update("file/{fileId}/comment")]
-        [Consumes("application/x-www-form-urlencoded")]
-        public async Task<object> UpdateCommentFromFormAsync(string fileId, [FromForm] UpdateCommentModel model)
-        {
-            return await FilesControllerHelperString.UpdateCommentAsync(fileId, model.Version, model.Comment);
-        }
-
-        [Update("file/{fileId:int}/comment")]
-        public async Task<object> UpdateCommentFromBodyAsync(int fileId, [FromBody] UpdateCommentModel model)
-        {
-            return await FilesControllerHelperInt.UpdateCommentAsync(fileId, model.Version, model.Comment);
-        }
-
-        [Update("file/{fileId:int}/comment")]
-        [Consumes("application/x-www-form-urlencoded")]
-        public async Task<object> UpdateCommentFromFormAsync(int fileId, [FromForm] UpdateCommentModel model)
-        {
-            return await FilesControllerHelperInt.UpdateCommentAsync(fileId, model.Version, model.Comment);
-        }
-
-        /// <summary>
-        /// Returns the detailed information about shared file with the ID specified in the request
-        /// </summary>
-        /// <short>File sharing</short>
-        /// <category>Sharing</category>
-        /// <param name="fileId">File ID</param>
-        /// <returns>Shared file information</returns>
-
-        [Read("file/{fileId}/share")]
-        public Task<IEnumerable<FileShareWrapper>> GetFileSecurityInfoAsync(string fileId)
-        {
-            return FilesControllerHelperString.GetFileSecurityInfoAsync(fileId);
-        }
-
-        [Read("file/{fileId:int}/share")]
-        public Task<IEnumerable<FileShareWrapper>> GetFileSecurityInfoAsync(int fileId)
-        {
-            return FilesControllerHelperInt.GetFileSecurityInfoAsync(fileId);
-        }
-
-        /// <summary>
-        /// Returns the detailed information about shared folder with the ID specified in the request
-        /// </summary>
-        /// <short>Folder sharing</short>
-        /// <param name="folderId">Folder ID</param>
-        /// <category>Sharing</category>
-        /// <returns>Shared folder information</returns>
-
-        [Read("folder/{folderId}/share")]
-        public Task<IEnumerable<FileShareWrapper>> GetFolderSecurityInfoAsync(string folderId)
-        {
-            return FilesControllerHelperString.GetFolderSecurityInfoAsync(folderId);
-        }
-
-        [Read("folder/{folderId:int}/share")]
-        public Task<IEnumerable<FileShareWrapper>> GetFolderSecurityInfoAsync(int folderId)
-        {
-            return FilesControllerHelperInt.GetFolderSecurityInfoAsync(folderId);
-        }
-
-        [Create("share")]
-        public async Task<IEnumerable<FileShareWrapper>> GetSecurityInfoFromBodyAsync([FromBody] BaseBatchModel model)
-        {
-            var (folderIntIds, folderStringIds) = FileOperationsManager.GetIds(model.FolderIds);
-            var (fileIntIds, fileStringIds) = FileOperationsManager.GetIds(model.FileIds);
-
-            var result = new List<FileShareWrapper>();
-            result.AddRange(await FilesControllerHelperInt.GetSecurityInfoAsync(fileIntIds, folderIntIds));
-            result.AddRange(await FilesControllerHelperString.GetSecurityInfoAsync(fileStringIds, folderStringIds));
-            return result;
-        }
-
-        [Create("share")]
-        [Consumes("application/x-www-form-urlencoded")]
-        public async Task<IEnumerable<FileShareWrapper>> GetSecurityInfoFromFormAsync([FromForm][ModelBinder(BinderType = typeof(BaseBatchModelBinder))] BaseBatchModel model)
-        {
-            var (folderIntIds, folderStringIds) = FileOperationsManager.GetIds(model.FolderIds);
-            var (fileIntIds, fileStringIds) = FileOperationsManager.GetIds(model.FileIds);
-
-            var result = new List<FileShareWrapper>();
-            result.AddRange(await FilesControllerHelperInt.GetSecurityInfoAsync(fileIntIds, folderIntIds));
-            result.AddRange(await FilesControllerHelperString.GetSecurityInfoAsync(fileStringIds, folderStringIds));
-            return result;
-        }
-
-        /// <summary>
-        /// Sets sharing settings for the file with the ID specified in the request
-        /// </summary>
-        /// <param name="fileId">File ID</param>
-        /// <param name="share">Collection of sharing rights</param>
-        /// <param name="notify">Should notify people</param>
-        /// <param name="sharingMessage">Sharing message to send when notifying</param>
-        /// <short>Share file</short>
-        /// <category>Sharing</category>
-        /// <remarks>
-        /// Each of the FileShareParams must contain two parameters: 'ShareTo' - ID of the user with whom we want to share and 'Access' - access type which we want to grant to the user (Read, ReadWrite, etc) 
-        /// </remarks>
-        /// <returns>Shared file information</returns>
-
-        [Update("file/{fileId}/share")]
-        public Task<IEnumerable<FileShareWrapper>> SetFileSecurityInfoFromBodyAsync(string fileId, [FromBody] SecurityInfoModel model)
-        {
-            return FilesControllerHelperString.SetFileSecurityInfoAsync(fileId, model.Share, model.Notify, model.SharingMessage);
-        }
-
-        [Update("file/{fileId}/share")]
-        [Consumes("application/x-www-form-urlencoded")]
-        public Task<IEnumerable<FileShareWrapper>> SetFileSecurityInfoFromFormAsync(string fileId, [FromForm] SecurityInfoModel model)
-        {
-            return FilesControllerHelperString.SetFileSecurityInfoAsync(fileId, model.Share, model.Notify, model.SharingMessage);
-        }
-
-        [Update("file/{fileId:int}/share")]
-        public Task<IEnumerable<FileShareWrapper>> SetFileSecurityInfoFromBodyAsync(int fileId, [FromBody] SecurityInfoModel model)
-        {
-            return FilesControllerHelperInt.SetFileSecurityInfoAsync(fileId, model.Share, model.Notify, model.SharingMessage);
-        }
-
-        [Update("file/{fileId:int}/share")]
-        [Consumes("application/x-www-form-urlencoded")]
-        public Task<IEnumerable<FileShareWrapper>> SetFileSecurityInfoFromFormAsync(int fileId, [FromForm] SecurityInfoModel model)
-        {
-            return FilesControllerHelperInt.SetFileSecurityInfoAsync(fileId, model.Share, model.Notify, model.SharingMessage);
-        }
-
-        [Update("share")]
-        public Task<IEnumerable<FileShareWrapper>> SetSecurityInfoFromBodyAsync([FromBody] SecurityInfoModel model)
-        {
-            return SetSecurityInfoAsync(model);
-        }
-
-        [Update("share")]
-        [Consumes("application/x-www-form-urlencoded")]
-        public Task<IEnumerable<FileShareWrapper>> SetSecurityInfoFromFormAsync([FromForm] SecurityInfoModel model)
-        {
-            return SetSecurityInfoAsync(model);
-        }
-
-        public async Task<IEnumerable<FileShareWrapper>> SetSecurityInfoAsync(SecurityInfoModel model)
-        {
-            var (folderIntIds, folderStringIds) = FileOperationsManager.GetIds(model.FolderIds);
-            var (fileIntIds, fileStringIds) = FileOperationsManager.GetIds(model.FileIds);
-
-            var result = new List<FileShareWrapper>();
-            result.AddRange(await FilesControllerHelperInt.SetSecurityInfoAsync(fileIntIds, folderIntIds, model.Share, model.Notify, model.SharingMessage));
-            result.AddRange(await FilesControllerHelperString.SetSecurityInfoAsync(fileStringIds, folderStringIds, model.Share, model.Notify, model.SharingMessage));
-            return result;
-        }
-
-        /// <summary>
-        /// Sets sharing settings for the folder with the ID specified in the request
-        /// </summary>
-        /// <short>Share folder</short>
-        /// <param name="folderId">Folder ID</param>
-        /// <param name="share">Collection of sharing rights</param>
-        /// <param name="notify">Should notify people</param>
-        /// <param name="sharingMessage">Sharing message to send when notifying</param>
-        /// <remarks>
-        /// Each of the FileShareParams must contain two parameters: 'ShareTo' - ID of the user with whom we want to share and 'Access' - access type which we want to grant to the user (Read, ReadWrite, etc) 
-        /// </remarks>
-        /// <category>Sharing</category>
-        /// <returns>Shared folder information</returns>
-
-        [Update("folder/{folderId}/share")]
-        public Task<IEnumerable<FileShareWrapper>> SetFolderSecurityInfoFromBodyAsync(string folderId, [FromBody] SecurityInfoModel model)
-        {
-            return FilesControllerHelperString.SetFolderSecurityInfoAsync(folderId, model.Share, model.Notify, model.SharingMessage);
-        }
-
-        [Update("folder/{folderId}/share")]
-        [Consumes("application/x-www-form-urlencoded")]
-        public Task<IEnumerable<FileShareWrapper>> SetFolderSecurityInfoFromFormAsync(string folderId, [FromForm] SecurityInfoModel model)
-        {
-            return FilesControllerHelperString.SetFolderSecurityInfoAsync(folderId, model.Share, model.Notify, model.SharingMessage);
-        }
-
-        [Update("folder/{folderId:int}/share")]
-        public Task<IEnumerable<FileShareWrapper>> SetFolderSecurityInfoFromBodyAsync(int folderId, [FromBody] SecurityInfoModel model)
-        {
-            return FilesControllerHelperInt.SetFolderSecurityInfoAsync(folderId, model.Share, model.Notify, model.SharingMessage);
-        }
-
-        [Update("folder/{folderId:int}/share")]
-        [Consumes("application/x-www-form-urlencoded")]
-        public Task<IEnumerable<FileShareWrapper>> SetFolderSecurityInfoFromFormAsync(int folderId, [FromForm] SecurityInfoModel model)
-        {
-            return FilesControllerHelperInt.SetFolderSecurityInfoAsync(folderId, model.Share, model.Notify, model.SharingMessage);
-        }
-
-        /// <summary>
-        ///   Removes sharing rights for the group with the ID specified in the request
-        /// </summary>
-        /// <param name="folderIds">Folders ID</param>
-        /// <param name="fileIds">Files ID</param>
-        /// <short>Remove group sharing rights</short>
-        /// <category>Sharing</category>
-        /// <returns>Shared file information</returns>
-
-        [Delete("share")]
-        public async Task<bool> RemoveSecurityInfoAsync(BaseBatchModel model)
-        {
-            var (folderIntIds, folderStringIds) = FileOperationsManager.GetIds(model.FolderIds);
-            var (fileIntIds, fileStringIds) = FileOperationsManager.GetIds(model.FileIds);
-
-            await FilesControllerHelperInt.RemoveSecurityInfoAsync(fileIntIds, folderIntIds);
-            await FilesControllerHelperString.RemoveSecurityInfoAsync(fileStringIds, folderStringIds);
-            return true;
-        }
-
-        /// <summary>
-        ///   Returns the external link to the shared file with the ID specified in the request
-        /// </summary>
-        /// <summary>
-        ///   File external link
-        /// </summary>
-        /// <param name="fileId">File ID</param>
-        /// <param name="share">Access right</param>
-        /// <category>Files</category>
-        /// <returns>Shared file link</returns>
-
-        [Update("{fileId}/sharedlinkAsync")]
-        public async Task<object> GenerateSharedLinkFromBodyAsync(string fileId, [FromBody] GenerateSharedLinkModel model)
-        {
-            return await FilesControllerHelperString.GenerateSharedLinkAsync(fileId, model.Share);
-        }
-
-        [Update("{fileId}/sharedlinkAsync")]
-        [Consumes("application/x-www-form-urlencoded")]
-        public async Task<object> GenerateSharedLinkFromFormAsync(string fileId, [FromForm] GenerateSharedLinkModel model)
-        {
-            return await FilesControllerHelperString.GenerateSharedLinkAsync(fileId, model.Share);
-        }
-
-        [Update("{fileId:int}/sharedlinkAsync")]
-        public async Task<object> GenerateSharedLinkFromBodyAsync(int fileId, [FromBody] GenerateSharedLinkModel model)
-        {
-            return await FilesControllerHelperInt.GenerateSharedLinkAsync(fileId, model.Share);
-        }
-
-        [Update("{fileId:int}/sharedlinkAsync")]
-        [Consumes("application/x-www-form-urlencoded")]
-        public async Task<object> GenerateSharedLinkFromFormAsync(int fileId, [FromForm] GenerateSharedLinkModel model)
-        {
-            return await FilesControllerHelperInt.GenerateSharedLinkAsync(fileId, model.Share);
-        }
-
-        [Update("{fileId:int}/setacelink")]
-        public Task<bool> SetAceLinkAsync(int fileId, [FromBody] GenerateSharedLinkModel model)
-        {
-            return FilesControllerHelperInt.SetAceLinkAsync(fileId, model.Share);
-        }
-
-        [Update("{fileId}/setacelink")]
-        public Task<bool> SetAceLinkAsync(string fileId, [FromBody] GenerateSharedLinkModel model)
-        {
-            return FilesControllerHelperString.SetAceLinkAsync(fileId, model.Share);
-        }
-
-        /// <summary>
-        ///   Get a list of available providers
-        /// </summary>
-        /// <category>Third-Party Integration</category>
-        /// <returns>List of provider key</returns>
-        /// <remarks>List of provider key: DropboxV2, Box, WebDav, Yandex, OneDrive, SharePoint, GoogleDrive</remarks>
-        /// <returns></returns>
-        [Read("thirdparty/capabilities")]
-        public List<List<string>> Capabilities()
-        {
-            var result = new List<List<string>>();
-
-            if (UserManager.GetUsers(SecurityContext.CurrentAccount.ID).IsVisitor(UserManager)
-                    || (!FilesSettingsHelper.EnableThirdParty
-                    && !CoreBaseSettings.Personal))
-            {
-                return result;
-            }
-
-            return ThirdpartyConfiguration.GetProviders();
-        }
-
-        /// <summary>
-        ///   Saves the third party file storage service account
-        /// </summary>
-        /// <short>Save third party account</short>
-        /// <param name="url">Connection url for SharePoint</param>
-        /// <param name="login">Login</param>
-        /// <param name="password">Password</param>
-        /// <param name="token">Authentication token</param>
-        /// <param name="isCorporate"></param>
-        /// <param name="customerTitle">Title</param>
-        /// <param name="providerKey">Provider Key</param>
-        /// <param name="providerId">Provider ID</param>
-        /// <category>Third-Party Integration</category>
-        /// <returns>Folder contents</returns>
-        /// <remarks>List of provider key: DropboxV2, Box, WebDav, Yandex, OneDrive, SharePoint, GoogleDrive</remarks>
-        /// <exception cref="ArgumentException"></exception>
-
-        [Create("thirdparty")]
-        public Task<FolderWrapper<string>> SaveThirdPartyFromBodyAsync([FromBody] ThirdPartyModel model)
-        {
-            return SaveThirdPartyAsync(model);
-        }
-
-        [Create("thirdparty")]
-        [Consumes("application/x-www-form-urlencoded")]
-        public Task<FolderWrapper<string>> SaveThirdPartyFromFormAsync([FromForm] ThirdPartyModel model)
-        {
-            return SaveThirdPartyAsync(model);
-        }
-
-        private async Task<FolderWrapper<string>> SaveThirdPartyAsync(ThirdPartyModel model)
-        {
-            var thirdPartyParams = new ThirdPartyParams
-            {
-                AuthData = new AuthData(model.Url, model.Login, model.Password, model.Token),
-                Corporate = model.IsCorporate,
-                CustomerTitle = model.CustomerTitle,
-                ProviderId = model.ProviderId,
-                ProviderKey = model.ProviderKey,
-            };
-
-            var folder = await FileStorageService.SaveThirdPartyAsync(thirdPartyParams);
-
-            return await FolderWrapperHelper.GetAsync(folder);
-        }
-
-        /// <summary>
-        ///    Returns the list of all connected third party services
-        /// </summary>
-        /// <category>Third-Party Integration</category>
-        /// <short>Get third party list</short>
-        /// <returns>Connected providers</returns>
-
-        [Read("thirdparty")]
-        public async Task<IEnumerable<ThirdPartyParams>> GetThirdPartyAccountsAsync()
-        {
-            return await FileStorageService.GetThirdPartyAsync();
-        }
-
-        /// <summary>
-        ///    Returns the list of third party services connected in the 'Common Documents' section
-        /// </summary>
-        /// <category>Third-Party Integration</category>
-        /// <short>Get third party folder</short>
-        /// <returns>Connected providers folder</returns>
-
-        [Read("thirdparty/common")]
-        public async Task<IEnumerable<FolderWrapper<string>>> GetCommonThirdPartyFoldersAsync()
-        {
-            var parent = await FileStorageServiceInt.GetFolderAsync(await GlobalFolderHelper.FolderCommonAsync);
-            var thirdpartyFolders = await EntryManager.GetThirpartyFoldersAsync(parent);
-            var result = new List<FolderWrapper<string>>();
-
-            foreach (var r in thirdpartyFolders)
-            {
-                result.Add(await FolderWrapperHelper.GetAsync(r));
-            }
-            return result;
-        }
-
-        /// <summary>
-        ///   Removes the third party file storage service account with the ID specified in the request
-        /// </summary>
-        /// <param name="providerId">Provider ID. Provider id is part of folder id.
-        /// Example, folder id is "sbox-123", then provider id is "123"
-        /// </param>
-        /// <short>Remove third party account</short>
-        /// <category>Third-Party Integration</category>
-        /// <returns>Folder id</returns>
-        ///<exception cref="ArgumentException"></exception>
-
-        [Delete("thirdparty/{providerId:int}")]
-        public Task<object> DeleteThirdPartyAsync(int providerId)
-        {
-            return FileStorageService.DeleteThirdPartyAsync(providerId.ToString(CultureInfo.InvariantCulture));
-
-        }
-
-        ///// <summary>
-        ///// 
-        ///// </summary>
-        ///// <param name="query"></param>
-        ///// <returns></returns>
-        //[Read(@"@search/{query}")]
-        //public IEnumerable<FileEntryWrapper> Search(string query)
-        //{
-        //    var searcher = new SearchHandler();
-        //    var files = searcher.SearchFiles(query).Select(r => (FileEntryWrapper)FileWrapperHelper.Get(r));
-        //    var folders = searcher.SearchFolders(query).Select(f => (FileEntryWrapper)FolderWrapperHelper.Get(f));
-
-        //    return files.Concat(folders);
-        //}
-
-        /// <summary>
-        /// Adding files to favorite list
-        /// </summary>
-        /// <short>Favorite add</short>
-        /// <category>Files</category>
-        /// <param name="folderIds" visible="false"></param>
-        /// <param name="fileIds">File IDs</param>
-        /// <returns></returns>
-
-        [Create("favorites")]
-        public Task<bool> AddFavoritesFromBodyAsync([FromBody] BaseBatchModel model)
-        {
-            return AddFavoritesAsync(model);
-        }
-
-        [Create("favorites")]
-        [Consumes("application/x-www-form-urlencoded")]
-        public async Task<bool> AddFavoritesFromFormAsync([FromForm][ModelBinder(BinderType = typeof(BaseBatchModelBinder))] BaseBatchModel model)
-        {
-            return await AddFavoritesAsync(model);
-        }
-
-        private async Task<bool> AddFavoritesAsync(BaseBatchModel model)
-        {
-            var (folderIntIds, folderStringIds) = FileOperationsManager.GetIds(model.FolderIds);
-            var (fileIntIds, fileStringIds) = FileOperationsManager.GetIds(model.FileIds);
-
-            await FileStorageServiceInt.AddToFavoritesAsync(folderIntIds, fileIntIds);
-            await FileStorageService.AddToFavoritesAsync(folderStringIds, fileStringIds);
-            return true;
-        }
-
-        [Read("favorites/{fileId}")]
-        public Task<bool> ToggleFileFavoriteAsync(string fileId, bool favorite)
-        {
-            return FileStorageService.ToggleFileFavoriteAsync(fileId, favorite);
-        }
-
-        [Read("favorites/{fileId:int}")]
-        public Task<bool> ToggleFavoriteFromFormAsync(int fileId, bool favorite)
-        {
-            return FileStorageServiceInt.ToggleFileFavoriteAsync(fileId, favorite);
-        }
-
-        /// <summary>
-        /// Removing files from favorite list
-        /// </summary>
-        /// <short>Favorite delete</short>
-        /// <category>Files</category>
-        /// <param name="folderIds" visible="false"></param>
-        /// <param name="fileIds">File IDs</param>
-        /// <returns></returns>
-
-        [Delete("favorites")]
-        [Consumes("application/json")]
-        public Task<bool> DeleteFavoritesFromBodyAsync([FromBody] BaseBatchModel model)
-        {
-            return DeleteFavoritesAsync(model);
-        }
-
-        [Delete("favorites")]
-        public async Task<bool> DeleteFavoritesFromQueryAsync([FromQuery][ModelBinder(BinderType = typeof(BaseBatchModelBinder))] BaseBatchModel model)
-        {
-            return await DeleteFavoritesAsync(model);
-        }
-
-        private async Task<bool> DeleteFavoritesAsync(BaseBatchModel model)
-        {
-            var (folderIntIds, folderStringIds) = FileOperationsManager.GetIds(model.FolderIds);
-            var (fileIntIds, fileStringIds) = FileOperationsManager.GetIds(model.FileIds);
-
-            await FileStorageServiceInt.DeleteFavoritesAsync(folderIntIds, fileIntIds);
-            await FileStorageService.DeleteFavoritesAsync(folderStringIds, fileStringIds);
-            return true;
-        }
-
-        /// <summary>
-        /// Adding files to template list
-        /// </summary>
-        /// <short>Template add</short>
-        /// <category>Files</category>
-        /// <param name="fileIds">File IDs</param>
-        /// <returns></returns>
-
-        [Create("templates")]
-        public async Task<bool> AddTemplatesFromBodyAsync([FromBody] TemplatesModel model)
-        {
-            await FileStorageServiceInt.AddToTemplatesAsync(model.FileIds);
-            return true;
-        }
-
-        [Create("templates")]
-        [Consumes("application/x-www-form-urlencoded")]
-        public async Task<bool> AddTemplatesFromFormAsync([FromForm] TemplatesModel model)
-        {
-            await FileStorageServiceInt.AddToTemplatesAsync(model.FileIds);
-            return true;
-        }
-
-        /// <summary>
-        /// Removing files from template list
-        /// </summary>
-        /// <short>Template delete</short>
-        /// <category>Files</category>
-        /// <param name="fileIds">File IDs</param>
-        /// <returns></returns>
-
-        [Delete("templates")]
-        public async Task<bool> DeleteTemplatesAsync(IEnumerable<int> fileIds)
-        {
-            await FileStorageServiceInt.DeleteTemplatesAsync(fileIds);
-            return true;
-        }
-
-        /// <summary>
-        /// 
-        /// </summary>
-        /// <param name="set"></param>
-        /// <returns></returns>
-        [Update(@"storeoriginal")]
-        public bool StoreOriginalFromBody([FromBody] SettingsModel model)
-        {
-            return FileStorageService.StoreOriginal(model.Set);
-        }
-
-        [Update(@"storeoriginal")]
-        [Consumes("application/x-www-form-urlencoded")]
-        public bool StoreOriginalFromForm([FromForm] SettingsModel model)
-        {
-            return FileStorageService.StoreOriginal(model.Set);
-        }
-
-        /// <summary>
-        /// 
-        /// </summary>
-        /// <returns></returns>
-        [Read(@"settings")]
-        public FilesSettingsHelper GetFilesSettings()
-        {
-            return FilesSettingsHelper;
-        }
-
-        /// <summary>
-        /// 
-        /// </summary>
-        /// <param name="save"></param>
-        /// <visible>false</visible>
-        /// <returns></returns>
-        [Update(@"hideconfirmconvert")]
-        public bool HideConfirmConvertFromBody([FromBody] HideConfirmConvertModel model)
-        {
-            return FileStorageService.HideConfirmConvert(model.Save);
-        }
-
-        [Update(@"hideconfirmconvert")]
-        [Consumes("application/x-www-form-urlencoded")]
-        public bool HideConfirmConvertFromForm([FromForm] HideConfirmConvertModel model)
-        {
-            return FileStorageService.HideConfirmConvert(model.Save);
-        }
-
-        /// <summary>
-        /// 
-        /// </summary>
-        /// <param name="set"></param>
-        /// <returns></returns>
-        [Update(@"updateifexist")]
-        public bool UpdateIfExistFromBody([FromBody] SettingsModel model)
-        {
-            return FileStorageService.UpdateIfExist(model.Set);
-        }
-
-        [Update(@"updateifexist")]
-        [Consumes("application/x-www-form-urlencoded")]
-        public bool UpdateIfExistFromForm([FromForm] SettingsModel model)
-        {
-            return FileStorageService.UpdateIfExist(model.Set);
-        }
-
-        /// <summary>
-        /// 
-        /// </summary>
-        /// <param name="set"></param>
-        /// <returns></returns>
-        [Update(@"changedeleteconfrim")]
-        public bool ChangeDeleteConfrimFromBody([FromBody] SettingsModel model)
-        {
-            return FileStorageService.ChangeDeleteConfrim(model.Set);
-        }
-
-        [Update(@"changedeleteconfrim")]
-        [Consumes("application/x-www-form-urlencoded")]
-        public bool ChangeDeleteConfrimFromForm([FromForm] SettingsModel model)
-        {
-            return FileStorageService.ChangeDeleteConfrim(model.Set);
-        }
-
-        /// <summary>
-        /// 
-        /// </summary>
-        /// <param name="set"></param>
-        /// <returns></returns>
-        [Update(@"storeforcesave")]
-        public bool StoreForcesaveFromBody([FromBody] SettingsModel model)
-        {
-            return FileStorageService.StoreForcesave(model.Set);
-        }
-
-        [Update(@"storeforcesave")]
-        [Consumes("application/x-www-form-urlencoded")]
-        public bool StoreForcesaveFromForm([FromForm] SettingsModel model)
-        {
-            return FileStorageService.StoreForcesave(model.Set);
-        }
-
-        /// <summary>
-        /// 
-        /// </summary>
-        /// <param name="set"></param>
-        /// <returns></returns>
-        [Update(@"forcesave")]
-        public bool ForcesaveFromBody([FromBody] SettingsModel model)
-        {
-            return FileStorageService.Forcesave(model.Set);
-        }
-
-        [Update(@"forcesave")]
-        [Consumes("application/x-www-form-urlencoded")]
-        public bool ForcesaveFromForm([FromForm] SettingsModel model)
-        {
-            return FileStorageService.Forcesave(model.Set);
-        }
-
-        /// <summary>
-        /// 
-        /// </summary>
-        /// <param name="set"></param>
-        /// <returns></returns>
-        [Update(@"thirdparty")]
-        public bool ChangeAccessToThirdpartyFromBody([FromBody] SettingsModel model)
-        {
-            return FileStorageService.ChangeAccessToThirdparty(model.Set);
-        }
-
-        [Update(@"thirdparty")]
-        [Consumes("application/x-www-form-urlencoded")]
-        public bool ChangeAccessToThirdpartyFromForm([FromForm] SettingsModel model)
-        {
-            return FileStorageService.ChangeAccessToThirdparty(model.Set);
-        }
-
-        /// <summary>
-        /// Display recent folder
-        /// </summary>
-        /// <param name="set"></param>
-        /// <category>Settings</category>
-        /// <returns></returns>
-        [Update(@"displayRecent")]
-        public bool DisplayRecentFromBody([FromBody] DisplayModel model)
-        {
-            return FileStorageService.DisplayRecent(model.Set);
-        }
-
-        [Update(@"displayRecent")]
-        [Consumes("application/x-www-form-urlencoded")]
-        public bool DisplayRecentFromForm([FromForm] DisplayModel model)
-        {
-            return FileStorageService.DisplayRecent(model.Set);
-        }
-
-        /// <summary>
-        /// Display favorite folder
-        /// </summary>
-        /// <param name="set"></param>
-        /// <category>Settings</category>
-        /// <returns></returns>
-        [Update(@"settings/favorites")]
-        public bool DisplayFavoriteFromBody([FromBody] DisplayModel model)
-        {
-            return FileStorageService.DisplayFavorite(model.Set);
-        }
-
-        [Update(@"settings/favorites")]
-        [Consumes("application/x-www-form-urlencoded")]
-        public bool DisplayFavoriteFromForm([FromForm] DisplayModel model)
-        {
-            return FileStorageService.DisplayFavorite(model.Set);
-        }
-
-        /// <summary>
-        /// Display template folder
-        /// </summary>
-        /// <param name="set"></param>
-        /// <category>Settings</category>
-        /// <returns></returns>
-        [Update(@"settings/templates")]
-        public bool DisplayTemplatesFromBody([FromBody] DisplayModel model)
-        {
-            return FileStorageService.DisplayTemplates(model.Set);
-        }
-
-        [Update(@"settings/templates")]
-        [Consumes("application/x-www-form-urlencoded")]
-        public bool DisplayTemplatesFromForm([FromForm] DisplayModel model)
-        {
-            return FileStorageService.DisplayTemplates(model.Set);
-        }
-
-        /// <summary>
-        /// 
-        /// </summary>
-        /// <param name="set"></param>
-        /// <category>Settings</category>
-        /// <returns></returns>
-        [Update(@"settings/downloadtargz")]
-        public ICompress ChangeDownloadZipFromBody([FromBody] DisplayModel model)
-        {
-            return FileStorageService.ChangeDownloadTarGz(model.Set);
-        }
-
-        [Update(@"settings/downloadtargz")]
-        public ICompress ChangeDownloadZipFromForm([FromForm] DisplayModel model)
-        {
-            return FileStorageService.ChangeDownloadTarGz(model.Set);
-        }
-
-        /// <summary>
-        ///  Checking document service location
-        /// </summary>
-        /// <param name="docServiceUrl">Document editing service Domain</param>
-        /// <param name="docServiceUrlInternal">Document command service Domain</param>
-        /// <param name="docServiceUrlPortal">Community Server Address</param>
-        /// <returns></returns>
-        [Update("docservice")]
-        public Task<IEnumerable<string>> CheckDocServiceUrlFromBodyAsync([FromBody] CheckDocServiceUrlModel model)
-        {
-            return CheckDocServiceUrlAsync(model);
-        }
-
-        [Update("docservice")]
-        [Consumes("application/x-www-form-urlencoded")]
-        public Task<IEnumerable<string>> CheckDocServiceUrlFromFormAsync([FromForm] CheckDocServiceUrlModel model)
-        {
-            return CheckDocServiceUrlAsync(model);
-        }
-
-        /// <summary>
-        /// Create thumbnails for files with the IDs specified in the request
-        /// </summary>
-        /// <short>Create thumbnails</short>
-        /// <category>Files</category>
-        /// <param name="fileIds">File IDs</param>
-        /// <visible>false</visible>
-        /// <returns></returns>
-
-        [Create("thumbnails")]
-        public Task<IEnumerable<JsonElement>> CreateThumbnailsFromBodyAsync([FromBody] BaseBatchModel model)
-        {
-            return FileStorageService.CreateThumbnailsAsync(model.FileIds.ToList());
-        }
-
-        [Create("thumbnails")]
-        [Consumes("application/x-www-form-urlencoded")]
-        public async Task<IEnumerable<JsonElement>> CreateThumbnailsFromFormAsync([FromForm][ModelBinder(BinderType = typeof(BaseBatchModelBinder))] BaseBatchModel model)
-        {
-            return await FileStorageService.CreateThumbnailsAsync(model.FileIds.ToList());
-        }
-
-        [Create("masterform/{fileId}/checkfillformdraft")]
-        public async Task<object> CheckFillFormDraftFromBodyAsync(string fileId, [FromBody] CheckFillFormDraftModel model)
-        {
-            return await FilesControllerHelperString.CheckFillFormDraftAsync(fileId, model.Version, model.Doc, !model.RequestEmbedded, model.RequestView);
-        }
-
-        [Create("masterform/{fileId}/checkfillformdraft")]
-        [Consumes("application/x-www-form-urlencoded")]
-        public async Task<object> CheckFillFormDraftFromFormAsync(string fileId, [FromForm] CheckFillFormDraftModel model)
-        {
-            return await FilesControllerHelperString.CheckFillFormDraftAsync(fileId, model.Version, model.Doc, !model.RequestEmbedded, model.RequestView);
-        }
-
-        [Create("masterform/{fileId:int}/checkfillformdraft")]
-        public async Task<object> CheckFillFormDraftFromBodyAsync(int fileId, [FromBody] CheckFillFormDraftModel model)
-        {
-            return await FilesControllerHelperInt.CheckFillFormDraftAsync(fileId, model.Version, model.Doc, !model.RequestEmbedded, model.RequestView);
-        }
-
-        [Create("masterform/{fileId:int}/checkfillformdraft")]
-        [Consumes("application/x-www-form-urlencoded")]
-        public async Task<object> CheckFillFormDraftFromFormAsync(int fileId, [FromForm] CheckFillFormDraftModel model)
-        {
-            return await FilesControllerHelperInt.CheckFillFormDraftAsync(fileId, model.Version, model.Doc, !model.RequestEmbedded, model.RequestView);
-        }
-
-        public Task<IEnumerable<string>> CheckDocServiceUrlAsync(CheckDocServiceUrlModel model)
-        {
-            FilesLinkUtility.DocServiceUrl = model.DocServiceUrl;
-            FilesLinkUtility.DocServiceUrlInternal = model.DocServiceUrlInternal;
-            FilesLinkUtility.DocServicePortalUrl = model.DocServiceUrlPortal;
-
-            MessageService.Send(MessageAction.DocumentServiceLocationSetting);
-
-            var https = new Regex(@"^https://", RegexOptions.IgnoreCase);
-            var http = new Regex(@"^http://", RegexOptions.IgnoreCase);
-            if (https.IsMatch(CommonLinkUtility.GetFullAbsolutePath("")) && http.IsMatch(FilesLinkUtility.DocServiceUrl))
-            {
-                throw new Exception("Mixed Active Content is not allowed. HTTPS address for Document Server is required.");
-            }
-
-            return InternalCheckDocServiceUrlAsync();
-        }
-
-        private async Task<IEnumerable<string>> InternalCheckDocServiceUrlAsync()
-        {
-            await DocumentServiceConnector.CheckDocServiceUrlAsync();
-
-            return new[]
-                {
-                    FilesLinkUtility.DocServiceUrl,
-                    FilesLinkUtility.DocServiceUrlInternal,
-                    FilesLinkUtility.DocServicePortalUrl
-                };
-        }
-
-        /// <visible>false</visible>
-        [AllowAnonymous]
-        [Read("docservice")]
-        public Task<object> GetDocServiceUrlAsync(bool version)
-        {
-            var url = CommonLinkUtility.GetFullAbsolutePath(FilesLinkUtility.DocServiceApiUrl);
-            if (!version)
-            {
-                return Task.FromResult<object>(url);
-            }
-
-            return InternalGetDocServiceUrlAsync(url);
-        }
-
-        private async Task<object> InternalGetDocServiceUrlAsync(string url)
-        {
-            var dsVersion = await DocumentServiceConnector.GetVersionAsync();
-
-            return new
-            {
-                version = dsVersion,
-                docServiceUrlApi = url,
-            };
-        }
-
-        #region wordpress
-
-        /// <visible>false</visible>
-        [Read("wordpress-info")]
-        public object GetWordpressInfo()
-        {
-            var token = WordpressToken.GetToken();
-            if (token != null)
-            {
-                var meInfo = WordpressHelper.GetWordpressMeInfo(token.AccessToken);
-                var blogId = JObject.Parse(meInfo).Value<string>("token_site_id");
-                var wordpressUserName = JObject.Parse(meInfo).Value<string>("username");
-
-                var blogInfo = RequestHelper.PerformRequest(WordpressLoginProvider.WordpressSites + blogId, "", "GET", "");
-                var jsonBlogInfo = JObject.Parse(blogInfo);
-                jsonBlogInfo.Add("username", wordpressUserName);
-
-                blogInfo = jsonBlogInfo.ToString();
-                return new
-                {
-                    success = true,
-                    data = blogInfo
-                };
-            }
-            return new
-            {
-                success = false
-            };
-        }
-
-        /// <visible>false</visible>
-        [Read("wordpress-delete")]
-        public object DeleteWordpressInfo()
-        {
-            var token = WordpressToken.GetToken();
-            if (token != null)
-            {
-                WordpressToken.DeleteToken(token);
-                return new
-                {
-                    success = true
-                };
-            }
-            return new
-            {
-                success = false
-            };
-        }
-
-        /// <visible>false</visible>
-        [Create("wordpress-save")]
-        public object WordpressSaveFromBody([FromBody] WordpressSaveModel model)
-        {
-            return WordpressSave(model);
-        }
-
-        [Create("wordpress-save")]
-        [Consumes("application/x-www-form-urlencoded")]
-        public object WordpressSaveFromForm([FromForm] WordpressSaveModel model)
-        {
-            return WordpressSave(model);
-        }
-
-        private object WordpressSave(WordpressSaveModel model)
-        {
-            if (model.Code.Length == 0)
-            {
-                return new
-                {
-                    success = false
-                };
-            }
-            try
-            {
-                var token = WordpressToken.SaveTokenFromCode(model.Code);
-                var meInfo = WordpressHelper.GetWordpressMeInfo(token.AccessToken);
-                var blogId = JObject.Parse(meInfo).Value<string>("token_site_id");
-
-                var wordpressUserName = JObject.Parse(meInfo).Value<string>("username");
-
-                var blogInfo = RequestHelper.PerformRequest(WordpressLoginProvider.WordpressSites + blogId, "", "GET", "");
-                var jsonBlogInfo = JObject.Parse(blogInfo);
-                jsonBlogInfo.Add("username", wordpressUserName);
-
-                blogInfo = jsonBlogInfo.ToString();
-                return new
-                {
-                    success = true,
-                    data = blogInfo
-                };
-            }
-            catch (Exception)
-            {
-                return new
-                {
-                    success = false
-                };
-            }
-        }
-
-        /// <visible>false</visible>
-        [Create("wordpress")]
-        public bool CreateWordpressPostFromBody([FromBody] CreateWordpressPostModel model)
-        {
-            return CreateWordpressPost(model);
-        }
-
-        [Create("wordpress")]
-        [Consumes("application/x-www-form-urlencoded")]
-        public bool CreateWordpressPostFromForm([FromForm] CreateWordpressPostModel model)
-        {
-            return CreateWordpressPost(model);
-        }
-
-        private bool CreateWordpressPost(CreateWordpressPostModel model)
-        {
-            try
-            {
-                var token = WordpressToken.GetToken();
-                var meInfo = WordpressHelper.GetWordpressMeInfo(token.AccessToken);
-                var parser = JObject.Parse(meInfo);
-                if (parser == null) return false;
-                var blogId = parser.Value<string>("token_site_id");
-
-                if (blogId != null)
-                {
-                    var createPost = WordpressHelper.CreateWordpressPost(model.Title, model.Content, model.Status, blogId, token);
-                    return createPost;
-                }
-                return false;
-            }
-            catch (Exception)
-            {
-                return false;
-            }
-        }
-
-        #endregion
-
-        #region easybib
-
-        /// <visible>false</visible>
-        [Read("easybib-citation-list")]
-        public object GetEasybibCitationList(int source, string data)
-        {
-            try
-            {
-                var citationList = EasyBibHelper.GetEasyBibCitationsList(source, data);
-                return new
-                {
-                    success = true,
-                    citations = citationList
-                };
-            }
-            catch (Exception)
-            {
-                return new
-                {
-                    success = false
-                };
-            }
-
-        }
-
-        /// <visible>false</visible>
-        [Read("easybib-styles")]
-        public object GetEasybibStyles()
-        {
-            try
-            {
-                var data = EasyBibHelper.GetEasyBibStyles();
-                return new
-                {
-                    success = true,
-                    styles = data
-                };
-            }
-            catch (Exception)
-            {
-                return new
-                {
-                    success = false
-                };
-            }
-        }
-
-        /// <visible>false</visible>
-        [Create("easybib-citation")]
-        public object EasyBibCitationBookFromBody([FromBody] EasyBibCitationBookModel model)
-        {
-            return EasyBibCitationBook(model);
-        }
-
-        [Create("easybib-citation")]
-        [Consumes("application/x-www-form-urlencoded")]
-        public object EasyBibCitationBookFromForm([FromForm] EasyBibCitationBookModel model)
-        {
-            return EasyBibCitationBook(model);
-        }
-
-        private object EasyBibCitationBook(EasyBibCitationBookModel model)
-        {
-            try
-            {
-                var citat = EasyBibHelper.GetEasyBibCitation(model.CitationData);
-                if (citat != null)
-                {
-                    return new
-                    {
-                        success = true,
-                        citation = citat
-                    };
-                }
-                else
-                {
-                    return new
-                    {
-                        success = false
-                    };
-                }
-
-            }
-            catch (Exception)
-            {
-                return new
-                {
-                    success = false
-                };
-            }
-        }
-
-        #endregion
-
-        /// <summary>
-        /// Result of file conversation operation.
-        /// </summary>
-        public class ConversationResult<T>
-        {
-            /// <summary>
-            /// Operation Id.
-            /// </summary>
-            public string Id { get; set; }
-
-            /// <summary>
-            /// Operation type.
-            /// </summary>
-            [JsonPropertyName("Operation")]
-            public FileOperationType OperationType { get; set; }
-
-            /// <summary>
-            /// Operation progress.
-            /// </summary>
-            public int Progress { get; set; }
-
-            /// <summary>
-            /// Source files for operation.
-            /// </summary>
-            public string Source { get; set; }
-
-            /// <summary>
-            /// Result file of operation.
-            /// </summary>
-            [JsonPropertyName("result")]
-            public object File { get; set; }
-
-            /// <summary>
-            /// Error during conversation.
-            /// </summary>
-            public string Error { get; set; }
-
-            /// <summary>
-            /// Is operation processed.
-            /// </summary>
-            public string Processed { get; set; }
-        }
-    }
+/*
+ *
+ * (c) Copyright Ascensio System Limited 2010-2018
+ *
+ * This program is freeware. You can redistribute it and/or modify it under the terms of the GNU 
+ * General Public License (GPL) version 3 as published by the Free Software Foundation (https://www.gnu.org/copyleft/gpl.html). 
+ * In accordance with Section 7(a) of the GNU GPL its Section 15 shall be amended to the effect that 
+ * Ascensio System SIA expressly excludes the warranty of non-infringement of any third-party rights.
+ *
+ * THIS PROGRAM IS DISTRIBUTED WITHOUT ANY WARRANTY; WITHOUT EVEN THE IMPLIED WARRANTY OF MERCHANTABILITY OR
+ * FITNESS FOR A PARTICULAR PURPOSE. For more details, see GNU GPL at https://www.gnu.org/copyleft/gpl.html
+ *
+ * You can contact Ascensio System SIA by email at sales@onlyoffice.com
+ *
+ * The interactive user interfaces in modified source and object code versions of ONLYOFFICE must display 
+ * Appropriate Legal Notices, as required under Section 5 of the GNU GPL version 3.
+ *
+ * Pursuant to Section 7 § 3(b) of the GNU GPL you must retain the original ONLYOFFICE logo which contains 
+ * relevant author attributions when distributing the software. If the display of the logo in its graphic 
+ * form is not reasonably feasible for technical reasons, you must include the words "Powered by ONLYOFFICE" 
+ * in every copy of the program you distribute. 
+ * Pursuant to Section 7 § 3(e) we decline to grant you any rights under trademark law for use of our trademarks.
+ *
+*/
+
+
+using System;
+using System.Collections.Generic;
+using System.Globalization;
+using System.Linq;
+using System.Text.Json;
+using System.Text.Json.Serialization;
+using System.Text.RegularExpressions;
+using System.Threading.Tasks;
+
+using ASC.Api.Core;
+using ASC.Api.Utils;
+using ASC.Common;
+using ASC.Core;
+using ASC.Core.Common.Configuration;
+using ASC.Core.Users;
+using ASC.FederatedLogin.Helpers;
+using ASC.FederatedLogin.LoginProviders;
+using ASC.Files.Core;
+using ASC.Files.Core.Model;
+using ASC.Files.Helpers;
+using ASC.Files.Model;
+using ASC.MessagingSystem;
+using ASC.Web.Api.Routing;
+using ASC.Web.Core.Files;
+using ASC.Web.Files.Classes;
+using ASC.Web.Files.Configuration;
+using ASC.Web.Files.Core.Compress;
+using ASC.Web.Files.Helpers;
+using ASC.Web.Files.Services.DocumentService;
+using ASC.Web.Files.Services.WCFService;
+using ASC.Web.Files.Services.WCFService.FileOperations;
+using ASC.Web.Files.Utils;
+using ASC.Web.Studio.Core;
+using ASC.Web.Studio.Utility;
+
+using Microsoft.AspNetCore.Authorization;
+using Microsoft.AspNetCore.Mvc;
+using Microsoft.Extensions.DependencyInjection;
+
+using Newtonsoft.Json.Linq;
+
+namespace ASC.Api.Documents
+{
+    /// <summary>
+    /// Provides access to documents
+    /// </summary>
+    [Scope]
+    [DefaultRoute]
+    [ApiController]
+    public class FilesController : ControllerBase
+    {
+        private readonly FileStorageService<string> FileStorageService;
+
+        private FilesControllerHelper<string> FilesControllerHelperString { get; }
+        private FilesControllerHelper<int> FilesControllerHelperInt { get; }
+        private FileStorageService<int> FileStorageServiceInt { get; }
+        private GlobalFolderHelper GlobalFolderHelper { get; }
+        private FilesSettingsHelper FilesSettingsHelper { get; }
+        private FilesLinkUtility FilesLinkUtility { get; }
+        private SecurityContext SecurityContext { get; }
+        private FolderWrapperHelper FolderWrapperHelper { get; }
+        private FileOperationWraperHelper FileOperationWraperHelper { get; }
+        private EntryManager EntryManager { get; }
+        private UserManager UserManager { get; }
+        private CoreBaseSettings CoreBaseSettings { get; }
+        private ThirdpartyConfiguration ThirdpartyConfiguration { get; }
+        private MessageService MessageService { get; }
+        private CommonLinkUtility CommonLinkUtility { get; }
+        private DocumentServiceConnector DocumentServiceConnector { get; }
+        private WordpressToken WordpressToken { get; }
+        private WordpressHelper WordpressHelper { get; }
+        private EasyBibHelper EasyBibHelper { get; }
+        private ProductEntryPoint ProductEntryPoint { get; }
+        private TenantManager TenantManager { get; }
+        private FileUtility FileUtility { get; }
+        private IServiceProvider ServiceProvider { get; }
+
+        /// <summary>
+        /// </summary>
+        /// <param name="context"></param>
+        /// <param name="fileStorageService"></param>
+        public FilesController(
+            FilesControllerHelper<string> filesControllerHelperString,
+            FilesControllerHelper<int> filesControllerHelperInt,
+            FileStorageService<string> fileStorageService,
+            FileStorageService<int> fileStorageServiceInt,
+            GlobalFolderHelper globalFolderHelper,
+            FilesSettingsHelper filesSettingsHelper,
+            FilesLinkUtility filesLinkUtility,
+            SecurityContext securityContext,
+            FolderWrapperHelper folderWrapperHelper,
+            FileOperationWraperHelper fileOperationWraperHelper,
+            EntryManager entryManager,
+            UserManager userManager,
+            CoreBaseSettings coreBaseSettings,
+            ThirdpartyConfiguration thirdpartyConfiguration,
+            MessageService messageService,
+            CommonLinkUtility commonLinkUtility,
+            DocumentServiceConnector documentServiceConnector,
+            WordpressToken wordpressToken,
+            WordpressHelper wordpressHelper,
+            ProductEntryPoint productEntryPoint,
+            TenantManager tenantManager,
+            FileUtility fileUtility,
+            ConsumerFactory consumerFactory,
+            IServiceProvider serviceProvider)
+        {
+            FilesControllerHelperString = filesControllerHelperString;
+            FilesControllerHelperInt = filesControllerHelperInt;
+            FileStorageService = fileStorageService;
+            FileStorageServiceInt = fileStorageServiceInt;
+            GlobalFolderHelper = globalFolderHelper;
+            FilesSettingsHelper = filesSettingsHelper;
+            FilesLinkUtility = filesLinkUtility;
+            SecurityContext = securityContext;
+            FolderWrapperHelper = folderWrapperHelper;
+            FileOperationWraperHelper = fileOperationWraperHelper;
+            EntryManager = entryManager;
+            UserManager = userManager;
+            CoreBaseSettings = coreBaseSettings;
+            ThirdpartyConfiguration = thirdpartyConfiguration;
+            MessageService = messageService;
+            CommonLinkUtility = commonLinkUtility;
+            DocumentServiceConnector = documentServiceConnector;
+            WordpressToken = wordpressToken;
+            WordpressHelper = wordpressHelper;
+            EasyBibHelper = consumerFactory.Get<EasyBibHelper>();
+            ProductEntryPoint = productEntryPoint;
+            TenantManager = tenantManager;
+            FileUtility = fileUtility;
+            ServiceProvider = serviceProvider;
+        }
+
+        [Read("info")]
+        public Module GetModule()
+        {
+            ProductEntryPoint.Init();
+            return new Module(ProductEntryPoint);
+        }
+
+        [Read("@root")]
+        public async Task<IEnumerable<FolderContentWrapper<int>>> GetRootFoldersAsync(Guid userIdOrGroupId, FilterType filterType, bool withsubfolders, bool withoutTrash, bool withoutAdditionalFolder)
+        {
+            var IsVisitor = UserManager.GetUsers(SecurityContext.CurrentAccount.ID).IsVisitor(UserManager);
+            var IsOutsider = UserManager.GetUsers(SecurityContext.CurrentAccount.ID).IsOutsider(UserManager);
+            var folders = new SortedSet<int>();
+
+            if (IsOutsider)
+            {
+                withoutTrash = true;
+                withoutAdditionalFolder = true;
+            }
+
+            if (!IsVisitor)
+            {
+                folders.Add(GlobalFolderHelper.FolderMy);
+            }
+
+            if (!CoreBaseSettings.Personal && !UserManager.GetUsers(SecurityContext.CurrentAccount.ID).IsOutsider(UserManager))
+            {
+                folders.Add(await GlobalFolderHelper.FolderShareAsync);
+            }
+
+            if (!IsVisitor && !withoutAdditionalFolder)
+            {
+                if (FilesSettingsHelper.FavoritesSection)
+                {
+                    folders.Add(await GlobalFolderHelper.FolderFavoritesAsync);
+                }
+
+                if (FilesSettingsHelper.RecentSection)
+                {
+                    folders.Add(await GlobalFolderHelper.FolderRecentAsync);
+                }
+
+                if (!CoreBaseSettings.Personal && PrivacyRoomSettings.IsAvailable(TenantManager))
+                {
+                    folders.Add(await GlobalFolderHelper.FolderPrivacyAsync);
+                }
+            }
+
+            if (!CoreBaseSettings.Personal)
+            {
+                folders.Add(await GlobalFolderHelper.FolderCommonAsync);
+            }
+
+            if (!IsVisitor
+               && !withoutAdditionalFolder
+               && FileUtility.ExtsWebTemplate.Count > 0
+               && FilesSettingsHelper.TemplatesSection)
+            {
+                folders.Add(await GlobalFolderHelper.FolderTemplatesAsync);
+            }
+
+            if (!withoutTrash)
+            {
+                folders.Add((int)GlobalFolderHelper.FolderTrash);
+            }
+
+            var result = new List<FolderContentWrapper<int>>();
+            foreach (var folder in folders)
+            {
+                result.Add(await FilesControllerHelperInt.GetFolderAsync(folder, userIdOrGroupId, filterType, withsubfolders));
+            }
+
+            return result;
+        }
+
+        [Read("@privacy")]
+        public Task<FolderContentWrapper<int>> GetPrivacyFolderAsync(Guid userIdOrGroupId, FilterType filterType, bool withsubfolders)
+        {
+            if (!IsAvailablePrivacyRoomSettings()) throw new System.Security.SecurityException();
+            return InternalGetPrivacyFolderAsync(userIdOrGroupId, filterType, withsubfolders);
+        }
+
+        private async Task<FolderContentWrapper<int>> InternalGetPrivacyFolderAsync(Guid userIdOrGroupId, FilterType filterType, bool withsubfolders)
+        {
+            return await FilesControllerHelperInt.GetFolderAsync(await GlobalFolderHelper.FolderPrivacyAsync, userIdOrGroupId, filterType, withsubfolders);
+        }
+
+        [Read("@privacy/available")]
+        public bool IsAvailablePrivacyRoomSettings()
+        {
+            return PrivacyRoomSettings.IsAvailable(TenantManager);
+        }
+
+        /// <summary>
+        /// Returns the detailed list of files and folders located in the current user 'My Documents' section
+        /// </summary>
+        /// <short>
+        /// My folder
+        /// </short>
+        /// <category>Folders</category>
+        /// <returns>My folder contents</returns>
+        [Read("@my")]
+        public Task<FolderContentWrapper<int>> GetMyFolderAsync(Guid userIdOrGroupId, FilterType filterType, bool withsubfolders)
+        {
+            return FilesControllerHelperInt.GetFolderAsync(GlobalFolderHelper.FolderMy, userIdOrGroupId, filterType, withsubfolders);
+        }
+
+        /// <summary>
+        /// Returns the detailed list of files and folders located in the current user 'Projects Documents' section
+        /// </summary>
+        /// <short>
+        /// Projects folder
+        /// </short>
+        /// <category>Folders</category>
+        /// <returns>Projects folder contents</returns>
+        [Read("@projects")]
+        public async Task<FolderContentWrapper<string>> GetProjectsFolderAsync(Guid userIdOrGroupId, FilterType filterType, bool withsubfolders)
+        {
+            return await FilesControllerHelperString.GetFolderAsync(await GlobalFolderHelper.GetFolderProjectsAsync<string>(), userIdOrGroupId, filterType, withsubfolders);
+        }
+
+
+        /// <summary>
+        /// Returns the detailed list of files and folders located in the 'Common Documents' section
+        /// </summary>
+        /// <short>
+        /// Common folder
+        /// </short>
+        /// <category>Folders</category>
+        /// <returns>Common folder contents</returns>
+        [Read("@common")]
+        public async Task<FolderContentWrapper<int>> GetCommonFolderAsync(Guid userIdOrGroupId, FilterType filterType, bool withsubfolders)
+        {
+            return await FilesControllerHelperInt.GetFolderAsync(await GlobalFolderHelper.FolderCommonAsync, userIdOrGroupId, filterType, withsubfolders);
+        }
+
+        /// <summary>
+        /// Returns the detailed list of files and folders located in the 'Shared with Me' section
+        /// </summary>
+        /// <short>
+        /// Shared folder
+        /// </short>
+        /// <category>Folders</category>
+        /// <returns>Shared folder contents</returns>
+        [Read("@share")]
+        public async Task<FolderContentWrapper<int>> GetShareFolderAsync(Guid userIdOrGroupId, FilterType filterType, bool withsubfolders)
+        {
+            return await FilesControllerHelperInt.GetFolderAsync(await GlobalFolderHelper.FolderShareAsync, userIdOrGroupId, filterType, withsubfolders);
+        }
+
+        /// <summary>
+        /// Returns the detailed list of recent files
+        /// </summary>
+        /// <short>Section Recent</short>
+        /// <category>Folders</category>
+        /// <returns>Recent contents</returns>
+        [Read("@recent")]
+        public async Task<FolderContentWrapper<int>> GetRecentFolderAsync(Guid userIdOrGroupId, FilterType filterType, bool withsubfolders)
+        {
+            return await FilesControllerHelperInt.GetFolderAsync(await GlobalFolderHelper.FolderRecentAsync, userIdOrGroupId, filterType, withsubfolders);
+        }
+
+        [Create("file/{fileId}/recent", order: int.MaxValue)]
+        public Task<FileWrapper<string>> AddToRecentAsync(string fileId)
+        {
+            return FilesControllerHelperString.AddToRecentAsync(fileId);
+        }
+
+        [Create("file/{fileId:int}/recent", order: int.MaxValue - 1)]
+        public Task<FileWrapper<int>> AddToRecentAsync(int fileId)
+        {
+            return FilesControllerHelperInt.AddToRecentAsync(fileId);
+        }
+
+        /// <summary>
+        /// Returns the detailed list of favorites files
+        /// </summary>
+        /// <short>Section Favorite</short>
+        /// <category>Folders</category>
+        /// <returns>Favorites contents</returns>
+        [Read("@favorites")]
+        public async Task<FolderContentWrapper<int>> GetFavoritesFolderAsync(Guid userIdOrGroupId, FilterType filterType, bool withsubfolders)
+        {
+            return await FilesControllerHelperInt.GetFolderAsync(await GlobalFolderHelper.FolderFavoritesAsync, userIdOrGroupId, filterType, withsubfolders);
+        }
+
+        /// <summary>
+        /// Returns the detailed list of templates files
+        /// </summary>
+        /// <short>Section Template</short>
+        /// <category>Folders</category>
+        /// <returns>Templates contents</returns>
+        [Read("@templates")]
+        public async Task<FolderContentWrapper<int>> GetTemplatesFolderAsync(Guid userIdOrGroupId, FilterType filterType, bool withsubfolders)
+        {
+            return await FilesControllerHelperInt.GetFolderAsync(await GlobalFolderHelper.FolderTemplatesAsync, userIdOrGroupId, filterType, withsubfolders);
+        }
+
+        /// <summary>
+        /// Returns the detailed list of files and folders located in the 'Recycle Bin' section
+        /// </summary>
+        /// <short>
+        /// Trash folder
+        /// </short>
+        /// <category>Folders</category>
+        /// <returns>Trash folder contents</returns>
+        [Read("@trash")]
+        public Task<FolderContentWrapper<int>> GetTrashFolderAsync(Guid userIdOrGroupId, FilterType filterType, bool withsubfolders)
+        {
+            return FilesControllerHelperInt.GetFolderAsync(Convert.ToInt32(GlobalFolderHelper.FolderTrash), userIdOrGroupId, filterType, withsubfolders);
+        }
+
+        /// <summary>
+        /// Returns the detailed list of files and folders located in the folder with the ID specified in the request
+        /// </summary>
+        /// <short>
+        /// Folder by ID
+        /// </short>
+        /// <category>Folders</category>
+        /// <param name="folderId">Folder ID</param>
+        /// <param name="userIdOrGroupId" optional="true">User or group ID</param>
+        /// <param name="filterType" optional="true" remark="Allowed values: None (0), FilesOnly (1), FoldersOnly (2), DocumentsOnly (3), PresentationsOnly (4), SpreadsheetsOnly (5) or ImagesOnly (7)">Filter type</param>
+        /// <returns>Folder contents</returns>
+        [Read("{folderId}", order: int.MaxValue, DisableFormat = true)]
+        public async Task<FolderContentWrapper<string>> GetFolderAsync(string folderId, Guid userIdOrGroupId, FilterType filterType, bool withsubfolders)
+        {
+            var folder = await FilesControllerHelperString.GetFolderAsync(folderId, userIdOrGroupId, filterType, withsubfolders);
+            return folder.NotFoundIfNull();
+        }
+
+        [Read("{folderId:int}", order: int.MaxValue - 1, DisableFormat = true)]
+        public Task<FolderContentWrapper<int>> GetFolderAsync(int folderId, Guid userIdOrGroupId, FilterType filterType, bool withsubfolders)
+        {
+            return FilesControllerHelperInt.GetFolderAsync(folderId, userIdOrGroupId, filterType, withsubfolders);
+        }
+
+        [Read("{folderId}/subfolders")]
+        public IAsyncEnumerable<FileEntryWrapper> GetFoldersAsync(string folderId)
+        {
+            return FilesControllerHelperString.GetFoldersAsync(folderId);
+        }
+
+        [Read("{folderId:int}/subfolders")]
+        public IAsyncEnumerable<FileEntryWrapper> GetFoldersAsync(int folderId)
+        {
+            return FilesControllerHelperInt.GetFoldersAsync(folderId);
+        }
+
+        [Read("{folderId}/news")]
+        public Task<List<FileEntryWrapper>> GetNewItemsAsync(string folderId)
+        {
+            return FilesControllerHelperString.GetNewItemsAsync(folderId);
+        }
+
+        [Read("{folderId:int}/news")]
+        public Task<List<FileEntryWrapper>> GetNewItemsAsync(int folderId)
+        {
+            return FilesControllerHelperInt.GetNewItemsAsync(folderId);
+        }
+
+        /// <summary>
+        /// Uploads the file specified with single file upload or standart multipart/form-data method to 'My Documents' section
+        /// </summary>
+        /// <short>Upload to My</short>
+        /// <category>Uploads</category>
+        /// <remarks>
+        /// <![CDATA[
+        ///  Upload can be done in 2 different ways:
+        ///  <ol>
+        /// <li>Single file upload. You should set Content-Type &amp; Content-Disposition header to specify filename and content type, and send file in request body</li>
+        /// <li>Using standart multipart/form-data method</li>
+        /// </ol>]]>
+        /// </remarks>
+        /// <param name="file" visible="false">Request Input stream</param>
+        /// <param name="contentType" visible="false">Content-Type Header</param>
+        /// <param name="contentDisposition" visible="false">Content-Disposition Header</param>
+        /// <param name="files" visible="false">List of files when posted as multipart/form-data</param>
+        /// <returns>Uploaded file</returns>
+        [Create("@my/upload")]
+        public Task<object> UploadFileToMyAsync([ModelBinder(BinderType = typeof(UploadModelBinder))] UploadModel uploadModel)
+        {
+            uploadModel.CreateNewIfExist = false;
+            return FilesControllerHelperInt.UploadFileAsync(GlobalFolderHelper.FolderMy, uploadModel);
+        }
+
+        /// <summary>
+        /// Uploads the file specified with single file upload or standart multipart/form-data method to 'Common Documents' section
+        /// </summary>
+        /// <short>Upload to Common</short>
+        /// <category>Uploads</category>
+        /// <remarks>
+        /// <![CDATA[
+        ///  Upload can be done in 2 different ways:
+        ///  <ol>
+        /// <li>Single file upload. You should set Content-Type &amp; Content-Disposition header to specify filename and content type, and send file in request body</li>
+        /// <li>Using standart multipart/form-data method</li>
+        /// </ol>]]>
+        /// </remarks>
+        /// <param name="file" visible="false">Request Input stream</param>
+        /// <param name="contentType" visible="false">Content-Type Header</param>
+        /// <param name="contentDisposition" visible="false">Content-Disposition Header</param>
+        /// <param name="files" visible="false">List of files when posted as multipart/form-data</param>
+        /// <returns>Uploaded file</returns>
+        [Create("@common/upload")]
+        public async Task<object> UploadFileToCommonAsync([ModelBinder(BinderType = typeof(UploadModelBinder))] UploadModel uploadModel)
+        {
+            uploadModel.CreateNewIfExist = false;
+            return await FilesControllerHelperInt.UploadFileAsync(await GlobalFolderHelper.FolderCommonAsync, uploadModel);
+        }
+
+        /// <summary>
+        /// Uploads the file specified with single file upload or standart multipart/form-data method to the selected folder
+        /// </summary>
+        /// <short>Upload to folder</short>
+        /// <category>Uploads</category>
+        /// <remarks>
+        /// <![CDATA[
+        ///  Upload can be done in 2 different ways:
+        ///  <ol>
+        /// <li>Single file upload. You should set Content-Type &amp; Content-Disposition header to specify filename and content type, and send file in request body</li>
+        /// <li>Using standart multipart/form-data method</li>
+        /// </ol>]]>
+        /// </remarks>
+        /// <param name="folderId">Folder ID to upload to</param>
+        /// <param name="file" visible="false">Request Input stream</param>
+        /// <param name="contentType" visible="false">Content-Type Header</param>
+        /// <param name="contentDisposition" visible="false">Content-Disposition Header</param>
+        /// <param name="files" visible="false">List of files when posted as multipart/form-data</param>
+        /// <param name="createNewIfExist" visible="false">Create New If Exist</param>
+        /// <param name="storeOriginalFileFlag" visible="false">If True, upload documents in original formats as well</param>
+        /// <param name="keepConvertStatus" visible="false">Keep status conversation after finishing</param>
+        /// <returns>Uploaded file</returns>
+        [Create("{folderId}/upload", order: int.MaxValue)]
+        public Task<object> UploadFileAsync(string folderId, [ModelBinder(BinderType = typeof(UploadModelBinder))] UploadModel uploadModel)
+        {
+            return FilesControllerHelperString.UploadFileAsync(folderId, uploadModel);
+        }
+
+        [Create("{folderId:int}/upload", order: int.MaxValue - 1)]
+        public Task<object> UploadFileAsync(int folderId, [ModelBinder(BinderType = typeof(UploadModelBinder))] UploadModel uploadModel)
+        {
+            return FilesControllerHelperInt.UploadFileAsync(folderId, uploadModel);
+        }
+
+        /// <summary>
+        /// Uploads the file specified with single file upload to 'Common Documents' section
+        /// </summary>
+        /// <param name="file" visible="false">Request Input stream</param>
+        /// <param name="title">Name of file which has to be uploaded</param>
+        /// <param name="createNewIfExist" visible="false">Create New If Exist</param>
+        /// <param name="keepConvertStatus" visible="false">Keep status conversation after finishing</param>
+        /// <category>Uploads</category>
+        /// <returns></returns>
+        [Create("@my/insert")]
+        public Task<FileWrapper<int>> InsertFileToMyFromBodyAsync([FromForm][ModelBinder(BinderType = typeof(InsertFileModelBinder))] InsertFileModel model)
+        {
+            return InsertFileAsync(GlobalFolderHelper.FolderMy, model);
+        }
+
+        /// <summary>
+        /// Uploads the file specified with single file upload to 'Common Documents' section
+        /// </summary>
+        /// <param name="file" visible="false">Request Input stream</param>
+        /// <param name="title">Name of file which has to be uploaded</param>
+        /// <param name="createNewIfExist" visible="false">Create New If Exist</param>
+        /// <param name="keepConvertStatus" visible="false">Keep status conversation after finishing</param>
+        /// <category>Uploads</category>
+        /// <returns></returns>
+        [Create("@common/insert")]
+        public async Task<FileWrapper<int>> InsertFileToCommonFromBodyAsync([FromForm][ModelBinder(BinderType = typeof(InsertFileModelBinder))] InsertFileModel model)
+        {
+            return await InsertFileAsync(await GlobalFolderHelper.FolderCommonAsync, model);
+        }
+
+        /// <summary>
+        /// Uploads the file specified with single file upload
+        /// </summary>
+        /// <param name="folderId">Folder ID to upload to</param>
+        /// <param name="file" visible="false">Request Input stream</param>
+        /// <param name="title">Name of file which has to be uploaded</param>
+        /// <param name="createNewIfExist" visible="false">Create New If Exist</param>
+        /// <param name="keepConvertStatus" visible="false">Keep status conversation after finishing</param>
+        /// <category>Uploads</category>
+        /// <returns></returns>
+        [Create("{folderId}/insert", order: int.MaxValue)]
+        public Task<FileWrapper<string>> InsertFileAsync(string folderId, [FromForm][ModelBinder(BinderType = typeof(InsertFileModelBinder))] InsertFileModel model)
+        {
+            return FilesControllerHelperString.InsertFileAsync(folderId, model.Stream, model.Title, model.CreateNewIfExist, model.KeepConvertStatus);
+        }
+
+        [Create("{folderId:int}/insert", order: int.MaxValue - 1)]
+        public Task<FileWrapper<int>> InsertFileFromFormAsync(int folderId, [FromForm][ModelBinder(BinderType = typeof(InsertFileModelBinder))] InsertFileModel model)
+        {
+            return InsertFileAsync(folderId, model);
+        }
+
+        private Task<FileWrapper<int>> InsertFileAsync(int folderId, InsertFileModel model)
+        {
+            return FilesControllerHelperInt.InsertFileAsync(folderId, model.Stream, model.Title, model.CreateNewIfExist, model.KeepConvertStatus);
+        }
+
+        /// <summary>
+        /// 
+        /// </summary>
+        /// <param name="file"></param>
+        /// <param name="fileId"></param>
+        /// <param name="encrypted"></param>
+        /// <returns></returns>
+        /// <visible>false</visible>
+
+        [Update("{fileId}/update")]
+        public Task<FileWrapper<string>> UpdateFileStreamFromFormAsync(string fileId, [FromForm] FileStreamModel model)
+        {
+            return FilesControllerHelperString.UpdateFileStreamAsync(FilesControllerHelperInt.GetFileFromRequest(model).OpenReadStream(), fileId, model.FileExtension, model.Encrypted, model.Forcesave);
+        }
+
+        [Update("{fileId:int}/update")]
+        public Task<FileWrapper<int>> UpdateFileStreamFromFormAsync(int fileId, [FromForm] FileStreamModel model)
+        {
+            return FilesControllerHelperInt.UpdateFileStreamAsync(FilesControllerHelperInt.GetFileFromRequest(model).OpenReadStream(), fileId, model.FileExtension, model.Encrypted, model.Forcesave);
+        }
+
+
+        /// <summary>
+        /// 
+        /// </summary>
+        /// <param name="fileId">File ID</param>
+        /// <param name="fileExtension"></param>
+        /// <param name="downloadUri"></param>
+        /// <param name="stream"></param>
+        /// <param name="doc"></param>
+        /// <param name="forcesave"></param>
+        /// <category>Files</category>
+        /// <returns></returns>
+        [Update("file/{fileId}/saveediting")]
+        public Task<FileWrapper<string>> SaveEditingFromFormAsync(string fileId, [FromForm] SaveEditingModel model)
+        {
+            using var stream = FilesControllerHelperInt.GetFileFromRequest(model).OpenReadStream();
+            return FilesControllerHelperString.SaveEditingAsync(fileId, model.FileExtension, model.DownloadUri, stream, model.Doc, model.Forcesave);
+        }
+
+        [Update("file/{fileId:int}/saveediting")]
+        public Task<FileWrapper<int>> SaveEditingFromFormAsync(int fileId, [FromForm] SaveEditingModel model)
+        {
+            using var stream = FilesControllerHelperInt.GetFileFromRequest(model).OpenReadStream();
+            return FilesControllerHelperInt.SaveEditingAsync(fileId, model.FileExtension, model.DownloadUri, stream, model.Doc, model.Forcesave);
+        }
+
+        /// <summary>
+        /// 
+        /// </summary>
+        /// <param name="fileId">File ID</param>
+        /// <param name="editingAlone"></param>
+        /// <param name="doc"></param>
+        /// <category>Files</category>
+        /// <returns></returns>
+        [Create("file/{fileId}/startedit")]
+        [Consumes("application/json")]
+        public async Task<object> StartEditFromBodyAsync(string fileId, [FromBody] StartEditModel model)
+        {
+            return await FilesControllerHelperString.StartEditAsync(fileId, model.EditingAlone, model.Doc);
+        }
+
+        [Create("file/{fileId}/startedit")]
+        [Consumes("application/x-www-form-urlencoded")]
+        public async Task<object> StartEditFromFormAsync(string fileId, [FromForm] StartEditModel model)
+        {
+            return await FilesControllerHelperString.StartEditAsync(fileId, model.EditingAlone, model.Doc);
+        }
+
+        [Create("file/{fileId:int}/startedit")]
+        [Consumes("application/json")]
+        public async Task<object> StartEditFromBodyAsync(int fileId, [FromBody] StartEditModel model)
+        {
+            return await FilesControllerHelperInt.StartEditAsync(fileId, model.EditingAlone, model.Doc);
+        }
+
+        [Create("file/{fileId:int}/startedit")]
+        public async Task<object> StartEditAsync(int fileId)
+        {
+            return await FilesControllerHelperInt.StartEditAsync(fileId, false, null);
+        }
+
+        [Create("file/{fileId:int}/startedit")]
+        [Consumes("application/x-www-form-urlencoded")]
+        public async Task<object> StartEditFromFormAsync(int fileId, [FromForm] StartEditModel model)
+        {
+            return await FilesControllerHelperInt.StartEditAsync(fileId, model.EditingAlone, model.Doc);
+        }
+
+        /// <summary>
+        /// 
+        /// </summary>
+        /// <param name="fileId">File ID</param>
+        /// <param name="tabId"></param>
+        /// <param name="docKeyForTrack"></param>
+        /// <param name="doc"></param>
+        /// <param name="isFinish"></param>
+        /// <category>Files</category>
+        /// <returns></returns>
+        [Read("file/{fileId}/trackeditfile")]
+        public Task<KeyValuePair<bool, string>> TrackEditFileAsync(string fileId, Guid tabId, string docKeyForTrack, string doc, bool isFinish)
+        {
+            return FilesControllerHelperString.TrackEditFileAsync(fileId, tabId, docKeyForTrack, doc, isFinish);
+        }
+
+        [Read("file/{fileId:int}/trackeditfile")]
+        public Task<KeyValuePair<bool, string>> TrackEditFileAsync(int fileId, Guid tabId, string docKeyForTrack, string doc, bool isFinish)
+        {
+            return FilesControllerHelperInt.TrackEditFileAsync(fileId, tabId, docKeyForTrack, doc, isFinish);
+        }
+
+        /// <summary>
+        /// 
+        /// </summary>
+        /// <param name="fileId">File ID</param>
+        /// <param name="version"></param>
+        /// <param name="doc"></param>
+        /// <category>Files</category>
+        /// <returns></returns>
+        [AllowAnonymous]
+        [Read("file/{fileId}/openedit", Check = false)]
+        public Task<Configuration<string>> OpenEditAsync(string fileId, int version, string doc, bool view)
+        {
+            return FilesControllerHelperString.OpenEditAsync(fileId, version, doc, view);
+        }
+
+        [AllowAnonymous]
+        [Read("file/{fileId:int}/openedit", Check = false)]
+        public Task<Configuration<int>> OpenEditAsync(int fileId, int version, string doc, bool view)
+        {
+            return FilesControllerHelperInt.OpenEditAsync(fileId, version, doc, view);
+        }
+
+
+        /// <summary>
+        /// Creates session to upload large files in multiple chunks.
+        /// </summary>
+        /// <short>Chunked upload</short>
+        /// <category>Uploads</category>
+        /// <param name="folderId">Id of the folder in which file will be uploaded</param>
+        /// <param name="fileName">Name of file which has to be uploaded</param>
+        /// <param name="fileSize">Length in bytes of file which has to be uploaded</param>
+        /// <param name="relativePath">Relative folder from folderId</param>
+        /// <param name="encrypted" visible="false"></param>
+        /// <remarks>
+        /// <![CDATA[
+        /// Each chunk can have different length but its important what length is multiple of <b>512</b> and greater or equal than <b>10 mb</b>. Last chunk can have any size.
+        /// After initial request respond with status 200 OK you must obtain value of 'location' field from the response. Send all your chunks to that location.
+        /// Each chunk must be sent in strict order in which chunks appears in file.
+        /// After receiving each chunk if no errors occured server will respond with current information about upload session.
+        /// When number of uploaded bytes equal to the number of bytes you send in initial request server will respond with 201 Created and will send you info about uploaded file.
+        /// ]]>
+        /// </remarks>
+        /// <returns>
+        /// <![CDATA[
+        /// Information about created session. Which includes:
+        /// <ul>
+        /// <li><b>id:</b> unique id of this upload session</li>
+        /// <li><b>created:</b> UTC time when session was created</li>
+        /// <li><b>expired:</b> UTC time when session will be expired if no chunks will be sent until that time</li>
+        /// <li><b>location:</b> URL to which you must send your next chunk</li>
+        /// <li><b>bytes_uploaded:</b> If exists contains number of bytes uploaded for specific upload id</li>
+        /// <li><b>bytes_total:</b> Number of bytes which has to be uploaded</li>
+        /// </ul>
+        /// ]]>
+        /// </returns>
+        [Create("{folderId}/upload/create_session")]
+        public Task<object> CreateUploadSessionFromBodyAsync(string folderId, [FromBody] SessionModel sessionModel)
+        {
+            return FilesControllerHelperString.CreateUploadSessionAsync(folderId, sessionModel.FileName, sessionModel.FileSize, sessionModel.RelativePath, sessionModel.LastModified, sessionModel.Encrypted);
+        }
+
+        [Create("{folderId}/upload/create_session")]
+        [Consumes("application/x-www-form-urlencoded")]
+        public Task<object> CreateUploadSessionFromFormAsync(string folderId, [FromForm] SessionModel sessionModel)
+        {
+            return FilesControllerHelperString.CreateUploadSessionAsync(folderId, sessionModel.FileName, sessionModel.FileSize, sessionModel.RelativePath, sessionModel.LastModified, sessionModel.Encrypted);
+        }
+
+        [Create("{folderId:int}/upload/create_session")]
+        public Task<object> CreateUploadSessionFromBodyAsync(int folderId, [FromBody] SessionModel sessionModel)
+        {
+            return FilesControllerHelperInt.CreateUploadSessionAsync(folderId, sessionModel.FileName, sessionModel.FileSize, sessionModel.RelativePath, sessionModel.LastModified, sessionModel.Encrypted);
+        }
+
+        [Create("{folderId:int}/upload/create_session")]
+        [Consumes("application/x-www-form-urlencoded")]
+        public Task<object> CreateUploadSessionFromFormAsync(int folderId, [FromForm] SessionModel sessionModel)
+        {
+            return FilesControllerHelperInt.CreateUploadSessionAsync(folderId, sessionModel.FileName, sessionModel.FileSize, sessionModel.RelativePath, sessionModel.LastModified, sessionModel.Encrypted);
+        }
+
+        /// <summary>
+        /// Creates a text (.txt) file in 'My Documents' section with the title and contents sent in the request
+        /// </summary>
+        /// <short>Create txt in 'My'</short>
+        /// <category>File Creation</category>
+        /// <param name="title">File title</param>
+        /// <param name="content">File contents</param>
+        /// <returns>Folder contents</returns>
+        [Create("@my/text")]
+        public Task<FileWrapper<int>> CreateTextFileInMyFromBodyAsync([FromBody] CreateTextOrHtmlFileModel model)
+        {
+            return CreateTextFileAsync(GlobalFolderHelper.FolderMy, model);
+        }
+
+        [Create("@my/text")]
+        [Consumes("application/x-www-form-urlencoded")]
+        public Task<FileWrapper<int>> CreateTextFileInMyFromFormAsync([FromForm] CreateTextOrHtmlFileModel model)
+        {
+            return CreateTextFileAsync(GlobalFolderHelper.FolderMy, model);
+        }
+
+        /// <summary>
+        /// Creates a text (.txt) file in 'Common Documents' section with the title and contents sent in the request
+        /// </summary>
+        /// <short>Create txt in 'Common'</short>
+        /// <category>File Creation</category>
+        /// <param name="title">File title</param>
+        /// <param name="content">File contents</param>
+        /// <returns>Folder contents</returns>
+        [Create("@common/text")]
+        public async Task<FileWrapper<int>> CreateTextFileInCommonFromBodyAsync([FromBody] CreateTextOrHtmlFileModel model)
+        {
+            return await CreateTextFileAsync(await GlobalFolderHelper.FolderCommonAsync, model);
+        }
+
+        [Create("@common/text")]
+        [Consumes("application/x-www-form-urlencoded")]
+        public async Task<FileWrapper<int>> CreateTextFileInCommonFromFormAsync([FromForm] CreateTextOrHtmlFileModel model)
+        {
+            return await CreateTextFileAsync(await GlobalFolderHelper.FolderCommonAsync, model);
+        }
+
+        /// <summary>
+        /// Creates a text (.txt) file in the selected folder with the title and contents sent in the request
+        /// </summary>
+        /// <short>Create txt</short>
+        /// <category>File Creation</category>
+        /// <param name="folderId">Folder ID</param>
+        /// <param name="title">File title</param>
+        /// <param name="content">File contents</param>
+        /// <returns>Folder contents</returns>
+        [Create("{folderId}/text")]
+        public Task<FileWrapper<string>> CreateTextFileFromBodyAsync(string folderId, [FromBody] CreateTextOrHtmlFileModel model)
+        {
+            return CreateTextFileAsync(folderId, model);
+        }
+
+        [Create("{folderId}/text")]
+        [Consumes("application/x-www-form-urlencoded")]
+        public Task<FileWrapper<string>> CreateTextFileFromFormAsync(string folderId, [FromForm] CreateTextOrHtmlFileModel model)
+        {
+            return CreateTextFileAsync(folderId, model);
+        }
+
+        private Task<FileWrapper<string>> CreateTextFileAsync(string folderId, CreateTextOrHtmlFileModel model)
+        {
+            return FilesControllerHelperString.CreateTextFileAsync(folderId, model.Title, model.Content);
+        }
+
+        [Create("{folderId:int}/text")]
+        public Task<FileWrapper<int>> CreateTextFileFromBodyAsync(int folderId, [FromBody] CreateTextOrHtmlFileModel model)
+        {
+            return CreateTextFileAsync(folderId, model);
+        }
+
+        [Create("{folderId:int}/text")]
+        [Consumes("application/x-www-form-urlencoded")]
+        public Task<FileWrapper<int>> CreateTextFileFromFormAsync(int folderId, [FromForm] CreateTextOrHtmlFileModel model)
+        {
+            return CreateTextFileAsync(folderId, model);
+        }
+
+        private Task<FileWrapper<int>> CreateTextFileAsync(int folderId, CreateTextOrHtmlFileModel model)
+        {
+            return FilesControllerHelperInt.CreateTextFileAsync(folderId, model.Title, model.Content);
+        }
+
+        /// <summary>
+        /// Creates an html (.html) file in the selected folder with the title and contents sent in the request
+        /// </summary>
+        /// <short>Create html</short>
+        /// <category>File Creation</category>
+        /// <param name="folderId">Folder ID</param>
+        /// <param name="title">File title</param>
+        /// <param name="content">File contents</param>
+        /// <returns>Folder contents</returns>
+        [Create("{folderId}/html")]
+        public Task<FileWrapper<string>> CreateHtmlFileFromBodyAsync(string folderId, [FromBody] CreateTextOrHtmlFileModel model)
+        {
+            return CreateHtmlFileAsync(folderId, model);
+        }
+
+        [Create("{folderId}/html")]
+        [Consumes("application/x-www-form-urlencoded")]
+        public Task<FileWrapper<string>> CreateHtmlFileFromFormAsync(string folderId, [FromForm] CreateTextOrHtmlFileModel model)
+        {
+            return CreateHtmlFileAsync(folderId, model);
+        }
+
+        private Task<FileWrapper<string>> CreateHtmlFileAsync(string folderId, CreateTextOrHtmlFileModel model)
+        {
+            return FilesControllerHelperString.CreateHtmlFileAsync(folderId, model.Title, model.Content);
+        }
+
+        [Create("{folderId:int}/html")]
+        public Task<FileWrapper<int>> CreateHtmlFileFromBodyAsync(int folderId, [FromBody] CreateTextOrHtmlFileModel model)
+        {
+            return CreateHtmlFileAsync(folderId, model);
+        }
+
+        [Create("{folderId:int}/html")]
+        [Consumes("application/x-www-form-urlencoded")]
+        public Task<FileWrapper<int>> CreateHtmlFileFromFormAsync(int folderId, [FromForm] CreateTextOrHtmlFileModel model)
+        {
+            return CreateHtmlFileAsync(folderId, model);
+        }
+
+        private Task<FileWrapper<int>> CreateHtmlFileAsync(int folderId, CreateTextOrHtmlFileModel model)
+        {
+            return FilesControllerHelperInt.CreateHtmlFileAsync(folderId, model.Title, model.Content);
+        }
+
+        /// <summary>
+        /// Creates an html (.html) file in 'My Documents' section with the title and contents sent in the request
+        /// </summary>
+        /// <short>Create html in 'My'</short>
+        /// <category>File Creation</category>
+        /// <param name="title">File title</param>
+        /// <param name="content">File contents</param>
+        /// <returns>Folder contents</returns>
+        [Create("@my/html")]
+        public Task<FileWrapper<int>> CreateHtmlFileInMyFromBodyAsync([FromBody] CreateTextOrHtmlFileModel model)
+        {
+            return CreateHtmlFileAsync(GlobalFolderHelper.FolderMy, model);
+        }
+
+        [Create("@my/html")]
+        [Consumes("application/x-www-form-urlencoded")]
+        public Task<FileWrapper<int>> CreateHtmlFileInMyFromFormAsync([FromForm] CreateTextOrHtmlFileModel model)
+        {
+            return CreateHtmlFileAsync(GlobalFolderHelper.FolderMy, model);
+        }
+
+        /// <summary>
+        /// Creates an html (.html) file in 'Common Documents' section with the title and contents sent in the request
+        /// </summary>
+        /// <short>Create html in 'Common'</short>
+        /// <category>File Creation</category>
+        /// <param name="title">File title</param>
+        /// <param name="content">File contents</param>
+        /// <returns>Folder contents</returns>        
+        [Create("@common/html")]
+        public async Task<FileWrapper<int>> CreateHtmlFileInCommonFromBodyAsync([FromBody] CreateTextOrHtmlFileModel model)
+        {
+            return await CreateHtmlFileAsync(await GlobalFolderHelper.FolderCommonAsync, model);
+        }
+
+        [Create("@common/html")]
+        [Consumes("application/x-www-form-urlencoded")]
+        public async Task<FileWrapper<int>> CreateHtmlFileInCommonFromFormAsync([FromForm] CreateTextOrHtmlFileModel model)
+        {
+            return await CreateHtmlFileAsync(await GlobalFolderHelper.FolderCommonAsync, model);
+        }
+
+        /// <summary>
+        /// Creates a new folder with the title sent in the request. The ID of a parent folder can be also specified.
+        /// </summary>
+        /// <short>
+        /// New folder
+        /// </short>
+        /// <category>Folders</category>
+        /// <param name="folderId">Parent folder ID</param>
+        /// <param name="title">Title of new folder</param>
+        /// <returns>New folder contents</returns>
+        [Create("folder/{folderId}", order: int.MaxValue, DisableFormat = true)]
+        public Task<FolderWrapper<string>> CreateFolderFromBodyAsync(string folderId, [FromBody] CreateFolderModel folderModel)
+        {
+            return FilesControllerHelperString.CreateFolderAsync(folderId, folderModel.Title);
+        }
+
+        [Create("folder/{folderId}", order: int.MaxValue, DisableFormat = true)]
+        [Consumes("application/x-www-form-urlencoded")]
+        public Task<FolderWrapper<string>> CreateFolderFromFormAsync(string folderId, [FromForm] CreateFolderModel folderModel)
+        {
+            return FilesControllerHelperString.CreateFolderAsync(folderId, folderModel.Title);
+        }
+
+        [Create("folder/{folderId:int}", order: int.MaxValue - 1, DisableFormat = true)]
+        public Task<FolderWrapper<int>> CreateFolderFromBodyAsync(int folderId, [FromBody] CreateFolderModel folderModel)
+        {
+            return FilesControllerHelperInt.CreateFolderAsync(folderId, folderModel.Title);
+        }
+
+        [Create("folder/{folderId:int}", order: int.MaxValue - 1, DisableFormat = true)]
+        [Consumes("application/x-www-form-urlencoded")]
+        public Task<FolderWrapper<int>> CreateFolderFromFormAsync(int folderId, [FromForm] CreateFolderModel folderModel)
+        {
+            return FilesControllerHelperInt.CreateFolderAsync(folderId, folderModel.Title);
+        }
+
+        /// <summary>
+        /// Creates a new file in the 'My Documents' section with the title sent in the request
+        /// </summary>
+        /// <short>Create file</short>
+        /// <category>File Creation</category>
+        /// <param name="title" remark="Allowed values: the file must have one of the following extensions: DOCX, XLSX, PPTX">File title</param>
+        /// <remarks>In case the extension for the file title differs from DOCX/XLSX/PPTX and belongs to one of the known text, spreadsheet or presentation formats, it will be changed to DOCX/XLSX/PPTX accordingly. If the file extension is not set or is unknown, the DOCX extension will be added to the file title.</remarks>
+        /// <returns>New file info</returns>
+
+        [Create("@my/file")]
+        public Task<FileWrapper<int>> CreateFileFromBodyAsync([FromBody] CreateFileModel<JsonElement> model)
+        {
+            return FilesControllerHelperInt.CreateFileAsync(GlobalFolderHelper.FolderMy, model.Title, model.TemplateId, model.EnableExternalExt);
+        }
+
+        [Create("@my/file")]
+        [Consumes("application/x-www-form-urlencoded")]
+        public Task<FileWrapper<int>> CreateFileFromFormAsync([FromForm] CreateFileModel<JsonElement> model)
+        {
+            return FilesControllerHelperInt.CreateFileAsync(GlobalFolderHelper.FolderMy, model.Title, model.TemplateId, model.EnableExternalExt);
+        }
+
+        /// <summary>
+        /// Creates a new file in the specified folder with the title sent in the request
+        /// </summary>
+        /// <short>Create file</short>
+        /// <category>File Creation</category>
+        /// <param name="folderId">Folder ID</param>
+        /// <param name="title" remark="Allowed values: the file must have one of the following extensions: DOCX, XLSX, PPTX">File title</param>
+        /// <remarks>In case the extension for the file title differs from DOCX/XLSX/PPTX and belongs to one of the known text, spreadsheet or presentation formats, it will be changed to DOCX/XLSX/PPTX accordingly. If the file extension is not set or is unknown, the DOCX extension will be added to the file title.</remarks>
+        /// <returns>New file info</returns>
+        [Create("{folderId}/file")]
+        public Task<FileWrapper<string>> CreateFileFromBodyAsync(string folderId, [FromBody] CreateFileModel<JsonElement> model)
+        {
+            return FilesControllerHelperString.CreateFileAsync(folderId, model.Title, model.TemplateId, model.EnableExternalExt);
+        }
+
+        [Create("{folderId}/file")]
+        [Consumes("application/x-www-form-urlencoded")]
+        public Task<FileWrapper<string>> CreateFileFromFormAsync(string folderId, [FromForm] CreateFileModel<JsonElement> model)
+        {
+            return FilesControllerHelperString.CreateFileAsync(folderId, model.Title, model.TemplateId, model.EnableExternalExt);
+        }
+
+        [Create("{folderId:int}/file")]
+        public Task<FileWrapper<int>> CreateFileFromBodyAsync(int folderId, [FromBody] CreateFileModel<JsonElement> model)
+        {
+            return FilesControllerHelperInt.CreateFileAsync(folderId, model.Title, model.TemplateId, model.EnableExternalExt);
+        }
+
+        [Create("{folderId:int}/file")]
+        [Consumes("application/x-www-form-urlencoded")]
+        public Task<FileWrapper<int>> CreateFileFromFormAsync(int folderId, [FromForm] CreateFileModel<JsonElement> model)
+        {
+            return FilesControllerHelperInt.CreateFileAsync(folderId, model.Title, model.TemplateId, model.EnableExternalExt);
+        }
+
+        /// <summary>
+        /// Renames the selected folder to the new title specified in the request
+        /// </summary>
+        /// <short>
+        /// Rename folder
+        /// </short>
+        /// <category>Folders</category>
+        /// <param name="folderId">Folder ID</param>
+        /// <param name="title">New title</param>
+        /// <returns>Folder contents</returns>
+
+        [Update("folder/{folderId}", order: int.MaxValue, DisableFormat = true)]
+        public Task<FolderWrapper<string>> RenameFolderFromBodyAsync(string folderId, [FromBody] CreateFolderModel folderModel)
+        {
+            return FilesControllerHelperString.RenameFolderAsync(folderId, folderModel.Title);
+        }
+
+        [Update("folder/{folderId}", order: int.MaxValue, DisableFormat = true)]
+        [Consumes("application/x-www-form-urlencoded")]
+        public Task<FolderWrapper<string>> RenameFolderFromFormAsync(string folderId, [FromForm] CreateFolderModel folderModel)
+        {
+            return FilesControllerHelperString.RenameFolderAsync(folderId, folderModel.Title);
+        }
+
+        [Update("folder/{folderId:int}", order: int.MaxValue - 1, DisableFormat = true)]
+        public Task<FolderWrapper<int>> RenameFolderFromBodyAsync(int folderId, [FromBody] CreateFolderModel folderModel)
+        {
+            return FilesControllerHelperInt.RenameFolderAsync(folderId, folderModel.Title);
+        }
+
+        [Update("folder/{folderId:int}", order: int.MaxValue - 1, DisableFormat = true)]
+        [Consumes("application/x-www-form-urlencoded")]
+        public Task<FolderWrapper<int>> RenameFolderFromFormAsync(int folderId, [FromForm] CreateFolderModel folderModel)
+        {
+            return FilesControllerHelperInt.RenameFolderAsync(folderId, folderModel.Title);
+        }
+
+        [Create("owner")]
+        public IAsyncEnumerable<FileEntryWrapper> ChangeOwnerFromBodyAsync([FromBody] ChangeOwnerModel model)
+        {
+            return ChangeOwnerAsync(model);
+        }
+
+        [Create("owner")]
+        [Consumes("application/x-www-form-urlencoded")]
+        public IAsyncEnumerable<FileEntryWrapper> ChangeOwnerFromFormAsync([FromForm] ChangeOwnerModel model)
+        {
+            return ChangeOwnerAsync(model);
+        }
+
+        public async IAsyncEnumerable<FileEntryWrapper> ChangeOwnerAsync(ChangeOwnerModel model)
+        {
+            var (folderIntIds, folderStringIds) = FileOperationsManager.GetIds(model.FolderIds);
+            var (fileIntIds, fileStringIds) = FileOperationsManager.GetIds(model.FileIds);
+
+            var result = AsyncEnumerable.Empty<FileEntry>();
+            result.Concat(FileStorageServiceInt.ChangeOwnerAsync(folderIntIds, fileIntIds, model.UserId));
+            result.Concat(FileStorageService.ChangeOwnerAsync(folderStringIds, fileStringIds, model.UserId));
+
+            await foreach (var e in result)
+            {
+                yield return await FilesControllerHelperInt.GetFileEntryWrapperAsync(e);
+            }
+        }
+
+        /// <summary>
+        /// Returns a detailed information about the folder with the ID specified in the request
+        /// </summary>
+        /// <short>Folder information</short>
+        /// <category>Folders</category>
+        /// <returns>Folder info</returns>
+
+        [Read("folder/{folderId}", order: int.MaxValue, DisableFormat = true)]
+        public Task<FolderWrapper<string>> GetFolderInfoAsync(string folderId)
+        {
+            return FilesControllerHelperString.GetFolderInfoAsync(folderId);
+        }
+
+        [Read("folder/{folderId:int}", order: int.MaxValue - 1, DisableFormat = true)]
+        public Task<FolderWrapper<int>> GetFolderInfoAsync(int folderId)
+        {
+            return FilesControllerHelperInt.GetFolderInfoAsync(folderId);
+        }
+
+        /// <summary>
+        /// Returns parent folders
+        /// </summary>
+        /// <param name="folderId"></param>
+        /// <category>Folders</category>
+        /// <returns>Parent folders</returns>
+
+        [Read("folder/{folderId}/path")]
+        public IAsyncEnumerable<FileEntryWrapper> GetFolderPathAsync(string folderId)
+        {
+            return FilesControllerHelperString.GetFolderPathAsync(folderId);
+        }
+
+
+        [Read("folder/{folderId:int}/path")]
+        public IAsyncEnumerable<FileEntryWrapper> GetFolderPathAsync(int folderId)
+        {
+            return FilesControllerHelperInt.GetFolderPathAsync(folderId);
+        }
+
+        /// <summary>
+        /// Returns a detailed information about the file with the ID specified in the request
+        /// </summary>
+        /// <short>File information</short>
+        /// <category>Files</category>
+        /// <returns>File info</returns>
+
+        [Read("fileAsync/{fileId}", order: int.MaxValue, DisableFormat = true)]
+        public Task<FileWrapper<string>> GetFileInfoAsync(string fileId, int version = -1)
+        {
+            return FilesControllerHelperString.GetFileInfoAsync(fileId, version);
+        }
+
+        [Read("fileAsync/{fileId:int}")]
+        public Task<FileWrapper<int>> GetFileInfoAsync(int fileId, int version = -1)
+        {
+            return FilesControllerHelperInt.GetFileInfoAsync(fileId, version);
+        }
+
+        [Create("file/{fileId:int}/copyas", order: int.MaxValue - 1)]
+        public object CopyFileAsFromBody(int fileId, [FromBody] CopyAsModel<JsonElement> model)
+        {
+            return CopyFile(fileId, model);
+        }
+
+        [Create("file/{fileId:int}/copyas", order: int.MaxValue - 1)]
+        [Consumes("application/x-www-form-urlencoded")]
+        public object CopyFileAsFromForm(int fileId, [FromForm] CopyAsModel<JsonElement> model)
+        {
+            return CopyFile(fileId, model);
+        }
+
+        [Create("file/{fileId}/copyas", order: int.MaxValue)]
+        public object CopyFileAsFromBody(string fileId, [FromBody] CopyAsModel<JsonElement> model)
+        {
+            return CopyFile(fileId, model);
+        }
+
+        [Create("file/{fileId}/copyas", order: int.MaxValue)]
+        [Consumes("application/x-www-form-urlencoded")]
+        public object CopyFileAsFromForm(string fileId, [FromForm] CopyAsModel<JsonElement> model)
+        {
+            return CopyFile(fileId, model);
+        }
+
+        private object CopyFile<T>(T fileId, CopyAsModel<JsonElement> model)
+        {
+            var helper = ServiceProvider.GetService<FilesControllerHelper<T>>();
+            if (model.DestFolderId.ValueKind == JsonValueKind.Number)
+            {
+                return helper.CopyFileAsAsync(fileId, model.DestFolderId.GetInt32(), model.DestTitle, model.Password);
+            }
+            else if (model.DestFolderId.ValueKind == JsonValueKind.String)
+            {
+                return helper.CopyFileAsAsync(fileId, model.DestFolderId.GetString(), model.DestTitle, model.Password);
+            }
+
+            return null;
+        }
+
+        /// <summary>
+        ///     Updates the information of the selected file with the parameters specified in the request
+        /// </summary>
+        /// <short>Update file info</short>
+        /// <category>Files</category>
+        /// <param name="fileId">File ID</param>
+        /// <param name="title">New title</param>
+        /// <param name="lastVersion">File last version number</param>
+        /// <returns>File info</returns>
+        [Update("fileAsync/{fileId}", order: int.MaxValue, DisableFormat = true)]
+        public Task<FileWrapper<string>> UpdateFileFromBodyAsync(string fileId, [FromBody] UpdateFileModel model)
+        {
+            return FilesControllerHelperString.UpdateFileAsync(fileId, model.Title, model.LastVersion);
+        }
+
+        [Update("fileAsync/{fileId}", order: int.MaxValue, DisableFormat = true)]
+        [Consumes("application/x-www-form-urlencoded")]
+        public Task<FileWrapper<string>> UpdateFileFromFormAsync(string fileId, [FromForm] UpdateFileModel model)
+        {
+            return FilesControllerHelperString.UpdateFileAsync(fileId, model.Title, model.LastVersion);
+        }
+
+        [Update("fileAsync/{fileId:int}", order: int.MaxValue - 1, DisableFormat = true)]
+        public Task<FileWrapper<int>> UpdateFileFromBodyAsync(int fileId, [FromBody] UpdateFileModel model)
+        {
+            return FilesControllerHelperInt.UpdateFileAsync(fileId, model.Title, model.LastVersion);
+        }
+
+        [Update("fileAsync/{fileId:int}", order: int.MaxValue - 1, DisableFormat = true)]
+        [Consumes("application/x-www-form-urlencoded")]
+        public Task<FileWrapper<int>> UpdateFileFromFormAsync(int fileId, [FromForm] UpdateFileModel model)
+        {
+            return FilesControllerHelperInt.UpdateFileAsync(fileId, model.Title, model.LastVersion);
+        }
+
+        /// <summary>
+        /// Deletes the file with the ID specified in the request
+        /// </summary>
+        /// <short>Delete file</short>
+        /// <category>Files</category>
+        /// <param name="fileId">File ID</param>
+        /// <param name="deleteAfter">Delete after finished</param>
+        /// <param name="immediately">Don't move to the Recycle Bin</param>
+        /// <returns>Operation result</returns>
+        [Delete("file/{fileId}", order: int.MaxValue, DisableFormat = true)]
+        public Task<IEnumerable<FileOperationWraper>> DeleteFile(string fileId, [FromBody] DeleteModel model)
+        {
+            return FilesControllerHelperString.DeleteFileAsync(fileId, model.DeleteAfter, model.Immediately);
+        }
+
+        [Delete("file/{fileId:int}", order: int.MaxValue - 1, DisableFormat = true)]
+        public Task<IEnumerable<FileOperationWraper>> DeleteFile(int fileId, [FromBody] DeleteModel model)
+        {
+            return FilesControllerHelperInt.DeleteFileAsync(fileId, model.DeleteAfter, model.Immediately);
+        }
+
+        /// <summary>
+        ///  Start conversion
+        /// </summary>
+        /// <short>Convert</short>
+        /// <category>File operations</category>
+        /// <param name="fileId"></param>
+        /// <returns>Operation result</returns>
+
+        [Update("file/{fileId}/checkconversion")]
+        public IAsyncEnumerable<ConversationResult<string>> StartConversion(string fileId, [FromBody(EmptyBodyBehavior = Microsoft.AspNetCore.Mvc.ModelBinding.EmptyBodyBehavior.Allow)] CheckConversionModel<string> model)
+        {
+            if (model == null)
+            {
+                model = new CheckConversionModel<string>();
+        }
+            model.FileId = fileId;
+            return FilesControllerHelperString.StartConversionAsync(model);
+        }
+
+        [Update("file/{fileId:int}/checkconversion")]
+        public IAsyncEnumerable<ConversationResult<int>> StartConversion(int fileId, [FromBody(EmptyBodyBehavior = Microsoft.AspNetCore.Mvc.ModelBinding.EmptyBodyBehavior.Allow)] CheckConversionModel<int> model)
+        {
+            if (model == null)
+            {
+                model = new CheckConversionModel<int>();
+        }
+            model.FileId = fileId;
+            return FilesControllerHelperInt.StartConversionAsync(model);
+        }
+
+        /// <summary>
+        ///  Check conversion status
+        /// </summary>
+        /// <short>Convert</short>
+        /// <category>File operations</category>
+        /// <param name="fileId"></param>
+        /// <param name="start"></param>
+        /// <returns>Operation result</returns>
+
+        [Read("file/{fileId}/checkconversion")]
+        public IAsyncEnumerable<ConversationResult<string>> CheckConversionAsync(string fileId, bool start)
+        {
+            return FilesControllerHelperString.CheckConversionAsync(new CheckConversionModel<string>()
+            {
+                FileId = fileId,
+                StartConvert = start
+            });
+        }
+
+
+        [Read("file/{fileId:int}/checkconversion")]
+        public IAsyncEnumerable<ConversationResult<int>> CheckConversionAsync(int fileId, bool start)
+        {
+            return FilesControllerHelperInt.CheckConversionAsync(new CheckConversionModel<int>()
+            {
+                FileId = fileId,
+                StartConvert = start
+            });
+        }
+
+        /// <summary>
+        /// Deletes the folder with the ID specified in the request
+        /// </summary>
+        /// <short>Delete folder</short>
+        /// <category>Folders</category>
+        /// <param name="folderId">Folder ID</param>
+        /// <param name="deleteAfter">Delete after finished</param>
+        /// <param name="immediately">Don't move to the Recycle Bin</param>
+        /// <returns>Operation result</returns>
+        [Delete("folder/{folderId}", order: int.MaxValue - 1, DisableFormat = true)]
+        public Task<IEnumerable<FileOperationWraper>> DeleteFolder(string folderId, bool deleteAfter, bool immediately)
+        {
+            return FilesControllerHelperString.DeleteFolder(folderId, deleteAfter, immediately);
+        }
+
+        [Delete("folder/{folderId:int}")]
+        public Task<IEnumerable<FileOperationWraper>> DeleteFolder(int folderId, bool deleteAfter, bool immediately)
+        {
+            return FilesControllerHelperInt.DeleteFolder(folderId, deleteAfter, immediately);
+        }
+
+        /// <summary>
+        /// Checking for conflicts
+        /// </summary>
+        /// <category>File operations</category>
+        /// <param name="destFolderId">Destination folder ID</param>
+        /// <param name="folderIds">Folder ID list</param>
+        /// <param name="fileIds">File ID list</param>
+        /// <returns>Conflicts file ids</returns>
+        [Read("fileops/move")]
+        public IAsyncEnumerable<FileEntryWrapper> MoveOrCopyBatchCheckAsync([ModelBinder(BinderType = typeof(BatchModelBinder))] BatchModel batchModel)
+        {
+            return FilesControllerHelperString.MoveOrCopyBatchCheckAsync(batchModel);
+        }
+
+        /// <summary>
+        ///   Moves all the selected files and folders to the folder with the ID specified in the request
+        /// </summary>
+        /// <short>Move to folder</short>
+        /// <category>File operations</category>
+        /// <param name="destFolderId">Destination folder ID</param>
+        /// <param name="folderIds">Folder ID list</param>
+        /// <param name="fileIds">File ID list</param>
+        /// <param name="conflictResolveType">Overwriting behavior: skip(0), overwrite(1) or duplicate(2)</param>
+        /// <param name="deleteAfter">Delete after finished</param>
+        /// <returns>Operation result</returns>
+        [Update("fileops/move")]
+        public Task<IEnumerable<FileOperationWraper>> MoveBatchItemsFromBody([FromBody] BatchModel batchModel)
+        {
+            return FilesControllerHelperString.MoveBatchItemsAsync(batchModel);
+        }
+
+        [Update("fileops/move")]
+        [Consumes("application/x-www-form-urlencoded")]
+        public Task<IEnumerable<FileOperationWraper>> MoveBatchItemsFromForm([FromForm][ModelBinder(BinderType = typeof(BatchModelBinder))] BatchModel batchModel)
+        {
+            return FilesControllerHelperString.MoveBatchItemsAsync(batchModel);
+        }
+
+        /// <summary>
+        ///   Copies all the selected files and folders to the folder with the ID specified in the request
+        /// </summary>
+        /// <short>Copy to folder</short>
+        /// <category>File operations</category>
+        /// <param name="destFolderId">Destination folder ID</param>
+        /// <param name="folderIds">Folder ID list</param>
+        /// <param name="fileIds">File ID list</param>
+        /// <param name="conflictResolveType">Overwriting behavior: skip(0), overwrite(1) or duplicate(2)</param>
+        /// <param name="deleteAfter">Delete after finished</param>
+        /// <returns>Operation result</returns>
+        [Update("fileops/copy")]
+        public Task<IEnumerable<FileOperationWraper>> CopyBatchItemsFromBody([FromBody] BatchModel batchModel)
+        {
+            return FilesControllerHelperString.CopyBatchItemsAsync(batchModel);
+        }
+
+        [Update("fileops/copy")]
+        [Consumes("application/x-www-form-urlencoded")]
+        public Task<IEnumerable<FileOperationWraper>> CopyBatchItemsFromForm([FromForm][ModelBinder(BinderType = typeof(BatchModelBinder))] BatchModel batchModel)
+        {
+            return FilesControllerHelperString.CopyBatchItemsAsync(batchModel);
+        }
+
+        /// <summary>
+        ///   Marks all files and folders as read
+        /// </summary>
+        /// <short>Mark as read</short>
+        /// <category>File operations</category>
+        /// <returns>Operation result</returns>
+        [Update("fileops/markasread")]
+        public Task<IEnumerable<FileOperationWraper>> MarkAsReadFromBody([FromBody] BaseBatchModel model)
+        {
+            return FilesControllerHelperString.MarkAsReadAsync(model);
+        }
+
+        [Update("fileops/markasread")]
+        [Consumes("application/x-www-form-urlencoded")]
+        public Task<IEnumerable<FileOperationWraper>> MarkAsReadFromForm([FromForm][ModelBinder(BinderType = typeof(BaseBatchModelBinder))] BaseBatchModel model)
+        {
+            return FilesControllerHelperString.MarkAsReadAsync(model);
+        }
+
+        /// <summary>
+        ///  Finishes all the active file operations
+        /// </summary>
+        /// <short>Finish all</short>
+        /// <category>File operations</category>
+        /// <returns>Operation result</returns>
+
+        [Update("fileops/terminate")]
+        public async IAsyncEnumerable<FileOperationWraper> TerminateTasks()
+        {
+            var tasks = FileStorageService.TerminateTasks();
+
+            foreach (var e in tasks)
+            {
+                yield return await FileOperationWraperHelper.GetAsync(e);
+            }
+        }
+
+
+        /// <summary>
+        ///  Returns the list of all active file operations
+        /// </summary>
+        /// <short>Get file operations list</short>
+        /// <category>File operations</category>
+        /// <returns>Operation result</returns>
+        [Read("fileops")]
+        public async Task<IEnumerable<FileOperationWraper>> GetOperationStatuses()
+        {
+            var result = new List<FileOperationWraper>();
+
+            foreach (var e in FileStorageService.GetTasksStatuses())
+            {
+                result.Add(await FileOperationWraperHelper.GetAsync(e));
+            }
+
+            return result;
+        }
+
+        /// <summary>
+        /// Start downlaod process of files and folders with ID
+        /// </summary>
+        /// <short>Finish file operations</short>
+        /// <param name="fileConvertIds" visible="false">File ID list for download with convert to format</param>
+        /// <param name="fileIds">File ID list</param>
+        /// <param name="folderIds">Folder ID list</param>
+        /// <category>File operations</category>
+        /// <returns>Operation result</returns>
+        [Update("fileops/bulkdownload")]
+        public Task<IEnumerable<FileOperationWraper>> BulkDownload([FromBody] DownloadModel model)
+        {
+            return FilesControllerHelperString.BulkDownloadAsync(model);
+        }
+
+        [Update("fileops/bulkdownload")]
+        [Consumes("application/x-www-form-urlencoded")]
+        public Task<IEnumerable<FileOperationWraper>> BulkDownloadFromForm([FromForm] DownloadModel model)
+        {
+            return FilesControllerHelperString.BulkDownloadAsync(model);
+        }
+
+        /// <summary>
+        ///   Deletes the files and folders with the IDs specified in the request
+        /// </summary>
+        /// <param name="folderIds">Folder ID list</param>
+        /// <param name="fileIds">File ID list</param>
+        /// <param name="deleteAfter">Delete after finished</param>
+        /// <param name="immediately">Don't move to the Recycle Bin</param>
+        /// <short>Delete files and folders</short>
+        /// <category>File operations</category>
+        /// <returns>Operation result</returns>
+        [Update("fileops/delete")]
+        public async IAsyncEnumerable<FileOperationWraper> DeleteBatchItemsFromBody([FromBody] DeleteBatchModel batch)
+        {
+            var tasks = FileStorageService.DeleteItems("delete", batch.FileIds.ToList(), batch.FolderIds.ToList(), false, batch.DeleteAfter, batch.Immediately);
+
+            foreach (var e in tasks)
+            {
+                yield return await FileOperationWraperHelper.GetAsync(e);
+            }
+        }
+
+        [Update("fileops/delete")]
+        [Consumes("application/x-www-form-urlencoded")]
+        public async IAsyncEnumerable<FileOperationWraper> DeleteBatchItemsFromForm([FromForm][ModelBinder(BinderType = typeof(DeleteBatchModelBinder))] DeleteBatchModel batch)
+        {
+            var tasks = FileStorageService.DeleteItems("delete", batch.FileIds.ToList(), batch.FolderIds.ToList(), false, batch.DeleteAfter, batch.Immediately);
+
+            foreach (var e in tasks)
+            {
+                yield return await FileOperationWraperHelper.GetAsync(e);
+            }
+        }
+
+        /// <summary>
+        ///   Deletes all files and folders from the recycle bin
+        /// </summary>
+        /// <short>Clear recycle bin</short>
+        /// <category>File operations</category>
+        /// <returns>Operation result</returns>
+        [Update("fileops/emptytrash")]
+        public Task<IEnumerable<FileOperationWraper>> EmptyTrashAsync()
+        {
+            return FilesControllerHelperInt.EmptyTrashAsync();
+        }
+
+        /// <summary>
+        /// Returns the detailed information about all the available file versions with the ID specified in the request
+        /// </summary>
+        /// <short>File versions</short>
+        /// <category>Files</category>
+        /// <param name="fileId">File ID</param>
+        /// <returns>File information</returns>
+        [Read("file/{fileId}/history")]
+        public Task<IEnumerable<FileWrapper<string>>> GetFileVersionInfoAsync(string fileId)
+        {
+            return FilesControllerHelperString.GetFileVersionInfoAsync(fileId);
+        }
+
+        [Read("file/{fileId:int}/history")]
+        public Task<IEnumerable<FileWrapper<int>>> GetFileVersionInfoAsync(int fileId)
+        {
+            return FilesControllerHelperInt.GetFileVersionInfoAsync(fileId);
+        }
+
+        [Read("file/{fileId}/presigned")]
+        public Task<DocumentService.FileLink> GetPresignedUriAsync(string fileId)
+        {
+            return FilesControllerHelperString.GetPresignedUriAsync(fileId);
+        }
+
+        [Read("file/{fileId:int}/presigned")]
+        public Task<DocumentService.FileLink> GetPresignedUriAsync(int fileId)
+        {
+            return FilesControllerHelperInt.GetPresignedUriAsync(fileId);
+        }
+
+        /// <summary>
+        /// Change version history
+        /// </summary>
+        /// <param name="fileId">File ID</param>
+        /// <param name="version">Version of history</param>
+        /// <param name="continueVersion">Mark as version or revision</param>
+        /// <category>Files</category>
+        /// <returns></returns>
+
+        [Update("file/{fileId}/history")]
+        public Task<IEnumerable<FileWrapper<string>>> ChangeHistoryFromBodyAsync(string fileId, [FromBody] ChangeHistoryModel model)
+        {
+            return FilesControllerHelperString.ChangeHistoryAsync(fileId, model.Version, model.ContinueVersion);
+        }
+
+        [Update("file/{fileId}/history")]
+        [Consumes("application/x-www-form-urlencoded")]
+        public Task<IEnumerable<FileWrapper<string>>> ChangeHistoryFromFormAsync(string fileId, [FromForm] ChangeHistoryModel model)
+        {
+            return FilesControllerHelperString.ChangeHistoryAsync(fileId, model.Version, model.ContinueVersion);
+        }
+
+        [Update("file/{fileId:int}/history")]
+        public Task<IEnumerable<FileWrapper<int>>> ChangeHistoryFromBodyAsync(int fileId, [FromBody] ChangeHistoryModel model)
+        {
+            return FilesControllerHelperInt.ChangeHistoryAsync(fileId, model.Version, model.ContinueVersion);
+        }
+
+        [Update("file/{fileId:int}/history")]
+        [Consumes("application/x-www-form-urlencoded")]
+        public Task<IEnumerable<FileWrapper<int>>> ChangeHistoryFromFormAsync(int fileId, [FromForm] ChangeHistoryModel model)
+        {
+            return FilesControllerHelperInt.ChangeHistoryAsync(fileId, model.Version, model.ContinueVersion);
+        }
+
+        [Update("file/{fileId}/lock")]
+        public Task<FileWrapper<string>> LockFileFromBodyAsync(string fileId, [FromBody] LockFileModel model)
+        {
+            return FilesControllerHelperString.LockFileAsync(fileId, model.LockFile);
+        }
+
+        [Update("file/{fileId}/lock")]
+        [Consumes("application/x-www-form-urlencoded")]
+        public Task<FileWrapper<string>> LockFileFromFormAsync(string fileId, [FromForm] LockFileModel model)
+        {
+            return FilesControllerHelperString.LockFileAsync(fileId, model.LockFile);
+        }
+
+        [Update("file/{fileId:int}/lock")]
+        public Task<FileWrapper<int>> LockFileFromBodyAsync(int fileId, [FromBody] LockFileModel model)
+        {
+            return FilesControllerHelperInt.LockFileAsync(fileId, model.LockFile);
+        }
+
+        [Update("file/{fileId:int}/lock")]
+        [Consumes("application/x-www-form-urlencoded")]
+        public Task<FileWrapper<int>> LockFileFromFormAsync(int fileId, [FromForm] LockFileModel model)
+        {
+            return FilesControllerHelperInt.LockFileAsync(fileId, model.LockFile);
+        }
+
+        [AllowAnonymous]
+        [Read("file/{fileId}/edit/history")]
+        public Task<List<EditHistoryWrapper>> GetEditHistoryAsync(string fileId, string doc = null)
+        {
+            return FilesControllerHelperString.GetEditHistoryAsync(fileId, doc);
+        }
+
+        [AllowAnonymous]
+        [Read("file/{fileId:int}/edit/history")]
+        public Task<List<EditHistoryWrapper>> GetEditHistoryAsync(int fileId, string doc = null)
+        {
+            return FilesControllerHelperInt.GetEditHistoryAsync(fileId, doc);
+        }
+
+        [AllowAnonymous]
+        [Read("file/{fileId}/edit/diff")]
+        public Task<EditHistoryData> GetEditDiffUrlAsync(string fileId, int version = 0, string doc = null)
+        {
+            return FilesControllerHelperString.GetEditDiffUrlAsync(fileId, version, doc);
+        }
+
+        [AllowAnonymous]
+        [Read("file/{fileId:int}/edit/diff")]
+        public Task<EditHistoryData> GetEditDiffUrlAsync(int fileId, int version = 0, string doc = null)
+        {
+            return FilesControllerHelperInt.GetEditDiffUrlAsync(fileId, version, doc);
+        }
+
+        [AllowAnonymous]
+        [Read("file/{fileId}/restoreversion")]
+        public Task<List<EditHistoryWrapper>> RestoreVersionAsync(string fileId, int version = 0, string url = null, string doc = null)
+        {
+            return FilesControllerHelperString.RestoreVersionAsync(fileId, version, url, doc);
+        }
+
+        [AllowAnonymous]
+        [Read("file/{fileId:int}/restoreversion")]
+        public Task<List<EditHistoryWrapper>> RestoreVersionAsync(int fileId, int version = 0, string url = null, string doc = null)
+        {
+            return FilesControllerHelperInt.RestoreVersionAsync(fileId, version, url, doc);
+        }
+
+        [Update("file/{fileId}/comment")]
+        public async Task<object> UpdateCommentFromBodyAsync(string fileId, [FromBody] UpdateCommentModel model)
+        {
+            return await FilesControllerHelperString.UpdateCommentAsync(fileId, model.Version, model.Comment);
+        }
+
+        [Update("file/{fileId}/comment")]
+        [Consumes("application/x-www-form-urlencoded")]
+        public async Task<object> UpdateCommentFromFormAsync(string fileId, [FromForm] UpdateCommentModel model)
+        {
+            return await FilesControllerHelperString.UpdateCommentAsync(fileId, model.Version, model.Comment);
+        }
+
+        [Update("file/{fileId:int}/comment")]
+        public async Task<object> UpdateCommentFromBodyAsync(int fileId, [FromBody] UpdateCommentModel model)
+        {
+            return await FilesControllerHelperInt.UpdateCommentAsync(fileId, model.Version, model.Comment);
+        }
+
+        [Update("file/{fileId:int}/comment")]
+        [Consumes("application/x-www-form-urlencoded")]
+        public async Task<object> UpdateCommentFromFormAsync(int fileId, [FromForm] UpdateCommentModel model)
+        {
+            return await FilesControllerHelperInt.UpdateCommentAsync(fileId, model.Version, model.Comment);
+        }
+
+        /// <summary>
+        /// Returns the detailed information about shared file with the ID specified in the request
+        /// </summary>
+        /// <short>File sharing</short>
+        /// <category>Sharing</category>
+        /// <param name="fileId">File ID</param>
+        /// <returns>Shared file information</returns>
+
+        [Read("file/{fileId}/share")]
+        public Task<IEnumerable<FileShareWrapper>> GetFileSecurityInfoAsync(string fileId)
+        {
+            return FilesControllerHelperString.GetFileSecurityInfoAsync(fileId);
+        }
+
+        [Read("file/{fileId:int}/share")]
+        public Task<IEnumerable<FileShareWrapper>> GetFileSecurityInfoAsync(int fileId)
+        {
+            return FilesControllerHelperInt.GetFileSecurityInfoAsync(fileId);
+        }
+
+        /// <summary>
+        /// Returns the detailed information about shared folder with the ID specified in the request
+        /// </summary>
+        /// <short>Folder sharing</short>
+        /// <param name="folderId">Folder ID</param>
+        /// <category>Sharing</category>
+        /// <returns>Shared folder information</returns>
+
+        [Read("folder/{folderId}/share")]
+        public Task<IEnumerable<FileShareWrapper>> GetFolderSecurityInfoAsync(string folderId)
+        {
+            return FilesControllerHelperString.GetFolderSecurityInfoAsync(folderId);
+        }
+
+        [Read("folder/{folderId:int}/share")]
+        public Task<IEnumerable<FileShareWrapper>> GetFolderSecurityInfoAsync(int folderId)
+        {
+            return FilesControllerHelperInt.GetFolderSecurityInfoAsync(folderId);
+        }
+
+        [Create("share")]
+        public async Task<IEnumerable<FileShareWrapper>> GetSecurityInfoFromBodyAsync([FromBody] BaseBatchModel model)
+        {
+            var (folderIntIds, folderStringIds) = FileOperationsManager.GetIds(model.FolderIds);
+            var (fileIntIds, fileStringIds) = FileOperationsManager.GetIds(model.FileIds);
+
+            var result = new List<FileShareWrapper>();
+            result.AddRange(await FilesControllerHelperInt.GetSecurityInfoAsync(fileIntIds, folderIntIds));
+            result.AddRange(await FilesControllerHelperString.GetSecurityInfoAsync(fileStringIds, folderStringIds));
+            return result;
+        }
+
+        [Create("share")]
+        [Consumes("application/x-www-form-urlencoded")]
+        public async Task<IEnumerable<FileShareWrapper>> GetSecurityInfoFromFormAsync([FromForm][ModelBinder(BinderType = typeof(BaseBatchModelBinder))] BaseBatchModel model)
+        {
+            var (folderIntIds, folderStringIds) = FileOperationsManager.GetIds(model.FolderIds);
+            var (fileIntIds, fileStringIds) = FileOperationsManager.GetIds(model.FileIds);
+
+            var result = new List<FileShareWrapper>();
+            result.AddRange(await FilesControllerHelperInt.GetSecurityInfoAsync(fileIntIds, folderIntIds));
+            result.AddRange(await FilesControllerHelperString.GetSecurityInfoAsync(fileStringIds, folderStringIds));
+            return result;
+        }
+
+        /// <summary>
+        /// Sets sharing settings for the file with the ID specified in the request
+        /// </summary>
+        /// <param name="fileId">File ID</param>
+        /// <param name="share">Collection of sharing rights</param>
+        /// <param name="notify">Should notify people</param>
+        /// <param name="sharingMessage">Sharing message to send when notifying</param>
+        /// <short>Share file</short>
+        /// <category>Sharing</category>
+        /// <remarks>
+        /// Each of the FileShareParams must contain two parameters: 'ShareTo' - ID of the user with whom we want to share and 'Access' - access type which we want to grant to the user (Read, ReadWrite, etc) 
+        /// </remarks>
+        /// <returns>Shared file information</returns>
+
+        [Update("file/{fileId}/share")]
+        public Task<IEnumerable<FileShareWrapper>> SetFileSecurityInfoFromBodyAsync(string fileId, [FromBody] SecurityInfoModel model)
+        {
+            return FilesControllerHelperString.SetFileSecurityInfoAsync(fileId, model.Share, model.Notify, model.SharingMessage);
+        }
+
+        [Update("file/{fileId}/share")]
+        [Consumes("application/x-www-form-urlencoded")]
+        public Task<IEnumerable<FileShareWrapper>> SetFileSecurityInfoFromFormAsync(string fileId, [FromForm] SecurityInfoModel model)
+        {
+            return FilesControllerHelperString.SetFileSecurityInfoAsync(fileId, model.Share, model.Notify, model.SharingMessage);
+        }
+
+        [Update("file/{fileId:int}/share")]
+        public Task<IEnumerable<FileShareWrapper>> SetFileSecurityInfoFromBodyAsync(int fileId, [FromBody] SecurityInfoModel model)
+        {
+            return FilesControllerHelperInt.SetFileSecurityInfoAsync(fileId, model.Share, model.Notify, model.SharingMessage);
+        }
+
+        [Update("file/{fileId:int}/share")]
+        [Consumes("application/x-www-form-urlencoded")]
+        public Task<IEnumerable<FileShareWrapper>> SetFileSecurityInfoFromFormAsync(int fileId, [FromForm] SecurityInfoModel model)
+        {
+            return FilesControllerHelperInt.SetFileSecurityInfoAsync(fileId, model.Share, model.Notify, model.SharingMessage);
+        }
+
+        [Update("share")]
+        public Task<IEnumerable<FileShareWrapper>> SetSecurityInfoFromBodyAsync([FromBody] SecurityInfoModel model)
+        {
+            return SetSecurityInfoAsync(model);
+        }
+
+        [Update("share")]
+        [Consumes("application/x-www-form-urlencoded")]
+        public Task<IEnumerable<FileShareWrapper>> SetSecurityInfoFromFormAsync([FromForm] SecurityInfoModel model)
+        {
+            return SetSecurityInfoAsync(model);
+        }
+
+        public async Task<IEnumerable<FileShareWrapper>> SetSecurityInfoAsync(SecurityInfoModel model)
+        {
+            var (folderIntIds, folderStringIds) = FileOperationsManager.GetIds(model.FolderIds);
+            var (fileIntIds, fileStringIds) = FileOperationsManager.GetIds(model.FileIds);
+
+            var result = new List<FileShareWrapper>();
+            result.AddRange(await FilesControllerHelperInt.SetSecurityInfoAsync(fileIntIds, folderIntIds, model.Share, model.Notify, model.SharingMessage));
+            result.AddRange(await FilesControllerHelperString.SetSecurityInfoAsync(fileStringIds, folderStringIds, model.Share, model.Notify, model.SharingMessage));
+            return result;
+        }
+
+        /// <summary>
+        /// Sets sharing settings for the folder with the ID specified in the request
+        /// </summary>
+        /// <short>Share folder</short>
+        /// <param name="folderId">Folder ID</param>
+        /// <param name="share">Collection of sharing rights</param>
+        /// <param name="notify">Should notify people</param>
+        /// <param name="sharingMessage">Sharing message to send when notifying</param>
+        /// <remarks>
+        /// Each of the FileShareParams must contain two parameters: 'ShareTo' - ID of the user with whom we want to share and 'Access' - access type which we want to grant to the user (Read, ReadWrite, etc) 
+        /// </remarks>
+        /// <category>Sharing</category>
+        /// <returns>Shared folder information</returns>
+
+        [Update("folder/{folderId}/share")]
+        public Task<IEnumerable<FileShareWrapper>> SetFolderSecurityInfoFromBodyAsync(string folderId, [FromBody] SecurityInfoModel model)
+        {
+            return FilesControllerHelperString.SetFolderSecurityInfoAsync(folderId, model.Share, model.Notify, model.SharingMessage);
+        }
+
+        [Update("folder/{folderId}/share")]
+        [Consumes("application/x-www-form-urlencoded")]
+        public Task<IEnumerable<FileShareWrapper>> SetFolderSecurityInfoFromFormAsync(string folderId, [FromForm] SecurityInfoModel model)
+        {
+            return FilesControllerHelperString.SetFolderSecurityInfoAsync(folderId, model.Share, model.Notify, model.SharingMessage);
+        }
+
+        [Update("folder/{folderId:int}/share")]
+        public Task<IEnumerable<FileShareWrapper>> SetFolderSecurityInfoFromBodyAsync(int folderId, [FromBody] SecurityInfoModel model)
+        {
+            return FilesControllerHelperInt.SetFolderSecurityInfoAsync(folderId, model.Share, model.Notify, model.SharingMessage);
+        }
+
+        [Update("folder/{folderId:int}/share")]
+        [Consumes("application/x-www-form-urlencoded")]
+        public Task<IEnumerable<FileShareWrapper>> SetFolderSecurityInfoFromFormAsync(int folderId, [FromForm] SecurityInfoModel model)
+        {
+            return FilesControllerHelperInt.SetFolderSecurityInfoAsync(folderId, model.Share, model.Notify, model.SharingMessage);
+        }
+
+        /// <summary>
+        ///   Removes sharing rights for the group with the ID specified in the request
+        /// </summary>
+        /// <param name="folderIds">Folders ID</param>
+        /// <param name="fileIds">Files ID</param>
+        /// <short>Remove group sharing rights</short>
+        /// <category>Sharing</category>
+        /// <returns>Shared file information</returns>
+
+        [Delete("share")]
+        public async Task<bool> RemoveSecurityInfoAsync(BaseBatchModel model)
+        {
+            var (folderIntIds, folderStringIds) = FileOperationsManager.GetIds(model.FolderIds);
+            var (fileIntIds, fileStringIds) = FileOperationsManager.GetIds(model.FileIds);
+
+            await FilesControllerHelperInt.RemoveSecurityInfoAsync(fileIntIds, folderIntIds);
+            await FilesControllerHelperString.RemoveSecurityInfoAsync(fileStringIds, folderStringIds);
+            return true;
+        }
+
+        /// <summary>
+        ///   Returns the external link to the shared file with the ID specified in the request
+        /// </summary>
+        /// <summary>
+        ///   File external link
+        /// </summary>
+        /// <param name="fileId">File ID</param>
+        /// <param name="share">Access right</param>
+        /// <category>Files</category>
+        /// <returns>Shared file link</returns>
+
+        [Update("{fileId}/sharedlinkAsync")]
+        public async Task<object> GenerateSharedLinkFromBodyAsync(string fileId, [FromBody] GenerateSharedLinkModel model)
+        {
+            return await FilesControllerHelperString.GenerateSharedLinkAsync(fileId, model.Share);
+        }
+
+        [Update("{fileId}/sharedlinkAsync")]
+        [Consumes("application/x-www-form-urlencoded")]
+        public async Task<object> GenerateSharedLinkFromFormAsync(string fileId, [FromForm] GenerateSharedLinkModel model)
+        {
+            return await FilesControllerHelperString.GenerateSharedLinkAsync(fileId, model.Share);
+        }
+
+        [Update("{fileId:int}/sharedlinkAsync")]
+        public async Task<object> GenerateSharedLinkFromBodyAsync(int fileId, [FromBody] GenerateSharedLinkModel model)
+        {
+            return await FilesControllerHelperInt.GenerateSharedLinkAsync(fileId, model.Share);
+        }
+
+        [Update("{fileId:int}/sharedlinkAsync")]
+        [Consumes("application/x-www-form-urlencoded")]
+        public async Task<object> GenerateSharedLinkFromFormAsync(int fileId, [FromForm] GenerateSharedLinkModel model)
+        {
+            return await FilesControllerHelperInt.GenerateSharedLinkAsync(fileId, model.Share);
+        }
+
+        [Update("{fileId:int}/setacelink")]
+        public Task<bool> SetAceLinkAsync(int fileId, [FromBody] GenerateSharedLinkModel model)
+        {
+            return FilesControllerHelperInt.SetAceLinkAsync(fileId, model.Share);
+        }
+
+        [Update("{fileId}/setacelink")]
+        public Task<bool> SetAceLinkAsync(string fileId, [FromBody] GenerateSharedLinkModel model)
+        {
+            return FilesControllerHelperString.SetAceLinkAsync(fileId, model.Share);
+        }
+
+        /// <summary>
+        ///   Get a list of available providers
+        /// </summary>
+        /// <category>Third-Party Integration</category>
+        /// <returns>List of provider key</returns>
+        /// <remarks>List of provider key: DropboxV2, Box, WebDav, Yandex, OneDrive, SharePoint, GoogleDrive</remarks>
+        /// <returns></returns>
+        [Read("thirdparty/capabilities")]
+        public List<List<string>> Capabilities()
+        {
+            var result = new List<List<string>>();
+
+            if (UserManager.GetUsers(SecurityContext.CurrentAccount.ID).IsVisitor(UserManager)
+                    || (!FilesSettingsHelper.EnableThirdParty
+                    && !CoreBaseSettings.Personal))
+            {
+                return result;
+            }
+
+            return ThirdpartyConfiguration.GetProviders();
+        }
+
+        /// <summary>
+        ///   Saves the third party file storage service account
+        /// </summary>
+        /// <short>Save third party account</short>
+        /// <param name="url">Connection url for SharePoint</param>
+        /// <param name="login">Login</param>
+        /// <param name="password">Password</param>
+        /// <param name="token">Authentication token</param>
+        /// <param name="isCorporate"></param>
+        /// <param name="customerTitle">Title</param>
+        /// <param name="providerKey">Provider Key</param>
+        /// <param name="providerId">Provider ID</param>
+        /// <category>Third-Party Integration</category>
+        /// <returns>Folder contents</returns>
+        /// <remarks>List of provider key: DropboxV2, Box, WebDav, Yandex, OneDrive, SharePoint, GoogleDrive</remarks>
+        /// <exception cref="ArgumentException"></exception>
+
+        [Create("thirdparty")]
+        public Task<FolderWrapper<string>> SaveThirdPartyFromBodyAsync([FromBody] ThirdPartyModel model)
+        {
+            return SaveThirdPartyAsync(model);
+        }
+
+        [Create("thirdparty")]
+        [Consumes("application/x-www-form-urlencoded")]
+        public Task<FolderWrapper<string>> SaveThirdPartyFromFormAsync([FromForm] ThirdPartyModel model)
+        {
+            return SaveThirdPartyAsync(model);
+        }
+
+        private async Task<FolderWrapper<string>> SaveThirdPartyAsync(ThirdPartyModel model)
+        {
+            var thirdPartyParams = new ThirdPartyParams
+            {
+                AuthData = new AuthData(model.Url, model.Login, model.Password, model.Token),
+                Corporate = model.IsCorporate,
+                CustomerTitle = model.CustomerTitle,
+                ProviderId = model.ProviderId,
+                ProviderKey = model.ProviderKey,
+            };
+
+            var folder = await FileStorageService.SaveThirdPartyAsync(thirdPartyParams);
+
+            return await FolderWrapperHelper.GetAsync(folder);
+        }
+
+        /// <summary>
+        ///    Returns the list of all connected third party services
+        /// </summary>
+        /// <category>Third-Party Integration</category>
+        /// <short>Get third party list</short>
+        /// <returns>Connected providers</returns>
+
+        [Read("thirdparty")]
+        public async Task<IEnumerable<ThirdPartyParams>> GetThirdPartyAccountsAsync()
+        {
+            return await FileStorageService.GetThirdPartyAsync();
+        }
+
+        /// <summary>
+        ///    Returns the list of third party services connected in the 'Common Documents' section
+        /// </summary>
+        /// <category>Third-Party Integration</category>
+        /// <short>Get third party folder</short>
+        /// <returns>Connected providers folder</returns>
+
+        [Read("thirdparty/common")]
+        public async Task<IEnumerable<FolderWrapper<string>>> GetCommonThirdPartyFoldersAsync()
+        {
+            var parent = await FileStorageServiceInt.GetFolderAsync(await GlobalFolderHelper.FolderCommonAsync);
+            var thirdpartyFolders = await EntryManager.GetThirpartyFoldersAsync(parent);
+            var result = new List<FolderWrapper<string>>();
+
+            foreach (var r in thirdpartyFolders)
+            {
+                result.Add(await FolderWrapperHelper.GetAsync(r));
+            }
+            return result;
+        }
+
+        /// <summary>
+        ///   Removes the third party file storage service account with the ID specified in the request
+        /// </summary>
+        /// <param name="providerId">Provider ID. Provider id is part of folder id.
+        /// Example, folder id is "sbox-123", then provider id is "123"
+        /// </param>
+        /// <short>Remove third party account</short>
+        /// <category>Third-Party Integration</category>
+        /// <returns>Folder id</returns>
+        ///<exception cref="ArgumentException"></exception>
+
+        [Delete("thirdparty/{providerId:int}")]
+        public Task<object> DeleteThirdPartyAsync(int providerId)
+        {
+            return FileStorageService.DeleteThirdPartyAsync(providerId.ToString(CultureInfo.InvariantCulture));
+
+        }
+
+        ///// <summary>
+        ///// 
+        ///// </summary>
+        ///// <param name="query"></param>
+        ///// <returns></returns>
+        //[Read(@"@search/{query}")]
+        //public IEnumerable<FileEntryWrapper> Search(string query)
+        //{
+        //    var searcher = new SearchHandler();
+        //    var files = searcher.SearchFiles(query).Select(r => (FileEntryWrapper)FileWrapperHelper.Get(r));
+        //    var folders = searcher.SearchFolders(query).Select(f => (FileEntryWrapper)FolderWrapperHelper.Get(f));
+
+        //    return files.Concat(folders);
+        //}
+
+        /// <summary>
+        /// Adding files to favorite list
+        /// </summary>
+        /// <short>Favorite add</short>
+        /// <category>Files</category>
+        /// <param name="folderIds" visible="false"></param>
+        /// <param name="fileIds">File IDs</param>
+        /// <returns></returns>
+
+        [Create("favorites")]
+        public Task<bool> AddFavoritesFromBodyAsync([FromBody] BaseBatchModel model)
+        {
+            return AddFavoritesAsync(model);
+        }
+
+        [Create("favorites")]
+        [Consumes("application/x-www-form-urlencoded")]
+        public async Task<bool> AddFavoritesFromFormAsync([FromForm][ModelBinder(BinderType = typeof(BaseBatchModelBinder))] BaseBatchModel model)
+        {
+            return await AddFavoritesAsync(model);
+        }
+
+        private async Task<bool> AddFavoritesAsync(BaseBatchModel model)
+        {
+            var (folderIntIds, folderStringIds) = FileOperationsManager.GetIds(model.FolderIds);
+            var (fileIntIds, fileStringIds) = FileOperationsManager.GetIds(model.FileIds);
+
+            await FileStorageServiceInt.AddToFavoritesAsync(folderIntIds, fileIntIds);
+            await FileStorageService.AddToFavoritesAsync(folderStringIds, fileStringIds);
+            return true;
+        }
+
+        [Read("favorites/{fileId}")]
+        public Task<bool> ToggleFileFavoriteAsync(string fileId, bool favorite)
+        {
+            return FileStorageService.ToggleFileFavoriteAsync(fileId, favorite);
+        }
+
+        [Read("favorites/{fileId:int}")]
+        public Task<bool> ToggleFavoriteFromFormAsync(int fileId, bool favorite)
+        {
+            return FileStorageServiceInt.ToggleFileFavoriteAsync(fileId, favorite);
+        }
+
+        /// <summary>
+        /// Removing files from favorite list
+        /// </summary>
+        /// <short>Favorite delete</short>
+        /// <category>Files</category>
+        /// <param name="folderIds" visible="false"></param>
+        /// <param name="fileIds">File IDs</param>
+        /// <returns></returns>
+
+        [Delete("favorites")]
+        [Consumes("application/json")]
+        public Task<bool> DeleteFavoritesFromBodyAsync([FromBody] BaseBatchModel model)
+        {
+            return DeleteFavoritesAsync(model);
+        }
+
+        [Delete("favorites")]
+        public async Task<bool> DeleteFavoritesFromQueryAsync([FromQuery][ModelBinder(BinderType = typeof(BaseBatchModelBinder))] BaseBatchModel model)
+        {
+            return await DeleteFavoritesAsync(model);
+        }
+
+        private async Task<bool> DeleteFavoritesAsync(BaseBatchModel model)
+        {
+            var (folderIntIds, folderStringIds) = FileOperationsManager.GetIds(model.FolderIds);
+            var (fileIntIds, fileStringIds) = FileOperationsManager.GetIds(model.FileIds);
+
+            await FileStorageServiceInt.DeleteFavoritesAsync(folderIntIds, fileIntIds);
+            await FileStorageService.DeleteFavoritesAsync(folderStringIds, fileStringIds);
+            return true;
+        }
+
+        /// <summary>
+        /// Adding files to template list
+        /// </summary>
+        /// <short>Template add</short>
+        /// <category>Files</category>
+        /// <param name="fileIds">File IDs</param>
+        /// <returns></returns>
+
+        [Create("templates")]
+        public async Task<bool> AddTemplatesFromBodyAsync([FromBody] TemplatesModel model)
+        {
+            await FileStorageServiceInt.AddToTemplatesAsync(model.FileIds);
+            return true;
+        }
+
+        [Create("templates")]
+        [Consumes("application/x-www-form-urlencoded")]
+        public async Task<bool> AddTemplatesFromFormAsync([FromForm] TemplatesModel model)
+        {
+            await FileStorageServiceInt.AddToTemplatesAsync(model.FileIds);
+            return true;
+        }
+
+        /// <summary>
+        /// Removing files from template list
+        /// </summary>
+        /// <short>Template delete</short>
+        /// <category>Files</category>
+        /// <param name="fileIds">File IDs</param>
+        /// <returns></returns>
+
+        [Delete("templates")]
+        public async Task<bool> DeleteTemplatesAsync(IEnumerable<int> fileIds)
+        {
+            await FileStorageServiceInt.DeleteTemplatesAsync(fileIds);
+            return true;
+        }
+
+        /// <summary>
+        /// 
+        /// </summary>
+        /// <param name="set"></param>
+        /// <returns></returns>
+        [Update(@"storeoriginal")]
+        public bool StoreOriginalFromBody([FromBody] SettingsModel model)
+        {
+            return FileStorageService.StoreOriginal(model.Set);
+        }
+
+        [Update(@"storeoriginal")]
+        [Consumes("application/x-www-form-urlencoded")]
+        public bool StoreOriginalFromForm([FromForm] SettingsModel model)
+        {
+            return FileStorageService.StoreOriginal(model.Set);
+        }
+
+        /// <summary>
+        /// 
+        /// </summary>
+        /// <returns></returns>
+        [Read(@"settings")]
+        public FilesSettingsHelper GetFilesSettings()
+        {
+            return FilesSettingsHelper;
+        }
+
+        /// <summary>
+        /// 
+        /// </summary>
+        /// <param name="save"></param>
+        /// <visible>false</visible>
+        /// <returns></returns>
+        [Update(@"hideconfirmconvert")]
+        public bool HideConfirmConvertFromBody([FromBody] HideConfirmConvertModel model)
+        {
+            return FileStorageService.HideConfirmConvert(model.Save);
+        }
+
+        [Update(@"hideconfirmconvert")]
+        [Consumes("application/x-www-form-urlencoded")]
+        public bool HideConfirmConvertFromForm([FromForm] HideConfirmConvertModel model)
+        {
+            return FileStorageService.HideConfirmConvert(model.Save);
+        }
+
+        /// <summary>
+        /// 
+        /// </summary>
+        /// <param name="set"></param>
+        /// <returns></returns>
+        [Update(@"updateifexist")]
+        public bool UpdateIfExistFromBody([FromBody] SettingsModel model)
+        {
+            return FileStorageService.UpdateIfExist(model.Set);
+        }
+
+        [Update(@"updateifexist")]
+        [Consumes("application/x-www-form-urlencoded")]
+        public bool UpdateIfExistFromForm([FromForm] SettingsModel model)
+        {
+            return FileStorageService.UpdateIfExist(model.Set);
+        }
+
+        /// <summary>
+        /// 
+        /// </summary>
+        /// <param name="set"></param>
+        /// <returns></returns>
+        [Update(@"changedeleteconfrim")]
+        public bool ChangeDeleteConfrimFromBody([FromBody] SettingsModel model)
+        {
+            return FileStorageService.ChangeDeleteConfrim(model.Set);
+        }
+
+        [Update(@"changedeleteconfrim")]
+        [Consumes("application/x-www-form-urlencoded")]
+        public bool ChangeDeleteConfrimFromForm([FromForm] SettingsModel model)
+        {
+            return FileStorageService.ChangeDeleteConfrim(model.Set);
+        }
+
+        /// <summary>
+        /// 
+        /// </summary>
+        /// <param name="set"></param>
+        /// <returns></returns>
+        [Update(@"storeforcesave")]
+        public bool StoreForcesaveFromBody([FromBody] SettingsModel model)
+        {
+            return FileStorageService.StoreForcesave(model.Set);
+        }
+
+        [Update(@"storeforcesave")]
+        [Consumes("application/x-www-form-urlencoded")]
+        public bool StoreForcesaveFromForm([FromForm] SettingsModel model)
+        {
+            return FileStorageService.StoreForcesave(model.Set);
+        }
+
+        /// <summary>
+        /// 
+        /// </summary>
+        /// <param name="set"></param>
+        /// <returns></returns>
+        [Update(@"forcesave")]
+        public bool ForcesaveFromBody([FromBody] SettingsModel model)
+        {
+            return FileStorageService.Forcesave(model.Set);
+        }
+
+        [Update(@"forcesave")]
+        [Consumes("application/x-www-form-urlencoded")]
+        public bool ForcesaveFromForm([FromForm] SettingsModel model)
+        {
+            return FileStorageService.Forcesave(model.Set);
+        }
+
+        /// <summary>
+        /// 
+        /// </summary>
+        /// <param name="set"></param>
+        /// <returns></returns>
+        [Update(@"thirdparty")]
+        public bool ChangeAccessToThirdpartyFromBody([FromBody] SettingsModel model)
+        {
+            return FileStorageService.ChangeAccessToThirdparty(model.Set);
+        }
+
+        [Update(@"thirdparty")]
+        [Consumes("application/x-www-form-urlencoded")]
+        public bool ChangeAccessToThirdpartyFromForm([FromForm] SettingsModel model)
+        {
+            return FileStorageService.ChangeAccessToThirdparty(model.Set);
+        }
+
+        /// <summary>
+        /// Display recent folder
+        /// </summary>
+        /// <param name="set"></param>
+        /// <category>Settings</category>
+        /// <returns></returns>
+        [Update(@"displayRecent")]
+        public bool DisplayRecentFromBody([FromBody] DisplayModel model)
+        {
+            return FileStorageService.DisplayRecent(model.Set);
+        }
+
+        [Update(@"displayRecent")]
+        [Consumes("application/x-www-form-urlencoded")]
+        public bool DisplayRecentFromForm([FromForm] DisplayModel model)
+        {
+            return FileStorageService.DisplayRecent(model.Set);
+        }
+
+        /// <summary>
+        /// Display favorite folder
+        /// </summary>
+        /// <param name="set"></param>
+        /// <category>Settings</category>
+        /// <returns></returns>
+        [Update(@"settings/favorites")]
+        public bool DisplayFavoriteFromBody([FromBody] DisplayModel model)
+        {
+            return FileStorageService.DisplayFavorite(model.Set);
+        }
+
+        [Update(@"settings/favorites")]
+        [Consumes("application/x-www-form-urlencoded")]
+        public bool DisplayFavoriteFromForm([FromForm] DisplayModel model)
+        {
+            return FileStorageService.DisplayFavorite(model.Set);
+        }
+
+        /// <summary>
+        /// Display template folder
+        /// </summary>
+        /// <param name="set"></param>
+        /// <category>Settings</category>
+        /// <returns></returns>
+        [Update(@"settings/templates")]
+        public bool DisplayTemplatesFromBody([FromBody] DisplayModel model)
+        {
+            return FileStorageService.DisplayTemplates(model.Set);
+        }
+
+        [Update(@"settings/templates")]
+        [Consumes("application/x-www-form-urlencoded")]
+        public bool DisplayTemplatesFromForm([FromForm] DisplayModel model)
+        {
+            return FileStorageService.DisplayTemplates(model.Set);
+        }
+
+        /// <summary>
+        /// 
+        /// </summary>
+        /// <param name="set"></param>
+        /// <category>Settings</category>
+        /// <returns></returns>
+        [Update(@"settings/downloadtargz")]
+        public ICompress ChangeDownloadZipFromBody([FromBody] DisplayModel model)
+        {
+            return FileStorageService.ChangeDownloadTarGz(model.Set);
+        }
+
+        [Update(@"settings/downloadtargz")]
+        public ICompress ChangeDownloadZipFromForm([FromForm] DisplayModel model)
+        {
+            return FileStorageService.ChangeDownloadTarGz(model.Set);
+        }
+
+        /// <summary>
+        ///  Checking document service location
+        /// </summary>
+        /// <param name="docServiceUrl">Document editing service Domain</param>
+        /// <param name="docServiceUrlInternal">Document command service Domain</param>
+        /// <param name="docServiceUrlPortal">Community Server Address</param>
+        /// <returns></returns>
+        [Update("docservice")]
+        public Task<IEnumerable<string>> CheckDocServiceUrlFromBodyAsync([FromBody] CheckDocServiceUrlModel model)
+        {
+            return CheckDocServiceUrlAsync(model);
+        }
+
+        [Update("docservice")]
+        [Consumes("application/x-www-form-urlencoded")]
+        public Task<IEnumerable<string>> CheckDocServiceUrlFromFormAsync([FromForm] CheckDocServiceUrlModel model)
+        {
+            return CheckDocServiceUrlAsync(model);
+        }
+
+        /// <summary>
+        /// Create thumbnails for files with the IDs specified in the request
+        /// </summary>
+        /// <short>Create thumbnails</short>
+        /// <category>Files</category>
+        /// <param name="fileIds">File IDs</param>
+        /// <visible>false</visible>
+        /// <returns></returns>
+
+        [Create("thumbnails")]
+        public Task<IEnumerable<JsonElement>> CreateThumbnailsFromBodyAsync([FromBody] BaseBatchModel model)
+        {
+            return FileStorageService.CreateThumbnailsAsync(model.FileIds.ToList());
+        }
+
+        [Create("thumbnails")]
+        [Consumes("application/x-www-form-urlencoded")]
+        public async Task<IEnumerable<JsonElement>> CreateThumbnailsFromFormAsync([FromForm][ModelBinder(BinderType = typeof(BaseBatchModelBinder))] BaseBatchModel model)
+        {
+            return await FileStorageService.CreateThumbnailsAsync(model.FileIds.ToList());
+        }
+
+        [Create("masterform/{fileId}/checkfillformdraft")]
+        public async Task<object> CheckFillFormDraftFromBodyAsync(string fileId, [FromBody] CheckFillFormDraftModel model)
+        {
+            return await FilesControllerHelperString.CheckFillFormDraftAsync(fileId, model.Version, model.Doc, !model.RequestEmbedded, model.RequestView);
+        }
+
+        [Create("masterform/{fileId}/checkfillformdraft")]
+        [Consumes("application/x-www-form-urlencoded")]
+        public async Task<object> CheckFillFormDraftFromFormAsync(string fileId, [FromForm] CheckFillFormDraftModel model)
+        {
+            return await FilesControllerHelperString.CheckFillFormDraftAsync(fileId, model.Version, model.Doc, !model.RequestEmbedded, model.RequestView);
+        }
+
+        [Create("masterform/{fileId:int}/checkfillformdraft")]
+        public async Task<object> CheckFillFormDraftFromBodyAsync(int fileId, [FromBody] CheckFillFormDraftModel model)
+        {
+            return await FilesControllerHelperInt.CheckFillFormDraftAsync(fileId, model.Version, model.Doc, !model.RequestEmbedded, model.RequestView);
+        }
+
+        [Create("masterform/{fileId:int}/checkfillformdraft")]
+        [Consumes("application/x-www-form-urlencoded")]
+        public async Task<object> CheckFillFormDraftFromFormAsync(int fileId, [FromForm] CheckFillFormDraftModel model)
+        {
+            return await FilesControllerHelperInt.CheckFillFormDraftAsync(fileId, model.Version, model.Doc, !model.RequestEmbedded, model.RequestView);
+        }
+
+        public Task<IEnumerable<string>> CheckDocServiceUrlAsync(CheckDocServiceUrlModel model)
+        {
+            FilesLinkUtility.DocServiceUrl = model.DocServiceUrl;
+            FilesLinkUtility.DocServiceUrlInternal = model.DocServiceUrlInternal;
+            FilesLinkUtility.DocServicePortalUrl = model.DocServiceUrlPortal;
+
+            MessageService.Send(MessageAction.DocumentServiceLocationSetting);
+
+            var https = new Regex(@"^https://", RegexOptions.IgnoreCase);
+            var http = new Regex(@"^http://", RegexOptions.IgnoreCase);
+            if (https.IsMatch(CommonLinkUtility.GetFullAbsolutePath("")) && http.IsMatch(FilesLinkUtility.DocServiceUrl))
+            {
+                throw new Exception("Mixed Active Content is not allowed. HTTPS address for Document Server is required.");
+            }
+
+            return InternalCheckDocServiceUrlAsync();
+        }
+
+        private async Task<IEnumerable<string>> InternalCheckDocServiceUrlAsync()
+        {
+            await DocumentServiceConnector.CheckDocServiceUrlAsync();
+
+            return new[]
+                {
+                    FilesLinkUtility.DocServiceUrl,
+                    FilesLinkUtility.DocServiceUrlInternal,
+                    FilesLinkUtility.DocServicePortalUrl
+                };
+        }
+
+        /// <visible>false</visible>
+        [AllowAnonymous]
+        [Read("docservice")]
+        public Task<object> GetDocServiceUrlAsync(bool version)
+        {
+            var url = CommonLinkUtility.GetFullAbsolutePath(FilesLinkUtility.DocServiceApiUrl);
+            if (!version)
+            {
+                return Task.FromResult<object>(url);
+            }
+
+            return InternalGetDocServiceUrlAsync(url);
+        }
+
+        private async Task<object> InternalGetDocServiceUrlAsync(string url)
+        {
+            var dsVersion = await DocumentServiceConnector.GetVersionAsync();
+
+            return new
+            {
+                version = dsVersion,
+                docServiceUrlApi = url,
+            };
+        }
+
+        #region wordpress
+
+        /// <visible>false</visible>
+        [Read("wordpress-info")]
+        public object GetWordpressInfo()
+        {
+            var token = WordpressToken.GetToken();
+            if (token != null)
+            {
+                var meInfo = WordpressHelper.GetWordpressMeInfo(token.AccessToken);
+                var blogId = JObject.Parse(meInfo).Value<string>("token_site_id");
+                var wordpressUserName = JObject.Parse(meInfo).Value<string>("username");
+
+                var blogInfo = RequestHelper.PerformRequest(WordpressLoginProvider.WordpressSites + blogId, "", "GET", "");
+                var jsonBlogInfo = JObject.Parse(blogInfo);
+                jsonBlogInfo.Add("username", wordpressUserName);
+
+                blogInfo = jsonBlogInfo.ToString();
+                return new
+                {
+                    success = true,
+                    data = blogInfo
+                };
+            }
+            return new
+            {
+                success = false
+            };
+        }
+
+        /// <visible>false</visible>
+        [Read("wordpress-delete")]
+        public object DeleteWordpressInfo()
+        {
+            var token = WordpressToken.GetToken();
+            if (token != null)
+            {
+                WordpressToken.DeleteToken(token);
+                return new
+                {
+                    success = true
+                };
+            }
+            return new
+            {
+                success = false
+            };
+        }
+
+        /// <visible>false</visible>
+        [Create("wordpress-save")]
+        public object WordpressSaveFromBody([FromBody] WordpressSaveModel model)
+        {
+            return WordpressSave(model);
+        }
+
+        [Create("wordpress-save")]
+        [Consumes("application/x-www-form-urlencoded")]
+        public object WordpressSaveFromForm([FromForm] WordpressSaveModel model)
+        {
+            return WordpressSave(model);
+        }
+
+        private object WordpressSave(WordpressSaveModel model)
+        {
+            if (model.Code.Length == 0)
+            {
+                return new
+                {
+                    success = false
+                };
+            }
+            try
+            {
+                var token = WordpressToken.SaveTokenFromCode(model.Code);
+                var meInfo = WordpressHelper.GetWordpressMeInfo(token.AccessToken);
+                var blogId = JObject.Parse(meInfo).Value<string>("token_site_id");
+
+                var wordpressUserName = JObject.Parse(meInfo).Value<string>("username");
+
+                var blogInfo = RequestHelper.PerformRequest(WordpressLoginProvider.WordpressSites + blogId, "", "GET", "");
+                var jsonBlogInfo = JObject.Parse(blogInfo);
+                jsonBlogInfo.Add("username", wordpressUserName);
+
+                blogInfo = jsonBlogInfo.ToString();
+                return new
+                {
+                    success = true,
+                    data = blogInfo
+                };
+            }
+            catch (Exception)
+            {
+                return new
+                {
+                    success = false
+                };
+            }
+        }
+
+        /// <visible>false</visible>
+        [Create("wordpress")]
+        public bool CreateWordpressPostFromBody([FromBody] CreateWordpressPostModel model)
+        {
+            return CreateWordpressPost(model);
+        }
+
+        [Create("wordpress")]
+        [Consumes("application/x-www-form-urlencoded")]
+        public bool CreateWordpressPostFromForm([FromForm] CreateWordpressPostModel model)
+        {
+            return CreateWordpressPost(model);
+        }
+
+        private bool CreateWordpressPost(CreateWordpressPostModel model)
+        {
+            try
+            {
+                var token = WordpressToken.GetToken();
+                var meInfo = WordpressHelper.GetWordpressMeInfo(token.AccessToken);
+                var parser = JObject.Parse(meInfo);
+                if (parser == null) return false;
+                var blogId = parser.Value<string>("token_site_id");
+
+                if (blogId != null)
+                {
+                    var createPost = WordpressHelper.CreateWordpressPost(model.Title, model.Content, model.Status, blogId, token);
+                    return createPost;
+                }
+                return false;
+            }
+            catch (Exception)
+            {
+                return false;
+            }
+        }
+
+        #endregion
+
+        #region easybib
+
+        /// <visible>false</visible>
+        [Read("easybib-citation-list")]
+        public object GetEasybibCitationList(int source, string data)
+        {
+            try
+            {
+                var citationList = EasyBibHelper.GetEasyBibCitationsList(source, data);
+                return new
+                {
+                    success = true,
+                    citations = citationList
+                };
+            }
+            catch (Exception)
+            {
+                return new
+                {
+                    success = false
+                };
+            }
+
+        }
+
+        /// <visible>false</visible>
+        [Read("easybib-styles")]
+        public object GetEasybibStyles()
+        {
+            try
+            {
+                var data = EasyBibHelper.GetEasyBibStyles();
+                return new
+                {
+                    success = true,
+                    styles = data
+                };
+            }
+            catch (Exception)
+            {
+                return new
+                {
+                    success = false
+                };
+            }
+        }
+
+        /// <visible>false</visible>
+        [Create("easybib-citation")]
+        public object EasyBibCitationBookFromBody([FromBody] EasyBibCitationBookModel model)
+        {
+            return EasyBibCitationBook(model);
+        }
+
+        [Create("easybib-citation")]
+        [Consumes("application/x-www-form-urlencoded")]
+        public object EasyBibCitationBookFromForm([FromForm] EasyBibCitationBookModel model)
+        {
+            return EasyBibCitationBook(model);
+        }
+
+        private object EasyBibCitationBook(EasyBibCitationBookModel model)
+        {
+            try
+            {
+                var citat = EasyBibHelper.GetEasyBibCitation(model.CitationData);
+                if (citat != null)
+                {
+                    return new
+                    {
+                        success = true,
+                        citation = citat
+                    };
+                }
+                else
+                {
+                    return new
+                    {
+                        success = false
+                    };
+                }
+
+            }
+            catch (Exception)
+            {
+                return new
+                {
+                    success = false
+                };
+            }
+        }
+
+        #endregion
+
+        /// <summary>
+        /// Result of file conversation operation.
+        /// </summary>
+        public class ConversationResult<T>
+        {
+            /// <summary>
+            /// Operation Id.
+            /// </summary>
+            public string Id { get; set; }
+
+            /// <summary>
+            /// Operation type.
+            /// </summary>
+            [JsonPropertyName("Operation")]
+            public FileOperationType OperationType { get; set; }
+
+            /// <summary>
+            /// Operation progress.
+            /// </summary>
+            public int Progress { get; set; }
+
+            /// <summary>
+            /// Source files for operation.
+            /// </summary>
+            public string Source { get; set; }
+
+            /// <summary>
+            /// Result file of operation.
+            /// </summary>
+            [JsonPropertyName("result")]
+            public object File { get; set; }
+
+            /// <summary>
+            /// Error during conversation.
+            /// </summary>
+            public string Error { get; set; }
+
+            /// <summary>
+            /// Is operation processed.
+            /// </summary>
+            public string Processed { get; set; }
+        }
+    }
 }