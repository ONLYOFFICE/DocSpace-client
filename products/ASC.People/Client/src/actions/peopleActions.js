<<<<<<< HEAD
import {
  SET_GROUPS,
  SET_USERS,
  SET_SELECTION,
  SET_SELECTED,
  SELECT_USER,
  DESELECT_USER
} from "./actionTypes";
import * as api from "../utils/api";
=======
import { SET_GROUPS, SET_USERS, SET_TARGET_USER } from './actionTypes';
import * as api from '../utils/api';
>>>>>>> 60bc79a4

export function setUsers(users) {
  return {
    type: SET_USERS,
    users
  };
};

export function setGroups(groups) {
<<<<<<< HEAD
  return {
    type: SET_GROUPS,
    groups
  };
};

export function setSelection(selection) {
  return {
    type: SET_SELECTION,
    selection
  };
};

export function setSelected(selected) {
  return {
    type: SET_SELECTED,
    selected
  };
};

export function selectUser(user) {
  return {
    type: SELECT_USER,
    user
  };
};

export function deselectUser(user) {
  return {
    type: DESELECT_USER,
    user
  };
};

export function getPeople(filter) {
  return dispatch => {
    return api.getUserList(filter).then(res => {
      console.log("api.getUserList", res);
      return dispatch(setUsers(res.data.response));
    });
  };
};
=======
    return {
        type: SET_GROUPS,
        groups
    };
};

export function setUser(targetUser) {
    return {
        type: SET_TARGET_USER,
        targetUser
    };
};

export function fetchAndSetUser(userId) {
    return async(dispatch, getState) => {
        try {
            const res = await api.getUser(userId);
            dispatch(setUser(res.data.response))
        } catch (error) {
            console.error(error);
        }
    };
}
>>>>>>> 60bc79a4
<|MERGE_RESOLUTION|>--- conflicted
+++ resolved
@@ -1,17 +1,13 @@
-<<<<<<< HEAD
 import {
   SET_GROUPS,
   SET_USERS,
+  SET_TARGET_USER,
   SET_SELECTION,
   SET_SELECTED,
   SELECT_USER,
   DESELECT_USER
 } from "./actionTypes";
 import * as api from "../utils/api";
-=======
-import { SET_GROUPS, SET_USERS, SET_TARGET_USER } from './actionTypes';
-import * as api from '../utils/api';
->>>>>>> 60bc79a4
 
 export function setUsers(users) {
   return {
@@ -21,12 +17,29 @@
 };
 
 export function setGroups(groups) {
-<<<<<<< HEAD
   return {
     type: SET_GROUPS,
     groups
   };
 };
+
+export function setUser(targetUser) {
+    return {
+        type: SET_TARGET_USER,
+        targetUser
+    };
+};
+
+export function fetchAndSetUser(userId) {
+    return async(dispatch, getState) => {
+        try {
+            const res = await api.getUser(userId);
+            dispatch(setUser(res.data.response))
+        } catch (error) {
+            console.error(error);
+        }
+    };
+}
 
 export function setSelection(selection) {
   return {
@@ -63,29 +76,4 @@
       return dispatch(setUsers(res.data.response));
     });
   };
-};
-=======
-    return {
-        type: SET_GROUPS,
-        groups
-    };
-};
-
-export function setUser(targetUser) {
-    return {
-        type: SET_TARGET_USER,
-        targetUser
-    };
-};
-
-export function fetchAndSetUser(userId) {
-    return async(dispatch, getState) => {
-        try {
-            const res = await api.getUser(userId);
-            dispatch(setUser(res.data.response))
-        } catch (error) {
-            console.error(error);
-        }
-    };
-}
->>>>>>> 60bc79a4
+};