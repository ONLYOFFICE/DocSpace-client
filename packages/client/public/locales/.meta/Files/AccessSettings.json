--- conflicted
+++ resolved
@@ -3,11 +3,7 @@
   "content": "Access settings",
   "content_en_sha1_hash": "7b34b38f3e6a5710c25a3765304dc0c570600dd3",
   "created_at": "2025-05-19T21:30:55.184Z",
-<<<<<<< HEAD
-  "updated_at": "2025-08-29T14:33:38.011Z",
-=======
   "updated_at": "2025-09-01T11:05:24.151Z",
->>>>>>> b75318d3
   "comment": {
     "text": "This translation key is used for \"Access settings\" content that appears in a link within an edit room dialog and as a header title in a panel. It provides the label for access-related settings or configurations, likely prompting users to review or adjust their access permissions.",
     "is_auto": true,
