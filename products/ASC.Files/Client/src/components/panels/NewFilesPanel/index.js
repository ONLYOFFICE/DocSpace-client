import React from "react";
import PropTypes from "prop-types";
import { withRouter } from "react-router";
import {
  Backdrop,
  Heading,
  Aside,
  Row,
  Box,
  RowContainer,
  Link,
  Button,
} from "@appserver/components";
import { withTranslation } from "react-i18next";
<<<<<<< HEAD
import { utils as commonUtils, api, toastr } from "@appserver/common";
=======
import { api, toastr } from "asc-web-common";
>>>>>>> a586f8fe
import { ReactSVG } from "react-svg";
import {
  StyledAsidePanel,
  StyledContent,
  StyledHeaderContent,
  StyledBody,
  StyledFooter,
} from "../StyledPanels";
import { inject, observer } from "mobx-react";

class NewFilesPanelComponent extends React.Component {
  constructor(props) {
    super(props);

    this.state = { files: [] };
  }

  componentDidMount() {
    const { folderId, setIsLoading } = this.props;
    setIsLoading(true);
    api.files
      .getNewFiles(folderId[folderId.length - 1])
      .then((files) => this.setState({ files }))
      .catch((err) => toastr.error(err))
      .finally(() => setIsLoading(false));
  }

  getItemIcon = (item, isEdit) => {
    const extension = item.fileExst;
    const icon = extension
      ? this.props.getFileIcon(extension, 24)
      : this.props.getFolderIcon(item.providerKey, 24);

    return (
      <ReactSVG
        beforeInjection={(svg) => {
          svg.setAttribute("style", "margin-top: 4px");
          isEdit && svg.setAttribute("style", "margin-left: 24px");
        }}
        src={icon}
        loading={this.svgLoader}
      />
    );
  };

  onMarkAsRead = () => {
    const { folderId, onClose } = this.props;
    const markAsReadFiles = true;

    const folderIds = [];
    const fileIds = [];
    const itemsIds = [];

    for (let item of this.state.files) {
      itemsIds.push(`${item.id}`);
      if (item.fileExst) {
        fileIds.push(item.id);
      } else {
        folderIds.push(item.id);
      }
    }

    api.files
      .markAsRead(folderIds, fileIds)
      .then(() => {
        this.setNewFilesCount(folderId, markAsReadFiles);
        this.props.setNewRowItems(itemsIds);
      })
      .catch((err) => toastr.error(err))
      .finally(() => onClose());
  };

  onNewFilesClick = (item) => {
    const { onClose, /*setIsLoading,*/ folderId } = this.props;
    const folderIds = [];
    const fileId = [];
    const isFile = item.fileExst;

    isFile ? fileId.push(item.id) : folderIds.push(item.id);

    api.files
      .markAsRead(folderIds, fileId)
      .then(() => {
        this.setNewFilesCount(folderId, false, item);
        this.onFilesClick(item);
      })
      .catch((err) => toastr.error(err))
      .finally(() => {
        !isFile && onClose();
      });
  };

  onFilesClick = (item) => {
    const { id, fileExst, viewUrl, fileType, providerKey } = item;
    const {
      filter,
      setMediaViewerData,
      fetchFiles,
      addFileToRecentlyViewed,
      isPrivacy,
    } = this.props;

    if (!fileExst) {
      fetchFiles(id, filter).catch((err) => toastr.error(err));
    } else {
      const canEdit = [5, 6, 7].includes(fileType); //TODO: maybe dirty
      const isMedia = [2, 3, 4].includes(fileType);

      if (canEdit && providerKey) {
        return addFileToRecentlyViewed(id, isPrivacy)
          .then(() => console.log("Pushed to recently viewed"))
          .catch((e) => console.error(e))
          .finally(window.open(`./doceditor?fileId=${id}`, "_blank"));
      }

      if (isMedia) {
        const mediaItem = { visible: true, id };
        setMediaViewerData(mediaItem);
        return;
      }

      return window.open(viewUrl, "_blank");
    }
  };

  setNewFilesCount = (folderPath, markAsReadAll, item) => {
    const { treeFolders, setTreeFolders, folders, files } = this.props;

    const data = treeFolders;
    let dataItem;

    const loop = (index, newData) => {
      dataItem = newData.find((x) => x.id === folderPath[index]);
      if (index === folderPath.length - 1) {
        const rootItem = data.find((x) => x.id === folderPath[0]);
        const newFilesCounter = dataItem.newItems
          ? dataItem.newItems
          : dataItem.new;
        rootItem.newItems = markAsReadAll
          ? rootItem.newItems - newFilesCounter
          : rootItem.newItems - 1;
        dataItem.newItems = markAsReadAll ? 0 : newFilesCounter - 1;
        this.props.setNewRowItems([`${item.id}`]);
        return;
      } else {
        loop(index + 1, dataItem.folders);
      }
    };

    if (folderPath.length > 1) {
      loop(0, data);
    } else {
      dataItem = data.find((x) => x.id === +folderPath[0]);
      dataItem.newItems = markAsReadAll ? 0 : dataItem.newItems - 1;

      if (item && item.fileExst) {
        const fileItem = files.find((x) => x.id === item.id && x.fileExst);
        if (fileItem) {
          fileItem.new = markAsReadAll ? 0 : fileItem.new - 1;
        } else {
          const filesFolder = folders.find((x) => x.id === item.folderId);
          if (filesFolder) {
            filesFolder.new = markAsReadAll ? 0 : filesFolder.new - 1;
          }
        }
        this.props.setNewRowItems([`${item.id}`]);
      } else if (item && !item.fileExst) {
        const folderItem = folders.find((x) => x.id === item.id && !x.fileExst);
        if (folderItem) {
          folderItem.new = markAsReadAll ? 0 : folderItem.new - 1;
        }
      }
    }

    setTreeFolders(data);
  };

  render() {
    //console.log("NewFiles panel render");
    const { t, visible, onClose } = this.props;
    const { files } = this.state;
    const zIndex = 310;

    return (
      <StyledAsidePanel visible={visible}>
        <Backdrop
          onClick={onClose}
          visible={visible}
          zIndex={zIndex}
          isAside={true}
        />
        <Aside className="header_aside-panel" visible={visible}>
          <StyledContent>
            <StyledHeaderContent>
              <Heading
                className="files-operations-header"
                size="medium"
                truncate
              >
                {t("NewFiles")}
              </Heading>
            </StyledHeaderContent>
            <StyledBody className="files-operations-body">
              <RowContainer useReactWindow>
                {files.map((file) => {
                  const element = this.getItemIcon(file);
                  return (
                    <Row key={file.id} element={element}>
                      <Box onClick={this.onNewFilesClick.bind(this, file)}>
                        <Link
                          containerWidth="100%"
                          type="page"
                          fontWeight="bold"
                          color="#333"
                          isTextOverflow
                          truncate
                          title={file.title}
                          fontSize="14px"
                          className="files-new-link"
                        >
                          {file.title}
                        </Link>
                      </Box>
                    </Row>
                  );
                })}
              </RowContainer>
            </StyledBody>
            <StyledFooter>
              <Button
                label={t("MarkAsRead")}
                size="big"
                primary
                onClick={this.onMarkAsRead}
              />
              <Button
                className="sharing_panel-button"
                label={t("CloseButton")}
                size="big"
                onClick={onClose}
              />
            </StyledFooter>
          </StyledContent>
        </Aside>
      </StyledAsidePanel>
    );
  }
}

NewFilesPanelComponent.propTypes = {
  onClose: PropTypes.func,
  visible: PropTypes.bool,
};

const NewFilesPanel = withTranslation("NewFilesPanel")(NewFilesPanelComponent);

export default inject(
  ({
    initFilesStore,
    filesStore,
    mediaViewerDataStore,
    treeFoldersStore,
    formatsStore,
  }) => {
    const { setIsLoading } = initFilesStore;
    const {
      files,
      folders,
      fetchFiles,
      filter,
      addFileToRecentlyViewed,
      setNewRowItems,
    } = filesStore;
    const { treeFolders, setTreeFolders, isPrivacyFolder } = treeFoldersStore;
    const { setMediaViewerData } = mediaViewerDataStore;
    const { getFileIcon, getFolderIcon } = formatsStore.iconFormatsStore;

    return {
      files,
      folders,
      treeFolders,
      isPrivacy: isPrivacyFolder,
      filter,

      setIsLoading,
      fetchFiles,
      setTreeFolders,
      setMediaViewerData,
      addFileToRecentlyViewed,
      setNewRowItems,
      getFileIcon,
      getFolderIcon,
    };
  }
)(withRouter(observer(NewFilesPanel)));<|MERGE_RESOLUTION|>--- conflicted
+++ resolved
@@ -12,11 +12,7 @@
   Button,
 } from "@appserver/components";
 import { withTranslation } from "react-i18next";
-<<<<<<< HEAD
-import { utils as commonUtils, api, toastr } from "@appserver/common";
-=======
-import { api, toastr } from "asc-web-common";
->>>>>>> a586f8fe
+import { api, toastr } from "@appserver/common";
 import { ReactSVG } from "react-svg";
 import {
   StyledAsidePanel,
@@ -294,7 +290,7 @@
     const { setMediaViewerData } = mediaViewerDataStore;
     const { getFileIcon, getFolderIcon } = formatsStore.iconFormatsStore;
 
-    return {
+  return {
       files,
       folders,
       treeFolders,
@@ -304,9 +300,9 @@
       setIsLoading,
       fetchFiles,
       setTreeFolders,
-      setMediaViewerData,
+  setMediaViewerData,
       addFileToRecentlyViewed,
-      setNewRowItems,
+  setNewRowItems,
       getFileIcon,
       getFolderIcon,
     };
