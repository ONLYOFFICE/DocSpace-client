// (c) Copyright Ascensio System SIA 2010-2022
//
// This program is a free software product.
// You can redistribute it and/or modify it under the terms
// of the GNU Affero General Public License (AGPL) version 3 as published by the Free Software
// Foundation. In accordance with Section 7(a) of the GNU AGPL its Section 15 shall be amended
// to the effect that Ascensio System SIA expressly excludes the warranty of non-infringement of
// any third-party rights.
//
// This program is distributed WITHOUT ANY WARRANTY, without even the implied warranty
// of MERCHANTABILITY or FITNESS FOR A PARTICULAR  PURPOSE. For details, see
// the GNU AGPL at: http://www.gnu.org/licenses/agpl-3.0.html
//
// You can contact Ascensio System SIA at Lubanas st. 125a-25, Riga, Latvia, EU, LV-1021.
//
// The  interactive user interfaces in modified source and object code versions of the Program must
// display Appropriate Legal Notices, as required under Section 5 of the GNU AGPL version 3.
//
// Pursuant to Section 7(b) of the License you must retain the original Product logo when
// distributing the program. Pursuant to Section 7(e) we decline to grant you any rights under
// trademark law for use of our trademarks.
//
// All the Product's GUI elements, including illustrations and icon sets, as well as technical writing
// content are licensed under the terms of the Creative Commons Attribution-ShareAlike 4.0
// International. See the License terms at http://creativecommons.org/licenses/by-sa/4.0/legalcode

using Constants = ASC.Core.Users.Constants;

namespace ASC.Web.Studio.Core.Notify;

[Scope(Additional = typeof(StudioNotifyServiceExtension))]
public class StudioNotifyService
{
<<<<<<< HEAD
    private readonly StudioNotifyServiceHelper _client;

    public static string EMailSenderName { get { return ASC.Core.Configuration.Constants.NotifyEMailSenderSysName; } }

    private UserManager UserManager { get; }
    private StudioNotifyHelper StudioNotifyHelper { get; }
    private TenantExtra TenantExtra { get; }
    private AuthManager Authentication { get; }
    private AuthContext AuthContext { get; }
    private IConfiguration Configuration { get; }
    private TenantManager TenantManager { get; }
    private CoreBaseSettings CoreBaseSettings { get; }
    private CommonLinkUtility CommonLinkUtility { get; }
    private SetupInfo SetupInfo { get; }
    private IServiceProvider ServiceProvider { get; }
    private DisplayUserSettingsHelper DisplayUserSettingsHelper { get; }
    private SettingsManager SettingsManager { get; }
    private WebItemSecurity WebItemSecurity { get; }
    private ILog Log { get; }

    public StudioNotifyService(
        UserManager userManager,
        StudioNotifyHelper studioNotifyHelper,
        StudioNotifyServiceHelper studioNotifyServiceHelper,
        TenantExtra tenantExtra,
        AuthManager authentication,
        AuthContext authContext,
        IConfiguration configuration,
        TenantManager tenantManager,
        CoreBaseSettings coreBaseSettings,
        CommonLinkUtility commonLinkUtility,
        SetupInfo setupInfo,
        IServiceProvider serviceProvider,
        DisplayUserSettingsHelper displayUserSettingsHelper,
        SettingsManager settingsManager,
        WebItemSecurity webItemSecurity,
        IOptionsMonitor<ILog> option)
    {
        Log = option.Get("ASC.Notify");
        _client = studioNotifyServiceHelper;
        TenantExtra = tenantExtra;
        Authentication = authentication;
        AuthContext = authContext;
        Configuration = configuration;
        TenantManager = tenantManager;
        CoreBaseSettings = coreBaseSettings;
        CommonLinkUtility = commonLinkUtility;
        SetupInfo = setupInfo;
        ServiceProvider = serviceProvider;
        DisplayUserSettingsHelper = displayUserSettingsHelper;
        SettingsManager = settingsManager;
        WebItemSecurity = webItemSecurity;
        UserManager = userManager;
        StudioNotifyHelper = studioNotifyHelper;
    }

    public void SendMsgToAdminAboutProfileUpdated()
    {
        _client.SendNoticeAsync(Actions.SelfProfileUpdated, null);
    }

    public void SendMsgToAdminFromNotAuthUser(string email, string message)
    {
        _client.SendNoticeAsync(Actions.UserMessageToAdmin, null, new TagValue(Tags.Body, message), new TagValue(Tags.UserEmail, email));
    }

    public void SendRequestTariff(bool license, string fname, string lname, string title, string email, string phone, string ctitle, string csize, string site, string message)
    {
        fname = (fname ?? "").Trim();
        ArgumentNullOrEmptyException.ThrowIfNullOrEmpty(fname);

        lname = (lname ?? "").Trim();
        ArgumentNullOrEmptyException.ThrowIfNullOrEmpty(lname);

        title = (title ?? "").Trim();
        email = (email ?? "").Trim();
        ArgumentNullOrEmptyException.ThrowIfNullOrEmpty(email);
=======
    [Scope]
    public class StudioNotifyService
    {
        private readonly StudioNotifyServiceHelper _client;

        public static string EMailSenderName { get { return ASC.Core.Configuration.Constants.NotifyEMailSenderSysName; } }

        private readonly UserManager _userManager;
        private readonly StudioNotifyHelper _studioNotifyHelper;
        private readonly TenantExtra _tenantExtra;
        private readonly AuthManager _authentication;
        private readonly AuthContext _authContext;
        private readonly TenantManager _tenantManager;
        private readonly CoreBaseSettings _coreBaseSettings;
        private readonly CommonLinkUtility _commonLinkUtility;
        private readonly SetupInfo _setupInfo;
        private readonly DisplayUserSettingsHelper _displayUserSettingsHelper;
        private readonly SettingsManager _settingsManager;
        private readonly WebItemSecurity _webItemSecurity;
        private readonly ILog _log;

        public StudioNotifyService(
            UserManager userManager,
            StudioNotifyHelper studioNotifyHelper,
            StudioNotifyServiceHelper studioNotifyServiceHelper,
            TenantExtra tenantExtra,
            AuthManager authentication,
            AuthContext authContext,
            TenantManager tenantManager,
            CoreBaseSettings coreBaseSettings,
            CommonLinkUtility commonLinkUtility,
            SetupInfo setupInfo,
            DisplayUserSettingsHelper displayUserSettingsHelper,
            SettingsManager settingsManager,
            WebItemSecurity webItemSecurity,
            IOptionsMonitor<ILog> option)
        {
            _log = option.Get("ASC.Notify");
            _client = studioNotifyServiceHelper;
            _tenantExtra = tenantExtra;
            _authentication = authentication;
            _authContext = authContext;
            _tenantManager = tenantManager;
            _coreBaseSettings = coreBaseSettings;
            _commonLinkUtility = commonLinkUtility;
            _setupInfo = setupInfo;
            _displayUserSettingsHelper = displayUserSettingsHelper;
            _settingsManager = settingsManager;
            _webItemSecurity = webItemSecurity;
            _userManager = userManager;
            _studioNotifyHelper = studioNotifyHelper;
        }
>>>>>>> af216229

        phone = (phone ?? "").Trim();
        ArgumentNullOrEmptyException.ThrowIfNullOrEmpty(phone);

        ctitle = (ctitle ?? "").Trim();
        ArgumentNullOrEmptyException.ThrowIfNullOrEmpty(ctitle);

        csize = (csize ?? "").Trim();
        ArgumentNullOrEmptyException.ThrowIfNullOrEmpty(csize);
        site = (site ?? "").Trim();
        if (string.IsNullOrEmpty(site) && !CoreBaseSettings.CustomMode)
        {
<<<<<<< HEAD
            throw new ArgumentNullException(nameof(site));
=======
            _client.SendNoticeAsync(Actions.SelfProfileUpdated, null);
>>>>>>> af216229
        }

        message = (message ?? "").Trim();
        if (string.IsNullOrEmpty(message) && !CoreBaseSettings.CustomMode)
        {
<<<<<<< HEAD
            throw new ArgumentNullException(nameof(message));
=======
            _client.SendNoticeAsync(Actions.UserMessageToAdmin, null, new TagValue(Tags.Body, message), new TagValue(Tags.UserEmail, email));
>>>>>>> af216229
        }

        var salesEmail = SettingsManager.LoadForDefaultTenant<AdditionalWhiteLabelSettings>().SalesEmail ?? SetupInfo.SalesEmail;

        var recipient = (IRecipient)new DirectRecipient(AuthContext.CurrentAccount.ID.ToString(), string.Empty, new[] { salesEmail }, false);

        _client.SendNoticeToAsync(license ? Actions.RequestLicense : Actions.RequestTariff,
                                 new[] { recipient },
                                 new[] { "email.sender" },
                                 new TagValue(Tags.UserName, fname),
                                 new TagValue(Tags.UserLastName, lname),
                                 new TagValue(Tags.UserPosition, title),
                                 new TagValue(Tags.UserEmail, email),
                                 new TagValue(Tags.Phone, phone),
                                 new TagValue(Tags.Website, site),
                                 new TagValue(Tags.CompanyTitle, ctitle),
                                 new TagValue(Tags.CompanySize, csize),
                                 new TagValue(Tags.Body, message));
    }

    #region Voip

    public void SendToAdminVoipWarning(double balance)
    {
        _client.SendNoticeAsync(Actions.VoipWarning, null, new TagValue(Tags.Body, balance));
    }

    public void SendToAdminVoipBlocked()
    {
        _client.SendNoticeAsync(Actions.VoipBlocked, null);
    }

    #endregion

<<<<<<< HEAD
    #region User Password

    public void UserPasswordChange(UserInfo userInfo)
    {
        var hash = Authentication.GetUserPasswordStamp(userInfo.Id).ToString("s");
        var confirmationUrl = CommonLinkUtility.GetConfirmationUrl(userInfo.Email, ConfirmType.PasswordChange, hash, userInfo.Id);

        string greenButtonText() => WebstudioNotifyPatternResource.ButtonChangePassword;

        var action = CoreBaseSettings.Personal
                         ? (CoreBaseSettings.CustomMode ? Actions.PersonalCustomModePasswordChange : Actions.PersonalPasswordChange)
                         : Actions.PasswordChange;
=======
            csize = (csize ?? "").Trim();
            ArgumentNullOrEmptyException.ThrowIfNullOrEmpty(csize);
            site = (site ?? "").Trim();
            if (string.IsNullOrEmpty(site) && !_coreBaseSettings.CustomMode) throw new ArgumentNullException(nameof(site));
            message = (message ?? "").Trim();
            if (string.IsNullOrEmpty(message) && !_coreBaseSettings.CustomMode) throw new ArgumentNullException(nameof(message));

            var salesEmail = _settingsManager.LoadForDefaultTenant<AdditionalWhiteLabelSettings>().SalesEmail ?? _setupInfo.SalesEmail;

            var recipient = (IRecipient)new DirectRecipient(_authContext.CurrentAccount.ID.ToString(), string.Empty, new[] { salesEmail }, false);

            _client.SendNoticeToAsync(license ? Actions.RequestLicense : Actions.RequestTariff,
                                     new[] { recipient },
                                     new[] { "email.sender" },
                                     new TagValue(Tags.UserName, fname),
                                     new TagValue(Tags.UserLastName, lname),
                                     new TagValue(Tags.UserPosition, title),
                                     new TagValue(Tags.UserEmail, email),
                                     new TagValue(Tags.Phone, phone),
                                     new TagValue(Tags.Website, site),
                                     new TagValue(Tags.CompanyTitle, ctitle),
                                     new TagValue(Tags.CompanySize, csize),
                                     new TagValue(Tags.Body, message));
        }
>>>>>>> af216229

        _client.SendNoticeToAsync(
                    action,
                    StudioNotifyHelper.RecipientFromEmail(userInfo.Email, false),
                    new[] { EMailSenderName },
                    TagValues.GreenButton(greenButtonText, confirmationUrl));
    }

<<<<<<< HEAD
    #endregion

    #region User Email
=======
        public void SendToAdminVoipWarning(double balance)
        {
            _client.SendNoticeAsync(Actions.VoipWarning, null, new TagValue(Tags.Body, balance));
        }

        public void SendToAdminVoipBlocked()
        {
            _client.SendNoticeAsync(Actions.VoipBlocked, null);
        }
>>>>>>> af216229

    public void SendEmailChangeInstructions(UserInfo user, string email)
    {
        var confirmationUrl = CommonLinkUtility.GetConfirmationUrl(email, ConfirmType.EmailChange, AuthContext.CurrentAccount.ID);

        string greenButtonText() => WebstudioNotifyPatternResource.ButtonChangeEmail;

<<<<<<< HEAD
        var action = CoreBaseSettings.Personal
                         ? (CoreBaseSettings.CustomMode ? Actions.PersonalCustomModeEmailChangeV115 : Actions.PersonalEmailChangeV115)
                         : Actions.EmailChangeV115;
=======
        public void UserPasswordChange(UserInfo userInfo)
        {
            var hash = _authentication.GetUserPasswordStamp(userInfo.Id).ToString("s");
            var confirmationUrl = _commonLinkUtility.GetConfirmationUrl(userInfo.Email, ConfirmType.PasswordChange, hash, userInfo.Id);
>>>>>>> af216229

        _client.SendNoticeToAsync(
                    action,
                    StudioNotifyHelper.RecipientFromEmail(email, false),
                    new[] { EMailSenderName },
                    TagValues.GreenButton(greenButtonText, confirmationUrl),
                    new TagValue(CommonTags.Culture, user.GetCulture().Name));
    }

<<<<<<< HEAD
    public void SendEmailActivationInstructions(UserInfo user, string email)
    {
        var confirmationUrl = CommonLinkUtility.GetConfirmationUrl(email, ConfirmType.EmailActivation, null, user.Id);

        string greenButtonText() => WebstudioNotifyPatternResource.ButtonActivateEmail;
=======
            var action = _coreBaseSettings.Personal
                             ? (_coreBaseSettings.CustomMode ? Actions.PersonalCustomModePasswordChange : Actions.PersonalPasswordChange)
                             : Actions.PasswordChange;

            _client.SendNoticeToAsync(
                        action,
                        _studioNotifyHelper.RecipientFromEmail(userInfo.Email, false),
                        new[] { EMailSenderName },
                        TagValues.GreenButton(greenButtonText, confirmationUrl));
        }
>>>>>>> af216229

        _client.SendNoticeToAsync(
                    Actions.ActivateEmail,
                    StudioNotifyHelper.RecipientFromEmail(email, false),
                    new[] { EMailSenderName },
                    new TagValue(Tags.InviteLink, confirmationUrl),
                    TagValues.GreenButton(greenButtonText, confirmationUrl),
                    new TagValue(Tags.UserDisplayName, (user.DisplayUserName(DisplayUserSettingsHelper) ?? string.Empty).Trim()));
    }

    #endregion

<<<<<<< HEAD
    #region MailServer
=======
        public void SendEmailChangeInstructions(UserInfo user, string email)
        {
            var confirmationUrl = _commonLinkUtility.GetConfirmationUrl(email, ConfirmType.EmailChange, _authContext.CurrentAccount.ID);
>>>>>>> af216229

    public void SendMailboxCreated(List<string> toEmails, string username, string address)
    {
        SendMailboxCreated(toEmails, username, address, null, null, -1, -1, null);
    }

<<<<<<< HEAD
    public void SendMailboxCreated(List<string> toEmails, string username, string address, string server,
        string encyption, int portImap, int portSmtp, string login, bool skipSettings = false)
    {
        var tags = new List<ITagValue>
            {
                new TagValue(Tags.UserName, username ?? string.Empty),
                new TagValue(Tags.Address, address ?? string.Empty)
            };

        if (!skipSettings)
        {
            var link = $"{CommonLinkUtility.GetFullAbsolutePath("~").TrimEnd('/')}/addons/mail/#accounts/changepwd={address}";

            tags.Add(new TagValue(Tags.MyStaffLink, link));
            tags.Add(new TagValue(Tags.Server, server));
            tags.Add(new TagValue(Tags.Encryption, encyption ?? string.Empty));
            tags.Add(new TagValue(Tags.ImapPort, portImap.ToString(CultureInfo.InvariantCulture)));
            tags.Add(new TagValue(Tags.SmtpPort, portSmtp.ToString(CultureInfo.InvariantCulture)));
            tags.Add(new TagValue(Tags.Login, login));
        }

        _client.SendNoticeToAsync(
            skipSettings
                ? Actions.MailboxWithoutSettingsCreated
                : Actions.MailboxCreated,
            null,
            StudioNotifyHelper.RecipientFromEmail(toEmails, false),
            new[] { EMailSenderName });
    }
=======
            var action = _coreBaseSettings.Personal
                             ? (_coreBaseSettings.CustomMode ? Actions.PersonalCustomModeEmailChangeV115 : Actions.PersonalEmailChangeV115)
                             : Actions.EmailChangeV115;

            _client.SendNoticeToAsync(
                        action,
                        _studioNotifyHelper.RecipientFromEmail(email, false),
                        new[] { EMailSenderName },
                        TagValues.GreenButton(greenButtonText, confirmationUrl),
                        new TagValue(CommonTags.Culture, user.GetCulture().Name));
        }

        public void SendEmailActivationInstructions(UserInfo user, string email)
        {
            var confirmationUrl = _commonLinkUtility.GetConfirmationUrl(email, ConfirmType.EmailActivation, null, user.Id);
>>>>>>> af216229

    public void SendMailboxPasswordChanged(List<string> toEmails, string username, string address)
    {
        _client.SendNoticeToAsync(
            Actions.MailboxPasswordChanged,
            null,
            StudioNotifyHelper.RecipientFromEmail(toEmails, false),
            new[] { EMailSenderName },
            new TagValue(Tags.UserName, username ?? string.Empty),
            new TagValue(Tags.Address, address ?? string.Empty));
    }

<<<<<<< HEAD
    #endregion

    public void SendMsgMobilePhoneChange(UserInfo userInfo)
    {
        var confirmationUrl = CommonLinkUtility.GetConfirmationUrl(userInfo.Email.ToLower(), ConfirmType.PhoneActivation);

        string greenButtonText() => WebstudioNotifyPatternResource.ButtonChangePhone;

        _client.SendNoticeToAsync(
            Actions.PhoneChange,
            StudioNotifyHelper.RecipientFromEmail(userInfo.Email, false),
            new[] { EMailSenderName },
            TagValues.GreenButton(greenButtonText, confirmationUrl));
    }

    public void SendMsgTfaReset(UserInfo userInfo)
    {
        var confirmationUrl = CommonLinkUtility.GetConfirmationUrl(userInfo.Email.ToLower(), ConfirmType.TfaActivation);

        string greenButtonText() => WebstudioNotifyPatternResource.ButtonChangeTfa;

        _client.SendNoticeToAsync(
            Actions.TfaChange,
            StudioNotifyHelper.RecipientFromEmail(userInfo.Email, false),
            new[] { EMailSenderName },
            TagValues.GreenButton(greenButtonText, confirmationUrl));
    }


    public void UserHasJoin()
    {
        if (!CoreBaseSettings.Personal)
        {
            _client.SendNoticeAsync(Actions.UserHasJoin, null);
=======
            _client.SendNoticeToAsync(
                        Actions.ActivateEmail,
                        _studioNotifyHelper.RecipientFromEmail(email, false),
                        new[] { EMailSenderName },
                        new TagValue(Tags.InviteLink, confirmationUrl),
                        TagValues.GreenButton(greenButtonText, confirmationUrl),
                        new TagValue(Tags.UserDisplayName, (user.DisplayUserName(_displayUserSettingsHelper) ?? string.Empty).Trim()));
>>>>>>> af216229
        }
    }

    public void SendJoinMsg(string email, EmployeeType emplType)
    {
        var inviteUrl = CommonLinkUtility.GetConfirmationUrl(email, ConfirmType.EmpInvite, (int)emplType)
                        + string.Format("&emplType={0}", (int)emplType);

        string greenButtonText() => WebstudioNotifyPatternResource.ButtonJoin;

        _client.SendNoticeToAsync(
                    Actions.JoinUsers,
                    StudioNotifyHelper.RecipientFromEmail(email, true),
                    new[] { EMailSenderName },
                    new TagValue(Tags.InviteLink, inviteUrl),
                    TagValues.GreenButton(greenButtonText, inviteUrl));
    }

    public void UserInfoAddedAfterInvite(UserInfo newUserInfo)
    {
        if (!UserManager.UserExists(newUserInfo))
        {
            return;
        }

        INotifyAction notifyAction;
        var footer = "social";

        if (CoreBaseSettings.Personal)
        {
            if (CoreBaseSettings.CustomMode)
            {
                notifyAction = Actions.PersonalCustomModeAfterRegistration1;
                footer = "personalCustomMode";
            }
            else
            {
<<<<<<< HEAD
                notifyAction = Actions.PersonalAfterRegistration1;
                footer = "personal";
            }
=======
                var link = $"{_commonLinkUtility.GetFullAbsolutePath("~").TrimEnd('/')}/addons/mail/#accounts/changepwd={address}";

                tags.Add(new TagValue(Tags.MyStaffLink, link));
                tags.Add(new TagValue(Tags.Server, server));
                tags.Add(new TagValue(Tags.Encryption, encyption ?? string.Empty));
                tags.Add(new TagValue(Tags.ImapPort, portImap.ToString(CultureInfo.InvariantCulture)));
                tags.Add(new TagValue(Tags.SmtpPort, portSmtp.ToString(CultureInfo.InvariantCulture)));
                tags.Add(new TagValue(Tags.Login, login));
            }

            _client.SendNoticeToAsync(
                skipSettings
                    ? Actions.MailboxWithoutSettingsCreated
                    : Actions.MailboxCreated,
                null,
                _studioNotifyHelper.RecipientFromEmail(toEmails, false),
                new[] { EMailSenderName });
>>>>>>> af216229
        }
        else if (TenantExtra.Enterprise)
        {
<<<<<<< HEAD
            var defaultRebranding = MailWhiteLabelSettings.IsDefault(SettingsManager, Configuration);
            notifyAction = defaultRebranding
                               ? Actions.EnterpriseUserWelcomeV10
                               : CoreBaseSettings.CustomMode
                                     ? Actions.EnterpriseWhitelabelUserWelcomeCustomMode
                                     : Actions.EnterpriseWhitelabelUserWelcomeV10;
            footer = null;
        }
        else if (TenantExtra.Opensource)
        {
            notifyAction = Actions.OpensourceUserWelcomeV11;
            footer = "opensource";
        }
        else
        {
            notifyAction = Actions.SaasUserWelcomeV115;
=======
            _client.SendNoticeToAsync(
                Actions.MailboxPasswordChanged,
                null,
                _studioNotifyHelper.RecipientFromEmail(toEmails, false),
                new[] { EMailSenderName },
                new TagValue(Tags.UserName, username ?? string.Empty),
                new TagValue(Tags.Address, address ?? string.Empty));
>>>>>>> af216229
        }

        string greenButtonText() => TenantExtra.Enterprise
                                  ? WebstudioNotifyPatternResource.ButtonAccessYourPortal
                                  : WebstudioNotifyPatternResource.ButtonAccessYouWebOffice;

        _client.SendNoticeToAsync(
            notifyAction,
            StudioNotifyHelper.RecipientFromEmail(newUserInfo.Email, false),
            new[] { EMailSenderName },
            new TagValue(Tags.UserName, newUserInfo.FirstName.HtmlEncode()),
            new TagValue(Tags.MyStaffLink, GetMyStaffLink()),
            TagValues.GreenButton(greenButtonText, CommonLinkUtility.GetFullAbsolutePath("~").TrimEnd('/')),
            new TagValue(CommonTags.Footer, footer),
            new TagValue(CommonTags.MasterTemplate, CoreBaseSettings.Personal ? "HtmlMasterPersonal" : "HtmlMaster"));
    }

    public void GuestInfoAddedAfterInvite(UserInfo newUserInfo)
    {
        if (!UserManager.UserExists(newUserInfo))
        {
<<<<<<< HEAD
            return;
        }
=======
            var confirmationUrl = _commonLinkUtility.GetConfirmationUrl(userInfo.Email.ToLower(), ConfirmType.PhoneActivation);
>>>>>>> af216229

        INotifyAction notifyAction;
        var footer = "social";

<<<<<<< HEAD
        if (TenantExtra.Enterprise)
        {
            var defaultRebranding = MailWhiteLabelSettings.IsDefault(SettingsManager, Configuration);
            notifyAction = defaultRebranding ? Actions.EnterpriseGuestWelcomeV10 : Actions.EnterpriseWhitelabelGuestWelcomeV10;
            footer = null;
=======
            _client.SendNoticeToAsync(
                Actions.PhoneChange,
                _studioNotifyHelper.RecipientFromEmail(userInfo.Email, false),
                new[] { EMailSenderName },
                TagValues.GreenButton(greenButtonText, confirmationUrl));
>>>>>>> af216229
        }
        else if (TenantExtra.Opensource)
        {
            notifyAction = Actions.OpensourceGuestWelcomeV11;
            footer = "opensource";
        }
        else
        {
<<<<<<< HEAD
            notifyAction = Actions.SaasGuestWelcomeV115;
        }
=======
            var confirmationUrl = _commonLinkUtility.GetConfirmationUrl(userInfo.Email.ToLower(), ConfirmType.TfaActivation);
>>>>>>> af216229

        string greenButtonText() => TenantExtra.Enterprise
                                  ? WebstudioNotifyPatternResource.ButtonAccessYourPortal
                                  : WebstudioNotifyPatternResource.ButtonAccessYouWebOffice;

        _client.SendNoticeToAsync(
            notifyAction,
            StudioNotifyHelper.RecipientFromEmail(newUserInfo.Email, false),
            new[] { EMailSenderName },
            new TagValue(Tags.UserName, newUserInfo.FirstName.HtmlEncode()),
            new TagValue(Tags.MyStaffLink, GetMyStaffLink()),
            TagValues.GreenButton(greenButtonText, CommonLinkUtility.GetFullAbsolutePath("~").TrimEnd('/')),
            new TagValue(CommonTags.Footer, footer));
    }

<<<<<<< HEAD
    public void UserInfoActivation(UserInfo newUserInfo)
    {
        if (newUserInfo.IsActive)
        {
            throw new ArgumentException("User is already activated!");
=======
            _client.SendNoticeToAsync(
                Actions.TfaChange,
                _studioNotifyHelper.RecipientFromEmail(userInfo.Email, false),
                new[] { EMailSenderName },
                TagValues.GreenButton(greenButtonText, confirmationUrl));
>>>>>>> af216229
        }

        INotifyAction notifyAction;
        var footer = "social";

        if (TenantExtra.Enterprise)
        {
<<<<<<< HEAD
            var defaultRebranding = MailWhiteLabelSettings.IsDefault(SettingsManager, Configuration);
            notifyAction = defaultRebranding ? Actions.EnterpriseUserActivationV10 : Actions.EnterpriseWhitelabelUserActivationV10;
            footer = null;
=======
            if (!_coreBaseSettings.Personal)
            {
                _client.SendNoticeAsync(Actions.UserHasJoin, null);
            }
>>>>>>> af216229
        }
        else if (TenantExtra.Opensource)
        {
<<<<<<< HEAD
            notifyAction = Actions.OpensourceUserActivationV11;
            footer = "opensource";
=======
            var inviteUrl = _commonLinkUtility.GetConfirmationUrl(email, ConfirmType.EmpInvite, (int)emplType)
                            + string.Format("&emplType={0}", (int)emplType);

            string greenButtonText() => WebstudioNotifyPatternResource.ButtonJoin;

            _client.SendNoticeToAsync(
                        Actions.JoinUsers,
                        _studioNotifyHelper.RecipientFromEmail(email, true),
                        new[] { EMailSenderName },
                        new TagValue(Tags.InviteLink, inviteUrl),
                        TagValues.GreenButton(greenButtonText, inviteUrl));
>>>>>>> af216229
        }
        else
        {
<<<<<<< HEAD
            notifyAction = Actions.SaasUserActivationV115;
        }
=======
            if (!_userManager.UserExists(newUserInfo)) return;
>>>>>>> af216229

        var confirmationUrl = GenerateActivationConfirmUrl(newUserInfo);

<<<<<<< HEAD
        string greenButtonText() => WebstudioNotifyPatternResource.ButtonAccept;

        _client.SendNoticeToAsync(
            notifyAction,
            StudioNotifyHelper.RecipientFromEmail(newUserInfo.Email, false),
            new[] { EMailSenderName },
            new TagValue(Tags.ActivateUrl, confirmationUrl),
            TagValues.GreenButton(greenButtonText, confirmationUrl),
            new TagValue(Tags.UserName, newUserInfo.FirstName.HtmlEncode()),
            new TagValue(CommonTags.Footer, footer));
    }

    public void GuestInfoActivation(UserInfo newUserInfo)
    {
        if (newUserInfo.IsActive)
        {
            throw new ArgumentException("User is already activated!");
=======
            if (_coreBaseSettings.Personal)
            {
                if (_coreBaseSettings.CustomMode)
                {
                    notifyAction = Actions.PersonalCustomModeAfterRegistration1;
                    footer = "personalCustomMode";
                }
                else
                {
                    notifyAction = Actions.PersonalAfterRegistration1;
                    footer = "personal";
                }
            }
            else if (_tenantExtra.Enterprise)
            {
                var defaultRebranding = MailWhiteLabelSettings.IsDefault(_settingsManager);
                notifyAction = defaultRebranding
                                   ? Actions.EnterpriseUserWelcomeV10
                                   : _coreBaseSettings.CustomMode
                                         ? Actions.EnterpriseWhitelabelUserWelcomeCustomMode
                                         : Actions.EnterpriseWhitelabelUserWelcomeV10;
                footer = null;
            }
            else if (_tenantExtra.Opensource)
            {
                notifyAction = Actions.OpensourceUserWelcomeV11;
                footer = "opensource";
            }
            else
            {
                notifyAction = Actions.SaasUserWelcomeV115;
            }

            string greenButtonText() => _tenantExtra.Enterprise
                                      ? WebstudioNotifyPatternResource.ButtonAccessYourPortal
                                      : WebstudioNotifyPatternResource.ButtonAccessYouWebOffice;

            _client.SendNoticeToAsync(
                notifyAction,
                _studioNotifyHelper.RecipientFromEmail(newUserInfo.Email, false),
                new[] { EMailSenderName },
                new TagValue(Tags.UserName, newUserInfo.FirstName.HtmlEncode()),
                new TagValue(Tags.MyStaffLink, GetMyStaffLink()),
                TagValues.GreenButton(greenButtonText, _commonLinkUtility.GetFullAbsolutePath("~").TrimEnd('/')),
                new TagValue(CommonTags.Footer, footer),
                new TagValue(CommonTags.MasterTemplate, _coreBaseSettings.Personal ? "HtmlMasterPersonal" : "HtmlMaster"));
>>>>>>> af216229
        }

        INotifyAction notifyAction;
        var footer = "social";

        if (TenantExtra.Enterprise)
        {
            var defaultRebranding = MailWhiteLabelSettings.IsDefault(SettingsManager, Configuration);
            notifyAction = defaultRebranding ? Actions.EnterpriseGuestActivationV10 : Actions.EnterpriseWhitelabelGuestActivationV10;
            footer = null;
        }
        else if (TenantExtra.Opensource)
        {
<<<<<<< HEAD
            notifyAction = Actions.OpensourceGuestActivationV11;
            footer = "opensource";
        }
        else
        {
            notifyAction = Actions.SaasGuestActivationV115;
        }
=======
            if (!_userManager.UserExists(newUserInfo)) return;
>>>>>>> af216229

        var confirmationUrl = GenerateActivationConfirmUrl(newUserInfo);

<<<<<<< HEAD
        string greenButtonText() => WebstudioNotifyPatternResource.ButtonAccept;

        _client.SendNoticeToAsync(
            notifyAction,
            StudioNotifyHelper.RecipientFromEmail(newUserInfo.Email, false),
            new[] { EMailSenderName },
            new TagValue(Tags.ActivateUrl, confirmationUrl),
            TagValues.GreenButton(greenButtonText, confirmationUrl),
            new TagValue(Tags.UserName, newUserInfo.FirstName.HtmlEncode()),
            new TagValue(CommonTags.Footer, footer));
    }

    public void SendMsgProfileDeletion(UserInfo user)
    {
        var confirmationUrl = CommonLinkUtility.GetConfirmationUrl(user.Email, ConfirmType.ProfileRemove, AuthContext.CurrentAccount.ID, AuthContext.CurrentAccount.ID);
=======
            if (_tenantExtra.Enterprise)
            {
                var defaultRebranding = MailWhiteLabelSettings.IsDefault(_settingsManager);
                notifyAction = defaultRebranding ? Actions.EnterpriseGuestWelcomeV10 : Actions.EnterpriseWhitelabelGuestWelcomeV10;
                footer = null;
            }
            else if (_tenantExtra.Opensource)
            {
                notifyAction = Actions.OpensourceGuestWelcomeV11;
                footer = "opensource";
            }
            else
            {
                notifyAction = Actions.SaasGuestWelcomeV115;
            }

            string greenButtonText() => _tenantExtra.Enterprise
                                      ? WebstudioNotifyPatternResource.ButtonAccessYourPortal
                                      : WebstudioNotifyPatternResource.ButtonAccessYouWebOffice;

            _client.SendNoticeToAsync(
                notifyAction,
                _studioNotifyHelper.RecipientFromEmail(newUserInfo.Email, false),
                new[] { EMailSenderName },
                new TagValue(Tags.UserName, newUserInfo.FirstName.HtmlEncode()),
                new TagValue(Tags.MyStaffLink, GetMyStaffLink()),
                TagValues.GreenButton(greenButtonText, _commonLinkUtility.GetFullAbsolutePath("~").TrimEnd('/')),
                new TagValue(CommonTags.Footer, footer));
        }
>>>>>>> af216229

        string greenButtonText() => CoreBaseSettings.Personal ? WebstudioNotifyPatternResource.ButtonConfirmTermination : WebstudioNotifyPatternResource.ButtonRemoveProfile;

        var action = CoreBaseSettings.Personal
                         ? (CoreBaseSettings.CustomMode ? Actions.PersonalCustomModeProfileDelete : Actions.PersonalProfileDelete)
                         : Actions.ProfileDelete;

<<<<<<< HEAD
        _client.SendNoticeToAsync(
            action,
            StudioNotifyHelper.RecipientFromEmail(user.Email, false),
            new[] { EMailSenderName },
            TagValues.GreenButton(greenButtonText, confirmationUrl),
            new TagValue(CommonTags.Culture, user.GetCulture().Name));
    }

    public void SendMsgProfileHasDeletedItself(UserInfo user)
    {
        var tenant = TenantManager.GetCurrentTenant();
        var admins = UserManager.GetUsers()
                    .Where(u => WebItemSecurity.IsProductAdministrator(WebItemManager.PeopleProductID, u.Id));

        ThreadPool.QueueUserWorkItem(_ =>
        {
            try
=======
            if (_tenantExtra.Enterprise)
            {
                var defaultRebranding = MailWhiteLabelSettings.IsDefault(_settingsManager);
                notifyAction = defaultRebranding ? Actions.EnterpriseUserActivationV10 : Actions.EnterpriseWhitelabelUserActivationV10;
                footer = null;
            }
            else if (_tenantExtra.Opensource)
>>>>>>> af216229
            {
                TenantManager.SetCurrentTenant(tenant);

                foreach (var admin in admins)
                {
                    var culture = string.IsNullOrEmpty(admin.CultureName) ? tenant.GetCulture() : admin.GetCulture();
                    Thread.CurrentThread.CurrentCulture = culture;
                    Thread.CurrentThread.CurrentUICulture = culture;

                    _client.SendNoticeToAsync(
                        Actions.ProfileHasDeletedItself,
                        null,
                        new IRecipient[] { admin },
                        new[] { EMailSenderName },
                        new TagValue(Tags.FromUserName, user.DisplayUserName(DisplayUserSettingsHelper)),
                        new TagValue(Tags.FromUserLink, GetUserProfileLink(user)));
                }
            }
            catch (Exception ex)
            {
                Log.Error(ex);
            }
        });

    }

    public void SendMsgReassignsCompleted(Guid recipientId, UserInfo fromUser, UserInfo toUser)
    {
        _client.SendNoticeToAsync(
            Actions.ReassignsCompleted,
            new[] { StudioNotifyHelper.ToRecipient(recipientId) },
            new[] { EMailSenderName },
            new TagValue(Tags.UserName, DisplayUserSettingsHelper.GetFullUserName(recipientId)),
            new TagValue(Tags.FromUserName, fromUser.DisplayUserName(DisplayUserSettingsHelper)),
            new TagValue(Tags.FromUserLink, GetUserProfileLink(fromUser)),
            new TagValue(Tags.ToUserName, toUser.DisplayUserName(DisplayUserSettingsHelper)),
            new TagValue(Tags.ToUserLink, GetUserProfileLink(toUser)));
    }

<<<<<<< HEAD
    public void SendMsgReassignsFailed(Guid recipientId, UserInfo fromUser, UserInfo toUser, string message)
    {
        _client.SendNoticeToAsync(
            Actions.ReassignsFailed,
            new[] { StudioNotifyHelper.ToRecipient(recipientId) },
            new[] { EMailSenderName },
            new TagValue(Tags.UserName, DisplayUserSettingsHelper.GetFullUserName(recipientId)),
            new TagValue(Tags.FromUserName, fromUser.DisplayUserName(DisplayUserSettingsHelper)),
            new TagValue(Tags.FromUserLink, GetUserProfileLink(fromUser)),
            new TagValue(Tags.ToUserName, toUser.DisplayUserName(DisplayUserSettingsHelper)),
            new TagValue(Tags.ToUserLink, GetUserProfileLink(toUser)),
            new TagValue(Tags.Message, message));
    }

    public void SendMsgRemoveUserDataCompleted(Guid recipientId, UserInfo user, string fromUserName, long docsSpace, long crmSpace, long mailSpace, long talkSpace)
    {
        _client.SendNoticeToAsync(
            CoreBaseSettings.CustomMode ? Actions.RemoveUserDataCompletedCustomMode : Actions.RemoveUserDataCompleted,
            new[] { StudioNotifyHelper.ToRecipient(recipientId) },
            new[] { EMailSenderName },
            new TagValue(Tags.UserName, DisplayUserSettingsHelper.GetFullUserName(recipientId)),
            new TagValue(Tags.FromUserName, fromUserName.HtmlEncode()),
            new TagValue(Tags.FromUserLink, GetUserProfileLink(user)),
            new TagValue("DocsSpace", FileSizeComment.FilesSizeToString(docsSpace)),
            new TagValue("CrmSpace", FileSizeComment.FilesSizeToString(crmSpace)),
            new TagValue("MailSpace", FileSizeComment.FilesSizeToString(mailSpace)),
            new TagValue("TalkSpace", FileSizeComment.FilesSizeToString(talkSpace)));
    }

    public void SendMsgRemoveUserDataFailed(Guid recipientId, UserInfo user, string fromUserName, string message)
    {
        _client.SendNoticeToAsync(
            Actions.RemoveUserDataFailed,
            new[] { StudioNotifyHelper.ToRecipient(recipientId) },
            new[] { EMailSenderName },
            new TagValue(Tags.UserName, DisplayUserSettingsHelper.GetFullUserName(recipientId)),
            new TagValue(Tags.FromUserName, fromUserName.HtmlEncode()),
            new TagValue(Tags.FromUserLink, GetUserProfileLink(user)),
            new TagValue(Tags.Message, message));
    }

    public void SendAdminWelcome(UserInfo newUserInfo)
    {
        if (!UserManager.UserExists(newUserInfo))
        {
            return;
=======
            _client.SendNoticeToAsync(
                notifyAction,
                _studioNotifyHelper.RecipientFromEmail(newUserInfo.Email, false),
                new[] { EMailSenderName },
                new TagValue(Tags.ActivateUrl, confirmationUrl),
                TagValues.GreenButton(greenButtonText, confirmationUrl),
                new TagValue(Tags.UserName, newUserInfo.FirstName.HtmlEncode()),
                new TagValue(CommonTags.Footer, footer));
>>>>>>> af216229
        }

        if (!newUserInfo.IsActive)
        {
            throw new ArgumentException("User is not activated yet!");
        }

        INotifyAction notifyAction;
        var tagValues = new List<ITagValue>();

<<<<<<< HEAD
        if (TenantExtra.Enterprise)
        {
            var defaultRebranding = MailWhiteLabelSettings.IsDefault(SettingsManager, Configuration);
            notifyAction = defaultRebranding ? Actions.EnterpriseAdminWelcomeV10 : Actions.EnterpriseWhitelabelAdminWelcomeV10;
=======
            if (_tenantExtra.Enterprise)
            {
                var defaultRebranding = MailWhiteLabelSettings.IsDefault(_settingsManager);
                notifyAction = defaultRebranding ? Actions.EnterpriseGuestActivationV10 : Actions.EnterpriseWhitelabelGuestActivationV10;
                footer = null;
            }
            else if (_tenantExtra.Opensource)
            {
                notifyAction = Actions.OpensourceGuestActivationV11;
                footer = "opensource";
            }
            else
            {
                notifyAction = Actions.SaasGuestActivationV115;
            }

            var confirmationUrl = GenerateActivationConfirmUrl(newUserInfo);
>>>>>>> af216229

            tagValues.Add(TagValues.GreenButton(() => WebstudioNotifyPatternResource.ButtonAccessControlPanel, CommonLinkUtility.GetFullAbsolutePath(SetupInfo.ControlPanelUrl)));
        }
        else if (TenantExtra.Opensource)
        {
            notifyAction = Actions.OpensourceAdminWelcomeV11;
            tagValues.Add(new TagValue(CommonTags.Footer, "opensource"));
            tagValues.Add(new TagValue(Tags.ControlPanelUrl, CommonLinkUtility.GetFullAbsolutePath(SetupInfo.ControlPanelUrl).TrimEnd('/')));
        }
        else
        {
            notifyAction = Actions.SaasAdminWelcomeV115;
            //tagValues.Add(TagValues.GreenButton(() => WebstudioNotifyPatternResource.ButtonConfigureRightNow, CommonLinkUtility.GetFullAbsolutePath(CommonLinkUtility.GetAdministration(ManagementType.General))));

<<<<<<< HEAD
            tagValues.Add(new TagValue(CommonTags.Footer, "common"));
        }

        tagValues.Add(new TagValue(Tags.UserName, newUserInfo.FirstName.HtmlEncode()));

        _client.SendNoticeToAsync(
            notifyAction,
            StudioNotifyHelper.RecipientFromEmail(newUserInfo.Email, false),
            new[] { EMailSenderName },
            tagValues.ToArray());
    }

    #region Portal Deactivation & Deletion

    public void SendMsgPortalDeactivation(Tenant t, string deactivateUrl, string activateUrl)
    {
        var u = UserManager.GetUsers(t.OwnerId);

        string greenButtonText() => WebstudioNotifyPatternResource.ButtonDeactivatePortal;

        _client.SendNoticeToAsync(
                    Actions.PortalDeactivate,
                    new IRecipient[] { u },
                    new[] { EMailSenderName },
                    new TagValue(Tags.ActivateUrl, activateUrl),
                    TagValues.GreenButton(greenButtonText, deactivateUrl),
                    new TagValue(Tags.OwnerName, u.DisplayUserName(DisplayUserSettingsHelper)));
    }
=======
            _client.SendNoticeToAsync(
                notifyAction,
                _studioNotifyHelper.RecipientFromEmail(newUserInfo.Email, false),
                new[] { EMailSenderName },
                new TagValue(Tags.ActivateUrl, confirmationUrl),
                TagValues.GreenButton(greenButtonText, confirmationUrl),
                new TagValue(Tags.UserName, newUserInfo.FirstName.HtmlEncode()),
                new TagValue(CommonTags.Footer, footer));
        }

        public void SendMsgProfileDeletion(UserInfo user)
        {
            var confirmationUrl = _commonLinkUtility.GetConfirmationUrl(user.Email, ConfirmType.ProfileRemove, _authContext.CurrentAccount.ID, _authContext.CurrentAccount.ID);

            string greenButtonText() => _coreBaseSettings.Personal ? WebstudioNotifyPatternResource.ButtonConfirmTermination : WebstudioNotifyPatternResource.ButtonRemoveProfile;

            var action = _coreBaseSettings.Personal
                             ? (_coreBaseSettings.CustomMode ? Actions.PersonalCustomModeProfileDelete : Actions.PersonalProfileDelete)
                             : Actions.ProfileDelete;

            _client.SendNoticeToAsync(
                action,
                _studioNotifyHelper.RecipientFromEmail(user.Email, false),
                new[] { EMailSenderName },
                TagValues.GreenButton(greenButtonText, confirmationUrl),
                new TagValue(CommonTags.Culture, user.GetCulture().Name));
        }

        public void SendMsgProfileHasDeletedItself(UserInfo user)
        {
            var tenant = _tenantManager.GetCurrentTenant();
            var admins = _userManager.GetUsers()
                        .Where(u => _webItemSecurity.IsProductAdministrator(WebItemManager.PeopleProductID, u.Id));

            ThreadPool.QueueUserWorkItem(_ =>
            {
                try
                {
                    _tenantManager.SetCurrentTenant(tenant);

                    foreach (var admin in admins)
                    {
                        var culture = string.IsNullOrEmpty(admin.CultureName) ? tenant.GetCulture() : admin.GetCulture();
                        Thread.CurrentThread.CurrentCulture = culture;
                        Thread.CurrentThread.CurrentUICulture = culture;

                        _client.SendNoticeToAsync(
                            Actions.ProfileHasDeletedItself,
                            null,
                            new IRecipient[] { admin },
                            new[] { EMailSenderName },
                            new TagValue(Tags.FromUserName, user.DisplayUserName(_displayUserSettingsHelper)),
                            new TagValue(Tags.FromUserLink, GetUserProfileLink(user)));
                    }
                }
                catch (Exception ex)
                {
                    _log.Error(ex);
                }
            });
>>>>>>> af216229

    public void SendMsgPortalDeletion(Tenant t, string url, bool showAutoRenewText)
    {
        var u = UserManager.GetUsers(t.OwnerId);

<<<<<<< HEAD
        string greenButtonText() => WebstudioNotifyPatternResource.ButtonDeletePortal;

        _client.SendNoticeToAsync(
                    Actions.PortalDelete,
                    new IRecipient[] { u },
                    new[] { EMailSenderName },
                    TagValues.GreenButton(greenButtonText, url),
                    new TagValue(Tags.AutoRenew, showAutoRenewText.ToString()),
                    new TagValue(Tags.OwnerName, u.DisplayUserName(DisplayUserSettingsHelper)));
    }

    public void SendMsgPortalDeletionSuccess(UserInfo owner, string url)
    {
        string greenButtonText() => WebstudioNotifyPatternResource.ButtonLeaveFeedback;

        _client.SendNoticeToAsync(
                    Actions.PortalDeleteSuccessV115,
                    new IRecipient[] { owner },
                    new[] { EMailSenderName },
                    TagValues.GreenButton(greenButtonText, url),
                    new TagValue(Tags.OwnerName, owner.DisplayUserName(DisplayUserSettingsHelper)));
    }

    #endregion
=======
        public void SendMsgReassignsCompleted(Guid recipientId, UserInfo fromUser, UserInfo toUser)
        {
            _client.SendNoticeToAsync(
                Actions.ReassignsCompleted,
                new[] { _studioNotifyHelper.ToRecipient(recipientId) },
                new[] { EMailSenderName },
                new TagValue(Tags.UserName, _displayUserSettingsHelper.GetFullUserName(recipientId)),
                new TagValue(Tags.FromUserName, fromUser.DisplayUserName(_displayUserSettingsHelper)),
                new TagValue(Tags.FromUserLink, GetUserProfileLink(fromUser)),
                new TagValue(Tags.ToUserName, toUser.DisplayUserName(_displayUserSettingsHelper)),
                new TagValue(Tags.ToUserLink, GetUserProfileLink(toUser)));
        }

        public void SendMsgReassignsFailed(Guid recipientId, UserInfo fromUser, UserInfo toUser, string message)
        {
            _client.SendNoticeToAsync(
                Actions.ReassignsFailed,
                new[] { _studioNotifyHelper.ToRecipient(recipientId) },
                new[] { EMailSenderName },
                new TagValue(Tags.UserName, _displayUserSettingsHelper.GetFullUserName(recipientId)),
                new TagValue(Tags.FromUserName, fromUser.DisplayUserName(_displayUserSettingsHelper)),
                new TagValue(Tags.FromUserLink, GetUserProfileLink(fromUser)),
                new TagValue(Tags.ToUserName, toUser.DisplayUserName(_displayUserSettingsHelper)),
                new TagValue(Tags.ToUserLink, GetUserProfileLink(toUser)),
                new TagValue(Tags.Message, message));
        }

        public void SendMsgRemoveUserDataCompleted(Guid recipientId, UserInfo user, string fromUserName, long docsSpace, long crmSpace, long mailSpace, long talkSpace)
        {
            _client.SendNoticeToAsync(
                _coreBaseSettings.CustomMode ? Actions.RemoveUserDataCompletedCustomMode : Actions.RemoveUserDataCompleted,
                new[] { _studioNotifyHelper.ToRecipient(recipientId) },
                new[] { EMailSenderName },
                new TagValue(Tags.UserName, _displayUserSettingsHelper.GetFullUserName(recipientId)),
                new TagValue(Tags.FromUserName, fromUserName.HtmlEncode()),
                new TagValue(Tags.FromUserLink, GetUserProfileLink(user)),
                new TagValue("DocsSpace", FileSizeComment.FilesSizeToString(docsSpace)),
                new TagValue("CrmSpace", FileSizeComment.FilesSizeToString(crmSpace)),
                new TagValue("MailSpace", FileSizeComment.FilesSizeToString(mailSpace)),
                new TagValue("TalkSpace", FileSizeComment.FilesSizeToString(talkSpace)));
        }

        public void SendMsgRemoveUserDataFailed(Guid recipientId, UserInfo user, string fromUserName, string message)
        {
            _client.SendNoticeToAsync(
                Actions.RemoveUserDataFailed,
                new[] { _studioNotifyHelper.ToRecipient(recipientId) },
                new[] { EMailSenderName },
                new TagValue(Tags.UserName, _displayUserSettingsHelper.GetFullUserName(recipientId)),
                new TagValue(Tags.FromUserName, fromUserName.HtmlEncode()),
                new TagValue(Tags.FromUserLink, GetUserProfileLink(user)),
                new TagValue(Tags.Message, message));
        }

        public void SendAdminWelcome(UserInfo newUserInfo)
        {
            if (!_userManager.UserExists(newUserInfo)) return;
>>>>>>> af216229

    public void SendMsgDnsChange(Tenant t, string confirmDnsUpdateUrl, string portalAddress, string portalDns)
    {
        var u = UserManager.GetUsers(t.OwnerId);

        string greenButtonText() => WebstudioNotifyPatternResource.ButtonConfirmPortalAddressChange;

        _client.SendNoticeToAsync(
                    Actions.DnsChange,
                    new IRecipient[] { u },
                    new[] { EMailSenderName },
                    new TagValue("ConfirmDnsUpdate", confirmDnsUpdateUrl),//TODO: Tag is deprecated and replaced by TagGreenButton
                    TagValues.GreenButton(greenButtonText, confirmDnsUpdateUrl),
                    new TagValue("PortalAddress", AddHttpToUrl(portalAddress)),
                    new TagValue("PortalDns", AddHttpToUrl(portalDns ?? string.Empty)),
                    new TagValue(Tags.OwnerName, u.DisplayUserName(DisplayUserSettingsHelper)));
    }

    public void SendMsgConfirmChangeOwner(UserInfo owner, UserInfo newOwner, string confirmOwnerUpdateUrl)
    {
        string greenButtonText() => WebstudioNotifyPatternResource.ButtonConfirmPortalOwnerUpdate;

        _client.SendNoticeToAsync(
            Actions.ConfirmOwnerChange,
            null,
            new IRecipient[] { owner },
            new[] { EMailSenderName },
            TagValues.GreenButton(greenButtonText, confirmOwnerUpdateUrl),
            new TagValue(Tags.UserName, newOwner.DisplayUserName(DisplayUserSettingsHelper)),
            new TagValue(Tags.OwnerName, owner.DisplayUserName(DisplayUserSettingsHelper)));
    }

    public void SendCongratulations(UserInfo u)
    {
        try
        {
            INotifyAction notifyAction;
            var footer = "common";

            if (_tenantExtra.Enterprise)
            {
<<<<<<< HEAD
                var defaultRebranding = MailWhiteLabelSettings.IsDefault(SettingsManager, Configuration);
                notifyAction = defaultRebranding ? Actions.EnterpriseAdminActivationV10 : Actions.EnterpriseWhitelabelAdminActivationV10;
                footer = null;
=======
                var defaultRebranding = MailWhiteLabelSettings.IsDefault(_settingsManager);
                notifyAction = defaultRebranding ? Actions.EnterpriseAdminWelcomeV10 : Actions.EnterpriseWhitelabelAdminWelcomeV10;

                tagValues.Add(TagValues.GreenButton(() => WebstudioNotifyPatternResource.ButtonAccessControlPanel, _commonLinkUtility.GetFullAbsolutePath(_setupInfo.ControlPanelUrl)));
>>>>>>> af216229
            }
            else if (_tenantExtra.Opensource)
            {
<<<<<<< HEAD
                notifyAction = Actions.OpensourceAdminActivationV11;
                footer = "opensource";
=======
                notifyAction = Actions.OpensourceAdminWelcomeV11;
                tagValues.Add(new TagValue(CommonTags.Footer, "opensource"));
                tagValues.Add(new TagValue(Tags.ControlPanelUrl, _commonLinkUtility.GetFullAbsolutePath(_setupInfo.ControlPanelUrl).TrimEnd('/')));
>>>>>>> af216229
            }
            else
            {
                notifyAction = Actions.SaasAdminActivationV115;
            }

            var confirmationUrl = CommonLinkUtility.GetConfirmationUrl(u.Email, ConfirmType.EmailActivation);
            confirmationUrl += "&first=true";

<<<<<<< HEAD
            string greenButtonText() => WebstudioNotifyPatternResource.ButtonConfirm;

            _client.SendNoticeToAsync(
                notifyAction,
                StudioNotifyHelper.RecipientFromEmail(u.Email, false),
=======
            _client.SendNoticeToAsync(
                notifyAction,
                _studioNotifyHelper.RecipientFromEmail(newUserInfo.Email, false),
>>>>>>> af216229
                new[] { EMailSenderName },
                new TagValue(Tags.UserName, u.FirstName.HtmlEncode()),
                new TagValue(Tags.MyStaffLink, GetMyStaffLink()),
                new TagValue(Tags.ActivateUrl, confirmationUrl),
                TagValues.GreenButton(greenButtonText, confirmationUrl),
                new TagValue(CommonTags.Footer, footer));
        }
        catch (Exception error)
        {
            Log.Error(error);
        }
    }

    #region Personal

    public void SendInvitePersonal(string email, string additionalMember = "")
    {
        var newUserInfo = UserManager.GetUserByEmail(email);
        if (UserManager.UserExists(newUserInfo))
        {
<<<<<<< HEAD
            return;
        }
=======
            var u = _userManager.GetUsers(t.OwnerId);
>>>>>>> af216229

        var lang = CoreBaseSettings.CustomMode
                       ? "ru-RU"
                       : Thread.CurrentThread.CurrentUICulture.Name;

<<<<<<< HEAD
        var culture = SetupInfo.GetPersonalCulture(lang);

        var confirmUrl = CommonLinkUtility.GetConfirmationUrl(email, ConfirmType.EmpInvite, (int)EmployeeType.User)
                         + "&emplType=" + (int)EmployeeType.User
                         + "&lang=" + culture.Key
                         + additionalMember;
=======
            _client.SendNoticeToAsync(
                        Actions.PortalDeactivate,
                        new IRecipient[] { u },
                        new[] { EMailSenderName },
                        new TagValue(Tags.ActivateUrl, activateUrl),
                        TagValues.GreenButton(greenButtonText, deactivateUrl),
                        new TagValue(Tags.OwnerName, u.DisplayUserName(_displayUserSettingsHelper)));
        }

        public void SendMsgPortalDeletion(Tenant t, string url, bool showAutoRenewText)
        {
            var u = _userManager.GetUsers(t.OwnerId);
>>>>>>> af216229

        _client.SendNoticeToAsync(
            CoreBaseSettings.CustomMode ? Actions.PersonalCustomModeConfirmation : Actions.PersonalConfirmation,
            StudioNotifyHelper.RecipientFromEmail(email, false),
            new[] { EMailSenderName },
            new TagValue(Tags.InviteLink, confirmUrl),
            new TagValue(CommonTags.Footer, CoreBaseSettings.CustomMode ? "personalCustomMode" : "personal"),
            new TagValue(CommonTags.Culture, Thread.CurrentThread.CurrentUICulture.Name));
    }

<<<<<<< HEAD
    public void SendAlreadyExist(string email)
    {
        var userInfo = UserManager.GetUserByEmail(email);
        if (!UserManager.UserExists(userInfo))
        {
            return;
=======
            _client.SendNoticeToAsync(
                        Actions.PortalDelete,
                        new IRecipient[] { u },
                        new[] { EMailSenderName },
                        TagValues.GreenButton(greenButtonText, url),
                        new TagValue(Tags.AutoRenew, showAutoRenewText.ToString()),
                        new TagValue(Tags.OwnerName, u.DisplayUserName(_displayUserSettingsHelper)));
>>>>>>> af216229
        }

        var portalUrl = CommonLinkUtility.GetFullAbsolutePath("~").TrimEnd('/');

<<<<<<< HEAD
        var hash = Authentication.GetUserPasswordStamp(userInfo.Id).ToString("s");
=======
            _client.SendNoticeToAsync(
                        Actions.PortalDeleteSuccessV115,
                        new IRecipient[] { owner },
                        new[] { EMailSenderName },
                        TagValues.GreenButton(greenButtonText, url),
                        new TagValue(Tags.OwnerName, owner.DisplayUserName(_displayUserSettingsHelper)));
        }
>>>>>>> af216229

        var linkToRecovery = CommonLinkUtility.GetConfirmationUrl(userInfo.Email, ConfirmType.PasswordChange, hash, userInfo.Id);

<<<<<<< HEAD
        _client.SendNoticeToAsync(
            CoreBaseSettings.CustomMode ? Actions.PersonalCustomModeAlreadyExist : Actions.PersonalAlreadyExist,
            StudioNotifyHelper.RecipientFromEmail(email, false),
            new[] { EMailSenderName },
            new TagValue(Tags.PortalUrl, portalUrl),
            new TagValue(Tags.LinkToRecovery, linkToRecovery),
            new TagValue(CommonTags.Footer, CoreBaseSettings.CustomMode ? "personalCustomMode" : "personal"),
            new TagValue(CommonTags.Culture, Thread.CurrentThread.CurrentUICulture.Name));
    }
=======
        public void SendMsgDnsChange(Tenant t, string confirmDnsUpdateUrl, string portalAddress, string portalDns)
        {
            var u = _userManager.GetUsers(t.OwnerId);
>>>>>>> af216229

    public void SendUserWelcomePersonal(UserInfo newUserInfo)
    {
        _client.SendNoticeToAsync(
            CoreBaseSettings.CustomMode ? Actions.PersonalCustomModeAfterRegistration1 : Actions.PersonalAfterRegistration1,
            StudioNotifyHelper.RecipientFromEmail(newUserInfo.Email, true),
            new[] { EMailSenderName },
            new TagValue(CommonTags.Footer, CoreBaseSettings.CustomMode ? "personalCustomMode" : "personal"),
            new TagValue(CommonTags.MasterTemplate, "HtmlMasterPersonal"));
    }

<<<<<<< HEAD
    #endregion
=======
            _client.SendNoticeToAsync(
                        Actions.DnsChange,
                        new IRecipient[] { u },
                        new[] { EMailSenderName },
                        new TagValue("ConfirmDnsUpdate", confirmDnsUpdateUrl),//TODO: Tag is deprecated and replaced by TagGreenButton
                        TagValues.GreenButton(greenButtonText, confirmDnsUpdateUrl),
                        new TagValue("PortalAddress", AddHttpToUrl(portalAddress)),
                        new TagValue("PortalDns", AddHttpToUrl(portalDns ?? string.Empty)),
                        new TagValue(Tags.OwnerName, u.DisplayUserName(_displayUserSettingsHelper)));
        }
>>>>>>> af216229

    #region Migration Portal

<<<<<<< HEAD
    public void PortalRenameNotify(Tenant tenant, string oldVirtualRootPath)
    {
        var users = UserManager.GetUsers()
                    .Where(u => u.ActivationStatus.HasFlag(EmployeeActivationStatus.Activated));
=======
            _client.SendNoticeToAsync(
                Actions.ConfirmOwnerChange,
                null,
                new IRecipient[] { owner },
                new[] { EMailSenderName },
                TagValues.GreenButton(greenButtonText, confirmOwnerUpdateUrl),
                new TagValue(Tags.UserName, newOwner.DisplayUserName(_displayUserSettingsHelper)),
                new TagValue(Tags.OwnerName, owner.DisplayUserName(_displayUserSettingsHelper)));
        }
>>>>>>> af216229

        ThreadPool.QueueUserWorkItem(_ =>
        {
            try
            {
                var scope = ServiceProvider.CreateScope();
                var scopeClass = scope.ServiceProvider.GetService<StudioNotifyServiceScope>();
                var (tenantManager, studioNotifyServiceHelper) = scopeClass;
                tenantManager.SetCurrentTenant(tenant);

<<<<<<< HEAD
                foreach (var u in users)
=======
                if (_tenantExtra.Enterprise)
                {
                    var defaultRebranding = MailWhiteLabelSettings.IsDefault(_settingsManager);
                    notifyAction = defaultRebranding ? Actions.EnterpriseAdminActivationV10 : Actions.EnterpriseWhitelabelAdminActivationV10;
                    footer = null;
                }
                else if (_tenantExtra.Opensource)
>>>>>>> af216229
                {
                    var culture = string.IsNullOrEmpty(u.CultureName) ? tenant.GetCulture() : u.GetCulture();
                    Thread.CurrentThread.CurrentCulture = culture;
                    Thread.CurrentThread.CurrentUICulture = culture;

<<<<<<< HEAD
                    studioNotifyServiceHelper.SendNoticeToAsync(
                        Actions.PortalRename,
                        new[] { StudioNotifyHelper.ToRecipient(u.Id) },
                        new[] { EMailSenderName },
                        new TagValue(Tags.PortalUrl, oldVirtualRootPath),
                        new TagValue(Tags.UserDisplayName, u.DisplayUserName(DisplayUserSettingsHelper)));
                }
=======
                var confirmationUrl = _commonLinkUtility.GetConfirmationUrl(u.Email, ConfirmType.EmailActivation);
                confirmationUrl += "&first=true";

                string greenButtonText() => WebstudioNotifyPatternResource.ButtonConfirm;

                _client.SendNoticeToAsync(
                    notifyAction,
                    _studioNotifyHelper.RecipientFromEmail(u.Email, false),
                    new[] { EMailSenderName },
                    new TagValue(Tags.UserName, u.FirstName.HtmlEncode()),
                    new TagValue(Tags.MyStaffLink, GetMyStaffLink()),
                    new TagValue(Tags.ActivateUrl, confirmationUrl),
                    TagValues.GreenButton(greenButtonText, confirmationUrl),
                    new TagValue(CommonTags.Footer, footer));
>>>>>>> af216229
            }
            catch (Exception ex)
            {
<<<<<<< HEAD
                Log.Error(ex);
            }
        });
    }

    #endregion

    #region Helpers

    private string GetMyStaffLink()
    {
        return CommonLinkUtility.GetFullAbsolutePath(CommonLinkUtility.GetMyStaff());
    }

    private string GetUserProfileLink(UserInfo userInfo)
    {
        return CommonLinkUtility.GetFullAbsolutePath(CommonLinkUtility.GetUserProfile(userInfo));
    }

    private static string AddHttpToUrl(string url)
    {
        var httpPrefix = Uri.UriSchemeHttp + Uri.SchemeDelimiter;
        return !string.IsNullOrEmpty(url) && !url.StartsWith(httpPrefix) ? httpPrefix + url : url;
    }

    private string GenerateActivationConfirmUrl(UserInfo user)
    {
        var confirmUrl = CommonLinkUtility.GetConfirmationUrl(user.Email, ConfirmType.Activation, user.Id, user.Id);
=======
                _log.Error(error);
            }
        }

        #region Personal

        public void SendInvitePersonal(string email, string additionalMember = "")
        {
            var newUserInfo = _userManager.GetUserByEmail(email);
            if (_userManager.UserExists(newUserInfo)) return;

            var lang = _coreBaseSettings.CustomMode
                           ? "ru-RU"
                           : Thread.CurrentThread.CurrentUICulture.Name;

            var culture = _setupInfo.GetPersonalCulture(lang);

            var confirmUrl = _commonLinkUtility.GetConfirmationUrl(email, ConfirmType.EmpInvite, (int)EmployeeType.User)
                             + "&emplType=" + (int)EmployeeType.User
                             + "&lang=" + culture.Key
                             + additionalMember;

            _client.SendNoticeToAsync(
                _coreBaseSettings.CustomMode ? Actions.PersonalCustomModeConfirmation : Actions.PersonalConfirmation,
                _studioNotifyHelper.RecipientFromEmail(email, false),
                new[] { EMailSenderName },
                new TagValue(Tags.InviteLink, confirmUrl),
                new TagValue(CommonTags.Footer, _coreBaseSettings.CustomMode ? "personalCustomMode" : "personal"),
                new TagValue(CommonTags.Culture, Thread.CurrentThread.CurrentUICulture.Name));
        }

        public void SendAlreadyExist(string email)
        {
            var userInfo = _userManager.GetUserByEmail(email);
            if (!_userManager.UserExists(userInfo)) return;

            var portalUrl = _commonLinkUtility.GetFullAbsolutePath("~").TrimEnd('/');

            var hash = _authentication.GetUserPasswordStamp(userInfo.Id).ToString("s");

            var linkToRecovery = _commonLinkUtility.GetConfirmationUrl(userInfo.Email, ConfirmType.PasswordChange, hash, userInfo.Id);

            _client.SendNoticeToAsync(
                _coreBaseSettings.CustomMode ? Actions.PersonalCustomModeAlreadyExist : Actions.PersonalAlreadyExist,
                _studioNotifyHelper.RecipientFromEmail(email, false),
                new[] { EMailSenderName },
                new TagValue(Tags.PortalUrl, portalUrl),
                new TagValue(Tags.LinkToRecovery, linkToRecovery),
                new TagValue(CommonTags.Footer, _coreBaseSettings.CustomMode ? "personalCustomMode" : "personal"),
                new TagValue(CommonTags.Culture, Thread.CurrentThread.CurrentUICulture.Name));
        }

        public void SendUserWelcomePersonal(UserInfo newUserInfo)
        {
            _client.SendNoticeToAsync(
                _coreBaseSettings.CustomMode ? Actions.PersonalCustomModeAfterRegistration1 : Actions.PersonalAfterRegistration1,
                _studioNotifyHelper.RecipientFromEmail(newUserInfo.Email, true),
                new[] { EMailSenderName },
                new TagValue(CommonTags.Footer, _coreBaseSettings.CustomMode ? "personalCustomMode" : "personal"),
                new TagValue(CommonTags.MasterTemplate, "HtmlMasterPersonal"));
        }
>>>>>>> af216229

        return confirmUrl + $"&firstname={HttpUtility.UrlEncode(user.FirstName)}&lastname={HttpUtility.UrlEncode(user.LastName)}";
    }


    public void SendRegData(UserInfo u)
    {
        try
        {
<<<<<<< HEAD
            if (!TenantExtra.Saas || !CoreBaseSettings.CustomMode)
            {
                return;
            }
=======
            var users = _userManager.GetUsers()
                        .Where(u => u.ActivationStatus.HasFlag(EmployeeActivationStatus.Activated));

            try
            {
                _tenantManager.SetCurrentTenant(tenant);

                foreach (var u in users)
                {
                    var culture = string.IsNullOrEmpty(u.CultureName) ? tenant.GetCulture() : u.GetCulture();
                    Thread.CurrentThread.CurrentCulture = culture;
                    Thread.CurrentThread.CurrentUICulture = culture;

                    _client.SendNoticeToAsync(
                        Actions.PortalRename,
                        new[] { _studioNotifyHelper.ToRecipient(u.Id) },
                        new[] { EMailSenderName },
                        new TagValue(Tags.PortalUrl, oldVirtualRootPath),
                        new TagValue(Tags.UserDisplayName, u.DisplayUserName(_displayUserSettingsHelper)));
                }
            }
            catch (Exception ex)
            {
                _log.Error(ex);
            }
        }

        #endregion
>>>>>>> af216229

            var settings = SettingsManager.LoadForDefaultTenant<AdditionalWhiteLabelSettings>();
            var salesEmail = settings.SalesEmail ?? SetupInfo.SalesEmail;

<<<<<<< HEAD
            if (string.IsNullOrEmpty(salesEmail))
            {
                return;
            }

            var recipient = new DirectRecipient(salesEmail, null, new[] { salesEmail }, false);
=======
        private string GetMyStaffLink()
        {
            return _commonLinkUtility.GetFullAbsolutePath(_commonLinkUtility.GetMyStaff());
        }

        private string GetUserProfileLink(UserInfo userInfo)
        {
            return _commonLinkUtility.GetFullAbsolutePath(_commonLinkUtility.GetUserProfile(userInfo));
        }
>>>>>>> af216229

            _client.SendNoticeToAsync(
                Actions.SaasCustomModeRegData,
                null,
                new IRecipient[] { recipient },
                new[] { EMailSenderName },
                new TagValue(Tags.UserName, u.FirstName.HtmlEncode()),
                new TagValue(Tags.UserLastName, u.LastName.HtmlEncode()),
                new TagValue(Tags.UserEmail, u.Email.HtmlEncode()),
                new TagValue(Tags.Phone, u.MobilePhone != null ? u.MobilePhone.HtmlEncode() : "-"),
                new TagValue(Tags.Date, u.CreateDate.ToShortDateString() + " " + u.CreateDate.ToShortTimeString()),
                new TagValue(CommonTags.Footer, null),
                TagValues.WithoutUnsubscribe());
        }
        catch (Exception error)
        {
<<<<<<< HEAD
            Log.Error(error);
=======
            var confirmUrl = _commonLinkUtility.GetConfirmationUrl(user.Email, ConfirmType.Activation, user.Id, user.Id);

            return confirmUrl + $"&firstname={HttpUtility.UrlEncode(user.FirstName)}&lastname={HttpUtility.UrlEncode(user.LastName)}";
>>>>>>> af216229
        }
    }

    #endregion

<<<<<<< HEAD
    #region Storage encryption
=======
        public void SendRegData(UserInfo u)
        {
            try
            {
                if (!_tenantExtra.Saas || !_coreBaseSettings.CustomMode) return;

                var settings = _settingsManager.LoadForDefaultTenant<AdditionalWhiteLabelSettings>();
                var salesEmail = settings.SalesEmail ?? _setupInfo.SalesEmail;

                if (string.IsNullOrEmpty(salesEmail)) return;
>>>>>>> af216229

    public void SendStorageEncryptionStart(string serverRootPath)
    {
        SendStorageEncryptionNotify(Actions.StorageEncryptionStart, false, serverRootPath);
    }

<<<<<<< HEAD
    public void SendStorageEncryptionSuccess(string serverRootPath)
    {
        SendStorageEncryptionNotify(Actions.StorageEncryptionSuccess, false, serverRootPath);
    }
=======
                _client.SendNoticeToAsync(
                    Actions.SaasCustomModeRegData,
                    null,
                    new IRecipient[] { recipient },
                    new[] { EMailSenderName },
                    new TagValue(Tags.UserName, u.FirstName.HtmlEncode()),
                    new TagValue(Tags.UserLastName, u.LastName.HtmlEncode()),
                    new TagValue(Tags.UserEmail, u.Email.HtmlEncode()),
                    new TagValue(Tags.Phone, u.MobilePhone != null ? u.MobilePhone.HtmlEncode() : "-"),
                    new TagValue(Tags.Date, u.CreateDate.ToShortDateString() + " " + u.CreateDate.ToShortTimeString()),
                    new TagValue(CommonTags.Footer, null),
                    TagValues.WithoutUnsubscribe());
            }
            catch (Exception error)
            {
                _log.Error(error);
            }
        }
>>>>>>> af216229

    public void SendStorageEncryptionError(string serverRootPath)
    {
        SendStorageEncryptionNotify(Actions.StorageEncryptionError, true, serverRootPath);
    }

    public void SendStorageDecryptionStart(string serverRootPath)
    {
        SendStorageEncryptionNotify(Actions.StorageDecryptionStart, false, serverRootPath);
    }

    public void SendStorageDecryptionSuccess(string serverRootPath)
    {
        SendStorageEncryptionNotify(Actions.StorageDecryptionSuccess, false, serverRootPath);
    }

    public void SendStorageDecryptionError(string serverRootPath)
    {
        SendStorageEncryptionNotify(Actions.StorageDecryptionError, true, serverRootPath);
    }

    private void SendStorageEncryptionNotify(INotifyAction action, bool notifyAdminsOnly, string serverRootPath)
    {
        var users = notifyAdminsOnly
                ? UserManager.GetUsersByGroup(Constants.GroupAdmin.ID)
                : UserManager.GetUsers().Where(u => u.ActivationStatus.HasFlag(EmployeeActivationStatus.Activated));

        foreach (var u in users)
        {
            _client.SendNoticeToAsync(
                action,
                null,
                new[] { StudioNotifyHelper.ToRecipient(u.Id) },
                new[] { EMailSenderName },
                new TagValue(Tags.UserName, u.FirstName.HtmlEncode()),
                new TagValue(Tags.PortalUrl, serverRootPath),
                new TagValue(Tags.ControlPanelUrl, GetControlPanelUrl(serverRootPath)));
        }
    }

    private string GetControlPanelUrl(string serverRootPath)
    {
        var controlPanelUrl = SetupInfo.ControlPanelUrl;

        if (string.IsNullOrEmpty(controlPanelUrl))
        {
            return string.Empty;
        }

        if (controlPanelUrl.StartsWith("http://", StringComparison.InvariantCultureIgnoreCase) ||
            controlPanelUrl.StartsWith("https://", StringComparison.InvariantCultureIgnoreCase))
        {
<<<<<<< HEAD
            return controlPanelUrl;
        }

        return serverRootPath + "/" + controlPanelUrl.TrimStart('~', '/').TrimEnd('/');
    }
=======
            var users = notifyAdminsOnly
                    ? _userManager.GetUsersByGroup(Constants.GroupAdmin.ID)
                    : _userManager.GetUsers().Where(u => u.ActivationStatus.HasFlag(EmployeeActivationStatus.Activated));

            foreach (var u in users)
            {
                _client.SendNoticeToAsync(
                    action,
                    null,
                    new[] { _studioNotifyHelper.ToRecipient(u.Id) },
                    new[] { EMailSenderName },
                    new TagValue(Tags.UserName, u.FirstName.HtmlEncode()),
                    new TagValue(Tags.PortalUrl, serverRootPath),
                    new TagValue(Tags.ControlPanelUrl, GetControlPanelUrl(serverRootPath)));
            }
        }

        private string GetControlPanelUrl(string serverRootPath)
        {
            var controlPanelUrl = _setupInfo.ControlPanelUrl;

            if (string.IsNullOrEmpty(controlPanelUrl))
                return string.Empty;
>>>>>>> af216229

    #endregion
}

[Scope]
public class StudioNotifyServiceScope
{
    private TenantManager TenantManager { get; }
    private StudioNotifyServiceHelper StudioNotifyServiceHelper { get; }

    public StudioNotifyServiceScope(TenantManager tenantManager, StudioNotifyServiceHelper studioNotifyServiceHelper)
    {
        TenantManager = tenantManager;
        StudioNotifyServiceHelper = studioNotifyServiceHelper;
    }
<<<<<<< HEAD

    public void Deconstruct(out TenantManager tenantManager, out StudioNotifyServiceHelper studioNotifyServiceHelper)
    {
        tenantManager = TenantManager;
        studioNotifyServiceHelper = StudioNotifyServiceHelper;
    }
}

public static class StudioNotifyServiceExtension
{
    public static void Register(DIHelper services)
    {
        services.TryAdd<StudioNotifyServiceScope>();
    }
}

=======
}
>>>>>>> af216229
<|MERGE_RESOLUTION|>--- conflicted
+++ resolved
@@ -1,1820 +1,978 @@
-// (c) Copyright Ascensio System SIA 2010-2022
-//
-// This program is a free software product.
-// You can redistribute it and/or modify it under the terms
-// of the GNU Affero General Public License (AGPL) version 3 as published by the Free Software
-// Foundation. In accordance with Section 7(a) of the GNU AGPL its Section 15 shall be amended
-// to the effect that Ascensio System SIA expressly excludes the warranty of non-infringement of
-// any third-party rights.
-//
-// This program is distributed WITHOUT ANY WARRANTY, without even the implied warranty
-// of MERCHANTABILITY or FITNESS FOR A PARTICULAR  PURPOSE. For details, see
-// the GNU AGPL at: http://www.gnu.org/licenses/agpl-3.0.html
-//
-// You can contact Ascensio System SIA at Lubanas st. 125a-25, Riga, Latvia, EU, LV-1021.
-//
-// The  interactive user interfaces in modified source and object code versions of the Program must
-// display Appropriate Legal Notices, as required under Section 5 of the GNU AGPL version 3.
-//
-// Pursuant to Section 7(b) of the License you must retain the original Product logo when
-// distributing the program. Pursuant to Section 7(e) we decline to grant you any rights under
-// trademark law for use of our trademarks.
-//
-// All the Product's GUI elements, including illustrations and icon sets, as well as technical writing
-// content are licensed under the terms of the Creative Commons Attribution-ShareAlike 4.0
-// International. See the License terms at http://creativecommons.org/licenses/by-sa/4.0/legalcode
-
-using Constants = ASC.Core.Users.Constants;
-
-namespace ASC.Web.Studio.Core.Notify;
-
-[Scope(Additional = typeof(StudioNotifyServiceExtension))]
-public class StudioNotifyService
-{
-<<<<<<< HEAD
-    private readonly StudioNotifyServiceHelper _client;
-
-    public static string EMailSenderName { get { return ASC.Core.Configuration.Constants.NotifyEMailSenderSysName; } }
-
-    private UserManager UserManager { get; }
-    private StudioNotifyHelper StudioNotifyHelper { get; }
-    private TenantExtra TenantExtra { get; }
-    private AuthManager Authentication { get; }
-    private AuthContext AuthContext { get; }
-    private IConfiguration Configuration { get; }
-    private TenantManager TenantManager { get; }
-    private CoreBaseSettings CoreBaseSettings { get; }
-    private CommonLinkUtility CommonLinkUtility { get; }
-    private SetupInfo SetupInfo { get; }
-    private IServiceProvider ServiceProvider { get; }
-    private DisplayUserSettingsHelper DisplayUserSettingsHelper { get; }
-    private SettingsManager SettingsManager { get; }
-    private WebItemSecurity WebItemSecurity { get; }
-    private ILog Log { get; }
-
-    public StudioNotifyService(
-        UserManager userManager,
-        StudioNotifyHelper studioNotifyHelper,
-        StudioNotifyServiceHelper studioNotifyServiceHelper,
-        TenantExtra tenantExtra,
-        AuthManager authentication,
-        AuthContext authContext,
-        IConfiguration configuration,
-        TenantManager tenantManager,
-        CoreBaseSettings coreBaseSettings,
-        CommonLinkUtility commonLinkUtility,
-        SetupInfo setupInfo,
-        IServiceProvider serviceProvider,
-        DisplayUserSettingsHelper displayUserSettingsHelper,
-        SettingsManager settingsManager,
-        WebItemSecurity webItemSecurity,
-        IOptionsMonitor<ILog> option)
-    {
-        Log = option.Get("ASC.Notify");
-        _client = studioNotifyServiceHelper;
-        TenantExtra = tenantExtra;
-        Authentication = authentication;
-        AuthContext = authContext;
-        Configuration = configuration;
-        TenantManager = tenantManager;
-        CoreBaseSettings = coreBaseSettings;
-        CommonLinkUtility = commonLinkUtility;
-        SetupInfo = setupInfo;
-        ServiceProvider = serviceProvider;
-        DisplayUserSettingsHelper = displayUserSettingsHelper;
-        SettingsManager = settingsManager;
-        WebItemSecurity = webItemSecurity;
-        UserManager = userManager;
-        StudioNotifyHelper = studioNotifyHelper;
-    }
-
-    public void SendMsgToAdminAboutProfileUpdated()
-    {
-        _client.SendNoticeAsync(Actions.SelfProfileUpdated, null);
-    }
-
-    public void SendMsgToAdminFromNotAuthUser(string email, string message)
-    {
-        _client.SendNoticeAsync(Actions.UserMessageToAdmin, null, new TagValue(Tags.Body, message), new TagValue(Tags.UserEmail, email));
-    }
-
-    public void SendRequestTariff(bool license, string fname, string lname, string title, string email, string phone, string ctitle, string csize, string site, string message)
-    {
-        fname = (fname ?? "").Trim();
-        ArgumentNullOrEmptyException.ThrowIfNullOrEmpty(fname);
-
-        lname = (lname ?? "").Trim();
-        ArgumentNullOrEmptyException.ThrowIfNullOrEmpty(lname);
-
-        title = (title ?? "").Trim();
-        email = (email ?? "").Trim();
-        ArgumentNullOrEmptyException.ThrowIfNullOrEmpty(email);
-=======
-    [Scope]
-    public class StudioNotifyService
-    {
-        private readonly StudioNotifyServiceHelper _client;
-
-        public static string EMailSenderName { get { return ASC.Core.Configuration.Constants.NotifyEMailSenderSysName; } }
-
-        private readonly UserManager _userManager;
-        private readonly StudioNotifyHelper _studioNotifyHelper;
-        private readonly TenantExtra _tenantExtra;
-        private readonly AuthManager _authentication;
-        private readonly AuthContext _authContext;
-        private readonly TenantManager _tenantManager;
-        private readonly CoreBaseSettings _coreBaseSettings;
-        private readonly CommonLinkUtility _commonLinkUtility;
-        private readonly SetupInfo _setupInfo;
-        private readonly DisplayUserSettingsHelper _displayUserSettingsHelper;
-        private readonly SettingsManager _settingsManager;
-        private readonly WebItemSecurity _webItemSecurity;
-        private readonly ILog _log;
-
-        public StudioNotifyService(
-            UserManager userManager,
-            StudioNotifyHelper studioNotifyHelper,
-            StudioNotifyServiceHelper studioNotifyServiceHelper,
-            TenantExtra tenantExtra,
-            AuthManager authentication,
-            AuthContext authContext,
-            TenantManager tenantManager,
-            CoreBaseSettings coreBaseSettings,
-            CommonLinkUtility commonLinkUtility,
-            SetupInfo setupInfo,
-            DisplayUserSettingsHelper displayUserSettingsHelper,
-            SettingsManager settingsManager,
-            WebItemSecurity webItemSecurity,
-            IOptionsMonitor<ILog> option)
-        {
-            _log = option.Get("ASC.Notify");
-            _client = studioNotifyServiceHelper;
-            _tenantExtra = tenantExtra;
-            _authentication = authentication;
-            _authContext = authContext;
-            _tenantManager = tenantManager;
-            _coreBaseSettings = coreBaseSettings;
-            _commonLinkUtility = commonLinkUtility;
-            _setupInfo = setupInfo;
-            _displayUserSettingsHelper = displayUserSettingsHelper;
-            _settingsManager = settingsManager;
-            _webItemSecurity = webItemSecurity;
-            _userManager = userManager;
-            _studioNotifyHelper = studioNotifyHelper;
-        }
->>>>>>> af216229
-
-        phone = (phone ?? "").Trim();
-        ArgumentNullOrEmptyException.ThrowIfNullOrEmpty(phone);
-
-        ctitle = (ctitle ?? "").Trim();
-        ArgumentNullOrEmptyException.ThrowIfNullOrEmpty(ctitle);
-
-        csize = (csize ?? "").Trim();
-        ArgumentNullOrEmptyException.ThrowIfNullOrEmpty(csize);
-        site = (site ?? "").Trim();
-        if (string.IsNullOrEmpty(site) && !CoreBaseSettings.CustomMode)
-        {
-<<<<<<< HEAD
-            throw new ArgumentNullException(nameof(site));
-=======
-            _client.SendNoticeAsync(Actions.SelfProfileUpdated, null);
->>>>>>> af216229
-        }
-
-        message = (message ?? "").Trim();
-        if (string.IsNullOrEmpty(message) && !CoreBaseSettings.CustomMode)
-        {
-<<<<<<< HEAD
-            throw new ArgumentNullException(nameof(message));
-=======
-            _client.SendNoticeAsync(Actions.UserMessageToAdmin, null, new TagValue(Tags.Body, message), new TagValue(Tags.UserEmail, email));
->>>>>>> af216229
-        }
-
-        var salesEmail = SettingsManager.LoadForDefaultTenant<AdditionalWhiteLabelSettings>().SalesEmail ?? SetupInfo.SalesEmail;
-
-        var recipient = (IRecipient)new DirectRecipient(AuthContext.CurrentAccount.ID.ToString(), string.Empty, new[] { salesEmail }, false);
-
-        _client.SendNoticeToAsync(license ? Actions.RequestLicense : Actions.RequestTariff,
-                                 new[] { recipient },
-                                 new[] { "email.sender" },
-                                 new TagValue(Tags.UserName, fname),
-                                 new TagValue(Tags.UserLastName, lname),
-                                 new TagValue(Tags.UserPosition, title),
-                                 new TagValue(Tags.UserEmail, email),
-                                 new TagValue(Tags.Phone, phone),
-                                 new TagValue(Tags.Website, site),
-                                 new TagValue(Tags.CompanyTitle, ctitle),
-                                 new TagValue(Tags.CompanySize, csize),
-                                 new TagValue(Tags.Body, message));
-    }
-
-    #region Voip
-
-    public void SendToAdminVoipWarning(double balance)
-    {
-        _client.SendNoticeAsync(Actions.VoipWarning, null, new TagValue(Tags.Body, balance));
-    }
-
-    public void SendToAdminVoipBlocked()
-    {
-        _client.SendNoticeAsync(Actions.VoipBlocked, null);
-    }
-
-    #endregion
-
-<<<<<<< HEAD
-    #region User Password
-
-    public void UserPasswordChange(UserInfo userInfo)
-    {
-        var hash = Authentication.GetUserPasswordStamp(userInfo.Id).ToString("s");
-        var confirmationUrl = CommonLinkUtility.GetConfirmationUrl(userInfo.Email, ConfirmType.PasswordChange, hash, userInfo.Id);
-
-        string greenButtonText() => WebstudioNotifyPatternResource.ButtonChangePassword;
-
-        var action = CoreBaseSettings.Personal
-                         ? (CoreBaseSettings.CustomMode ? Actions.PersonalCustomModePasswordChange : Actions.PersonalPasswordChange)
-                         : Actions.PasswordChange;
-=======
-            csize = (csize ?? "").Trim();
-            ArgumentNullOrEmptyException.ThrowIfNullOrEmpty(csize);
-            site = (site ?? "").Trim();
-            if (string.IsNullOrEmpty(site) && !_coreBaseSettings.CustomMode) throw new ArgumentNullException(nameof(site));
-            message = (message ?? "").Trim();
-            if (string.IsNullOrEmpty(message) && !_coreBaseSettings.CustomMode) throw new ArgumentNullException(nameof(message));
-
-            var salesEmail = _settingsManager.LoadForDefaultTenant<AdditionalWhiteLabelSettings>().SalesEmail ?? _setupInfo.SalesEmail;
-
-            var recipient = (IRecipient)new DirectRecipient(_authContext.CurrentAccount.ID.ToString(), string.Empty, new[] { salesEmail }, false);
-
-            _client.SendNoticeToAsync(license ? Actions.RequestLicense : Actions.RequestTariff,
-                                     new[] { recipient },
-                                     new[] { "email.sender" },
-                                     new TagValue(Tags.UserName, fname),
-                                     new TagValue(Tags.UserLastName, lname),
-                                     new TagValue(Tags.UserPosition, title),
-                                     new TagValue(Tags.UserEmail, email),
-                                     new TagValue(Tags.Phone, phone),
-                                     new TagValue(Tags.Website, site),
-                                     new TagValue(Tags.CompanyTitle, ctitle),
-                                     new TagValue(Tags.CompanySize, csize),
-                                     new TagValue(Tags.Body, message));
-        }
->>>>>>> af216229
-
-        _client.SendNoticeToAsync(
-                    action,
-                    StudioNotifyHelper.RecipientFromEmail(userInfo.Email, false),
-                    new[] { EMailSenderName },
-                    TagValues.GreenButton(greenButtonText, confirmationUrl));
-    }
-
-<<<<<<< HEAD
-    #endregion
-
-    #region User Email
-=======
-        public void SendToAdminVoipWarning(double balance)
-        {
-            _client.SendNoticeAsync(Actions.VoipWarning, null, new TagValue(Tags.Body, balance));
-        }
-
-        public void SendToAdminVoipBlocked()
-        {
-            _client.SendNoticeAsync(Actions.VoipBlocked, null);
-        }
->>>>>>> af216229
-
-    public void SendEmailChangeInstructions(UserInfo user, string email)
-    {
-        var confirmationUrl = CommonLinkUtility.GetConfirmationUrl(email, ConfirmType.EmailChange, AuthContext.CurrentAccount.ID);
-
-        string greenButtonText() => WebstudioNotifyPatternResource.ButtonChangeEmail;
-
-<<<<<<< HEAD
-        var action = CoreBaseSettings.Personal
-                         ? (CoreBaseSettings.CustomMode ? Actions.PersonalCustomModeEmailChangeV115 : Actions.PersonalEmailChangeV115)
-                         : Actions.EmailChangeV115;
-=======
-        public void UserPasswordChange(UserInfo userInfo)
-        {
-            var hash = _authentication.GetUserPasswordStamp(userInfo.Id).ToString("s");
-            var confirmationUrl = _commonLinkUtility.GetConfirmationUrl(userInfo.Email, ConfirmType.PasswordChange, hash, userInfo.Id);
->>>>>>> af216229
-
-        _client.SendNoticeToAsync(
-                    action,
-                    StudioNotifyHelper.RecipientFromEmail(email, false),
-                    new[] { EMailSenderName },
-                    TagValues.GreenButton(greenButtonText, confirmationUrl),
-                    new TagValue(CommonTags.Culture, user.GetCulture().Name));
-    }
-
-<<<<<<< HEAD
-    public void SendEmailActivationInstructions(UserInfo user, string email)
-    {
-        var confirmationUrl = CommonLinkUtility.GetConfirmationUrl(email, ConfirmType.EmailActivation, null, user.Id);
-
-        string greenButtonText() => WebstudioNotifyPatternResource.ButtonActivateEmail;
-=======
-            var action = _coreBaseSettings.Personal
-                             ? (_coreBaseSettings.CustomMode ? Actions.PersonalCustomModePasswordChange : Actions.PersonalPasswordChange)
-                             : Actions.PasswordChange;
-
-            _client.SendNoticeToAsync(
-                        action,
-                        _studioNotifyHelper.RecipientFromEmail(userInfo.Email, false),
-                        new[] { EMailSenderName },
-                        TagValues.GreenButton(greenButtonText, confirmationUrl));
-        }
->>>>>>> af216229
-
-        _client.SendNoticeToAsync(
-                    Actions.ActivateEmail,
-                    StudioNotifyHelper.RecipientFromEmail(email, false),
-                    new[] { EMailSenderName },
-                    new TagValue(Tags.InviteLink, confirmationUrl),
-                    TagValues.GreenButton(greenButtonText, confirmationUrl),
-                    new TagValue(Tags.UserDisplayName, (user.DisplayUserName(DisplayUserSettingsHelper) ?? string.Empty).Trim()));
-    }
-
-    #endregion
-
-<<<<<<< HEAD
-    #region MailServer
-=======
-        public void SendEmailChangeInstructions(UserInfo user, string email)
-        {
-            var confirmationUrl = _commonLinkUtility.GetConfirmationUrl(email, ConfirmType.EmailChange, _authContext.CurrentAccount.ID);
->>>>>>> af216229
-
-    public void SendMailboxCreated(List<string> toEmails, string username, string address)
-    {
-        SendMailboxCreated(toEmails, username, address, null, null, -1, -1, null);
-    }
-
-<<<<<<< HEAD
-    public void SendMailboxCreated(List<string> toEmails, string username, string address, string server,
-        string encyption, int portImap, int portSmtp, string login, bool skipSettings = false)
-    {
-        var tags = new List<ITagValue>
-            {
-                new TagValue(Tags.UserName, username ?? string.Empty),
-                new TagValue(Tags.Address, address ?? string.Empty)
-            };
-
-        if (!skipSettings)
-        {
-            var link = $"{CommonLinkUtility.GetFullAbsolutePath("~").TrimEnd('/')}/addons/mail/#accounts/changepwd={address}";
-
-            tags.Add(new TagValue(Tags.MyStaffLink, link));
-            tags.Add(new TagValue(Tags.Server, server));
-            tags.Add(new TagValue(Tags.Encryption, encyption ?? string.Empty));
-            tags.Add(new TagValue(Tags.ImapPort, portImap.ToString(CultureInfo.InvariantCulture)));
-            tags.Add(new TagValue(Tags.SmtpPort, portSmtp.ToString(CultureInfo.InvariantCulture)));
-            tags.Add(new TagValue(Tags.Login, login));
-        }
-
-        _client.SendNoticeToAsync(
-            skipSettings
-                ? Actions.MailboxWithoutSettingsCreated
-                : Actions.MailboxCreated,
-            null,
-            StudioNotifyHelper.RecipientFromEmail(toEmails, false),
-            new[] { EMailSenderName });
-    }
-=======
-            var action = _coreBaseSettings.Personal
-                             ? (_coreBaseSettings.CustomMode ? Actions.PersonalCustomModeEmailChangeV115 : Actions.PersonalEmailChangeV115)
-                             : Actions.EmailChangeV115;
-
-            _client.SendNoticeToAsync(
-                        action,
-                        _studioNotifyHelper.RecipientFromEmail(email, false),
-                        new[] { EMailSenderName },
-                        TagValues.GreenButton(greenButtonText, confirmationUrl),
-                        new TagValue(CommonTags.Culture, user.GetCulture().Name));
-        }
-
-        public void SendEmailActivationInstructions(UserInfo user, string email)
-        {
-            var confirmationUrl = _commonLinkUtility.GetConfirmationUrl(email, ConfirmType.EmailActivation, null, user.Id);
->>>>>>> af216229
-
-    public void SendMailboxPasswordChanged(List<string> toEmails, string username, string address)
-    {
-        _client.SendNoticeToAsync(
-            Actions.MailboxPasswordChanged,
-            null,
-            StudioNotifyHelper.RecipientFromEmail(toEmails, false),
-            new[] { EMailSenderName },
-            new TagValue(Tags.UserName, username ?? string.Empty),
-            new TagValue(Tags.Address, address ?? string.Empty));
-    }
-
-<<<<<<< HEAD
-    #endregion
-
-    public void SendMsgMobilePhoneChange(UserInfo userInfo)
-    {
-        var confirmationUrl = CommonLinkUtility.GetConfirmationUrl(userInfo.Email.ToLower(), ConfirmType.PhoneActivation);
-
-        string greenButtonText() => WebstudioNotifyPatternResource.ButtonChangePhone;
-
-        _client.SendNoticeToAsync(
-            Actions.PhoneChange,
-            StudioNotifyHelper.RecipientFromEmail(userInfo.Email, false),
-            new[] { EMailSenderName },
-            TagValues.GreenButton(greenButtonText, confirmationUrl));
-    }
-
-    public void SendMsgTfaReset(UserInfo userInfo)
-    {
-        var confirmationUrl = CommonLinkUtility.GetConfirmationUrl(userInfo.Email.ToLower(), ConfirmType.TfaActivation);
-
-        string greenButtonText() => WebstudioNotifyPatternResource.ButtonChangeTfa;
-
-        _client.SendNoticeToAsync(
-            Actions.TfaChange,
-            StudioNotifyHelper.RecipientFromEmail(userInfo.Email, false),
-            new[] { EMailSenderName },
-            TagValues.GreenButton(greenButtonText, confirmationUrl));
-    }
-
-
-    public void UserHasJoin()
-    {
-        if (!CoreBaseSettings.Personal)
-        {
-            _client.SendNoticeAsync(Actions.UserHasJoin, null);
-=======
-            _client.SendNoticeToAsync(
-                        Actions.ActivateEmail,
-                        _studioNotifyHelper.RecipientFromEmail(email, false),
-                        new[] { EMailSenderName },
-                        new TagValue(Tags.InviteLink, confirmationUrl),
-                        TagValues.GreenButton(greenButtonText, confirmationUrl),
-                        new TagValue(Tags.UserDisplayName, (user.DisplayUserName(_displayUserSettingsHelper) ?? string.Empty).Trim()));
->>>>>>> af216229
-        }
-    }
-
-    public void SendJoinMsg(string email, EmployeeType emplType)
-    {
-        var inviteUrl = CommonLinkUtility.GetConfirmationUrl(email, ConfirmType.EmpInvite, (int)emplType)
-                        + string.Format("&emplType={0}", (int)emplType);
-
-        string greenButtonText() => WebstudioNotifyPatternResource.ButtonJoin;
-
-        _client.SendNoticeToAsync(
-                    Actions.JoinUsers,
-                    StudioNotifyHelper.RecipientFromEmail(email, true),
-                    new[] { EMailSenderName },
-                    new TagValue(Tags.InviteLink, inviteUrl),
-                    TagValues.GreenButton(greenButtonText, inviteUrl));
-    }
-
-    public void UserInfoAddedAfterInvite(UserInfo newUserInfo)
-    {
-        if (!UserManager.UserExists(newUserInfo))
-        {
-            return;
-        }
-
-        INotifyAction notifyAction;
-        var footer = "social";
-
-        if (CoreBaseSettings.Personal)
-        {
-            if (CoreBaseSettings.CustomMode)
-            {
-                notifyAction = Actions.PersonalCustomModeAfterRegistration1;
-                footer = "personalCustomMode";
-            }
-            else
-            {
-<<<<<<< HEAD
-                notifyAction = Actions.PersonalAfterRegistration1;
-                footer = "personal";
-            }
-=======
-                var link = $"{_commonLinkUtility.GetFullAbsolutePath("~").TrimEnd('/')}/addons/mail/#accounts/changepwd={address}";
-
-                tags.Add(new TagValue(Tags.MyStaffLink, link));
-                tags.Add(new TagValue(Tags.Server, server));
-                tags.Add(new TagValue(Tags.Encryption, encyption ?? string.Empty));
-                tags.Add(new TagValue(Tags.ImapPort, portImap.ToString(CultureInfo.InvariantCulture)));
-                tags.Add(new TagValue(Tags.SmtpPort, portSmtp.ToString(CultureInfo.InvariantCulture)));
-                tags.Add(new TagValue(Tags.Login, login));
-            }
-
-            _client.SendNoticeToAsync(
-                skipSettings
-                    ? Actions.MailboxWithoutSettingsCreated
-                    : Actions.MailboxCreated,
-                null,
-                _studioNotifyHelper.RecipientFromEmail(toEmails, false),
-                new[] { EMailSenderName });
->>>>>>> af216229
-        }
-        else if (TenantExtra.Enterprise)
-        {
-<<<<<<< HEAD
-            var defaultRebranding = MailWhiteLabelSettings.IsDefault(SettingsManager, Configuration);
-            notifyAction = defaultRebranding
-                               ? Actions.EnterpriseUserWelcomeV10
-                               : CoreBaseSettings.CustomMode
-                                     ? Actions.EnterpriseWhitelabelUserWelcomeCustomMode
-                                     : Actions.EnterpriseWhitelabelUserWelcomeV10;
-            footer = null;
-        }
-        else if (TenantExtra.Opensource)
-        {
-            notifyAction = Actions.OpensourceUserWelcomeV11;
-            footer = "opensource";
-        }
-        else
-        {
-            notifyAction = Actions.SaasUserWelcomeV115;
-=======
-            _client.SendNoticeToAsync(
-                Actions.MailboxPasswordChanged,
-                null,
-                _studioNotifyHelper.RecipientFromEmail(toEmails, false),
-                new[] { EMailSenderName },
-                new TagValue(Tags.UserName, username ?? string.Empty),
-                new TagValue(Tags.Address, address ?? string.Empty));
->>>>>>> af216229
-        }
-
-        string greenButtonText() => TenantExtra.Enterprise
-                                  ? WebstudioNotifyPatternResource.ButtonAccessYourPortal
-                                  : WebstudioNotifyPatternResource.ButtonAccessYouWebOffice;
-
-        _client.SendNoticeToAsync(
-            notifyAction,
-            StudioNotifyHelper.RecipientFromEmail(newUserInfo.Email, false),
-            new[] { EMailSenderName },
-            new TagValue(Tags.UserName, newUserInfo.FirstName.HtmlEncode()),
-            new TagValue(Tags.MyStaffLink, GetMyStaffLink()),
-            TagValues.GreenButton(greenButtonText, CommonLinkUtility.GetFullAbsolutePath("~").TrimEnd('/')),
-            new TagValue(CommonTags.Footer, footer),
-            new TagValue(CommonTags.MasterTemplate, CoreBaseSettings.Personal ? "HtmlMasterPersonal" : "HtmlMaster"));
-    }
-
-    public void GuestInfoAddedAfterInvite(UserInfo newUserInfo)
-    {
-        if (!UserManager.UserExists(newUserInfo))
-        {
-<<<<<<< HEAD
-            return;
-        }
-=======
-            var confirmationUrl = _commonLinkUtility.GetConfirmationUrl(userInfo.Email.ToLower(), ConfirmType.PhoneActivation);
->>>>>>> af216229
-
-        INotifyAction notifyAction;
-        var footer = "social";
-
-<<<<<<< HEAD
-        if (TenantExtra.Enterprise)
-        {
-            var defaultRebranding = MailWhiteLabelSettings.IsDefault(SettingsManager, Configuration);
-            notifyAction = defaultRebranding ? Actions.EnterpriseGuestWelcomeV10 : Actions.EnterpriseWhitelabelGuestWelcomeV10;
-            footer = null;
-=======
-            _client.SendNoticeToAsync(
-                Actions.PhoneChange,
-                _studioNotifyHelper.RecipientFromEmail(userInfo.Email, false),
-                new[] { EMailSenderName },
-                TagValues.GreenButton(greenButtonText, confirmationUrl));
->>>>>>> af216229
-        }
-        else if (TenantExtra.Opensource)
-        {
-            notifyAction = Actions.OpensourceGuestWelcomeV11;
-            footer = "opensource";
-        }
-        else
-        {
-<<<<<<< HEAD
-            notifyAction = Actions.SaasGuestWelcomeV115;
-        }
-=======
-            var confirmationUrl = _commonLinkUtility.GetConfirmationUrl(userInfo.Email.ToLower(), ConfirmType.TfaActivation);
->>>>>>> af216229
-
-        string greenButtonText() => TenantExtra.Enterprise
-                                  ? WebstudioNotifyPatternResource.ButtonAccessYourPortal
-                                  : WebstudioNotifyPatternResource.ButtonAccessYouWebOffice;
-
-        _client.SendNoticeToAsync(
-            notifyAction,
-            StudioNotifyHelper.RecipientFromEmail(newUserInfo.Email, false),
-            new[] { EMailSenderName },
-            new TagValue(Tags.UserName, newUserInfo.FirstName.HtmlEncode()),
-            new TagValue(Tags.MyStaffLink, GetMyStaffLink()),
-            TagValues.GreenButton(greenButtonText, CommonLinkUtility.GetFullAbsolutePath("~").TrimEnd('/')),
-            new TagValue(CommonTags.Footer, footer));
-    }
-
-<<<<<<< HEAD
-    public void UserInfoActivation(UserInfo newUserInfo)
-    {
-        if (newUserInfo.IsActive)
-        {
-            throw new ArgumentException("User is already activated!");
-=======
-            _client.SendNoticeToAsync(
-                Actions.TfaChange,
-                _studioNotifyHelper.RecipientFromEmail(userInfo.Email, false),
-                new[] { EMailSenderName },
-                TagValues.GreenButton(greenButtonText, confirmationUrl));
->>>>>>> af216229
-        }
-
-        INotifyAction notifyAction;
-        var footer = "social";
-
-        if (TenantExtra.Enterprise)
-        {
-<<<<<<< HEAD
-            var defaultRebranding = MailWhiteLabelSettings.IsDefault(SettingsManager, Configuration);
-            notifyAction = defaultRebranding ? Actions.EnterpriseUserActivationV10 : Actions.EnterpriseWhitelabelUserActivationV10;
-            footer = null;
-=======
-            if (!_coreBaseSettings.Personal)
-            {
-                _client.SendNoticeAsync(Actions.UserHasJoin, null);
-            }
->>>>>>> af216229
-        }
-        else if (TenantExtra.Opensource)
-        {
-<<<<<<< HEAD
-            notifyAction = Actions.OpensourceUserActivationV11;
-            footer = "opensource";
-=======
-            var inviteUrl = _commonLinkUtility.GetConfirmationUrl(email, ConfirmType.EmpInvite, (int)emplType)
-                            + string.Format("&emplType={0}", (int)emplType);
-
-            string greenButtonText() => WebstudioNotifyPatternResource.ButtonJoin;
-
-            _client.SendNoticeToAsync(
-                        Actions.JoinUsers,
-                        _studioNotifyHelper.RecipientFromEmail(email, true),
-                        new[] { EMailSenderName },
-                        new TagValue(Tags.InviteLink, inviteUrl),
-                        TagValues.GreenButton(greenButtonText, inviteUrl));
->>>>>>> af216229
-        }
-        else
-        {
-<<<<<<< HEAD
-            notifyAction = Actions.SaasUserActivationV115;
-        }
-=======
-            if (!_userManager.UserExists(newUserInfo)) return;
->>>>>>> af216229
-
-        var confirmationUrl = GenerateActivationConfirmUrl(newUserInfo);
-
-<<<<<<< HEAD
-        string greenButtonText() => WebstudioNotifyPatternResource.ButtonAccept;
-
-        _client.SendNoticeToAsync(
-            notifyAction,
-            StudioNotifyHelper.RecipientFromEmail(newUserInfo.Email, false),
-            new[] { EMailSenderName },
-            new TagValue(Tags.ActivateUrl, confirmationUrl),
-            TagValues.GreenButton(greenButtonText, confirmationUrl),
-            new TagValue(Tags.UserName, newUserInfo.FirstName.HtmlEncode()),
-            new TagValue(CommonTags.Footer, footer));
-    }
-
-    public void GuestInfoActivation(UserInfo newUserInfo)
-    {
-        if (newUserInfo.IsActive)
-        {
-            throw new ArgumentException("User is already activated!");
-=======
-            if (_coreBaseSettings.Personal)
-            {
-                if (_coreBaseSettings.CustomMode)
-                {
-                    notifyAction = Actions.PersonalCustomModeAfterRegistration1;
-                    footer = "personalCustomMode";
-                }
-                else
-                {
-                    notifyAction = Actions.PersonalAfterRegistration1;
-                    footer = "personal";
-                }
-            }
-            else if (_tenantExtra.Enterprise)
-            {
-                var defaultRebranding = MailWhiteLabelSettings.IsDefault(_settingsManager);
-                notifyAction = defaultRebranding
-                                   ? Actions.EnterpriseUserWelcomeV10
-                                   : _coreBaseSettings.CustomMode
-                                         ? Actions.EnterpriseWhitelabelUserWelcomeCustomMode
-                                         : Actions.EnterpriseWhitelabelUserWelcomeV10;
-                footer = null;
-            }
-            else if (_tenantExtra.Opensource)
-            {
-                notifyAction = Actions.OpensourceUserWelcomeV11;
-                footer = "opensource";
-            }
-            else
-            {
-                notifyAction = Actions.SaasUserWelcomeV115;
-            }
-
-            string greenButtonText() => _tenantExtra.Enterprise
-                                      ? WebstudioNotifyPatternResource.ButtonAccessYourPortal
-                                      : WebstudioNotifyPatternResource.ButtonAccessYouWebOffice;
-
-            _client.SendNoticeToAsync(
-                notifyAction,
-                _studioNotifyHelper.RecipientFromEmail(newUserInfo.Email, false),
-                new[] { EMailSenderName },
-                new TagValue(Tags.UserName, newUserInfo.FirstName.HtmlEncode()),
-                new TagValue(Tags.MyStaffLink, GetMyStaffLink()),
-                TagValues.GreenButton(greenButtonText, _commonLinkUtility.GetFullAbsolutePath("~").TrimEnd('/')),
-                new TagValue(CommonTags.Footer, footer),
-                new TagValue(CommonTags.MasterTemplate, _coreBaseSettings.Personal ? "HtmlMasterPersonal" : "HtmlMaster"));
->>>>>>> af216229
-        }
-
-        INotifyAction notifyAction;
-        var footer = "social";
-
-        if (TenantExtra.Enterprise)
-        {
-            var defaultRebranding = MailWhiteLabelSettings.IsDefault(SettingsManager, Configuration);
-            notifyAction = defaultRebranding ? Actions.EnterpriseGuestActivationV10 : Actions.EnterpriseWhitelabelGuestActivationV10;
-            footer = null;
-        }
-        else if (TenantExtra.Opensource)
-        {
-<<<<<<< HEAD
-            notifyAction = Actions.OpensourceGuestActivationV11;
-            footer = "opensource";
-        }
-        else
-        {
-            notifyAction = Actions.SaasGuestActivationV115;
-        }
-=======
-            if (!_userManager.UserExists(newUserInfo)) return;
->>>>>>> af216229
-
-        var confirmationUrl = GenerateActivationConfirmUrl(newUserInfo);
-
-<<<<<<< HEAD
-        string greenButtonText() => WebstudioNotifyPatternResource.ButtonAccept;
-
-        _client.SendNoticeToAsync(
-            notifyAction,
-            StudioNotifyHelper.RecipientFromEmail(newUserInfo.Email, false),
-            new[] { EMailSenderName },
-            new TagValue(Tags.ActivateUrl, confirmationUrl),
-            TagValues.GreenButton(greenButtonText, confirmationUrl),
-            new TagValue(Tags.UserName, newUserInfo.FirstName.HtmlEncode()),
-            new TagValue(CommonTags.Footer, footer));
-    }
-
-    public void SendMsgProfileDeletion(UserInfo user)
-    {
-        var confirmationUrl = CommonLinkUtility.GetConfirmationUrl(user.Email, ConfirmType.ProfileRemove, AuthContext.CurrentAccount.ID, AuthContext.CurrentAccount.ID);
-=======
-            if (_tenantExtra.Enterprise)
-            {
-                var defaultRebranding = MailWhiteLabelSettings.IsDefault(_settingsManager);
-                notifyAction = defaultRebranding ? Actions.EnterpriseGuestWelcomeV10 : Actions.EnterpriseWhitelabelGuestWelcomeV10;
-                footer = null;
-            }
-            else if (_tenantExtra.Opensource)
-            {
-                notifyAction = Actions.OpensourceGuestWelcomeV11;
-                footer = "opensource";
-            }
-            else
-            {
-                notifyAction = Actions.SaasGuestWelcomeV115;
-            }
-
-            string greenButtonText() => _tenantExtra.Enterprise
-                                      ? WebstudioNotifyPatternResource.ButtonAccessYourPortal
-                                      : WebstudioNotifyPatternResource.ButtonAccessYouWebOffice;
-
-            _client.SendNoticeToAsync(
-                notifyAction,
-                _studioNotifyHelper.RecipientFromEmail(newUserInfo.Email, false),
-                new[] { EMailSenderName },
-                new TagValue(Tags.UserName, newUserInfo.FirstName.HtmlEncode()),
-                new TagValue(Tags.MyStaffLink, GetMyStaffLink()),
-                TagValues.GreenButton(greenButtonText, _commonLinkUtility.GetFullAbsolutePath("~").TrimEnd('/')),
-                new TagValue(CommonTags.Footer, footer));
-        }
->>>>>>> af216229
-
-        string greenButtonText() => CoreBaseSettings.Personal ? WebstudioNotifyPatternResource.ButtonConfirmTermination : WebstudioNotifyPatternResource.ButtonRemoveProfile;
-
-        var action = CoreBaseSettings.Personal
-                         ? (CoreBaseSettings.CustomMode ? Actions.PersonalCustomModeProfileDelete : Actions.PersonalProfileDelete)
-                         : Actions.ProfileDelete;
-
-<<<<<<< HEAD
-        _client.SendNoticeToAsync(
-            action,
-            StudioNotifyHelper.RecipientFromEmail(user.Email, false),
-            new[] { EMailSenderName },
-            TagValues.GreenButton(greenButtonText, confirmationUrl),
-            new TagValue(CommonTags.Culture, user.GetCulture().Name));
-    }
-
-    public void SendMsgProfileHasDeletedItself(UserInfo user)
-    {
-        var tenant = TenantManager.GetCurrentTenant();
-        var admins = UserManager.GetUsers()
-                    .Where(u => WebItemSecurity.IsProductAdministrator(WebItemManager.PeopleProductID, u.Id));
-
-        ThreadPool.QueueUserWorkItem(_ =>
-        {
-            try
-=======
-            if (_tenantExtra.Enterprise)
-            {
-                var defaultRebranding = MailWhiteLabelSettings.IsDefault(_settingsManager);
-                notifyAction = defaultRebranding ? Actions.EnterpriseUserActivationV10 : Actions.EnterpriseWhitelabelUserActivationV10;
-                footer = null;
-            }
-            else if (_tenantExtra.Opensource)
->>>>>>> af216229
-            {
-                TenantManager.SetCurrentTenant(tenant);
-
-                foreach (var admin in admins)
-                {
-                    var culture = string.IsNullOrEmpty(admin.CultureName) ? tenant.GetCulture() : admin.GetCulture();
-                    Thread.CurrentThread.CurrentCulture = culture;
-                    Thread.CurrentThread.CurrentUICulture = culture;
-
-                    _client.SendNoticeToAsync(
-                        Actions.ProfileHasDeletedItself,
-                        null,
-                        new IRecipient[] { admin },
-                        new[] { EMailSenderName },
-                        new TagValue(Tags.FromUserName, user.DisplayUserName(DisplayUserSettingsHelper)),
-                        new TagValue(Tags.FromUserLink, GetUserProfileLink(user)));
-                }
-            }
-            catch (Exception ex)
-            {
-                Log.Error(ex);
-            }
-        });
-
-    }
-
-    public void SendMsgReassignsCompleted(Guid recipientId, UserInfo fromUser, UserInfo toUser)
-    {
-        _client.SendNoticeToAsync(
-            Actions.ReassignsCompleted,
-            new[] { StudioNotifyHelper.ToRecipient(recipientId) },
-            new[] { EMailSenderName },
-            new TagValue(Tags.UserName, DisplayUserSettingsHelper.GetFullUserName(recipientId)),
-            new TagValue(Tags.FromUserName, fromUser.DisplayUserName(DisplayUserSettingsHelper)),
-            new TagValue(Tags.FromUserLink, GetUserProfileLink(fromUser)),
-            new TagValue(Tags.ToUserName, toUser.DisplayUserName(DisplayUserSettingsHelper)),
-            new TagValue(Tags.ToUserLink, GetUserProfileLink(toUser)));
-    }
-
-<<<<<<< HEAD
-    public void SendMsgReassignsFailed(Guid recipientId, UserInfo fromUser, UserInfo toUser, string message)
-    {
-        _client.SendNoticeToAsync(
-            Actions.ReassignsFailed,
-            new[] { StudioNotifyHelper.ToRecipient(recipientId) },
-            new[] { EMailSenderName },
-            new TagValue(Tags.UserName, DisplayUserSettingsHelper.GetFullUserName(recipientId)),
-            new TagValue(Tags.FromUserName, fromUser.DisplayUserName(DisplayUserSettingsHelper)),
-            new TagValue(Tags.FromUserLink, GetUserProfileLink(fromUser)),
-            new TagValue(Tags.ToUserName, toUser.DisplayUserName(DisplayUserSettingsHelper)),
-            new TagValue(Tags.ToUserLink, GetUserProfileLink(toUser)),
-            new TagValue(Tags.Message, message));
-    }
-
-    public void SendMsgRemoveUserDataCompleted(Guid recipientId, UserInfo user, string fromUserName, long docsSpace, long crmSpace, long mailSpace, long talkSpace)
-    {
-        _client.SendNoticeToAsync(
-            CoreBaseSettings.CustomMode ? Actions.RemoveUserDataCompletedCustomMode : Actions.RemoveUserDataCompleted,
-            new[] { StudioNotifyHelper.ToRecipient(recipientId) },
-            new[] { EMailSenderName },
-            new TagValue(Tags.UserName, DisplayUserSettingsHelper.GetFullUserName(recipientId)),
-            new TagValue(Tags.FromUserName, fromUserName.HtmlEncode()),
-            new TagValue(Tags.FromUserLink, GetUserProfileLink(user)),
-            new TagValue("DocsSpace", FileSizeComment.FilesSizeToString(docsSpace)),
-            new TagValue("CrmSpace", FileSizeComment.FilesSizeToString(crmSpace)),
-            new TagValue("MailSpace", FileSizeComment.FilesSizeToString(mailSpace)),
-            new TagValue("TalkSpace", FileSizeComment.FilesSizeToString(talkSpace)));
-    }
-
-    public void SendMsgRemoveUserDataFailed(Guid recipientId, UserInfo user, string fromUserName, string message)
-    {
-        _client.SendNoticeToAsync(
-            Actions.RemoveUserDataFailed,
-            new[] { StudioNotifyHelper.ToRecipient(recipientId) },
-            new[] { EMailSenderName },
-            new TagValue(Tags.UserName, DisplayUserSettingsHelper.GetFullUserName(recipientId)),
-            new TagValue(Tags.FromUserName, fromUserName.HtmlEncode()),
-            new TagValue(Tags.FromUserLink, GetUserProfileLink(user)),
-            new TagValue(Tags.Message, message));
-    }
-
-    public void SendAdminWelcome(UserInfo newUserInfo)
-    {
-        if (!UserManager.UserExists(newUserInfo))
-        {
-            return;
-=======
-            _client.SendNoticeToAsync(
-                notifyAction,
-                _studioNotifyHelper.RecipientFromEmail(newUserInfo.Email, false),
-                new[] { EMailSenderName },
-                new TagValue(Tags.ActivateUrl, confirmationUrl),
-                TagValues.GreenButton(greenButtonText, confirmationUrl),
-                new TagValue(Tags.UserName, newUserInfo.FirstName.HtmlEncode()),
-                new TagValue(CommonTags.Footer, footer));
->>>>>>> af216229
-        }
-
-        if (!newUserInfo.IsActive)
-        {
-            throw new ArgumentException("User is not activated yet!");
-        }
-
-        INotifyAction notifyAction;
-        var tagValues = new List<ITagValue>();
-
-<<<<<<< HEAD
-        if (TenantExtra.Enterprise)
-        {
-            var defaultRebranding = MailWhiteLabelSettings.IsDefault(SettingsManager, Configuration);
-            notifyAction = defaultRebranding ? Actions.EnterpriseAdminWelcomeV10 : Actions.EnterpriseWhitelabelAdminWelcomeV10;
-=======
-            if (_tenantExtra.Enterprise)
-            {
-                var defaultRebranding = MailWhiteLabelSettings.IsDefault(_settingsManager);
-                notifyAction = defaultRebranding ? Actions.EnterpriseGuestActivationV10 : Actions.EnterpriseWhitelabelGuestActivationV10;
-                footer = null;
-            }
-            else if (_tenantExtra.Opensource)
-            {
-                notifyAction = Actions.OpensourceGuestActivationV11;
-                footer = "opensource";
-            }
-            else
-            {
-                notifyAction = Actions.SaasGuestActivationV115;
-            }
-
-            var confirmationUrl = GenerateActivationConfirmUrl(newUserInfo);
->>>>>>> af216229
-
-            tagValues.Add(TagValues.GreenButton(() => WebstudioNotifyPatternResource.ButtonAccessControlPanel, CommonLinkUtility.GetFullAbsolutePath(SetupInfo.ControlPanelUrl)));
-        }
-        else if (TenantExtra.Opensource)
-        {
-            notifyAction = Actions.OpensourceAdminWelcomeV11;
-            tagValues.Add(new TagValue(CommonTags.Footer, "opensource"));
-            tagValues.Add(new TagValue(Tags.ControlPanelUrl, CommonLinkUtility.GetFullAbsolutePath(SetupInfo.ControlPanelUrl).TrimEnd('/')));
-        }
-        else
-        {
-            notifyAction = Actions.SaasAdminWelcomeV115;
-            //tagValues.Add(TagValues.GreenButton(() => WebstudioNotifyPatternResource.ButtonConfigureRightNow, CommonLinkUtility.GetFullAbsolutePath(CommonLinkUtility.GetAdministration(ManagementType.General))));
-
-<<<<<<< HEAD
-            tagValues.Add(new TagValue(CommonTags.Footer, "common"));
-        }
-
-        tagValues.Add(new TagValue(Tags.UserName, newUserInfo.FirstName.HtmlEncode()));
-
-        _client.SendNoticeToAsync(
-            notifyAction,
-            StudioNotifyHelper.RecipientFromEmail(newUserInfo.Email, false),
-            new[] { EMailSenderName },
-            tagValues.ToArray());
-    }
-
-    #region Portal Deactivation & Deletion
-
-    public void SendMsgPortalDeactivation(Tenant t, string deactivateUrl, string activateUrl)
-    {
-        var u = UserManager.GetUsers(t.OwnerId);
-
-        string greenButtonText() => WebstudioNotifyPatternResource.ButtonDeactivatePortal;
-
-        _client.SendNoticeToAsync(
-                    Actions.PortalDeactivate,
-                    new IRecipient[] { u },
-                    new[] { EMailSenderName },
-                    new TagValue(Tags.ActivateUrl, activateUrl),
-                    TagValues.GreenButton(greenButtonText, deactivateUrl),
-                    new TagValue(Tags.OwnerName, u.DisplayUserName(DisplayUserSettingsHelper)));
-    }
-=======
-            _client.SendNoticeToAsync(
-                notifyAction,
-                _studioNotifyHelper.RecipientFromEmail(newUserInfo.Email, false),
-                new[] { EMailSenderName },
-                new TagValue(Tags.ActivateUrl, confirmationUrl),
-                TagValues.GreenButton(greenButtonText, confirmationUrl),
-                new TagValue(Tags.UserName, newUserInfo.FirstName.HtmlEncode()),
-                new TagValue(CommonTags.Footer, footer));
-        }
-
-        public void SendMsgProfileDeletion(UserInfo user)
-        {
-            var confirmationUrl = _commonLinkUtility.GetConfirmationUrl(user.Email, ConfirmType.ProfileRemove, _authContext.CurrentAccount.ID, _authContext.CurrentAccount.ID);
-
-            string greenButtonText() => _coreBaseSettings.Personal ? WebstudioNotifyPatternResource.ButtonConfirmTermination : WebstudioNotifyPatternResource.ButtonRemoveProfile;
-
-            var action = _coreBaseSettings.Personal
-                             ? (_coreBaseSettings.CustomMode ? Actions.PersonalCustomModeProfileDelete : Actions.PersonalProfileDelete)
-                             : Actions.ProfileDelete;
-
-            _client.SendNoticeToAsync(
-                action,
-                _studioNotifyHelper.RecipientFromEmail(user.Email, false),
-                new[] { EMailSenderName },
-                TagValues.GreenButton(greenButtonText, confirmationUrl),
-                new TagValue(CommonTags.Culture, user.GetCulture().Name));
-        }
-
-        public void SendMsgProfileHasDeletedItself(UserInfo user)
-        {
-            var tenant = _tenantManager.GetCurrentTenant();
-            var admins = _userManager.GetUsers()
-                        .Where(u => _webItemSecurity.IsProductAdministrator(WebItemManager.PeopleProductID, u.Id));
-
-            ThreadPool.QueueUserWorkItem(_ =>
-            {
-                try
-                {
-                    _tenantManager.SetCurrentTenant(tenant);
-
-                    foreach (var admin in admins)
-                    {
-                        var culture = string.IsNullOrEmpty(admin.CultureName) ? tenant.GetCulture() : admin.GetCulture();
-                        Thread.CurrentThread.CurrentCulture = culture;
-                        Thread.CurrentThread.CurrentUICulture = culture;
-
-                        _client.SendNoticeToAsync(
-                            Actions.ProfileHasDeletedItself,
-                            null,
-                            new IRecipient[] { admin },
-                            new[] { EMailSenderName },
-                            new TagValue(Tags.FromUserName, user.DisplayUserName(_displayUserSettingsHelper)),
-                            new TagValue(Tags.FromUserLink, GetUserProfileLink(user)));
-                    }
-                }
-                catch (Exception ex)
-                {
-                    _log.Error(ex);
-                }
-            });
->>>>>>> af216229
-
-    public void SendMsgPortalDeletion(Tenant t, string url, bool showAutoRenewText)
-    {
-        var u = UserManager.GetUsers(t.OwnerId);
-
-<<<<<<< HEAD
-        string greenButtonText() => WebstudioNotifyPatternResource.ButtonDeletePortal;
-
-        _client.SendNoticeToAsync(
-                    Actions.PortalDelete,
-                    new IRecipient[] { u },
-                    new[] { EMailSenderName },
-                    TagValues.GreenButton(greenButtonText, url),
-                    new TagValue(Tags.AutoRenew, showAutoRenewText.ToString()),
-                    new TagValue(Tags.OwnerName, u.DisplayUserName(DisplayUserSettingsHelper)));
-    }
-
-    public void SendMsgPortalDeletionSuccess(UserInfo owner, string url)
-    {
-        string greenButtonText() => WebstudioNotifyPatternResource.ButtonLeaveFeedback;
-
-        _client.SendNoticeToAsync(
-                    Actions.PortalDeleteSuccessV115,
-                    new IRecipient[] { owner },
-                    new[] { EMailSenderName },
-                    TagValues.GreenButton(greenButtonText, url),
-                    new TagValue(Tags.OwnerName, owner.DisplayUserName(DisplayUserSettingsHelper)));
-    }
-
-    #endregion
-=======
-        public void SendMsgReassignsCompleted(Guid recipientId, UserInfo fromUser, UserInfo toUser)
-        {
-            _client.SendNoticeToAsync(
-                Actions.ReassignsCompleted,
-                new[] { _studioNotifyHelper.ToRecipient(recipientId) },
-                new[] { EMailSenderName },
-                new TagValue(Tags.UserName, _displayUserSettingsHelper.GetFullUserName(recipientId)),
-                new TagValue(Tags.FromUserName, fromUser.DisplayUserName(_displayUserSettingsHelper)),
-                new TagValue(Tags.FromUserLink, GetUserProfileLink(fromUser)),
-                new TagValue(Tags.ToUserName, toUser.DisplayUserName(_displayUserSettingsHelper)),
-                new TagValue(Tags.ToUserLink, GetUserProfileLink(toUser)));
-        }
-
-        public void SendMsgReassignsFailed(Guid recipientId, UserInfo fromUser, UserInfo toUser, string message)
-        {
-            _client.SendNoticeToAsync(
-                Actions.ReassignsFailed,
-                new[] { _studioNotifyHelper.ToRecipient(recipientId) },
-                new[] { EMailSenderName },
-                new TagValue(Tags.UserName, _displayUserSettingsHelper.GetFullUserName(recipientId)),
-                new TagValue(Tags.FromUserName, fromUser.DisplayUserName(_displayUserSettingsHelper)),
-                new TagValue(Tags.FromUserLink, GetUserProfileLink(fromUser)),
-                new TagValue(Tags.ToUserName, toUser.DisplayUserName(_displayUserSettingsHelper)),
-                new TagValue(Tags.ToUserLink, GetUserProfileLink(toUser)),
-                new TagValue(Tags.Message, message));
-        }
-
-        public void SendMsgRemoveUserDataCompleted(Guid recipientId, UserInfo user, string fromUserName, long docsSpace, long crmSpace, long mailSpace, long talkSpace)
-        {
-            _client.SendNoticeToAsync(
-                _coreBaseSettings.CustomMode ? Actions.RemoveUserDataCompletedCustomMode : Actions.RemoveUserDataCompleted,
-                new[] { _studioNotifyHelper.ToRecipient(recipientId) },
-                new[] { EMailSenderName },
-                new TagValue(Tags.UserName, _displayUserSettingsHelper.GetFullUserName(recipientId)),
-                new TagValue(Tags.FromUserName, fromUserName.HtmlEncode()),
-                new TagValue(Tags.FromUserLink, GetUserProfileLink(user)),
-                new TagValue("DocsSpace", FileSizeComment.FilesSizeToString(docsSpace)),
-                new TagValue("CrmSpace", FileSizeComment.FilesSizeToString(crmSpace)),
-                new TagValue("MailSpace", FileSizeComment.FilesSizeToString(mailSpace)),
-                new TagValue("TalkSpace", FileSizeComment.FilesSizeToString(talkSpace)));
-        }
-
-        public void SendMsgRemoveUserDataFailed(Guid recipientId, UserInfo user, string fromUserName, string message)
-        {
-            _client.SendNoticeToAsync(
-                Actions.RemoveUserDataFailed,
-                new[] { _studioNotifyHelper.ToRecipient(recipientId) },
-                new[] { EMailSenderName },
-                new TagValue(Tags.UserName, _displayUserSettingsHelper.GetFullUserName(recipientId)),
-                new TagValue(Tags.FromUserName, fromUserName.HtmlEncode()),
-                new TagValue(Tags.FromUserLink, GetUserProfileLink(user)),
-                new TagValue(Tags.Message, message));
-        }
-
-        public void SendAdminWelcome(UserInfo newUserInfo)
-        {
-            if (!_userManager.UserExists(newUserInfo)) return;
->>>>>>> af216229
-
-    public void SendMsgDnsChange(Tenant t, string confirmDnsUpdateUrl, string portalAddress, string portalDns)
-    {
-        var u = UserManager.GetUsers(t.OwnerId);
-
-        string greenButtonText() => WebstudioNotifyPatternResource.ButtonConfirmPortalAddressChange;
-
-        _client.SendNoticeToAsync(
-                    Actions.DnsChange,
-                    new IRecipient[] { u },
-                    new[] { EMailSenderName },
-                    new TagValue("ConfirmDnsUpdate", confirmDnsUpdateUrl),//TODO: Tag is deprecated and replaced by TagGreenButton
-                    TagValues.GreenButton(greenButtonText, confirmDnsUpdateUrl),
-                    new TagValue("PortalAddress", AddHttpToUrl(portalAddress)),
-                    new TagValue("PortalDns", AddHttpToUrl(portalDns ?? string.Empty)),
-                    new TagValue(Tags.OwnerName, u.DisplayUserName(DisplayUserSettingsHelper)));
-    }
-
-    public void SendMsgConfirmChangeOwner(UserInfo owner, UserInfo newOwner, string confirmOwnerUpdateUrl)
-    {
-        string greenButtonText() => WebstudioNotifyPatternResource.ButtonConfirmPortalOwnerUpdate;
-
-        _client.SendNoticeToAsync(
-            Actions.ConfirmOwnerChange,
-            null,
-            new IRecipient[] { owner },
-            new[] { EMailSenderName },
-            TagValues.GreenButton(greenButtonText, confirmOwnerUpdateUrl),
-            new TagValue(Tags.UserName, newOwner.DisplayUserName(DisplayUserSettingsHelper)),
-            new TagValue(Tags.OwnerName, owner.DisplayUserName(DisplayUserSettingsHelper)));
-    }
-
-    public void SendCongratulations(UserInfo u)
-    {
-        try
-        {
-            INotifyAction notifyAction;
-            var footer = "common";
-
-            if (_tenantExtra.Enterprise)
-            {
-<<<<<<< HEAD
-                var defaultRebranding = MailWhiteLabelSettings.IsDefault(SettingsManager, Configuration);
-                notifyAction = defaultRebranding ? Actions.EnterpriseAdminActivationV10 : Actions.EnterpriseWhitelabelAdminActivationV10;
-                footer = null;
-=======
-                var defaultRebranding = MailWhiteLabelSettings.IsDefault(_settingsManager);
-                notifyAction = defaultRebranding ? Actions.EnterpriseAdminWelcomeV10 : Actions.EnterpriseWhitelabelAdminWelcomeV10;
-
-                tagValues.Add(TagValues.GreenButton(() => WebstudioNotifyPatternResource.ButtonAccessControlPanel, _commonLinkUtility.GetFullAbsolutePath(_setupInfo.ControlPanelUrl)));
->>>>>>> af216229
-            }
-            else if (_tenantExtra.Opensource)
-            {
-<<<<<<< HEAD
-                notifyAction = Actions.OpensourceAdminActivationV11;
-                footer = "opensource";
-=======
-                notifyAction = Actions.OpensourceAdminWelcomeV11;
-                tagValues.Add(new TagValue(CommonTags.Footer, "opensource"));
-                tagValues.Add(new TagValue(Tags.ControlPanelUrl, _commonLinkUtility.GetFullAbsolutePath(_setupInfo.ControlPanelUrl).TrimEnd('/')));
->>>>>>> af216229
-            }
-            else
-            {
-                notifyAction = Actions.SaasAdminActivationV115;
-            }
-
-            var confirmationUrl = CommonLinkUtility.GetConfirmationUrl(u.Email, ConfirmType.EmailActivation);
-            confirmationUrl += "&first=true";
-
-<<<<<<< HEAD
-            string greenButtonText() => WebstudioNotifyPatternResource.ButtonConfirm;
-
-            _client.SendNoticeToAsync(
-                notifyAction,
-                StudioNotifyHelper.RecipientFromEmail(u.Email, false),
-=======
-            _client.SendNoticeToAsync(
-                notifyAction,
-                _studioNotifyHelper.RecipientFromEmail(newUserInfo.Email, false),
->>>>>>> af216229
-                new[] { EMailSenderName },
-                new TagValue(Tags.UserName, u.FirstName.HtmlEncode()),
-                new TagValue(Tags.MyStaffLink, GetMyStaffLink()),
-                new TagValue(Tags.ActivateUrl, confirmationUrl),
-                TagValues.GreenButton(greenButtonText, confirmationUrl),
-                new TagValue(CommonTags.Footer, footer));
-        }
-        catch (Exception error)
-        {
-            Log.Error(error);
-        }
-    }
-
-    #region Personal
-
-    public void SendInvitePersonal(string email, string additionalMember = "")
-    {
-        var newUserInfo = UserManager.GetUserByEmail(email);
-        if (UserManager.UserExists(newUserInfo))
-        {
-<<<<<<< HEAD
-            return;
-        }
-=======
-            var u = _userManager.GetUsers(t.OwnerId);
->>>>>>> af216229
-
-        var lang = CoreBaseSettings.CustomMode
-                       ? "ru-RU"
-                       : Thread.CurrentThread.CurrentUICulture.Name;
-
-<<<<<<< HEAD
-        var culture = SetupInfo.GetPersonalCulture(lang);
-
-        var confirmUrl = CommonLinkUtility.GetConfirmationUrl(email, ConfirmType.EmpInvite, (int)EmployeeType.User)
-                         + "&emplType=" + (int)EmployeeType.User
-                         + "&lang=" + culture.Key
-                         + additionalMember;
-=======
-            _client.SendNoticeToAsync(
-                        Actions.PortalDeactivate,
-                        new IRecipient[] { u },
-                        new[] { EMailSenderName },
-                        new TagValue(Tags.ActivateUrl, activateUrl),
-                        TagValues.GreenButton(greenButtonText, deactivateUrl),
-                        new TagValue(Tags.OwnerName, u.DisplayUserName(_displayUserSettingsHelper)));
-        }
-
-        public void SendMsgPortalDeletion(Tenant t, string url, bool showAutoRenewText)
-        {
-            var u = _userManager.GetUsers(t.OwnerId);
->>>>>>> af216229
-
-        _client.SendNoticeToAsync(
-            CoreBaseSettings.CustomMode ? Actions.PersonalCustomModeConfirmation : Actions.PersonalConfirmation,
-            StudioNotifyHelper.RecipientFromEmail(email, false),
-            new[] { EMailSenderName },
-            new TagValue(Tags.InviteLink, confirmUrl),
-            new TagValue(CommonTags.Footer, CoreBaseSettings.CustomMode ? "personalCustomMode" : "personal"),
-            new TagValue(CommonTags.Culture, Thread.CurrentThread.CurrentUICulture.Name));
-    }
-
-<<<<<<< HEAD
-    public void SendAlreadyExist(string email)
-    {
-        var userInfo = UserManager.GetUserByEmail(email);
-        if (!UserManager.UserExists(userInfo))
-        {
-            return;
-=======
-            _client.SendNoticeToAsync(
-                        Actions.PortalDelete,
-                        new IRecipient[] { u },
-                        new[] { EMailSenderName },
-                        TagValues.GreenButton(greenButtonText, url),
-                        new TagValue(Tags.AutoRenew, showAutoRenewText.ToString()),
-                        new TagValue(Tags.OwnerName, u.DisplayUserName(_displayUserSettingsHelper)));
->>>>>>> af216229
-        }
-
-        var portalUrl = CommonLinkUtility.GetFullAbsolutePath("~").TrimEnd('/');
-
-<<<<<<< HEAD
-        var hash = Authentication.GetUserPasswordStamp(userInfo.Id).ToString("s");
-=======
-            _client.SendNoticeToAsync(
-                        Actions.PortalDeleteSuccessV115,
-                        new IRecipient[] { owner },
-                        new[] { EMailSenderName },
-                        TagValues.GreenButton(greenButtonText, url),
-                        new TagValue(Tags.OwnerName, owner.DisplayUserName(_displayUserSettingsHelper)));
-        }
->>>>>>> af216229
-
-        var linkToRecovery = CommonLinkUtility.GetConfirmationUrl(userInfo.Email, ConfirmType.PasswordChange, hash, userInfo.Id);
-
-<<<<<<< HEAD
-        _client.SendNoticeToAsync(
-            CoreBaseSettings.CustomMode ? Actions.PersonalCustomModeAlreadyExist : Actions.PersonalAlreadyExist,
-            StudioNotifyHelper.RecipientFromEmail(email, false),
-            new[] { EMailSenderName },
-            new TagValue(Tags.PortalUrl, portalUrl),
-            new TagValue(Tags.LinkToRecovery, linkToRecovery),
-            new TagValue(CommonTags.Footer, CoreBaseSettings.CustomMode ? "personalCustomMode" : "personal"),
-            new TagValue(CommonTags.Culture, Thread.CurrentThread.CurrentUICulture.Name));
-    }
-=======
-        public void SendMsgDnsChange(Tenant t, string confirmDnsUpdateUrl, string portalAddress, string portalDns)
-        {
-            var u = _userManager.GetUsers(t.OwnerId);
->>>>>>> af216229
-
-    public void SendUserWelcomePersonal(UserInfo newUserInfo)
-    {
-        _client.SendNoticeToAsync(
-            CoreBaseSettings.CustomMode ? Actions.PersonalCustomModeAfterRegistration1 : Actions.PersonalAfterRegistration1,
-            StudioNotifyHelper.RecipientFromEmail(newUserInfo.Email, true),
-            new[] { EMailSenderName },
-            new TagValue(CommonTags.Footer, CoreBaseSettings.CustomMode ? "personalCustomMode" : "personal"),
-            new TagValue(CommonTags.MasterTemplate, "HtmlMasterPersonal"));
-    }
-
-<<<<<<< HEAD
-    #endregion
-=======
-            _client.SendNoticeToAsync(
-                        Actions.DnsChange,
-                        new IRecipient[] { u },
-                        new[] { EMailSenderName },
-                        new TagValue("ConfirmDnsUpdate", confirmDnsUpdateUrl),//TODO: Tag is deprecated and replaced by TagGreenButton
-                        TagValues.GreenButton(greenButtonText, confirmDnsUpdateUrl),
-                        new TagValue("PortalAddress", AddHttpToUrl(portalAddress)),
-                        new TagValue("PortalDns", AddHttpToUrl(portalDns ?? string.Empty)),
-                        new TagValue(Tags.OwnerName, u.DisplayUserName(_displayUserSettingsHelper)));
-        }
->>>>>>> af216229
-
-    #region Migration Portal
-
-<<<<<<< HEAD
-    public void PortalRenameNotify(Tenant tenant, string oldVirtualRootPath)
-    {
-        var users = UserManager.GetUsers()
-                    .Where(u => u.ActivationStatus.HasFlag(EmployeeActivationStatus.Activated));
-=======
-            _client.SendNoticeToAsync(
-                Actions.ConfirmOwnerChange,
-                null,
-                new IRecipient[] { owner },
-                new[] { EMailSenderName },
-                TagValues.GreenButton(greenButtonText, confirmOwnerUpdateUrl),
-                new TagValue(Tags.UserName, newOwner.DisplayUserName(_displayUserSettingsHelper)),
-                new TagValue(Tags.OwnerName, owner.DisplayUserName(_displayUserSettingsHelper)));
-        }
->>>>>>> af216229
-
-        ThreadPool.QueueUserWorkItem(_ =>
-        {
-            try
-            {
-                var scope = ServiceProvider.CreateScope();
-                var scopeClass = scope.ServiceProvider.GetService<StudioNotifyServiceScope>();
-                var (tenantManager, studioNotifyServiceHelper) = scopeClass;
-                tenantManager.SetCurrentTenant(tenant);
-
-<<<<<<< HEAD
-                foreach (var u in users)
-=======
-                if (_tenantExtra.Enterprise)
-                {
-                    var defaultRebranding = MailWhiteLabelSettings.IsDefault(_settingsManager);
-                    notifyAction = defaultRebranding ? Actions.EnterpriseAdminActivationV10 : Actions.EnterpriseWhitelabelAdminActivationV10;
-                    footer = null;
-                }
-                else if (_tenantExtra.Opensource)
->>>>>>> af216229
-                {
-                    var culture = string.IsNullOrEmpty(u.CultureName) ? tenant.GetCulture() : u.GetCulture();
-                    Thread.CurrentThread.CurrentCulture = culture;
-                    Thread.CurrentThread.CurrentUICulture = culture;
-
-<<<<<<< HEAD
-                    studioNotifyServiceHelper.SendNoticeToAsync(
-                        Actions.PortalRename,
-                        new[] { StudioNotifyHelper.ToRecipient(u.Id) },
-                        new[] { EMailSenderName },
-                        new TagValue(Tags.PortalUrl, oldVirtualRootPath),
-                        new TagValue(Tags.UserDisplayName, u.DisplayUserName(DisplayUserSettingsHelper)));
-                }
-=======
-                var confirmationUrl = _commonLinkUtility.GetConfirmationUrl(u.Email, ConfirmType.EmailActivation);
-                confirmationUrl += "&first=true";
-
-                string greenButtonText() => WebstudioNotifyPatternResource.ButtonConfirm;
-
-                _client.SendNoticeToAsync(
-                    notifyAction,
-                    _studioNotifyHelper.RecipientFromEmail(u.Email, false),
-                    new[] { EMailSenderName },
-                    new TagValue(Tags.UserName, u.FirstName.HtmlEncode()),
-                    new TagValue(Tags.MyStaffLink, GetMyStaffLink()),
-                    new TagValue(Tags.ActivateUrl, confirmationUrl),
-                    TagValues.GreenButton(greenButtonText, confirmationUrl),
-                    new TagValue(CommonTags.Footer, footer));
->>>>>>> af216229
-            }
-            catch (Exception ex)
-            {
-<<<<<<< HEAD
-                Log.Error(ex);
-            }
-        });
-    }
-
-    #endregion
-
-    #region Helpers
-
-    private string GetMyStaffLink()
-    {
-        return CommonLinkUtility.GetFullAbsolutePath(CommonLinkUtility.GetMyStaff());
-    }
-
-    private string GetUserProfileLink(UserInfo userInfo)
-    {
-        return CommonLinkUtility.GetFullAbsolutePath(CommonLinkUtility.GetUserProfile(userInfo));
-    }
-
-    private static string AddHttpToUrl(string url)
-    {
-        var httpPrefix = Uri.UriSchemeHttp + Uri.SchemeDelimiter;
-        return !string.IsNullOrEmpty(url) && !url.StartsWith(httpPrefix) ? httpPrefix + url : url;
-    }
-
-    private string GenerateActivationConfirmUrl(UserInfo user)
-    {
-        var confirmUrl = CommonLinkUtility.GetConfirmationUrl(user.Email, ConfirmType.Activation, user.Id, user.Id);
-=======
-                _log.Error(error);
-            }
-        }
-
-        #region Personal
-
-        public void SendInvitePersonal(string email, string additionalMember = "")
-        {
-            var newUserInfo = _userManager.GetUserByEmail(email);
-            if (_userManager.UserExists(newUserInfo)) return;
-
-            var lang = _coreBaseSettings.CustomMode
-                           ? "ru-RU"
-                           : Thread.CurrentThread.CurrentUICulture.Name;
-
-            var culture = _setupInfo.GetPersonalCulture(lang);
-
-            var confirmUrl = _commonLinkUtility.GetConfirmationUrl(email, ConfirmType.EmpInvite, (int)EmployeeType.User)
-                             + "&emplType=" + (int)EmployeeType.User
-                             + "&lang=" + culture.Key
-                             + additionalMember;
-
-            _client.SendNoticeToAsync(
-                _coreBaseSettings.CustomMode ? Actions.PersonalCustomModeConfirmation : Actions.PersonalConfirmation,
-                _studioNotifyHelper.RecipientFromEmail(email, false),
-                new[] { EMailSenderName },
-                new TagValue(Tags.InviteLink, confirmUrl),
-                new TagValue(CommonTags.Footer, _coreBaseSettings.CustomMode ? "personalCustomMode" : "personal"),
-                new TagValue(CommonTags.Culture, Thread.CurrentThread.CurrentUICulture.Name));
-        }
-
-        public void SendAlreadyExist(string email)
-        {
-            var userInfo = _userManager.GetUserByEmail(email);
-            if (!_userManager.UserExists(userInfo)) return;
-
-            var portalUrl = _commonLinkUtility.GetFullAbsolutePath("~").TrimEnd('/');
-
-            var hash = _authentication.GetUserPasswordStamp(userInfo.Id).ToString("s");
-
-            var linkToRecovery = _commonLinkUtility.GetConfirmationUrl(userInfo.Email, ConfirmType.PasswordChange, hash, userInfo.Id);
-
-            _client.SendNoticeToAsync(
-                _coreBaseSettings.CustomMode ? Actions.PersonalCustomModeAlreadyExist : Actions.PersonalAlreadyExist,
-                _studioNotifyHelper.RecipientFromEmail(email, false),
-                new[] { EMailSenderName },
-                new TagValue(Tags.PortalUrl, portalUrl),
-                new TagValue(Tags.LinkToRecovery, linkToRecovery),
-                new TagValue(CommonTags.Footer, _coreBaseSettings.CustomMode ? "personalCustomMode" : "personal"),
-                new TagValue(CommonTags.Culture, Thread.CurrentThread.CurrentUICulture.Name));
-        }
-
-        public void SendUserWelcomePersonal(UserInfo newUserInfo)
-        {
-            _client.SendNoticeToAsync(
-                _coreBaseSettings.CustomMode ? Actions.PersonalCustomModeAfterRegistration1 : Actions.PersonalAfterRegistration1,
-                _studioNotifyHelper.RecipientFromEmail(newUserInfo.Email, true),
-                new[] { EMailSenderName },
-                new TagValue(CommonTags.Footer, _coreBaseSettings.CustomMode ? "personalCustomMode" : "personal"),
-                new TagValue(CommonTags.MasterTemplate, "HtmlMasterPersonal"));
-        }
->>>>>>> af216229
-
-        return confirmUrl + $"&firstname={HttpUtility.UrlEncode(user.FirstName)}&lastname={HttpUtility.UrlEncode(user.LastName)}";
-    }
-
-
-    public void SendRegData(UserInfo u)
-    {
-        try
-        {
-<<<<<<< HEAD
-            if (!TenantExtra.Saas || !CoreBaseSettings.CustomMode)
-            {
-                return;
-            }
-=======
-            var users = _userManager.GetUsers()
-                        .Where(u => u.ActivationStatus.HasFlag(EmployeeActivationStatus.Activated));
-
-            try
-            {
-                _tenantManager.SetCurrentTenant(tenant);
-
-                foreach (var u in users)
-                {
-                    var culture = string.IsNullOrEmpty(u.CultureName) ? tenant.GetCulture() : u.GetCulture();
-                    Thread.CurrentThread.CurrentCulture = culture;
-                    Thread.CurrentThread.CurrentUICulture = culture;
-
-                    _client.SendNoticeToAsync(
-                        Actions.PortalRename,
-                        new[] { _studioNotifyHelper.ToRecipient(u.Id) },
-                        new[] { EMailSenderName },
-                        new TagValue(Tags.PortalUrl, oldVirtualRootPath),
-                        new TagValue(Tags.UserDisplayName, u.DisplayUserName(_displayUserSettingsHelper)));
-                }
-            }
-            catch (Exception ex)
-            {
-                _log.Error(ex);
-            }
-        }
-
-        #endregion
->>>>>>> af216229
-
-            var settings = SettingsManager.LoadForDefaultTenant<AdditionalWhiteLabelSettings>();
-            var salesEmail = settings.SalesEmail ?? SetupInfo.SalesEmail;
-
-<<<<<<< HEAD
-            if (string.IsNullOrEmpty(salesEmail))
-            {
-                return;
-            }
-
-            var recipient = new DirectRecipient(salesEmail, null, new[] { salesEmail }, false);
-=======
-        private string GetMyStaffLink()
-        {
-            return _commonLinkUtility.GetFullAbsolutePath(_commonLinkUtility.GetMyStaff());
-        }
-
-        private string GetUserProfileLink(UserInfo userInfo)
-        {
-            return _commonLinkUtility.GetFullAbsolutePath(_commonLinkUtility.GetUserProfile(userInfo));
-        }
->>>>>>> af216229
-
-            _client.SendNoticeToAsync(
-                Actions.SaasCustomModeRegData,
-                null,
-                new IRecipient[] { recipient },
-                new[] { EMailSenderName },
-                new TagValue(Tags.UserName, u.FirstName.HtmlEncode()),
-                new TagValue(Tags.UserLastName, u.LastName.HtmlEncode()),
-                new TagValue(Tags.UserEmail, u.Email.HtmlEncode()),
-                new TagValue(Tags.Phone, u.MobilePhone != null ? u.MobilePhone.HtmlEncode() : "-"),
-                new TagValue(Tags.Date, u.CreateDate.ToShortDateString() + " " + u.CreateDate.ToShortTimeString()),
-                new TagValue(CommonTags.Footer, null),
-                TagValues.WithoutUnsubscribe());
-        }
-        catch (Exception error)
-        {
-<<<<<<< HEAD
-            Log.Error(error);
-=======
-            var confirmUrl = _commonLinkUtility.GetConfirmationUrl(user.Email, ConfirmType.Activation, user.Id, user.Id);
-
-            return confirmUrl + $"&firstname={HttpUtility.UrlEncode(user.FirstName)}&lastname={HttpUtility.UrlEncode(user.LastName)}";
->>>>>>> af216229
-        }
-    }
-
-    #endregion
-
-<<<<<<< HEAD
-    #region Storage encryption
-=======
-        public void SendRegData(UserInfo u)
-        {
-            try
-            {
-                if (!_tenantExtra.Saas || !_coreBaseSettings.CustomMode) return;
-
-                var settings = _settingsManager.LoadForDefaultTenant<AdditionalWhiteLabelSettings>();
-                var salesEmail = settings.SalesEmail ?? _setupInfo.SalesEmail;
-
-                if (string.IsNullOrEmpty(salesEmail)) return;
->>>>>>> af216229
-
-    public void SendStorageEncryptionStart(string serverRootPath)
-    {
-        SendStorageEncryptionNotify(Actions.StorageEncryptionStart, false, serverRootPath);
-    }
-
-<<<<<<< HEAD
-    public void SendStorageEncryptionSuccess(string serverRootPath)
-    {
-        SendStorageEncryptionNotify(Actions.StorageEncryptionSuccess, false, serverRootPath);
-    }
-=======
-                _client.SendNoticeToAsync(
-                    Actions.SaasCustomModeRegData,
-                    null,
-                    new IRecipient[] { recipient },
-                    new[] { EMailSenderName },
-                    new TagValue(Tags.UserName, u.FirstName.HtmlEncode()),
-                    new TagValue(Tags.UserLastName, u.LastName.HtmlEncode()),
-                    new TagValue(Tags.UserEmail, u.Email.HtmlEncode()),
-                    new TagValue(Tags.Phone, u.MobilePhone != null ? u.MobilePhone.HtmlEncode() : "-"),
-                    new TagValue(Tags.Date, u.CreateDate.ToShortDateString() + " " + u.CreateDate.ToShortTimeString()),
-                    new TagValue(CommonTags.Footer, null),
-                    TagValues.WithoutUnsubscribe());
-            }
-            catch (Exception error)
-            {
-                _log.Error(error);
-            }
-        }
->>>>>>> af216229
-
-    public void SendStorageEncryptionError(string serverRootPath)
-    {
-        SendStorageEncryptionNotify(Actions.StorageEncryptionError, true, serverRootPath);
-    }
-
-    public void SendStorageDecryptionStart(string serverRootPath)
-    {
-        SendStorageEncryptionNotify(Actions.StorageDecryptionStart, false, serverRootPath);
-    }
-
-    public void SendStorageDecryptionSuccess(string serverRootPath)
-    {
-        SendStorageEncryptionNotify(Actions.StorageDecryptionSuccess, false, serverRootPath);
-    }
-
-    public void SendStorageDecryptionError(string serverRootPath)
-    {
-        SendStorageEncryptionNotify(Actions.StorageDecryptionError, true, serverRootPath);
-    }
-
-    private void SendStorageEncryptionNotify(INotifyAction action, bool notifyAdminsOnly, string serverRootPath)
-    {
-        var users = notifyAdminsOnly
-                ? UserManager.GetUsersByGroup(Constants.GroupAdmin.ID)
-                : UserManager.GetUsers().Where(u => u.ActivationStatus.HasFlag(EmployeeActivationStatus.Activated));
-
-        foreach (var u in users)
-        {
-            _client.SendNoticeToAsync(
-                action,
-                null,
-                new[] { StudioNotifyHelper.ToRecipient(u.Id) },
-                new[] { EMailSenderName },
-                new TagValue(Tags.UserName, u.FirstName.HtmlEncode()),
-                new TagValue(Tags.PortalUrl, serverRootPath),
-                new TagValue(Tags.ControlPanelUrl, GetControlPanelUrl(serverRootPath)));
-        }
-    }
-
-    private string GetControlPanelUrl(string serverRootPath)
-    {
-        var controlPanelUrl = SetupInfo.ControlPanelUrl;
-
-        if (string.IsNullOrEmpty(controlPanelUrl))
-        {
-            return string.Empty;
-        }
-
-        if (controlPanelUrl.StartsWith("http://", StringComparison.InvariantCultureIgnoreCase) ||
-            controlPanelUrl.StartsWith("https://", StringComparison.InvariantCultureIgnoreCase))
-        {
-<<<<<<< HEAD
-            return controlPanelUrl;
-        }
-
-        return serverRootPath + "/" + controlPanelUrl.TrimStart('~', '/').TrimEnd('/');
-    }
-=======
-            var users = notifyAdminsOnly
-                    ? _userManager.GetUsersByGroup(Constants.GroupAdmin.ID)
-                    : _userManager.GetUsers().Where(u => u.ActivationStatus.HasFlag(EmployeeActivationStatus.Activated));
-
-            foreach (var u in users)
-            {
-                _client.SendNoticeToAsync(
-                    action,
-                    null,
-                    new[] { _studioNotifyHelper.ToRecipient(u.Id) },
-                    new[] { EMailSenderName },
-                    new TagValue(Tags.UserName, u.FirstName.HtmlEncode()),
-                    new TagValue(Tags.PortalUrl, serverRootPath),
-                    new TagValue(Tags.ControlPanelUrl, GetControlPanelUrl(serverRootPath)));
-            }
-        }
-
-        private string GetControlPanelUrl(string serverRootPath)
-        {
-            var controlPanelUrl = _setupInfo.ControlPanelUrl;
-
-            if (string.IsNullOrEmpty(controlPanelUrl))
-                return string.Empty;
->>>>>>> af216229
-
-    #endregion
-}
-
-[Scope]
-public class StudioNotifyServiceScope
-{
-    private TenantManager TenantManager { get; }
-    private StudioNotifyServiceHelper StudioNotifyServiceHelper { get; }
-
-    public StudioNotifyServiceScope(TenantManager tenantManager, StudioNotifyServiceHelper studioNotifyServiceHelper)
-    {
-        TenantManager = tenantManager;
-        StudioNotifyServiceHelper = studioNotifyServiceHelper;
-    }
-<<<<<<< HEAD
-
-    public void Deconstruct(out TenantManager tenantManager, out StudioNotifyServiceHelper studioNotifyServiceHelper)
-    {
-        tenantManager = TenantManager;
-        studioNotifyServiceHelper = StudioNotifyServiceHelper;
-    }
-}
-
-public static class StudioNotifyServiceExtension
-{
-    public static void Register(DIHelper services)
-    {
-        services.TryAdd<StudioNotifyServiceScope>();
-    }
-}
-
-=======
-}
->>>>>>> af216229
+// (c) Copyright Ascensio System SIA 2010-2022
+//
+// This program is a free software product.
+// You can redistribute it and/or modify it under the terms
+// of the GNU Affero General Public License (AGPL) version 3 as published by the Free Software
+// Foundation. In accordance with Section 7(a) of the GNU AGPL its Section 15 shall be amended
+// to the effect that Ascensio System SIA expressly excludes the warranty of non-infringement of
+// any third-party rights.
+//
+// This program is distributed WITHOUT ANY WARRANTY, without even the implied warranty
+// of MERCHANTABILITY or FITNESS FOR A PARTICULAR  PURPOSE. For details, see
+// the GNU AGPL at: http://www.gnu.org/licenses/agpl-3.0.html
+//
+// You can contact Ascensio System SIA at Lubanas st. 125a-25, Riga, Latvia, EU, LV-1021.
+//
+// The  interactive user interfaces in modified source and object code versions of the Program must
+// display Appropriate Legal Notices, as required under Section 5 of the GNU AGPL version 3.
+//
+// Pursuant to Section 7(b) of the License you must retain the original Product logo when
+// distributing the program. Pursuant to Section 7(e) we decline to grant you any rights under
+// trademark law for use of our trademarks.
+//
+// All the Product's GUI elements, including illustrations and icon sets, as well as technical writing
+// content are licensed under the terms of the Creative Commons Attribution-ShareAlike 4.0
+// International. See the License terms at http://creativecommons.org/licenses/by-sa/4.0/legalcode
+
+using Constants = ASC.Core.Users.Constants;
+
+namespace ASC.Web.Studio.Core.Notify;
+
+    [Scope]
+public class StudioNotifyService
+{
+        private readonly StudioNotifyServiceHelper _client;
+
+    public static string EMailSenderName { get { return ASC.Core.Configuration.Constants.NotifyEMailSenderSysName; } }
+
+        private readonly UserManager _userManager;
+        private readonly StudioNotifyHelper _studioNotifyHelper;
+        private readonly TenantExtra _tenantExtra;
+        private readonly AuthManager _authentication;
+        private readonly AuthContext _authContext;
+        private readonly TenantManager _tenantManager;
+        private readonly CoreBaseSettings _coreBaseSettings;
+        private readonly CommonLinkUtility _commonLinkUtility;
+        private readonly SetupInfo _setupInfo;
+        private readonly DisplayUserSettingsHelper _displayUserSettingsHelper;
+        private readonly SettingsManager _settingsManager;
+        private readonly WebItemSecurity _webItemSecurity;
+        private readonly ILog _log;
+
+    public StudioNotifyService(
+        UserManager userManager,
+        StudioNotifyHelper studioNotifyHelper,
+        StudioNotifyServiceHelper studioNotifyServiceHelper,
+        TenantExtra tenantExtra,
+        AuthManager authentication,
+        AuthContext authContext,
+        TenantManager tenantManager,
+        CoreBaseSettings coreBaseSettings,
+        CommonLinkUtility commonLinkUtility,
+        SetupInfo setupInfo,
+        DisplayUserSettingsHelper displayUserSettingsHelper,
+        SettingsManager settingsManager,
+        WebItemSecurity webItemSecurity,
+        IOptionsMonitor<ILog> option)
+    {
+            _log = option.Get("ASC.Notify");
+            _client = studioNotifyServiceHelper;
+            _tenantExtra = tenantExtra;
+            _authentication = authentication;
+            _authContext = authContext;
+            _tenantManager = tenantManager;
+            _coreBaseSettings = coreBaseSettings;
+            _commonLinkUtility = commonLinkUtility;
+            _setupInfo = setupInfo;
+            _displayUserSettingsHelper = displayUserSettingsHelper;
+            _settingsManager = settingsManager;
+            _webItemSecurity = webItemSecurity;
+            _userManager = userManager;
+            _studioNotifyHelper = studioNotifyHelper;
+    }
+
+    public void SendMsgToAdminAboutProfileUpdated()
+    {
+            _client.SendNoticeAsync(Actions.SelfProfileUpdated, null);
+    }
+
+    public void SendMsgToAdminFromNotAuthUser(string email, string message)
+    {
+            _client.SendNoticeAsync(Actions.UserMessageToAdmin, null, new TagValue(Tags.Body, message), new TagValue(Tags.UserEmail, email));
+    }
+
+    public void SendRequestTariff(bool license, string fname, string lname, string title, string email, string phone, string ctitle, string csize, string site, string message)
+    {
+        fname = (fname ?? "").Trim();
+        ArgumentNullOrEmptyException.ThrowIfNullOrEmpty(fname);
+
+        lname = (lname ?? "").Trim();
+        ArgumentNullOrEmptyException.ThrowIfNullOrEmpty(lname);
+
+        title = (title ?? "").Trim();
+        email = (email ?? "").Trim();
+        ArgumentNullOrEmptyException.ThrowIfNullOrEmpty(email);
+
+        phone = (phone ?? "").Trim();
+        ArgumentNullOrEmptyException.ThrowIfNullOrEmpty(phone);
+
+        ctitle = (ctitle ?? "").Trim();
+        ArgumentNullOrEmptyException.ThrowIfNullOrEmpty(ctitle);
+
+        csize = (csize ?? "").Trim();
+        ArgumentNullOrEmptyException.ThrowIfNullOrEmpty(csize);
+        site = (site ?? "").Trim();
+            if (string.IsNullOrEmpty(site) && !_coreBaseSettings.CustomMode) throw new ArgumentNullException(nameof(site));
+        message = (message ?? "").Trim();
+            if (string.IsNullOrEmpty(message) && !_coreBaseSettings.CustomMode) throw new ArgumentNullException(nameof(message));
+
+            var salesEmail = _settingsManager.LoadForDefaultTenant<AdditionalWhiteLabelSettings>().SalesEmail ?? _setupInfo.SalesEmail;
+
+            var recipient = (IRecipient)new DirectRecipient(_authContext.CurrentAccount.ID.ToString(), string.Empty, new[] { salesEmail }, false);
+
+            _client.SendNoticeToAsync(license ? Actions.RequestLicense : Actions.RequestTariff,
+                                 new[] { recipient },
+                                 new[] { "email.sender" },
+                                 new TagValue(Tags.UserName, fname),
+                                 new TagValue(Tags.UserLastName, lname),
+                                 new TagValue(Tags.UserPosition, title),
+                                 new TagValue(Tags.UserEmail, email),
+                                 new TagValue(Tags.Phone, phone),
+                                 new TagValue(Tags.Website, site),
+                                 new TagValue(Tags.CompanyTitle, ctitle),
+                                 new TagValue(Tags.CompanySize, csize),
+                                 new TagValue(Tags.Body, message));
+    }
+
+    #region Voip
+
+    public void SendToAdminVoipWarning(double balance)
+    {
+            _client.SendNoticeAsync(Actions.VoipWarning, null, new TagValue(Tags.Body, balance));
+    }
+
+    public void SendToAdminVoipBlocked()
+    {
+            _client.SendNoticeAsync(Actions.VoipBlocked, null);
+    }
+
+    #endregion
+
+    #region User Password
+
+    public void UserPasswordChange(UserInfo userInfo)
+    {
+            var hash = _authentication.GetUserPasswordStamp(userInfo.Id).ToString("s");
+            var confirmationUrl = _commonLinkUtility.GetConfirmationUrl(userInfo.Email, ConfirmType.PasswordChange, hash, userInfo.Id);
+
+        string greenButtonText() => WebstudioNotifyPatternResource.ButtonChangePassword;
+
+            var action = _coreBaseSettings.Personal
+                             ? (_coreBaseSettings.CustomMode ? Actions.PersonalCustomModePasswordChange : Actions.PersonalPasswordChange)
+                         : Actions.PasswordChange;
+
+            _client.SendNoticeToAsync(
+                    action,
+                        _studioNotifyHelper.RecipientFromEmail(userInfo.Email, false),
+                    new[] { EMailSenderName },
+                    TagValues.GreenButton(greenButtonText, confirmationUrl));
+    }
+
+    #endregion
+
+    #region User Email
+
+    public void SendEmailChangeInstructions(UserInfo user, string email)
+    {
+            var confirmationUrl = _commonLinkUtility.GetConfirmationUrl(email, ConfirmType.EmailChange, _authContext.CurrentAccount.ID);
+
+        string greenButtonText() => WebstudioNotifyPatternResource.ButtonChangeEmail;
+
+            var action = _coreBaseSettings.Personal
+                             ? (_coreBaseSettings.CustomMode ? Actions.PersonalCustomModeEmailChangeV115 : Actions.PersonalEmailChangeV115)
+                         : Actions.EmailChangeV115;
+
+            _client.SendNoticeToAsync(
+                    action,
+                        _studioNotifyHelper.RecipientFromEmail(email, false),
+                    new[] { EMailSenderName },
+                    TagValues.GreenButton(greenButtonText, confirmationUrl),
+                    new TagValue(CommonTags.Culture, user.GetCulture().Name));
+    }
+
+    public void SendEmailActivationInstructions(UserInfo user, string email)
+    {
+            var confirmationUrl = _commonLinkUtility.GetConfirmationUrl(email, ConfirmType.EmailActivation, null, user.Id);
+
+        string greenButtonText() => WebstudioNotifyPatternResource.ButtonActivateEmail;
+
+            _client.SendNoticeToAsync(
+                    Actions.ActivateEmail,
+                        _studioNotifyHelper.RecipientFromEmail(email, false),
+                    new[] { EMailSenderName },
+                    new TagValue(Tags.InviteLink, confirmationUrl),
+                    TagValues.GreenButton(greenButtonText, confirmationUrl),
+                        new TagValue(Tags.UserDisplayName, (user.DisplayUserName(_displayUserSettingsHelper) ?? string.Empty).Trim()));
+    }
+
+    #endregion
+
+    #region MailServer
+
+    public void SendMailboxCreated(List<string> toEmails, string username, string address)
+    {
+        SendMailboxCreated(toEmails, username, address, null, null, -1, -1, null);
+    }
+
+    public void SendMailboxCreated(List<string> toEmails, string username, string address, string server,
+        string encyption, int portImap, int portSmtp, string login, bool skipSettings = false)
+    {
+        var tags = new List<ITagValue>
+            {
+                new TagValue(Tags.UserName, username ?? string.Empty),
+                new TagValue(Tags.Address, address ?? string.Empty)
+            };
+
+        if (!skipSettings)
+        {
+                var link = $"{_commonLinkUtility.GetFullAbsolutePath("~").TrimEnd('/')}/addons/mail/#accounts/changepwd={address}";
+
+            tags.Add(new TagValue(Tags.MyStaffLink, link));
+            tags.Add(new TagValue(Tags.Server, server));
+            tags.Add(new TagValue(Tags.Encryption, encyption ?? string.Empty));
+            tags.Add(new TagValue(Tags.ImapPort, portImap.ToString(CultureInfo.InvariantCulture)));
+            tags.Add(new TagValue(Tags.SmtpPort, portSmtp.ToString(CultureInfo.InvariantCulture)));
+            tags.Add(new TagValue(Tags.Login, login));
+        }
+
+            _client.SendNoticeToAsync(
+            skipSettings
+                ? Actions.MailboxWithoutSettingsCreated
+                : Actions.MailboxCreated,
+            null,
+                _studioNotifyHelper.RecipientFromEmail(toEmails, false),
+            new[] { EMailSenderName });
+    }
+
+    public void SendMailboxPasswordChanged(List<string> toEmails, string username, string address)
+    {
+            _client.SendNoticeToAsync(
+            Actions.MailboxPasswordChanged,
+            null,
+                _studioNotifyHelper.RecipientFromEmail(toEmails, false),
+            new[] { EMailSenderName },
+            new TagValue(Tags.UserName, username ?? string.Empty),
+            new TagValue(Tags.Address, address ?? string.Empty));
+    }
+
+    #endregion
+
+    public void SendMsgMobilePhoneChange(UserInfo userInfo)
+    {
+            var confirmationUrl = _commonLinkUtility.GetConfirmationUrl(userInfo.Email.ToLower(), ConfirmType.PhoneActivation);
+
+        string greenButtonText() => WebstudioNotifyPatternResource.ButtonChangePhone;
+
+            _client.SendNoticeToAsync(
+            Actions.PhoneChange,
+                _studioNotifyHelper.RecipientFromEmail(userInfo.Email, false),
+            new[] { EMailSenderName },
+            TagValues.GreenButton(greenButtonText, confirmationUrl));
+    }
+
+    public void SendMsgTfaReset(UserInfo userInfo)
+    {
+            var confirmationUrl = _commonLinkUtility.GetConfirmationUrl(userInfo.Email.ToLower(), ConfirmType.TfaActivation);
+
+        string greenButtonText() => WebstudioNotifyPatternResource.ButtonChangeTfa;
+
+            _client.SendNoticeToAsync(
+            Actions.TfaChange,
+                _studioNotifyHelper.RecipientFromEmail(userInfo.Email, false),
+            new[] { EMailSenderName },
+            TagValues.GreenButton(greenButtonText, confirmationUrl));
+    }
+
+
+    public void UserHasJoin()
+    {
+            if (!_coreBaseSettings.Personal)
+        {
+                _client.SendNoticeAsync(Actions.UserHasJoin, null);
+        }
+    }
+
+    public void SendJoinMsg(string email, EmployeeType emplType)
+    {
+            var inviteUrl = _commonLinkUtility.GetConfirmationUrl(email, ConfirmType.EmpInvite, (int)emplType)
+                        + string.Format("&emplType={0}", (int)emplType);
+
+        string greenButtonText() => WebstudioNotifyPatternResource.ButtonJoin;
+
+            _client.SendNoticeToAsync(
+                    Actions.JoinUsers,
+                        _studioNotifyHelper.RecipientFromEmail(email, true),
+                    new[] { EMailSenderName },
+                    new TagValue(Tags.InviteLink, inviteUrl),
+                    TagValues.GreenButton(greenButtonText, inviteUrl));
+    }
+
+    public void UserInfoAddedAfterInvite(UserInfo newUserInfo)
+    {
+            if (!_userManager.UserExists(newUserInfo)) return;
+
+        INotifyAction notifyAction;
+        var footer = "social";
+
+            if (_coreBaseSettings.Personal)
+        {
+                if (_coreBaseSettings.CustomMode)
+            {
+                notifyAction = Actions.PersonalCustomModeAfterRegistration1;
+                footer = "personalCustomMode";
+            }
+            else
+            {
+                notifyAction = Actions.PersonalAfterRegistration1;
+                footer = "personal";
+            }
+        }
+            else if (_tenantExtra.Enterprise)
+        {
+                var defaultRebranding = MailWhiteLabelSettings.IsDefault(_settingsManager);
+            notifyAction = defaultRebranding
+                               ? Actions.EnterpriseUserWelcomeV10
+                                   : _coreBaseSettings.CustomMode
+                                     ? Actions.EnterpriseWhitelabelUserWelcomeCustomMode
+                                     : Actions.EnterpriseWhitelabelUserWelcomeV10;
+            footer = null;
+        }
+            else if (_tenantExtra.Opensource)
+        {
+            notifyAction = Actions.OpensourceUserWelcomeV11;
+            footer = "opensource";
+        }
+        else
+        {
+            notifyAction = Actions.SaasUserWelcomeV115;
+        }
+
+            string greenButtonText() => _tenantExtra.Enterprise
+                                  ? WebstudioNotifyPatternResource.ButtonAccessYourPortal
+                                  : WebstudioNotifyPatternResource.ButtonAccessYouWebOffice;
+
+            _client.SendNoticeToAsync(
+            notifyAction,
+                _studioNotifyHelper.RecipientFromEmail(newUserInfo.Email, false),
+            new[] { EMailSenderName },
+            new TagValue(Tags.UserName, newUserInfo.FirstName.HtmlEncode()),
+            new TagValue(Tags.MyStaffLink, GetMyStaffLink()),
+                TagValues.GreenButton(greenButtonText, _commonLinkUtility.GetFullAbsolutePath("~").TrimEnd('/')),
+            new TagValue(CommonTags.Footer, footer),
+                new TagValue(CommonTags.MasterTemplate, _coreBaseSettings.Personal ? "HtmlMasterPersonal" : "HtmlMaster"));
+    }
+
+    public void GuestInfoAddedAfterInvite(UserInfo newUserInfo)
+    {
+            if (!_userManager.UserExists(newUserInfo)) return;
+
+        INotifyAction notifyAction;
+        var footer = "social";
+
+            if (_tenantExtra.Enterprise)
+        {
+                var defaultRebranding = MailWhiteLabelSettings.IsDefault(_settingsManager);
+            notifyAction = defaultRebranding ? Actions.EnterpriseGuestWelcomeV10 : Actions.EnterpriseWhitelabelGuestWelcomeV10;
+            footer = null;
+        }
+            else if (_tenantExtra.Opensource)
+        {
+            notifyAction = Actions.OpensourceGuestWelcomeV11;
+            footer = "opensource";
+        }
+        else
+        {
+            notifyAction = Actions.SaasGuestWelcomeV115;
+        }
+
+            string greenButtonText() => _tenantExtra.Enterprise
+                                  ? WebstudioNotifyPatternResource.ButtonAccessYourPortal
+                                  : WebstudioNotifyPatternResource.ButtonAccessYouWebOffice;
+
+            _client.SendNoticeToAsync(
+            notifyAction,
+                _studioNotifyHelper.RecipientFromEmail(newUserInfo.Email, false),
+            new[] { EMailSenderName },
+            new TagValue(Tags.UserName, newUserInfo.FirstName.HtmlEncode()),
+            new TagValue(Tags.MyStaffLink, GetMyStaffLink()),
+                TagValues.GreenButton(greenButtonText, _commonLinkUtility.GetFullAbsolutePath("~").TrimEnd('/')),
+            new TagValue(CommonTags.Footer, footer));
+    }
+
+    public void UserInfoActivation(UserInfo newUserInfo)
+    {
+        if (newUserInfo.IsActive)
+        {
+            throw new ArgumentException("User is already activated!");
+        }
+
+        INotifyAction notifyAction;
+        var footer = "social";
+
+            if (_tenantExtra.Enterprise)
+        {
+                var defaultRebranding = MailWhiteLabelSettings.IsDefault(_settingsManager);
+            notifyAction = defaultRebranding ? Actions.EnterpriseUserActivationV10 : Actions.EnterpriseWhitelabelUserActivationV10;
+            footer = null;
+        }
+            else if (_tenantExtra.Opensource)
+        {
+            notifyAction = Actions.OpensourceUserActivationV11;
+            footer = "opensource";
+        }
+        else
+        {
+            notifyAction = Actions.SaasUserActivationV115;
+        }
+
+        var confirmationUrl = GenerateActivationConfirmUrl(newUserInfo);
+
+        string greenButtonText() => WebstudioNotifyPatternResource.ButtonAccept;
+
+            _client.SendNoticeToAsync(
+            notifyAction,
+                _studioNotifyHelper.RecipientFromEmail(newUserInfo.Email, false),
+            new[] { EMailSenderName },
+            new TagValue(Tags.ActivateUrl, confirmationUrl),
+            TagValues.GreenButton(greenButtonText, confirmationUrl),
+            new TagValue(Tags.UserName, newUserInfo.FirstName.HtmlEncode()),
+            new TagValue(CommonTags.Footer, footer));
+    }
+
+    public void GuestInfoActivation(UserInfo newUserInfo)
+    {
+        if (newUserInfo.IsActive)
+        {
+            throw new ArgumentException("User is already activated!");
+        }
+
+        INotifyAction notifyAction;
+        var footer = "social";
+
+            if (_tenantExtra.Enterprise)
+        {
+                var defaultRebranding = MailWhiteLabelSettings.IsDefault(_settingsManager);
+            notifyAction = defaultRebranding ? Actions.EnterpriseGuestActivationV10 : Actions.EnterpriseWhitelabelGuestActivationV10;
+            footer = null;
+        }
+            else if (_tenantExtra.Opensource)
+        {
+            notifyAction = Actions.OpensourceGuestActivationV11;
+            footer = "opensource";
+        }
+        else
+        {
+            notifyAction = Actions.SaasGuestActivationV115;
+        }
+
+        var confirmationUrl = GenerateActivationConfirmUrl(newUserInfo);
+
+        string greenButtonText() => WebstudioNotifyPatternResource.ButtonAccept;
+
+            _client.SendNoticeToAsync(
+            notifyAction,
+                _studioNotifyHelper.RecipientFromEmail(newUserInfo.Email, false),
+            new[] { EMailSenderName },
+            new TagValue(Tags.ActivateUrl, confirmationUrl),
+            TagValues.GreenButton(greenButtonText, confirmationUrl),
+            new TagValue(Tags.UserName, newUserInfo.FirstName.HtmlEncode()),
+            new TagValue(CommonTags.Footer, footer));
+    }
+
+    public void SendMsgProfileDeletion(UserInfo user)
+    {
+            var confirmationUrl = _commonLinkUtility.GetConfirmationUrl(user.Email, ConfirmType.ProfileRemove, _authContext.CurrentAccount.ID, _authContext.CurrentAccount.ID);
+
+            string greenButtonText() => _coreBaseSettings.Personal ? WebstudioNotifyPatternResource.ButtonConfirmTermination : WebstudioNotifyPatternResource.ButtonRemoveProfile;
+
+            var action = _coreBaseSettings.Personal
+                             ? (_coreBaseSettings.CustomMode ? Actions.PersonalCustomModeProfileDelete : Actions.PersonalProfileDelete)
+                         : Actions.ProfileDelete;
+
+            _client.SendNoticeToAsync(
+            action,
+                _studioNotifyHelper.RecipientFromEmail(user.Email, false),
+            new[] { EMailSenderName },
+            TagValues.GreenButton(greenButtonText, confirmationUrl),
+            new TagValue(CommonTags.Culture, user.GetCulture().Name));
+    }
+
+    public void SendMsgProfileHasDeletedItself(UserInfo user)
+    {
+            var tenant = _tenantManager.GetCurrentTenant();
+            var admins = _userManager.GetUsers()
+                        .Where(u => _webItemSecurity.IsProductAdministrator(WebItemManager.PeopleProductID, u.Id));
+
+        ThreadPool.QueueUserWorkItem(_ =>
+        {
+            try
+            {
+                    _tenantManager.SetCurrentTenant(tenant);
+
+                foreach (var admin in admins)
+                {
+                    var culture = string.IsNullOrEmpty(admin.CultureName) ? tenant.GetCulture() : admin.GetCulture();
+                    Thread.CurrentThread.CurrentCulture = culture;
+                    Thread.CurrentThread.CurrentUICulture = culture;
+
+                        _client.SendNoticeToAsync(
+                        Actions.ProfileHasDeletedItself,
+                        null,
+                        new IRecipient[] { admin },
+                        new[] { EMailSenderName },
+                            new TagValue(Tags.FromUserName, user.DisplayUserName(_displayUserSettingsHelper)),
+                        new TagValue(Tags.FromUserLink, GetUserProfileLink(user)));
+                }
+            }
+            catch (Exception ex)
+            {
+                    _log.Error(ex);
+            }
+        });
+
+    }
+
+    public void SendMsgReassignsCompleted(Guid recipientId, UserInfo fromUser, UserInfo toUser)
+    {
+            _client.SendNoticeToAsync(
+            Actions.ReassignsCompleted,
+                new[] { _studioNotifyHelper.ToRecipient(recipientId) },
+            new[] { EMailSenderName },
+                new TagValue(Tags.UserName, _displayUserSettingsHelper.GetFullUserName(recipientId)),
+                new TagValue(Tags.FromUserName, fromUser.DisplayUserName(_displayUserSettingsHelper)),
+            new TagValue(Tags.FromUserLink, GetUserProfileLink(fromUser)),
+                new TagValue(Tags.ToUserName, toUser.DisplayUserName(_displayUserSettingsHelper)),
+            new TagValue(Tags.ToUserLink, GetUserProfileLink(toUser)));
+    }
+
+    public void SendMsgReassignsFailed(Guid recipientId, UserInfo fromUser, UserInfo toUser, string message)
+    {
+            _client.SendNoticeToAsync(
+            Actions.ReassignsFailed,
+                new[] { _studioNotifyHelper.ToRecipient(recipientId) },
+            new[] { EMailSenderName },
+                new TagValue(Tags.UserName, _displayUserSettingsHelper.GetFullUserName(recipientId)),
+                new TagValue(Tags.FromUserName, fromUser.DisplayUserName(_displayUserSettingsHelper)),
+            new TagValue(Tags.FromUserLink, GetUserProfileLink(fromUser)),
+                new TagValue(Tags.ToUserName, toUser.DisplayUserName(_displayUserSettingsHelper)),
+            new TagValue(Tags.ToUserLink, GetUserProfileLink(toUser)),
+            new TagValue(Tags.Message, message));
+    }
+
+    public void SendMsgRemoveUserDataCompleted(Guid recipientId, UserInfo user, string fromUserName, long docsSpace, long crmSpace, long mailSpace, long talkSpace)
+    {
+            _client.SendNoticeToAsync(
+                _coreBaseSettings.CustomMode ? Actions.RemoveUserDataCompletedCustomMode : Actions.RemoveUserDataCompleted,
+                new[] { _studioNotifyHelper.ToRecipient(recipientId) },
+            new[] { EMailSenderName },
+                new TagValue(Tags.UserName, _displayUserSettingsHelper.GetFullUserName(recipientId)),
+            new TagValue(Tags.FromUserName, fromUserName.HtmlEncode()),
+            new TagValue(Tags.FromUserLink, GetUserProfileLink(user)),
+            new TagValue("DocsSpace", FileSizeComment.FilesSizeToString(docsSpace)),
+            new TagValue("CrmSpace", FileSizeComment.FilesSizeToString(crmSpace)),
+            new TagValue("MailSpace", FileSizeComment.FilesSizeToString(mailSpace)),
+            new TagValue("TalkSpace", FileSizeComment.FilesSizeToString(talkSpace)));
+    }
+
+    public void SendMsgRemoveUserDataFailed(Guid recipientId, UserInfo user, string fromUserName, string message)
+    {
+            _client.SendNoticeToAsync(
+            Actions.RemoveUserDataFailed,
+                new[] { _studioNotifyHelper.ToRecipient(recipientId) },
+            new[] { EMailSenderName },
+                new TagValue(Tags.UserName, _displayUserSettingsHelper.GetFullUserName(recipientId)),
+            new TagValue(Tags.FromUserName, fromUserName.HtmlEncode()),
+            new TagValue(Tags.FromUserLink, GetUserProfileLink(user)),
+            new TagValue(Tags.Message, message));
+    }
+
+    public void SendAdminWelcome(UserInfo newUserInfo)
+    {
+            if (!_userManager.UserExists(newUserInfo)) return;
+
+        if (!newUserInfo.IsActive)
+        {
+            throw new ArgumentException("User is not activated yet!");
+        }
+
+        INotifyAction notifyAction;
+        var tagValues = new List<ITagValue>();
+
+            if (_tenantExtra.Enterprise)
+        {
+                var defaultRebranding = MailWhiteLabelSettings.IsDefault(_settingsManager);
+            notifyAction = defaultRebranding ? Actions.EnterpriseAdminWelcomeV10 : Actions.EnterpriseWhitelabelAdminWelcomeV10;
+
+                tagValues.Add(TagValues.GreenButton(() => WebstudioNotifyPatternResource.ButtonAccessControlPanel, _commonLinkUtility.GetFullAbsolutePath(_setupInfo.ControlPanelUrl)));
+        }
+            else if (_tenantExtra.Opensource)
+        {
+            notifyAction = Actions.OpensourceAdminWelcomeV11;
+            tagValues.Add(new TagValue(CommonTags.Footer, "opensource"));
+                tagValues.Add(new TagValue(Tags.ControlPanelUrl, _commonLinkUtility.GetFullAbsolutePath(_setupInfo.ControlPanelUrl).TrimEnd('/')));
+        }
+        else
+        {
+            notifyAction = Actions.SaasAdminWelcomeV115;
+            //tagValues.Add(TagValues.GreenButton(() => WebstudioNotifyPatternResource.ButtonConfigureRightNow, CommonLinkUtility.GetFullAbsolutePath(CommonLinkUtility.GetAdministration(ManagementType.General))));
+
+            tagValues.Add(new TagValue(CommonTags.Footer, "common"));
+        }
+
+        tagValues.Add(new TagValue(Tags.UserName, newUserInfo.FirstName.HtmlEncode()));
+
+            _client.SendNoticeToAsync(
+            notifyAction,
+                _studioNotifyHelper.RecipientFromEmail(newUserInfo.Email, false),
+            new[] { EMailSenderName },
+            tagValues.ToArray());
+    }
+
+    #region Portal Deactivation & Deletion
+
+    public void SendMsgPortalDeactivation(Tenant t, string deactivateUrl, string activateUrl)
+    {
+            var u = _userManager.GetUsers(t.OwnerId);
+
+        string greenButtonText() => WebstudioNotifyPatternResource.ButtonDeactivatePortal;
+
+            _client.SendNoticeToAsync(
+                    Actions.PortalDeactivate,
+                    new IRecipient[] { u },
+                    new[] { EMailSenderName },
+                    new TagValue(Tags.ActivateUrl, activateUrl),
+                    TagValues.GreenButton(greenButtonText, deactivateUrl),
+                        new TagValue(Tags.OwnerName, u.DisplayUserName(_displayUserSettingsHelper)));
+    }
+
+    public void SendMsgPortalDeletion(Tenant t, string url, bool showAutoRenewText)
+    {
+            var u = _userManager.GetUsers(t.OwnerId);
+
+        string greenButtonText() => WebstudioNotifyPatternResource.ButtonDeletePortal;
+
+            _client.SendNoticeToAsync(
+                    Actions.PortalDelete,
+                    new IRecipient[] { u },
+                    new[] { EMailSenderName },
+                    TagValues.GreenButton(greenButtonText, url),
+                    new TagValue(Tags.AutoRenew, showAutoRenewText.ToString()),
+                        new TagValue(Tags.OwnerName, u.DisplayUserName(_displayUserSettingsHelper)));
+    }
+
+    public void SendMsgPortalDeletionSuccess(UserInfo owner, string url)
+    {
+        string greenButtonText() => WebstudioNotifyPatternResource.ButtonLeaveFeedback;
+
+            _client.SendNoticeToAsync(
+                    Actions.PortalDeleteSuccessV115,
+                    new IRecipient[] { owner },
+                    new[] { EMailSenderName },
+                    TagValues.GreenButton(greenButtonText, url),
+                        new TagValue(Tags.OwnerName, owner.DisplayUserName(_displayUserSettingsHelper)));
+    }
+
+    #endregion
+
+    public void SendMsgDnsChange(Tenant t, string confirmDnsUpdateUrl, string portalAddress, string portalDns)
+    {
+            var u = _userManager.GetUsers(t.OwnerId);
+
+        string greenButtonText() => WebstudioNotifyPatternResource.ButtonConfirmPortalAddressChange;
+
+            _client.SendNoticeToAsync(
+                    Actions.DnsChange,
+                    new IRecipient[] { u },
+                    new[] { EMailSenderName },
+                    new TagValue("ConfirmDnsUpdate", confirmDnsUpdateUrl),//TODO: Tag is deprecated and replaced by TagGreenButton
+                    TagValues.GreenButton(greenButtonText, confirmDnsUpdateUrl),
+                    new TagValue("PortalAddress", AddHttpToUrl(portalAddress)),
+                    new TagValue("PortalDns", AddHttpToUrl(portalDns ?? string.Empty)),
+                        new TagValue(Tags.OwnerName, u.DisplayUserName(_displayUserSettingsHelper)));
+    }
+
+    public void SendMsgConfirmChangeOwner(UserInfo owner, UserInfo newOwner, string confirmOwnerUpdateUrl)
+    {
+        string greenButtonText() => WebstudioNotifyPatternResource.ButtonConfirmPortalOwnerUpdate;
+
+            _client.SendNoticeToAsync(
+            Actions.ConfirmOwnerChange,
+            null,
+            new IRecipient[] { owner },
+            new[] { EMailSenderName },
+            TagValues.GreenButton(greenButtonText, confirmOwnerUpdateUrl),
+                new TagValue(Tags.UserName, newOwner.DisplayUserName(_displayUserSettingsHelper)),
+                new TagValue(Tags.OwnerName, owner.DisplayUserName(_displayUserSettingsHelper)));
+    }
+
+    public void SendCongratulations(UserInfo u)
+    {
+        try
+        {
+            INotifyAction notifyAction;
+            var footer = "common";
+
+                if (_tenantExtra.Enterprise)
+            {
+                    var defaultRebranding = MailWhiteLabelSettings.IsDefault(_settingsManager);
+                notifyAction = defaultRebranding ? Actions.EnterpriseAdminActivationV10 : Actions.EnterpriseWhitelabelAdminActivationV10;
+                footer = null;
+            }
+                else if (_tenantExtra.Opensource)
+            {
+                notifyAction = Actions.OpensourceAdminActivationV11;
+                footer = "opensource";
+            }
+            else
+            {
+                notifyAction = Actions.SaasAdminActivationV115;
+            }
+
+                var confirmationUrl = _commonLinkUtility.GetConfirmationUrl(u.Email, ConfirmType.EmailActivation);
+            confirmationUrl += "&first=true";
+
+            string greenButtonText() => WebstudioNotifyPatternResource.ButtonConfirm;
+
+                _client.SendNoticeToAsync(
+                notifyAction,
+                    _studioNotifyHelper.RecipientFromEmail(u.Email, false),
+                new[] { EMailSenderName },
+                new TagValue(Tags.UserName, u.FirstName.HtmlEncode()),
+                new TagValue(Tags.MyStaffLink, GetMyStaffLink()),
+                new TagValue(Tags.ActivateUrl, confirmationUrl),
+                TagValues.GreenButton(greenButtonText, confirmationUrl),
+                new TagValue(CommonTags.Footer, footer));
+        }
+        catch (Exception error)
+        {
+                _log.Error(error);
+        }
+    }
+
+    #region Personal
+
+    public void SendInvitePersonal(string email, string additionalMember = "")
+    {
+            var newUserInfo = _userManager.GetUserByEmail(email);
+            if (_userManager.UserExists(newUserInfo)) return;
+
+            var lang = _coreBaseSettings.CustomMode
+                       ? "ru-RU"
+                       : Thread.CurrentThread.CurrentUICulture.Name;
+
+            var culture = _setupInfo.GetPersonalCulture(lang);
+
+            var confirmUrl = _commonLinkUtility.GetConfirmationUrl(email, ConfirmType.EmpInvite, (int)EmployeeType.User)
+                         + "&emplType=" + (int)EmployeeType.User
+                         + "&lang=" + culture.Key
+                         + additionalMember;
+
+            _client.SendNoticeToAsync(
+                _coreBaseSettings.CustomMode ? Actions.PersonalCustomModeConfirmation : Actions.PersonalConfirmation,
+                _studioNotifyHelper.RecipientFromEmail(email, false),
+            new[] { EMailSenderName },
+            new TagValue(Tags.InviteLink, confirmUrl),
+                new TagValue(CommonTags.Footer, _coreBaseSettings.CustomMode ? "personalCustomMode" : "personal"),
+            new TagValue(CommonTags.Culture, Thread.CurrentThread.CurrentUICulture.Name));
+    }
+
+    public void SendAlreadyExist(string email)
+    {
+            var userInfo = _userManager.GetUserByEmail(email);
+            if (!_userManager.UserExists(userInfo)) return;
+
+            var portalUrl = _commonLinkUtility.GetFullAbsolutePath("~").TrimEnd('/');
+
+            var hash = _authentication.GetUserPasswordStamp(userInfo.Id).ToString("s");
+
+            var linkToRecovery = _commonLinkUtility.GetConfirmationUrl(userInfo.Email, ConfirmType.PasswordChange, hash, userInfo.Id);
+
+            _client.SendNoticeToAsync(
+                _coreBaseSettings.CustomMode ? Actions.PersonalCustomModeAlreadyExist : Actions.PersonalAlreadyExist,
+                _studioNotifyHelper.RecipientFromEmail(email, false),
+            new[] { EMailSenderName },
+            new TagValue(Tags.PortalUrl, portalUrl),
+            new TagValue(Tags.LinkToRecovery, linkToRecovery),
+                new TagValue(CommonTags.Footer, _coreBaseSettings.CustomMode ? "personalCustomMode" : "personal"),
+            new TagValue(CommonTags.Culture, Thread.CurrentThread.CurrentUICulture.Name));
+    }
+
+    public void SendUserWelcomePersonal(UserInfo newUserInfo)
+    {
+            _client.SendNoticeToAsync(
+                _coreBaseSettings.CustomMode ? Actions.PersonalCustomModeAfterRegistration1 : Actions.PersonalAfterRegistration1,
+                _studioNotifyHelper.RecipientFromEmail(newUserInfo.Email, true),
+            new[] { EMailSenderName },
+                new TagValue(CommonTags.Footer, _coreBaseSettings.CustomMode ? "personalCustomMode" : "personal"),
+            new TagValue(CommonTags.MasterTemplate, "HtmlMasterPersonal"));
+    }
+
+    #endregion
+
+    #region Migration Portal
+
+    public void PortalRenameNotify(Tenant tenant, string oldVirtualRootPath)
+    {
+            var users = _userManager.GetUsers()
+                    .Where(u => u.ActivationStatus.HasFlag(EmployeeActivationStatus.Activated));
+
+            try
+            {
+                _tenantManager.SetCurrentTenant(tenant);
+
+                foreach (var u in users)
+                {
+                    var culture = string.IsNullOrEmpty(u.CultureName) ? tenant.GetCulture() : u.GetCulture();
+                    Thread.CurrentThread.CurrentCulture = culture;
+                    Thread.CurrentThread.CurrentUICulture = culture;
+
+                    _client.SendNoticeToAsync(
+                        Actions.PortalRename,
+                        new[] { _studioNotifyHelper.ToRecipient(u.Id) },
+                        new[] { EMailSenderName },
+                        new TagValue(Tags.PortalUrl, oldVirtualRootPath),
+                        new TagValue(Tags.UserDisplayName, u.DisplayUserName(_displayUserSettingsHelper)));
+                }
+            }
+            catch (Exception ex)
+            {
+                _log.Error(ex);
+            }
+    }
+
+    #endregion
+
+    #region Helpers
+
+    private string GetMyStaffLink()
+    {
+            return _commonLinkUtility.GetFullAbsolutePath(_commonLinkUtility.GetMyStaff());
+    }
+
+    private string GetUserProfileLink(UserInfo userInfo)
+    {
+            return _commonLinkUtility.GetFullAbsolutePath(_commonLinkUtility.GetUserProfile(userInfo));
+    }
+
+    private static string AddHttpToUrl(string url)
+    {
+        var httpPrefix = Uri.UriSchemeHttp + Uri.SchemeDelimiter;
+        return !string.IsNullOrEmpty(url) && !url.StartsWith(httpPrefix) ? httpPrefix + url : url;
+    }
+
+    private string GenerateActivationConfirmUrl(UserInfo user)
+    {
+            var confirmUrl = _commonLinkUtility.GetConfirmationUrl(user.Email, ConfirmType.Activation, user.Id, user.Id);
+
+        return confirmUrl + $"&firstname={HttpUtility.UrlEncode(user.FirstName)}&lastname={HttpUtility.UrlEncode(user.LastName)}";
+    }
+
+
+    public void SendRegData(UserInfo u)
+    {
+        try
+        {
+                if (!_tenantExtra.Saas || !_coreBaseSettings.CustomMode) return;
+
+                var settings = _settingsManager.LoadForDefaultTenant<AdditionalWhiteLabelSettings>();
+                var salesEmail = settings.SalesEmail ?? _setupInfo.SalesEmail;
+
+            if (string.IsNullOrEmpty(salesEmail))
+            {
+                return;
+            }
+
+            var recipient = new DirectRecipient(salesEmail, null, new[] { salesEmail }, false);
+
+                _client.SendNoticeToAsync(
+                Actions.SaasCustomModeRegData,
+                null,
+                new IRecipient[] { recipient },
+                new[] { EMailSenderName },
+                new TagValue(Tags.UserName, u.FirstName.HtmlEncode()),
+                new TagValue(Tags.UserLastName, u.LastName.HtmlEncode()),
+                new TagValue(Tags.UserEmail, u.Email.HtmlEncode()),
+                new TagValue(Tags.Phone, u.MobilePhone != null ? u.MobilePhone.HtmlEncode() : "-"),
+                new TagValue(Tags.Date, u.CreateDate.ToShortDateString() + " " + u.CreateDate.ToShortTimeString()),
+                new TagValue(CommonTags.Footer, null),
+                TagValues.WithoutUnsubscribe());
+        }
+        catch (Exception error)
+        {
+                _log.Error(error);
+        }
+    }
+
+    #endregion
+
+    #region Storage encryption
+
+    public void SendStorageEncryptionStart(string serverRootPath)
+    {
+        SendStorageEncryptionNotify(Actions.StorageEncryptionStart, false, serverRootPath);
+    }
+
+    public void SendStorageEncryptionSuccess(string serverRootPath)
+    {
+        SendStorageEncryptionNotify(Actions.StorageEncryptionSuccess, false, serverRootPath);
+    }
+
+    public void SendStorageEncryptionError(string serverRootPath)
+    {
+        SendStorageEncryptionNotify(Actions.StorageEncryptionError, true, serverRootPath);
+    }
+
+    public void SendStorageDecryptionStart(string serverRootPath)
+    {
+        SendStorageEncryptionNotify(Actions.StorageDecryptionStart, false, serverRootPath);
+    }
+
+    public void SendStorageDecryptionSuccess(string serverRootPath)
+    {
+        SendStorageEncryptionNotify(Actions.StorageDecryptionSuccess, false, serverRootPath);
+    }
+
+    public void SendStorageDecryptionError(string serverRootPath)
+    {
+        SendStorageEncryptionNotify(Actions.StorageDecryptionError, true, serverRootPath);
+    }
+
+    private void SendStorageEncryptionNotify(INotifyAction action, bool notifyAdminsOnly, string serverRootPath)
+    {
+        var users = notifyAdminsOnly
+                    ? _userManager.GetUsersByGroup(Constants.GroupAdmin.ID)
+                    : _userManager.GetUsers().Where(u => u.ActivationStatus.HasFlag(EmployeeActivationStatus.Activated));
+
+        foreach (var u in users)
+        {
+                _client.SendNoticeToAsync(
+                action,
+                null,
+                    new[] { _studioNotifyHelper.ToRecipient(u.Id) },
+                new[] { EMailSenderName },
+                new TagValue(Tags.UserName, u.FirstName.HtmlEncode()),
+                new TagValue(Tags.PortalUrl, serverRootPath),
+                new TagValue(Tags.ControlPanelUrl, GetControlPanelUrl(serverRootPath)));
+        }
+    }
+
+    private string GetControlPanelUrl(string serverRootPath)
+    {
+            var controlPanelUrl = _setupInfo.ControlPanelUrl;
+
+        if (string.IsNullOrEmpty(controlPanelUrl))
+        {
+            return string.Empty;
+        }
+
+        if (controlPanelUrl.StartsWith("http://", StringComparison.InvariantCultureIgnoreCase) ||
+            controlPanelUrl.StartsWith("https://", StringComparison.InvariantCultureIgnoreCase))
+        {
+            return controlPanelUrl;
+        }
+
+        return serverRootPath + "/" + controlPanelUrl.TrimStart('~', '/').TrimEnd('/');
+    }
+
+    #endregion
+}