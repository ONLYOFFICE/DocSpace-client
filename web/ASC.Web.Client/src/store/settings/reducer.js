import { SET_USERS, SET_ADMINS, SET_OWNER, SET_GREETING_SETTINGS } from "./actions";

const initialState = {
<<<<<<< HEAD
  accessRight: {
    options: [],
    admins: [],
    owner: {}
  }
=======
  users: [],
  admins: [],
  owner: {},
  greetingSettings: ''
>>>>>>> 741f12a3
};

const peopleReducer = (state = initialState, action) => {
  switch (action.type) {
    case SET_USERS:
      return Object.assign({}, state, {
        accessRight: Object.assign({}, state.accessRight, {
          options: action.options
        })
      });
    case SET_ADMINS:
      return Object.assign({}, state, {
        accessRight: Object.assign({}, state.accessRight, {
          admins: action.admins
        })
      });
    case SET_OWNER:
      return Object.assign({}, state, {
        accessRight: Object.assign({}, state.accessRight, {
          owner: action.owner
        })
      });
    case SET_GREETING_SETTINGS:
      return Object.assign({}, state, {
        greetingSettings: action.title
      });
    default:
      return state;
  }
};

export default peopleReducer;
/*
      return Object.assign({}, state, {
        selector: Object.assign({}, state.selector, { 
          users: action.users
        })
      });
*/<|MERGE_RESOLUTION|>--- conflicted
+++ resolved
@@ -1,18 +1,13 @@
 import { SET_USERS, SET_ADMINS, SET_OWNER, SET_GREETING_SETTINGS } from "./actions";
 
 const initialState = {
-<<<<<<< HEAD
+
   accessRight: {
     options: [],
     admins: [],
     owner: {}
-  }
-=======
-  users: [],
-  admins: [],
-  owner: {},
+  },
   greetingSettings: ''
->>>>>>> 741f12a3
 };
 
 const peopleReducer = (state = initialState, action) => {
