--- conflicted
+++ resolved
@@ -34,8 +34,6 @@
   "ChargeAmount": "Sizə əvvəlki ödəniş vasitənizlə <1>{{currencySymbol}}{{price}}</1> məbləği hesablanacaq.",
   "ChooseNewPayer": "Yeni Ödəyici seçin",
   "ChooseNewPlan": "Yeni qiymət planı seçmək istəyirsiniz?",
-<<<<<<< HEAD
-=======
   "ConfirmPayment": "Ödənişi təsdiqləyin",
   "ContactUs": "Satış sualları üçün bizimlə əlaqə saxlayın:",
   "Cost": "Xərc",
@@ -43,7 +41,6 @@
   "CurrencyPerMonth": "{{currency}}/ay",
   "CurrentBalance": "Mövcud balans: <1>{{balance}}</1>",
   "Debit": "Debet",
->>>>>>> d67218f7
   "DelayedPayment": "{{date}} tarixli {{planName}} planının vaxtı keçmiş ödənişi",
   "DiskStorage": "Disk saxlama",
   "Downgrade": "Nazil etmək",
