--- conflicted
+++ resolved
@@ -40,11 +40,8 @@
   isRootFolder,
   isRootFolderTitle,
   onClick,
-<<<<<<< HEAD
   badgeLabel,
-=======
   className,
->>>>>>> da09434e
   ...rest
 }: TTextProps) => {
   return (
@@ -57,8 +54,7 @@
     >
       <Heading title={title} truncate isRootFolderTitle={isRootFolderTitle}>
         {title}
-<<<<<<< HEAD
-      </StyledHeading>
+      </Heading>
       {badgeLabel && (
         <Badge
           className="title-block-badge"
@@ -71,13 +67,7 @@
           isHovered={false}
         />
       )}
-      {isRootFolderTitle && <StyledArrowIcon />}
-=======
-      </Heading>
-
       {isRootFolderTitle ? <ArrowIcon /> : null}
-
->>>>>>> da09434e
       {!isRootFolderTitle && !isRootFolder ? (
         <ExpanderIcon isRotated={isOpen} />
       ) : null}
