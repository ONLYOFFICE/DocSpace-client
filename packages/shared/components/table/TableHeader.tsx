--- conflicted
+++ resolved
@@ -1299,11 +1299,7 @@
 
       if (hideColumns !== hideColumnsConst) {
         this.setState({ hideColumns: hideColumnsConst });
-<<<<<<< HEAD
-        setHideColumns?.(hideColumns);
-=======
-        setHideColumns(hideColumnsConst);
->>>>>>> f9da8c09
+        setHideColumns?.(hideColumnsConst);
       }
 
       if (hideColumnsConst) {
