// (c) Copyright Ascensio System SIA 2009-2025
//
// This program is a free software product.
// You can redistribute it and/or modify it under the terms
// of the GNU Affero General Public License (AGPL) version 3 as published by the Free Software
// Foundation. In accordance with Section 7(a) of the GNU AGPL its Section 15 shall be amended
// to the effect that Ascensio System SIA expressly excludes the warranty of non-infringement of
// any third-party rights.
//
// This program is distributed WITHOUT ANY WARRANTY, without even the implied warranty
// of MERCHANTABILITY or FITNESS FOR A PARTICULAR  PURPOSE. For details, see
// the GNU AGPL at: http://www.gnu.org/licenses/agpl-3.0.html
//
// You can contact Ascensio System SIA at Lubanas st. 125a-25, Riga, Latvia, EU, LV-1021.
//
// The  interactive user interfaces in modified source and object code versions of the Program must
// display Appropriate Legal Notices, as required under Section 5 of the GNU AGPL version 3.
//
// Pursuant to Section 7(b) of the License you must retain the original Product logo when
// distributing the program. Pursuant to Section 7(e) we decline to grant you any rights under
// trademark law for use of our trademarks.
//
// All the Product's GUI elements, including illustrations and icon sets, as well as technical writing
// content are licensed under the terms of the Creative Commons Attribution-ShareAlike 4.0
// International. See the License terms at http://creativecommons.org/licenses/by-sa/4.0/legalcode

import type { Location } from "react-router";
import find from "lodash/find";
import moment from "moment-timezone";
import { findWindows } from "windows-iana";
import { isMobile } from "react-device-detect";
import { I18nextProviderProps } from "react-i18next";
import sjcl from "sjcl";
import resizeImage from "resize-image";

import LoginPageSvgUrl from "PUBLIC_DIR/images/logo/loginpage.svg?url";
import DarkLoginPageSvgUrl from "PUBLIC_DIR/images/logo/dark_loginpage.svg?url";
import LeftMenuSvgUrl from "PUBLIC_DIR/images/logo/leftmenu.svg?url";
import DocseditorSvgUrl from "PUBLIC_DIR/images/logo/docseditor.svg?url";
import LightSmallSvgUrl from "PUBLIC_DIR/images/logo/lightsmall.svg?url";
import DocsEditoRembedSvgUrl from "PUBLIC_DIR/images/logo/docseditorembed.svg?url";
import DarkLightSmallSvgUrl from "PUBLIC_DIR/images/logo/dark_lightsmall.svg?url";
import FaviconIco from "PUBLIC_DIR/images/logo/favicon.ico";
import SpreadsheetEditorSvgUrl from "PUBLIC_DIR/images/logo/spreadsheeteditor.svg?url";
import SpreadsheetEditorEmbedSvgUrl from "PUBLIC_DIR/images/logo/spreadsheeteditorembed.svg?url";
import PresentationEditorSvgUrl from "PUBLIC_DIR/images/logo/presentationeditor.svg?url";
import PresentationEditorEmbedSvgUrl from "PUBLIC_DIR/images/logo/presentationeditorembed.svg?url";
import PDFEditorSvgUrl from "PUBLIC_DIR/images/logo/pdfeditor.svg?url";
import PDFEditorEmbedSvgUrl from "PUBLIC_DIR/images/logo/pdfeditorembed.svg?url";
import DiagramEditorSvgUrl from "PUBLIC_DIR/images/logo/diagrameditor.svg?url";
import DiagramEditorEmbedSvgUrl from "PUBLIC_DIR/images/logo/diagrameditorembed.svg?url";

import BackgroundPatternReactSvgUrl from "PUBLIC_DIR/images/background.pattern.react.svg?url";
import BackgroundPatternOrangeReactSvgUrl from "PUBLIC_DIR/images/background.pattern.orange.react.svg?url";
import BackgroundPatternGreenReactSvgUrl from "PUBLIC_DIR/images/background.pattern.green.react.svg?url";
import BackgroundPatternRedReactSvgUrl from "PUBLIC_DIR/images/background.pattern.red.react.svg?url";
import BackgroundPatternPurpleReactSvgUrl from "PUBLIC_DIR/images/background.pattern.purple.react.svg?url";
import BackgroundPatternLightBlueReactSvgUrl from "PUBLIC_DIR/images/background.pattern.lightBlue.react.svg?url";
import BackgroundPatternBlackReactSvgUrl from "PUBLIC_DIR/images/background.pattern.black.react.svg?url";

import { AvatarRole } from "../components/avatar/Avatar.enums";

import { flagsIcons } from "./image-flags";

import { parseAddress } from "./email";

import {
  FolderType,
  RoomsType,
  ThemeKeys,
  ErrorKeys,
  WhiteLabelLogoType,
  EmployeeType,
  EmployeeTypeString,
  UrlActionType,
} from "../enums";
import {
  CategoryType,
  COOKIE_EXPIRATION_YEAR,
  LANGUAGE,
  PUBLIC_MEDIA_VIEW_URL,
  RTL_LANGUAGES,
  TIMEZONE,
} from "../constants";

import { TI18n, TTranslation, ValueOf } from "../types";
import { TUser } from "../api/people/types";
import { TFolder, TFile, TGetFolder } from "../api/files/types";
import { TRoom } from "../api/rooms/types";
import {
  TDomainValidator,
  TPasswordHash,
  TTimeZone,
} from "../api/settings/types";
import TopLoaderService from "../components/top-loading-indicator";

import { Encoder } from "./encoder";
import { combineUrl } from "./combineUrl";
import { getCookie, setCookie } from "./cookie";
import { checkIsSSR } from "./device";

import { hasOwnProperty } from "./object";
import { TFrameConfig } from "../types/Frame";
import { isFile, isFolder } from "./typeGuards";

export const desktopConstants = Object.freeze({
  domain: !checkIsSSR() && window.location.origin,
  provider: "onlyoffice",
  cryptoEngineId: "{FFF0E1EB-13DB-4678-B67D-FF0A41DBBCEF}",
});

let timer: null | ReturnType<typeof setTimeout> = null;
type I18n = I18nextProviderProps["i18n"];

export function createPasswordHash(
  password: string,
  hashSettings?: TPasswordHash,
) {
  if (
    !password ||
    !hashSettings ||
    typeof password !== "string" ||
    typeof hashSettings !== "object" ||
    !hasOwnProperty(hashSettings, "salt") ||
    !hasOwnProperty(hashSettings, "size") ||
    !hasOwnProperty(hashSettings, "iterations") ||
    typeof hashSettings.size !== "number" ||
    typeof hashSettings.iterations !== "number" ||
    typeof hashSettings.salt !== "string"
  )
    throw new Error("Invalid params.");

  const { size, iterations, salt } = hashSettings;

  let bits = sjcl.misc.pbkdf2(password, salt, iterations);
  bits = bits.slice(0, size / 32);
  const hash = sjcl.codec.hex.fromBits(bits);

  return hash;
}

export const isPublicRoom = () => {
  return (
    typeof window !== "undefined" &&
    (window.location.pathname === "/rooms/share" ||
      window.location.pathname.includes(PUBLIC_MEDIA_VIEW_URL))
  );
};

export const isPublicPreview = () => {
  return window.location.pathname.includes("/share/preview/");
};

export const parseDomain = (
  domain: string,
  setError: (error: string[] | null) => void,
  t: (key: string) => string,
) => {
  const parsedDomain = parseAddress(`test@${domain}`);

  if (parsedDomain?.parseErrors && parsedDomain?.parseErrors.length > 0) {
    const translatedErrors = parsedDomain.parseErrors.map((error) => {
      switch (error.errorKey) {
        case ErrorKeys.LocalDomain:
          return t("Common:LocalDomain");
        case ErrorKeys.IncorrectDomain:
        case ErrorKeys.IncorrectEmail:
          return t("Common:IncorrectDomain");
        case ErrorKeys.DomainIpAddress:
          return t("Common:DomainIpAddress");
        case ErrorKeys.PunycodeDomain:
          return t("Common:PunycodeDomain");
        case ErrorKeys.PunycodeLocalPart:
          return t("Common:PunycodeLocalPart");
        case ErrorKeys.IncorrectLocalPart:
          return t("Common:IncorrectLocalPart");
        case ErrorKeys.SpacesInLocalPart:
          return t("Common:SpacesInLocalPart");
        case ErrorKeys.MaxLengthExceeded:
          return t("Common:MaxLengthExceeded");
        default:
          return t("Common:IncorrectDomain");
      }
    });

    setError(translatedErrors);
  }

  return parsedDomain.isValid();
};

export const validatePortalName = (
  value: string,
  nameValidator: TDomainValidator,
  setError: (error: string | null) => void,
  t: TTranslation,
) => {
  const validName = new RegExp(nameValidator.regex);
  switch (true) {
    case value === "":
      return setError(t("Common:PortalNameEmpty"));
    case value.length < nameValidator.minLength ||
      value.length > nameValidator.maxLength:
      return setError(
        t("Common:PortalNameLength", {
          minLength: nameValidator.minLength.toString(),
          maxLength: nameValidator.maxLength.toString(),
        }),
      );
    case !validName.test(value):
      return setError(t("Common:PortalNameIncorrect"));

    default:
      setError(null);
  }
  return validName.test(value);
};

export const getShowText = () => {
  const showArticle = localStorage.getItem("showArticle");

  if (showArticle) {
    return JSON.parse(showArticle) === "true";
  }

  return false;
};

export const isManagement = () => {
  return window.location.pathname.includes("management");
};

export function updateTempContent(isAuth = false) {
  if (isAuth) {
    const el = document.getElementById("burger-loader-svg");
    if (el) {
      el.style.display = "block";
    }

    const el1 = document.getElementById("logo-loader-svg");
    if (el1) {
      el1.style.display = "block";
    }

    const el2 = document.getElementById("avatar-loader-svg");
    if (el2) {
      el2.style.display = "block";
    }
  } else {
    const tempElm = document.getElementById("temp-content");
    if (tempElm) {
      tempElm.outerHTML = "";
    }
  }
}

export function hideLoader() {
  if (isMobile) return;
  if (timer) {
    clearTimeout(timer);
    timer = null;
  }
  TopLoaderService.end();
}

export function showLoader() {
  if (isMobile) return;

  hideLoader();
  TopLoaderService.cancel();
  // timer = setTimeout(() => {
  TopLoaderService.start();
  // }, 500);
}

export function isAdmin(currentUser: TUser) {
  return (
    currentUser.isAdmin ||
    currentUser.isOwner ||
    (currentUser.listAdminModules && currentUser.listAdminModules?.length > 0)
  );
}

export const getUserAvatarRoleByType = (type: EmployeeType) => {
  switch (type) {
    case EmployeeType.Owner:
      return AvatarRole.owner;
    case EmployeeType.Admin:
      return AvatarRole.admin;
    case EmployeeType.RoomAdmin:
      return AvatarRole.manager;

    default:
      return AvatarRole.user;
  }
};

export const getUserType = (user: TUser) => {
  if (user.isOwner) return EmployeeType.Owner;
  if (isAdmin(user)) return EmployeeType.Admin;
  if (user.isRoomAdmin) return EmployeeType.RoomAdmin;
  if (user.isCollaborator) return EmployeeType.User;
  if (user.isVisitor) return EmployeeType.Guest;
  return EmployeeType.Guest;
};

export const getStringUserType = (user: TUser) => {
  if (user.isOwner) return EmployeeTypeString.Owner;
  if (isAdmin(user)) return EmployeeTypeString.Admin;
  if (user.isRoomAdmin) return EmployeeTypeString.RoomAdmin;
  if (user.isCollaborator) return EmployeeTypeString.User;
  if (user.isVisitor) return EmployeeTypeString.Guest;
  return EmployeeTypeString.Guest;
};

export const getUserTypeTranslation = (type: EmployeeType, t: TTranslation) => {
  switch (type) {
    case EmployeeType.Owner:
      return t("Common:Owner");
    case EmployeeType.Admin:
      return t("Common:PortalAdmin", {
        productName: t("Common:ProductName"),
      });
    case EmployeeType.RoomAdmin:
      return t("Common:RoomAdmin");
    case EmployeeType.User:
      return t("Common:User");
    case EmployeeType.Guest:
    default:
      return t("Common:Guest");
  }
};

<<<<<<< HEAD
=======
export function clickBackdrop() {
  const elms = document.getElementsByClassName(
    "backdrop-active",
  ) as HTMLCollectionOf<HTMLDivElement>;

  if (elms && elms.length > 0) {
    elms[0].click();
  }
}

>>>>>>> 1896187c
export function objectToGetParams(obj: object, prefix = ""): string {
  const params: string[] = [];

  for (const [key, value] of Object.entries(obj)) {
    if (value == null) continue;

    const paramKey = prefix ? `${prefix}[${key}]` : key;

    if (Array.isArray(value)) {
      for (const item of value) {
        params.push(
          `${encodeURIComponent(paramKey)}[]=${encodeURIComponent(String(item))}`,
        );
      }
    } else if (typeof value === "object") {
      const nested = objectToGetParams(value, paramKey);
      if (nested) params.push(nested);
    } else {
      params.push(
        `${encodeURIComponent(paramKey)}=${encodeURIComponent(String(value))}`,
      );
    }
  }

  if (!params.length) return "";
  return prefix ? params.join("&") : `?${params.join("&")}`;
<<<<<<< HEAD
=======
}

export function toCommunityHostname(hostname: string) {
  let communityHostname;
  try {
    communityHostname =
      hostname.indexOf("m.") > -1
        ? hostname.substring(2, hostname.length)
        : hostname;
  } catch (e) {
    console.error(e);
    communityHostname = hostname;
  }

  return communityHostname;
>>>>>>> 1896187c
}

export function getProviderLabel(provider: string, t: (key: string) => string) {
  switch (provider) {
    case "apple":
      return t("Common:ProviderApple");
    case "google":
      return t("Common:ProviderGoogle");
    case "facebook":
      return t("Common:ProviderFacebook");
    case "twitter":
      return t("Common:ProviderTwitter");
    case "linkedin":
      return t("Common:ProviderLinkedIn");
    case "microsoft":
      return t("Common:ProviderMicrosoft");
    case "sso":
      return t("Common:SSO");
    case "zoom":
      return t("Common:ProviderZoom");
    case "weixin":
      return t("Common:ProviderWechat");
    case "sso-full":
      return t("Common:ProviderSsoSetting");
    default:
      return "";
  }
}

export function getProviderTranslation(
  provider: string,
  t: (key: string) => string,
  linked = false,
  signUp = false,
) {
  const providerLabel = getProviderLabel(provider, t);

  if (linked) {
    return `${t("Common:Disconnect")} ${providerLabel}`;
  }

  switch (provider) {
    case "apple":
      return signUp ? t("Common:SignUpWithApple") : t("Common:SignInWithApple");
    case "google":
      return signUp
        ? t("Common:SignUpWithGoogle")
        : t("Common:SignInWithGoogle");
    case "facebook":
      return signUp
        ? t("Common:SignUpWithFacebook")
        : t("Common:SignInWithFacebook");
    case "twitter":
      return signUp
        ? t("Common:SignUpWithTwitter")
        : t("Common:SignInWithTwitter");
    case "linkedin":
      return signUp
        ? t("Common:SignUpWithLinkedIn")
        : t("Common:SignInWithLinkedIn");
    case "microsoft":
      return signUp
        ? t("Common:SignUpWithMicrosoft")
        : t("Common:SignInWithMicrosoft");
    case "sso":
      return signUp ? t("Common:SignUpWithSso") : t("Common:SignInWithSso");
    case "zoom":
      return signUp ? t("Common:SignUpWithZoom") : t("Common:SignInWithZoom");
    case "weixin":
      return signUp
        ? t("Common:SignUpWithWechat")
        : t("Common:SignInWithWechat");
    default:
      return "";
  }
}

export const getLifetimePeriodTranslation = (
  period: number,
  t: TTranslation,
) => {
  switch (period) {
    case 0:
      return t("Common:Days").toLowerCase();
    case 1:
      return t("Common:Months").toLowerCase();
    case 2:
      return t("Common:Years").toLowerCase();

    default:
      return t("Common:Days").toLowerCase();
  }
};

export const isLanguageRtl = (lng: string) => {
  if (!lng) return;

  const splittedLng = lng.split("-");
  return RTL_LANGUAGES.includes(splittedLng[0]);
};

export const getDirectionByLanguage = (lng: string) => {
  return isLanguageRtl(lng) ? "rtl" : "ltr";
};

export function loadScript(
  url: string,
  id: string,
  onLoad: (e: Event) => void,
  onError: OnErrorEventHandler,
) {
  try {
    const script = document.createElement("script");
    script.setAttribute("type", "text/javascript");
    script.setAttribute("id", id);

    if (onLoad) script.onload = onLoad;
    if (onError) script.onerror = onError;

    script.src = url;
    script.async = true;

    document.body.appendChild(script);
  } catch (e) {
    console.error(e);
  }
}

export function isRetina() {
  if (window.devicePixelRatio > 1) return true;

  const mediaQuery =
    "(-webkit-min-device-pixel-ratio: 1.5),\
      (min--moz-device-pixel-ratio: 1.5),\
      (-o-min-device-pixel-ratio: 3/2),\
      (min-resolution: 1.5dppx),\
      (min-device-pixel-ratio: 1.5)";

  if (window.matchMedia && window.matchMedia(mediaQuery).matches) return true;
  return false;
}

export function convertLanguage(key: string) {
  switch (key) {
    case "en":
      return "en-GB";
    case "ru-RU":
      return "ru";
    case "de-DE":
      return "de";
    case "it-IT":
      return "it";
    case "fr-FR":
      return "fr";
    default:
      return key;
  }
}

export function convertToLanguage(key: string) {
  if (!key) return;

  const splittedKey = key.split("-");

  if (splittedKey.length > 1) return splittedKey[0];

  return key;
}

export function isElementInViewport(el: HTMLElement) {
  if (!el) return;

  const rect = el.getBoundingClientRect();

  return (
    rect.top >= 0 &&
    rect.left >= 0 &&
    rect.bottom <=
      (window.innerHeight || document.documentElement.clientHeight) &&
    rect.right <= (window.innerWidth || document.documentElement.clientWidth)
  );
}

export function assign(
  objParam: Record<string, unknown>,
  keyPath: string[],
  value: unknown,
) {
  let obj: Record<string, unknown> = objParam;
  const lastKeyIndex = keyPath.length - 1;
  for (let i = 0; i < lastKeyIndex; ++i) {
    const key = keyPath[i];
    if (!(key in obj)) {
      obj[key] = {};
    }
    obj = obj[key] as Record<string, unknown>;
  }
  obj[keyPath[lastKeyIndex]] = value;
}

export function getOAuthToken(
  tokenGetterWin: Window | string | null,
): Promise<string> {
  return new Promise((resolve, reject) => {
    localStorage.removeItem("code");
    const interval: ReturnType<typeof setInterval> = setInterval(() => {
      try {
        const code = localStorage.getItem("code");
        if (typeof tokenGetterWin !== "string") {
          if (code) {
            localStorage.removeItem("code");
            clearInterval(interval);
            resolve(code);
          } else if (tokenGetterWin && tokenGetterWin.closed) {
            clearInterval(interval);
            reject();
          }
        }
      } catch (e) {
        clearInterval(interval);
        reject(e);
      }
    }, 500);
  });
}

export function getLoginLink(token: string, code: string) {
  return combineUrl(
    window.ClientConfig?.proxy?.url,
    `/login.ashx?p=${token}&code=${code}`,
  );
}

const FRAME_NAME = "frameDocSpace";

const getFrameId = () => {
  return window.self.name.replace(`${FRAME_NAME}__#`, "");
};

export const frameCallbackData = (methodReturnData: unknown) => {
  window.parent.postMessage(
    JSON.stringify({
      type: "onMethodReturn",
      frameId: getFrameId(),
      methodReturnData,
    }),
    "*",
  );
};

export const frameCallEvent = (eventReturnData: unknown) => {
  window.parent.postMessage(
    JSON.stringify({
      type: "onEventReturn",
      frameId: getFrameId(),
      eventReturnData,
    }),
    "*",
  );
};

export const frameCallCommand = (
  commandName: string,
  commandData?: unknown,
) => {
  window.parent.postMessage(
    JSON.stringify({
      type: "onCallCommand",
      frameId: getFrameId(),
      commandName,
      commandData,
    }),
    "*",
  );
};

// Done in a similar way to server code
// https://github.com/ONLYOFFICE/DocSpace-server/blob/master/common/ASC.Common/Utils/CommonFileSizeComment.cs
export const getPowerFromBytes = (bytes: number, maxPower = 6) => {
  const power = Math.floor(Math.log(bytes) / Math.log(1024));
  return power <= maxPower ? power : maxPower;
};

export const getSizeFromBytes = (bytes: number, power: number) => {
  const size = bytes / 1024 ** power;
  const truncateToTwo = Math.trunc(size * 100) / 100;

  return truncateToTwo;
};

export const getConvertedSize = (t: (key: string) => string, bytes: number) => {
  let power = 0;
  let resultSize = bytes;

  const sizeNames = [
    t("Common:Bytes"),
    t("Common:Kilobyte"),
    t("Common:Megabyte"),
    t("Common:Gigabyte"),
    t("Common:Terabyte"),
    t("Common:Petabyte"),
    t("Common:Exabyte"),
  ];

  if (bytes <= 0) return `${`0 ${t("Common:Bytes")}`}`;

  if (bytes >= 1024) {
    power = getPowerFromBytes(bytes, sizeNames.length - 1);
    resultSize = getSizeFromBytes(bytes, power);
  }

  return `${resultSize} ${sizeNames[power]}`;
};

//

export const getConvertedQuota = (
  t: (key: string) => string,
  bytes: number,
) => {
  if (bytes === -1) return t("Common:Unlimited");
  return getConvertedSize(t, bytes);
};

export const getSpaceQuotaAsText = (
  t: (key: string) => string,
  usedSpace: number,
  quotaLimit: number,
  isDefaultQuotaSet: boolean,
) => {
  const usedValue = getConvertedQuota(t, usedSpace);

  if (!isDefaultQuotaSet) return usedValue;

  if (!quotaLimit) return usedValue;

  const quotaValue = getConvertedQuota(t, quotaLimit);

  return `${usedValue} / ${quotaValue}`;
};

export const conversionToBytes = (size: number, power: number) => {
  const value = Math.ceil(size * 1024 ** power);

  return value.toString();
};

export const getBgPattern = (colorSchemeId: number | undefined) => {
  switch (colorSchemeId) {
    case 1:
      return `url('${BackgroundPatternReactSvgUrl}')`;
    case 2:
      return `url('${BackgroundPatternOrangeReactSvgUrl}')`;
    case 3:
      return `url('${BackgroundPatternGreenReactSvgUrl}')`;
    case 4:
      return `url('${BackgroundPatternRedReactSvgUrl}')`;
    case 5:
      return `url('${BackgroundPatternPurpleReactSvgUrl}')`;
    case 6:
      return `url('${BackgroundPatternLightBlueReactSvgUrl}')`;
    case 7:
      return `url('${BackgroundPatternBlackReactSvgUrl}')`;
    default:
      return `url('${BackgroundPatternReactSvgUrl}')`;
  }
};

export const getDaysLeft = (date: Date) => {
  return moment(date).startOf("day").diff(moment().startOf("day"), "days");
};

export const getDaysRemaining = (autoDelete: Date) => {
  const daysRemaining = getDaysLeft(autoDelete);

  if (daysRemaining <= 0) return "<1";
  return `${daysRemaining}`;
};

export const getFileExtension = (fileTitleParam: string) => {
  let fileTitle = fileTitleParam;
  if (!fileTitle) {
    return "";
  }
  fileTitle = fileTitle.trim();
  const posExt = fileTitle.lastIndexOf(".");
  return posExt >= 0 ? fileTitle.substring(posExt).trim().toLowerCase() : "";
};

export const sortInDisplayOrder = (folders: TGetFolder[]) => {
  const sorted = [];

  const aiAgentsFolder = find(
    folders,
    (folder) => folder.current.rootFolderType === FolderType.AIAgents,
  );
  if (aiAgentsFolder) sorted.push(aiAgentsFolder);

  const myFolder = find(
    folders,
    (folder) => folder.current.rootFolderType === FolderType.USER,
  );
  if (myFolder) sorted.push(myFolder);

  const shareRoom = find(
    folders,
    (folder) => folder.current.rootFolderType === FolderType.Rooms,
  );
  if (shareRoom) sorted.push(shareRoom);

  const sharedWithMeFolder = find(
    folders,
    (folder) => folder.current.rootFolderType === FolderType.SHARE,
  );
  if (sharedWithMeFolder) sorted.push(sharedWithMeFolder);

  const favoritesFolder = find(
    folders,
    (folder) => folder.current.rootFolderType === FolderType.Favorites,
  );
  if (favoritesFolder) sorted.push(favoritesFolder);

  const recentFolder = find(
    folders,
    (folder) => folder.current.rootFolderType === FolderType.Recent,
  );
  if (recentFolder) sorted.push(recentFolder);

  const archiveRoom = find(
    folders,
    (folder) => folder.current.rootFolderType === FolderType.Archive,
  );
  if (archiveRoom) sorted.push(archiveRoom);

  const privateFolder = find(
    folders,
    (folder) => folder.current.rootFolderType === FolderType.Privacy,
  );
  if (privateFolder) sorted.push(privateFolder);

  const commonFolder = find(
    folders,
    (folder) => folder.current.rootFolderType === FolderType.COMMON,
  );
  if (commonFolder) sorted.push(commonFolder);

  const projectsFolder = find(
    folders,
    (folder) => folder.current.rootFolderType === FolderType.Projects,
  );
  if (projectsFolder) sorted.push(projectsFolder);

  const trashFolder = find(
    folders,
    (folder) => folder.current.rootFolderType === FolderType.TRASH,
  );
  if (trashFolder) sorted.push(trashFolder);

  return sorted;
};

export const getFolderClassNameByType = (folderType: FolderType) => {
  switch (folderType) {
    case FolderType.AIAgents:
      return "tree-node-ai-agents";
    case FolderType.USER:
      return "tree-node-my";
    case FolderType.SHARE:
      return "tree-node-share";
    case FolderType.COMMON:
      return "tree-node-common";
    case FolderType.Projects:
      return "tree-node-projects";
    case FolderType.Favorites:
      return "tree-node-favorites";
    case FolderType.Recent:
      return "tree-node-recent";
    case FolderType.Privacy:
      return "tree-node-privacy";
    case FolderType.TRASH:
      return "tree-node-trash";
    default:
      return "";
  }
};

export const decodeDisplayName = <T extends TFile | TFolder | TRoom>(
  items: T[],
) => {
  return items.map((item) => {
    if (!item) return item;

    if ("updatedBy" in item) {
      const updatedBy = item.updatedBy;
      if (
        updatedBy &&
        "displayName" in updatedBy &&
        updatedBy.displayName &&
        typeof updatedBy.displayName === "string"
      )
        updatedBy.displayName = Encoder.htmlDecode(updatedBy.displayName);
    }

    if ("createdBy" in item) {
      const createdBy = item.createdBy;
      if (
        createdBy &&
        "displayName" in createdBy &&
        createdBy.displayName &&
        typeof createdBy.displayName === "string"
      )
        createdBy.displayName = Encoder.htmlDecode(createdBy.displayName);
    }

    return item;
  });
};

export const checkFilterInstance = (
  filterObject: object,
  certainClass: { prototype: object },
) => {
  const isInstance =
    filterObject.constructor.name === certainClass.prototype.constructor.name;

  if (!isInstance)
    throw new Error(
      `Filter ${filterObject.constructor.name} isn't an instance of   ${certainClass.prototype.constructor.name}`,
    );

  return isInstance;
};

export const toUrlParams = (
  obj: { [key: string]: unknown },
  skipNull: boolean,
) => {
  let str = "";

  Object.keys(obj).forEach((key) => {
    if (skipNull && !obj[key]) return;

    if (str !== "") {
      str += "&";
    }

    const item = obj[key];

    // added for double employeetype or room type
    if (Array.isArray(item) && (key === "employeetypes" || key === "type")) {
      for (let i = 0; i < item.length; i += 1) {
        str += `${key}=${encodeURIComponent(item[i])}`;
        if (i !== item.length - 1) {
          str += "&";
        }
      }
    } else if (typeof item === "object") {
      str += `${key}=${encodeURIComponent(JSON.stringify(item))}`;
    } else if (
      typeof item === "string" ||
      typeof item === "number" ||
      typeof item === "boolean"
    ) {
      str += `${key}=${encodeURIComponent(item)}`;
    }
  });

  return str;
};

const groupParamsByKey = (params: URLSearchParams) =>
  Array.from(params.entries()).reduce(
    (accumulator: { [key: string]: string | string[] }, [key, value]) => {
      if (accumulator[key]) {
        accumulator[key] = Array.isArray(accumulator[key])
          ? [...accumulator[key], value]
          : [accumulator[key], value];
      } else {
        accumulator[key] = value;
      }
      return accumulator;
    },
    {},
  );

export const parseURL = (searchUrl: string) => {
  const params = new URLSearchParams(searchUrl);
  const entries: { [key: string]: string | string[] } =
    groupParamsByKey(params);
  return entries;
};

export function getObjectByLocation(location: Location) {
  if (!location.search || !location.search.length) return null;

  try {
    const searchUrl = location.search.substring(1);
    const params = parseURL(searchUrl);
    return params;
  } catch (e) {
    console.error(e);
    return {};
  }
}

export function tryParse(str: string) {
  try {
    if (!str) return undefined;

    return JSON.parse(str);
  } catch (e) {
    console.error(e);
    return undefined;
  }
}

export function tryParseArray(str: string) {
  try {
    const res = tryParse(str);

    if (!Array.isArray(res)) return undefined;

    return res;
  } catch (e) {
    console.error(e);
    return undefined;
  }
}

export const RoomsTypeValues = Object.values(RoomsType).filter(
  (item): item is number =>
    typeof item === "number" && item !== RoomsType.AIRoom,
);

export const RoomsTypes = RoomsTypeValues.reduce<Record<number, number>>(
  (acc, current) => {
    if (typeof current === "string") return { ...acc };
    return { ...acc, [current]: current };
  },
  {},
);

export const getSystemTheme = () => {
  if (typeof window !== "undefined") {
    const isDesktopClient = window?.AscDesktopEditor !== undefined;
    const desktopClientTheme = window?.RendererProcessVariable?.theme;
    const isDark = desktopClientTheme?.type === "dark";

    return isDesktopClient
      ? isDark
        ? ThemeKeys.DarkStr
        : ThemeKeys.BaseStr
      : window.matchMedia &&
          window.matchMedia("(prefers-color-scheme: dark)").matches
        ? ThemeKeys.DarkStr
        : ThemeKeys.BaseStr;
  }

  return ThemeKeys.BaseStr;
};

export const getEditorTheme = (theme?: ThemeKeys) => {
  const systemTheme =
    getSystemTheme() === ThemeKeys.DarkStr ? "theme-night" : "theme-white";

  switch (theme) {
    case ThemeKeys.BaseStr:
      return "theme-white";
    case ThemeKeys.DarkStr:
      return "theme-night";
    case ThemeKeys.SystemStr:
      return "theme-system";
    default:
      return systemTheme;
  }
};

const languages: string[] = ["ar-SA"];
export const isBetaLanguage = (language: string): boolean => {
  return languages.includes(language);
};

export const getLogoFromPath = (path: string) => {
  if (!path || path.indexOf("images/logo/") === -1) return path;

  const name = path.split("/").pop();

  switch (name) {
    case "aboutpage.svg":
    case "loginpage.svg":
      return LoginPageSvgUrl;
    case "dark_loginpage.svg":
      return DarkLoginPageSvgUrl;
    case "leftmenu.svg":
    case "dark_leftmenu.svg":
      return LeftMenuSvgUrl;
    case "dark_aboutpage.svg":
    case "dark_lightsmall.svg":
      return DarkLightSmallSvgUrl;
    case "docseditor.svg":
      return DocseditorSvgUrl;
    case "lightsmall.svg":
      return LightSmallSvgUrl;
    case "docseditorembed.svg":
      return DocsEditoRembedSvgUrl;
    case "favicon.ico":
      return FaviconIco;
    case "spreadsheeteditor.svg":
      return SpreadsheetEditorSvgUrl;
    case "spreadsheeteditorembed.svg":
      return SpreadsheetEditorEmbedSvgUrl;
    case "presentationeditor.svg":
      return PresentationEditorSvgUrl;
    case "presentationeditorembed.svg":
      return PresentationEditorEmbedSvgUrl;
    case "pdfeditor.svg":
      return PDFEditorSvgUrl;
    case "pdfeditorembed.svg":
      return PDFEditorEmbedSvgUrl;
    case "diagrameditor.svg":
      return DiagramEditorSvgUrl;
    case "diagrameditorembed.svg":
      return DiagramEditorEmbedSvgUrl;
    default:
      break;
  }

  return path;
};

export type FolderTypeValueOf = (typeof FolderType)[keyof typeof FolderType];

export const getIconPathByFolderType = (
  folderType?: FolderTypeValueOf,
): string => {
  const defaultPath = "folder.svg";

  const folderIconPath: Partial<Record<FolderTypeValueOf, string>> = {
    [FolderType.Done]: "folderComplete.svg",
    [FolderType.InProgress]: "folderInProgress.svg",
    [FolderType.DEFAULT]: defaultPath,
  };

  return folderIconPath[folderType ?? FolderType.DEFAULT] ?? defaultPath;
};

export const insertTagManager = (id: string) => {
  const script = document.createElement("script");
  script.innerHTML = `(function(w,d,s,l,i){w[l]=w[l]||[];w[l].push({'gtm.start':
  new Date().getTime(),event:'gtm.js'});var f=d.getElementsByTagName(s)[0],
  j=d.createElement(s),dl=l!='dataLayer'?'&l='+l:'';j.async=true;j.src=
  'https://www.googletagmanager.com/gtm.js?id='+i+dl;f.parentNode.insertBefore(j,f);
  })(window,document,'script','dataLayer','${id}');`;

  const noScript = document.createElement("noscript");
  noScript.innerHTML = `<iframe src="https://www.googletagmanager.com/ns.html?id=${id}"
  height="0" width="0" style="display:none;visibility:hidden"></iframe>`;

  document.head.insertBefore(script, document.head.childNodes[0]);
  document.body.insertBefore(noScript, document.body.childNodes[0]);
};

export const insertDataLayer = (id: string) => {
  window.dataLayer = window.dataLayer || [];
  window.dataLayer.push({ user_id: id });
};

export const mapCulturesToArray = (
  culturesArg: string[],
  isBetaBadge: boolean = true,
  i18nArg?: I18n,
) => {
  let t = null;

  if (i18nArg) {
    t = i18nArg.getFixedT(null, "Common");
  }

  return culturesArg.map((culture, index) => {
    let iconName = culture;

    switch (culture) {
      case "sr-Cyrl-RS":
      case "sr-Latn-RS":
        iconName = "sr";
        break;
      default:
        break;
    }

    const icon = flagsIcons?.get(`${iconName}.react.svg`);

    const cultureObj = t
      ? {
          key: culture,
          label: t(`Culture_${culture}`),
          icon,
          ...(isBetaBadge && { isBeta: isBetaLanguage(culture) }),
          index,
        }
      : {
          key: culture,
          icon,
          index,
        };

    return cultureObj;
  });
};

export const mapTimezonesToArray = (
  timezones: TTimeZone[],
): {
  key: string | number;
  label: string;
}[] => {
  return timezones.map((timezone) => {
    return { key: timezone.id, label: timezone.displayName };
  });
};

export const getUserTimezone = (): string => {
  return Intl.DateTimeFormat().resolvedOptions().timeZone || "UTC";
};

export const getSelectZone = (
  zones: {
    key: string | number;
    label: string;
  }[],
  userTimezone: string,
) => {
  const defaultTimezone = "UTC";
  const isWindowsZones = zones[0].key === "Dateline Standard Time"; // TODO: get from server

  if (isWindowsZones) {
    const windowsZoneKey = findWindows(userTimezone);
    return (
      zones.filter((zone) => zone.key === windowsZoneKey[0]) ||
      zones.filter((zone) => zone.key === defaultTimezone)
    );
  }
  return (
    zones.filter((zone) => zone.key === userTimezone) ||
    zones.filter((zone) => zone.key === defaultTimezone)
  );
};

export function getLogoUrl(
  logoType: WhiteLabelLogoType,
  dark: boolean = false,
  def: boolean = false,
  culture?: string,
  update: boolean = false,
) {
  let logoTimestamp = "";

  if (update) {
    const timestamp = window.sessionStorage?.getItem("logoUpdateTimestamp");
    if (timestamp) logoTimestamp = `&t=${timestamp}`;
  }

  const url = `/logo.ashx?logotype=${logoType}&dark=${dark}&default=${def}${culture ? `&culture=${culture}` : ""}${logoTimestamp}`;

  return url;
}

export function updateLogoTimestamp() {
  window.sessionStorage?.setItem("logoUpdateTimestamp", Date.now().toString());
}

export const getUserTypeName = (
  isOwner: boolean,
  isPortalAdmin: boolean,
  isRoomAdmin: boolean,
  isCollaborator: boolean,
  t: TTranslation,
) => {
  if (isOwner) return t("Common:Owner");

  if (isPortalAdmin)
    return t("Common:PortalAdmin", { productName: t("Common:ProductName") });

  if (isRoomAdmin) return t("Common:RoomAdmin");

  if (isCollaborator) return t("Common:User");

  return t("Common:Guest");
};

export const getUserTypeDescription = (
  isPortalAdmin: boolean,
  isRoomAdmin: boolean,
  isCollaborator: boolean,
  t: TTranslation,
) => {
  if (isPortalAdmin)
    return t("Common:RolePortalAdminDescription", {
      productName: t("Common:ProductName"),
      sectionName: t("Common:MyDocuments"),
    });

  if (isRoomAdmin)
    return t("Common:RoleRoomAdminDescription", {
      sectionName: t("Common:MyDocuments"),
    });

  if (isCollaborator) return t("Common:RoleNewUserDescription");

  return t("Translations:RoleGuestDescriprion");
};

export function setLanguageForUnauthorized(
  culture: string,
  isReload: boolean = true,
) {
  setCookie(LANGUAGE, culture, {
    "max-age": COOKIE_EXPIRATION_YEAR,
  });

  if (!window) return;

  const url = new URL(window.location.href);
  const prevCulture = url.searchParams.get("culture");

  if (prevCulture) {
    const newUrl = window.location.href.replace(`&culture=${prevCulture}`, ``);

    window.history.pushState({}, "", newUrl);
  }

  if (isReload) window.location.reload();
}

export function setTimezoneForUnauthorized(timezone: string) {
  setCookie(TIMEZONE, timezone, {
    "max-age": COOKIE_EXPIRATION_YEAR,
  });
}

export const imageProcessing = async (file: File, maxSize?: number) => {
  const ONE_MEGABYTE = 1024 * 1024;
  const COMPRESSION_RATIO = 2;
  const NO_COMPRESSION_RATIO = 1;

  const maxImageSize = maxSize ?? ONE_MEGABYTE;
  const imageBitMap = await createImageBitmap(file);

  const { width } = imageBitMap;
  const { height } = imageBitMap;

  const canvas = resizeImage.resize2Canvas(imageBitMap, width, height);

  async function resizeRecursiveAsync(
    img: { width: number; height: number },
    compressionRatio = COMPRESSION_RATIO,
    depth = 0,
  ): Promise<unknown> {
    const data = resizeImage.resize(
      canvas,
      img.width / compressionRatio,
      img.height / compressionRatio,
      resizeImage.JPEG,
    );

    const newFile = await fetch(data)
      .then((res) => res.blob())
      .then((blob) => {
        const f = new File([blob], "File name", {
          type: "image/jpg",
        });
        return f;
      });

    // const stepMessage = `Step ${depth + 1}`;
    // const sizeMessage = `size = ${file.size} bytes`;
    // const compressionRatioMessage = `compressionRatio = ${compressionRatio}`;

    // console.log(`${stepMessage} ${sizeMessage} ${compressionRatioMessage}`);

    if (newFile.size < maxImageSize) {
      return newFile;
    }

    if (depth > 5) {
      // console.log("start");
      throw new Error("recursion depth exceeded");
    }

    return new Promise((resolve) => {
      return resolve(newFile);
    }).then(() => resizeRecursiveAsync(img, compressionRatio + 1, depth + 1));
  }

  return resizeRecursiveAsync(
    { width, height },
    file.size > maxImageSize ? COMPRESSION_RATIO : NO_COMPRESSION_RATIO,
  );
};

export const getBackupProgressInfo = (
  opt: {
    progress: number;
    isCompleted?: boolean;
    link?: string;
    error?: string;
    warning?: string;
  },
  t: TTranslation,
  setBackupProgress: (progress: number) => void,
  setLink: (link: string) => void,
) => {
  const { isCompleted, link, error, progress, warning } = opt;

  if (progress !== 100) {
    setBackupProgress(progress);
  }

  if (isCompleted) {
    setBackupProgress(100);

    if (link && link.slice(0, 1) === "/") {
      setLink(link);
    }

    if (warning) {
      return { warning };
    }

    if (error) {
      return { error };
    }

    return { success: t("Common:BackupCreatedSuccess") };
  }
};

type OpenUrlParams = {
  url: string;
  action: UrlActionType;
  replace?: boolean;
  isFrame?: boolean;
  frameConfig?: TFrameConfig | null;
};

export const openUrl = ({
  url,
  action,
  replace,
  isFrame,
  frameConfig,
}: OpenUrlParams) => {
  if (action === UrlActionType.Download) {
    return isFrame &&
      frameConfig?.downloadToEvent &&
      frameConfig?.events?.onDownload
      ? frameCallEvent({ event: "onDownload", data: url })
      : replace
        ? (window.location.href = url)
        : window.open(url, "_self");
  }
};

export const getSdkScriptUrl = (version: string) => {
  return typeof window !== "undefined"
    ? `${window.location.origin}/static/scripts/sdk/${version}/api.js`
    : "";
};

export const calculateTotalPrice = (
  quantity: number,
  unitPrice: number,
): number => {
  return Number((quantity * unitPrice).toFixed(2));
};

export const truncateNumberToFraction = (
  value: number,
  digits: number = 2,
): string => {
  const [intPart, fracPart = ""] = value.toString().split(".");
  const truncated = fracPart.slice(0, digits).padEnd(digits, "0");
  return `${intPart}.${truncated}`;
};

export const formatCurrencyValue = (
  language: string,
  amount: number,
  currency: string,
  fractionDigits: number = 3,
) => {
  const truncatedStr = truncateNumberToFraction(amount, fractionDigits);
  const truncated = Number(truncatedStr);

  const formatter = new Intl.NumberFormat(language, {
    style: "currency",
    currency,
    minimumFractionDigits: fractionDigits,
    maximumFractionDigits: fractionDigits,
  });

  return formatter.format(truncated);
};

export const insertEditorPreloadFrame = (docServiceUrl: string) => {
  if (
    !docServiceUrl ||
    typeof window === "undefined" ||
    document.getElementById("editor-preload-frame")
  ) {
    return;
  }

  const iframe = document.createElement("iframe");

  iframe.id = "editor-preload-frame";
  iframe.style.cssText =
    "position:absolute;width:0;height:0;border:0;opacity:0;pointer-events:none;visibility:hidden";
  iframe.setAttribute("aria-hidden", "true");
  iframe.setAttribute("tabindex", "-1");

  const cleanup = () => iframe.remove();
  const setupCleanup = () => setTimeout(cleanup, 3000);

  iframe.addEventListener("load", setupCleanup, { once: true });
  iframe.addEventListener("error", cleanup, { once: true });

  const appendIframe = () => {
    document.body.appendChild(iframe);
    iframe.src = docServiceUrl;
  };

  if (document.readyState === "loading") {
    document.addEventListener("DOMContentLoaded", appendIframe, { once: true });
  } else {
    appendIframe();
  }
};

export function buildDataTestId(
  dataTestId: string | undefined,
  suffix: string,
): string | undefined {
  if (!dataTestId) return undefined;
  return `${dataTestId}_${suffix}`;
}

export const getErrorInfo = (
  err: unknown,
  t: TTranslation,
  customText: string | React.ReactNode,
) => {
  let message;

  const knownError = err as {
    response?: { status: number; data: { error: { message: string } } };
    message?: string;
  };

  if (customText) {
    message = customText;
  } else if (typeof err === "string") {
    message = err;
  } else {
    message =
      ("response" in knownError && knownError.response?.data?.error?.message) ||
      ("message" in knownError && knownError.message) ||
      "";
  }

  if (knownError?.response?.status === 502)
    message = t("Common:UnexpectedError");

  return message ?? t("Common:UnexpectedError");
};

export const getCategoryType = (location: { pathname: string }) => {
  let categoryType: ValueOf<typeof CategoryType> = CategoryType.Shared;
  const { pathname } = location;

  if (pathname.startsWith("/rooms")) {
    if (pathname.indexOf("personal") > -1) {
      categoryType = CategoryType.Personal;
    } else if (pathname.indexOf("shared") > -1) {
      const regexp = /(rooms)\/shared\/(\d+)/;

      categoryType = !regexp.test(location.pathname)
        ? CategoryType.Shared
        : CategoryType.SharedRoom;
    } else if (pathname.indexOf("share") > -1) {
      categoryType = CategoryType.PublicRoom;
    } else if (pathname.indexOf("archive") > -1) {
      categoryType = CategoryType.Archive;
    }
  } else if (pathname.startsWith("/files/favorite")) {
    categoryType = CategoryType.Favorite;
  } else if (pathname.startsWith("/favorite")) {
    categoryType = CategoryType.Favorite;
  } else if (pathname.startsWith("/recent")) {
    categoryType = CategoryType.Recent;
  } else if (pathname.startsWith("/files/trash")) {
    categoryType = CategoryType.Trash;
  } else if (pathname.startsWith("/settings")) {
    categoryType = CategoryType.Settings;
  } else if (pathname.startsWith("/accounts")) {
    categoryType = CategoryType.Accounts;
  } else if (pathname.startsWith("/shared-with-me")) {
    categoryType = CategoryType.SharedWithMe;
  } else if (pathname.startsWith("/ai-agents")) {
    const agentRegexp = /(ai-agents)\/(\d+)/;
    const chatRegexp = /(ai-agents)\/(\d+)\/chat/;

    if (chatRegexp.test(location.pathname)) {
      categoryType = CategoryType.Chat;
    } else if (agentRegexp.test(location.pathname)) {
      categoryType = CategoryType.AIAgent;
    } else {
      categoryType = CategoryType.AIAgents;
    }
  }

  return categoryType;
};
export function splitFileAndFolderIds<T extends TFolder | TFile>(items: T[]) {
  const initial = {
    fileIds: [] as Array<string | number>,
    folderIds: [] as Array<string | number>,
  };

  return (items ?? []).reduce((acc, item) => {
    const id = (item as TFolder | TFile)?.id;
    if (id === undefined || id === null) return acc;

    if (isFolder(item)) acc.folderIds.push(id);
    else if (isFile(item)) acc.fileIds.push(id);

    return acc;
  }, initial);
}<|MERGE_RESOLUTION|>--- conflicted
+++ resolved
@@ -112,6 +112,14 @@
 let timer: null | ReturnType<typeof setTimeout> = null;
 type I18n = I18nextProviderProps["i18n"];
 
+export function changeLanguage(i18n: TI18n, currentLng = getCookie(LANGUAGE)) {
+  return currentLng
+    ? i18n.language !== currentLng
+      ? i18n.changeLanguage(currentLng)
+      : Promise.resolve((...args: string[]) => i18n.t(...args))
+    : i18n.changeLanguage("en");
+}
+
 export function createPasswordHash(
   password: string,
   hashSettings?: TPasswordHash,
@@ -273,6 +281,18 @@
   // }, 500);
 }
 
+export function showProgress() {
+  if (isMobile) return;
+  TopLoaderService.cancel();
+  TopLoaderService.start();
+}
+
+export function isMe(user: TUser, userName: string) {
+  return (
+    user && user.id && (userName === "@self" || user.userName === userName)
+  );
+}
+
 export function isAdmin(currentUser: TUser) {
   return (
     currentUser.isAdmin ||
@@ -331,8 +351,6 @@
   }
 };
 
-<<<<<<< HEAD
-=======
 export function clickBackdrop() {
   const elms = document.getElementsByClassName(
     "backdrop-active",
@@ -343,7 +361,6 @@
   }
 }
 
->>>>>>> 1896187c
 export function objectToGetParams(obj: object, prefix = ""): string {
   const params: string[] = [];
 
@@ -370,8 +387,6 @@
 
   if (!params.length) return "";
   return prefix ? params.join("&") : `?${params.join("&")}`;
-<<<<<<< HEAD
-=======
 }
 
 export function toCommunityHostname(hostname: string) {
@@ -387,7 +402,6 @@
   }
 
   return communityHostname;
->>>>>>> 1896187c
 }
 
 export function getProviderLabel(provider: string, t: (key: string) => string) {
@@ -493,6 +507,27 @@
   return isLanguageRtl(lng) ? "rtl" : "ltr";
 };
 
+// temporary function needed to replace rtl language in Editor to ltr
+export const getLtrLanguageForEditor = (
+  userLng: string | undefined,
+  portalLng: string,
+  isEditor: boolean = false,
+): string => {
+  let isEditorPath;
+  if (typeof window !== "undefined") {
+    isEditorPath = window?.location.pathname.indexOf("doceditor") !== -1;
+  }
+  const isUserLngRtl = isLanguageRtl(userLng || "en");
+  // const isPortalLngRtl = isLanguageRtl(portalLng);
+
+  if (userLng === undefined && portalLng) return portalLng;
+
+  if ((!isEditor && !isEditorPath) || (userLng && !isUserLngRtl))
+    return userLng || "en";
+
+  return "en";
+};
+
 export function loadScript(
   url: string,
   id: string,
@@ -555,6 +590,12 @@
   if (splittedKey.length > 1) return splittedKey[0];
 
   return key;
+}
+
+export function sleep(ms: number) {
+  return new Promise((resolve) => {
+    setTimeout(resolve, ms);
+  });
 }
 
 export function isElementInViewport(el: HTMLElement) {
