--- conflicted
+++ resolved
@@ -1,16 +1,10 @@
-﻿{
-  "ConversionFileMessage": "Die Datei wird in OOXML (DOCX, XLSX oder PPTX) für schnellere Arbeit konviertiert.",
-  "ConversionMessage": "Alle hochgeladenden Dokumente werden ins Office Open XML Format (DOCX, XLSX oder PPTX) für eine schnellere Bearbeitung konvertiert.",
-  "ConversionTitle": "Das Dokument wird hochgeladen",
-  "ConvertAndOpenTitle": "Dokument umwandeln und öffnen",
-  "HideMessage": "Diese Nachricht nicht mehr anzeigen.",
-<<<<<<< HEAD
-  "SaveOriginalFormatMessage": "Kopie dieser Datei im Originalformat speichern"
-}
-=======
-  "SaveOriginalFormatMessage": "Kopie dieser Datei im Originalformat speichern",
-  "ConvertedFileDestination": "Die Dateikopie wird im Ordner <strong>{{folderTitle}}</strong> erstellt",
-  "InfoCreateFileIn": "Die neue Datei '{{fileTitle}}' wurde in '{{folderTitle}}' erstellt"
-}
-
->>>>>>> dadf439c
+{
+  "ConversionFileMessage": "Die Datei wird in OOXML (DOCX, XLSX oder PPTX) für schnellere Arbeit konviertiert.",
+  "ConversionMessage": "Alle hochgeladenden Dokumente werden ins Office Open XML Format (DOCX, XLSX oder PPTX) für eine schnellere Bearbeitung konvertiert.",
+  "ConversionTitle": "Das Dokument wird hochgeladen",
+  "ConvertAndOpenTitle": "Dokument umwandeln und öffnen",
+  "HideMessage": "Diese Nachricht nicht mehr anzeigen.",
+  "SaveOriginalFormatMessage": "Kopie dieser Datei im Originalformat speichern",
+  "ConvertedFileDestination": "Die Dateikopie wird im Ordner <strong>{{folderTitle}}</strong> erstellt",
+  "InfoCreateFileIn": "Die neue Datei '{{fileTitle}}' wurde in '{{folderTitle}}' erstellt"
+}