--- conflicted
+++ resolved
@@ -27,12 +27,9 @@
   isPublicRoom,
   isTrashFolder,
   isMobile,
-<<<<<<< HEAD
   showTitle,
-=======
   tariffBar,
   title,
->>>>>>> 68daf529
 }: IControlButtonProps) => {
   const toggleInfoPanelAction = () => {
     toggleInfoPanel?.();
