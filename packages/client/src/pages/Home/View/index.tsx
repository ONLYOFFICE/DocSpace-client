--- conflicted
+++ resolved
@@ -474,11 +474,7 @@
             getFilesRef.current(),
             initToolsRef.current(),
             initChatsRef.current(),
-<<<<<<< HEAD
-=======
             initMessagesRef.current(),
-            getFilesRef.current(),
->>>>>>> 6213dd51
           ]);
 
           view = "chat";
