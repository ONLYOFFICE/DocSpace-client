import styled, { css } from "styled-components";
import Scrollbar from "@appserver/components/scrollbar";
import { tablet } from "@appserver/components/utils/device";

const PanelStyles = css`
  .panel_combo-box {
    margin-left: 10px;

    .optionalBlock {
      margin-right: 4px;
      display: flex;
    }

    .combo-button {
      height: 36px;
    }

    .combo-button-label {
      margin: 0;
    }
  }

  .groupSelector,
  .peopleSelector {
    .combo-buttons_arrow-icon {
      flex: 0 0 6px;
      width: 6px;
      margin-top: auto;
      margin-bottom: auto;
      display: flex;
      justify-content: center;
      align-items: center;
    }
  }

  .footer {
    padding: 16px 0;
    width: calc(100% - 32px);
    margin: auto;
    left: 0;
    right: 0;
  }
`;

const StyledAsidePanel = styled.div`
  z-index: 310;

  .sharing_panel-header {
    font-weight: 700;
    margin: 14px 0;
    padding-right: 10px;
  }
  .upload_panel-header {
    font-weight: 700;
    padding: 19px auto 19px 17px;
  }
  .upload-panel_header-content {
    z-index: 320;
    position: fixed;
    left: 0;
    right: 0;
    background-color: #fff;
  }
  .upload-panel_body {
    padding: 64px 0;
  }
  .modal-dialog-aside {
    padding: 0;
    transform: translateX(${(props) => (props.visible ? "0" : "500px")});
    width: 500px;

    @media (max-width: 550px) {
      width: 320px;
      transform: translateX(${(props) => (props.visible ? "0" : "320px")});
    }
  }

  .header_aside-panel {
    transition: unset;
    transform: translateX(${(props) => (props.visible ? "0" : "500px")});
    width: 500px;
    overflow-y: hidden;

    @media (max-width: 550px) {
      width: 320px;
      transform: translateX(${(props) => (props.visible ? "0" : "320px")});
    }
  }
  ${PanelStyles}
`;

const StyledVersionHistoryPanel = styled.div`
  ${PanelStyles}
  .version-history-modal-dialog {
    transform: translateX(${(props) => (props.visible ? "0" : "720px")});
    width: 720px;
  }
  .version-history-aside-panel {
    transform: translateX(${(props) => (props.visible ? "0" : "720px")});
    width: 720px;
  }
  .version-history-panel-header {
    height: 53px;
    margin-left: 0px;
    .version-history-panel-heading {
      font-weight: 700;
      margin-bottom: 13px;
      margin-top: 12px;
    }
  }
  .version-history-panel-body {
    padding: ${(props) => (props.isLoading ? "16px 0" : null)};
    margin: 0 16px;
    border-top: 1px solid #eceef1;

    .version-comment-wrapper {
      margin-left: 79px;
    }
    .version_edit-comment {
      padding-left: 2px;
    }
  }
`;

const StyledAddUsersPanelPanel = styled.div`
  .header_aside-panel {
    transform: translateX(${(props) => (props.visible ? "0" : "500px")});
    width: 500px;

    @media (max-width: 550px) {
      width: 320px;
      transform: translateX(${(props) => (props.visible ? "0" : "320px")});
    }
  }
  ${PanelStyles}
  .combo-button-label {
    font-size: 14px;
  }
`;

const StyledAddGroupsPanel = styled.div`
  .header_aside-panel {
    transform: translateX(${(props) => (props.visible ? "0" : "500px")});
    width: 500px;

    @media (max-width: 550px) {
      width: 320px;
      transform: translateX(${(props) => (props.visible ? "0" : "320px")});
    }
  }
  ${PanelStyles}
  .combo-button-label {
    font-size: 14px;
  }
`;

const StyledEmbeddingPanel = styled.div`
  .header_aside-panel {
    transform: translateX(${(props) => (props.visible ? "0" : "500px")});
    width: 500px;

    @media (max-width: 550px) {
      width: 320px;
      transform: translateX(${(props) => (props.visible ? "0" : "320px")});
    }
  }
  ${PanelStyles}
`;

const StyledContent = styled.div`
  box-sizing: border-box;
  position: relative;
  width: 100%;
  background-color: #fff;

  .header_aside-panel-header {
    max-width: 500px;
    margin: 0 0 0 16px;
    line-height: 57px;
    font-weight: 700;
  }

  .header_aside-panel-plus-icon {
    margin-left: auto;
  }

  .sharing-access-combo-box-icon {
    height: 16px;
    path {
      fill: ${(props) => (props.isDisabled ? "#D0D5DA" : "#A3A9AE")};
    }

    svg {
      width: 16px;
      min-width: 16px;
      height: 16px;
      min-height: 16px;
    }
  }

  .panel-loader-wrapper {
    margin-top: 8px;
    padding-left: 32px;
  }
  .panel-loader {
    display: inline;
    margin-right: 10px;
  }

  .layout-progress-bar {
    position: fixed;
    right: 15px;
    bottom: 21px;

    @media ${tablet} {
      bottom: 83px;
    }
  }
`;

const StyledHeaderContent = styled.div`
  display: flex;
  align-items: center;
  padding: 0 16px;

  .sharing_panel-icons-container {
    display: flex;
    margin-left: auto;
    .sharing_panel-drop-down-wrapper {
      position: relative;

      .sharing_panel-drop-down {
        padding: 4px 0;
      }
      .sharing_panel-plus-icon {
        //margin-right: 12px;
      }
    }
  }

  .upload_panel-icons-container {
    display: flex;
    margin-left: auto;
    .upload_panel-vertical-dots-icon {
    }
    .upload_panel-remove-icon {
      padding-right: 8px;
    }
  }

  .files-operations-header,
  .sharing_panel-header {
    font-weight: 700;
    margin: 14px 0;
    margin-left: 16px;
  }
`;

const StyledBody = styled.div`
  &.files-operations-body {
    padding: 0 16px;
    box-sizing: border-box;
    width: 100%;
    height: calc(100vh - 125px);

    .styled-element {
      margin-left: -2px;
    }
  }

  .embedding-panel_body {
    padding: 0 16px;
  }

  .change-owner_body {
    padding: 0 16px;
    display: flex;
    flex-direction: column;
  }

  .change-owner_owner-label {
    margin: 16px 0;
  }

  .selector-wrapper {
    position: fixed;
    height: calc(100% - 57px);
    width: 100%;

    .column-options {
      padding: 0px 16px;
      padding-bottom: 16px;
      width: 100%;

      .header-options {
        .combo-button-label {
          max-width: 435px;

          @media (max-width: 550px) {
            width: 255px;
          }
        }
      }

      .row-option {
        .option_checkbox {
          width: 440px;

          @media (max-width: 550px) {
            width: 265px;
          }
        }
      }

      .body-options {
        width: 100%;
      }
    }
  }

  .embedding-panel_links-container {
    display: flex;
    .embedding-panel_link {
      margin-right: 8px;
      height: 32px;
      background-color: #eceef1;
      line-height: 30px;
      padding: 0px 8px;
    }
  }

  .embedding-panel_inputs-container {
    display: flex;

    .embedding-panel_input {
      margin-right: 8px;
      width: 94px;
    }
  }

  .embedding-panel_code-container {
    -webkit-tap-highlight-color: rgba(0, 0, 0, 0);
  }

  .embedding-panel_text {
    padding: 8px 0 4px 0;
  }

  .embedding-panel_copy-icon {
    position: absolute;
    z-index: 1;
    margin: 8px;
    right: 16px;
  }

  .sharing-access-combo-box-icon {
    path {
      fill: #333;
    }
  }
`;

const StyledSharingBody = styled(Scrollbar)`
  position: relative;
  padding: 16px 0;
  .row_content {
    overflow: visible;
    height: auto;
  }

  .sharing-row {
    margin: 0 16px;
    width: calc(100% - 16px);
    box-sizing: border-box;
  }

  .nav-thumb-vertical {
    opacity: 0;
    transition: opacity 200ms ease;
  }

  :hover {
    .nav-thumb-vertical {
      opacity: 1;
    }
  }

  .sharing_panel-text {
    line-height: 24px;
    font-weight: 600;
    font-size: 14px;
  }

  .sharing_panel-link {
    a {
      text-decoration: none !important;

      span {
        font-weight: 600;
      }
    }
  }

  .sharing_panel-link-combo-box {
    margin-left: auto;
    .combo-button {
      height: 24px;
      width: 94px;

      svg {
        bottom: 6px;
        position: absolute;
        height: 8px;
        width: 8px;
      }
    }
  }

  .sharing_panel-owner-icon {
    padding-right: 19px;
  }

  .sharing_panel-remove-icon {
    margin-left: auto;
    line-height: 24px;
    display: flex;
    align-items: center;
    flex-direction: row-reverse;

    svg {
      width: 16px;
      height: 16px;
    }
  }

  .panel_combo-box {
    margin-left: 0px;

    .combo-button {
      height: 30px;
      margin: 0;
      padding: 0;
      border: none;
    }

    .combo-button-label {
      margin: 0;
    }
  }

  .sharing_panel-text-area {
    position: fixed;
    bottom: 70px;
    width: 94%;
    left: 0;
    right: 0;
    margin: auto;
  }
`;

const StyledFooter = styled.div`
  display: flex;
  position: fixed;
  bottom: 0;
  padding: 16px 0;
  width: calc(100% - 32px);
  margin: auto;
  left: 0;
  right: 0;
  background-color: #fff;
  border-top: 1px solid #eceef1;
  box-sizing: border-box;

  .sharing_panel-checkbox {
    span {
      font-weight: 600;
    }

    .checkbox {
      margin-right: 6px;
    }
  }

  .sharing_panel-button {
    margin-left: auto;
  }
  .new_files_panel-button {
    margin-right: 8px;
  }
`;

const StyledLinkRow = styled.div`
  width: calc(100% + 16px);
  padding: 0 16px;
  box-sizing: border-box;
  background-color: #f8f9f9;

  .sharing-access-combo-box-icon {
    path {
      fill: ${(props) => (props.isDisabled ? "#D0D5DA" : "#a3a9ae")};
    }
  }

  .link-row {
    ${(props) => !props.withToggle && "border-bottom:none;"}
  }
  .row_content {
    display: grid;
    grid-template-columns: 1fr 28px;
    -webkit-tap-highlight-color: rgba(0, 0, 0, 0);
  }

  .combo-button {
    background: transparent;
  }
`;

const StyledSelectFolderPanel = styled.div`
<<<<<<< HEAD
=======
  ${(props) =>
    props.displayType === "aside" &&
    css`
      height: 100%;
    `}
>>>>>>> 0d50909b
  .modal-dialog_header {
    display: flex;
    align-items: center;
  }
<<<<<<< HEAD
  .modal-dialog_header-title {
    ${(props) => props.isNeedArrowIcon && `margin-left:16px;`}
  }
`;
const StyledSelectFilePanel = styled.div`
=======
  .select-folder-modal-dialog-header {
    margin-bottom: 16px;
  }
  .modal-dialog_header-title {
    ${(props) => props.isNeedArrowIcon && `margin-left:16px;`}
  }
  .select-folder-dialog_tree-folder {
    height: ${(props) =>
      props.heightContent
        ? props.heightContent
        : props.isHeaderChildren
        ? "284px"
        : "300px"};
  }
  .rc-tree-child-tree-open {
    width: fit-content;
  }
  .select-folder-dialog-buttons-save {
    margin-right: 8px;
  }
  .select-folder-dialog-modal_buttons {
    margin-top: 16px;
  }

  .select-folder-dialog_header {
    display: flex;
    align-items: center;
  }
  .select-folder-dialog_header-icon {
    margin-right: 16px;
  }
  .select-folder-dialog_aside_body {
    height: calc(100% - 64px);
    width: 296px;
  }
  #folder-tree-scroll-bar {
    .nav-thumb-horizontal {
      height: 0px !important;
    }
  }
  .tree-folder-Loader {
    ${(props) =>
      props.displayType === "aside"
        ? css`
            margin-top: 16px;
          `
        : css`
            height: ${props.heightContent};
          `}
  }
`;
const StyledSelectFilePanel = styled.div`
  .select-file-dialog_empty-container {
    .ec-header {
      word-break: break-word;
    }
  }

>>>>>>> 0d50909b
  ${(props) =>
    props.displayType === "aside" &&
    css`
      height: 100%;
      overflow: hidden;
    `}
<<<<<<< HEAD
  .select-file-dialog_aside-body_wrapper {
    height: calc(100% - 200px);
    width: 320px;
    padding: 0 16px;
=======

  .select-file-dialog-modal_buttons {
    ${(props) =>
      props.isHeaderChildren ? "margin-top: 40px" : "margin-top:20px"};
  }
  .select-file-dialog_aside-body_wrapper {
    height: ${(props) =>
      props.isHeaderChildren ? "calc(100% - 260px);" : "calc(100% - 212px);"};
  }
  .select-file-dialog_aside-body_wrapper,
  .select-folder-dialog_aside-body_wrapper {
    width: 320px;
    padding: 0 16px;
    box-sizing: border-box;
  }
  .select-folder-dialog_aside-body_wrapper {
    height: 100%;
  }
  .select-file-dialog_aside-children {
    ${(props) => props.isHeaderChildren && `padding-bottom: 16px;`}
>>>>>>> 0d50909b
  }
  .select-file-dialog_aside_body {
    margin-top: 16px;
    height: 100%;
    width: 290px;
  }
  .select-file-dialog_aside-header_title {
    margin: 0px;
    line-height: 56px;
    max-width: 474px;
    width: 400px;
    white-space: nowrap;
    text-overflow: ellipsis;
    overflow: hidden;
  }
  .select-file-dialog_aside-header {
    margin-bottom: 16px;
  }
<<<<<<< HEAD

=======
>>>>>>> 0d50909b
  .select-file-dialog_aside-header,
  .file-name {
    border-bottom: 1px solid #eceef1;
  }
  .file-name {
    display: flex;
<<<<<<< HEAD

    padding: 7px 0px;
  }

=======
    padding: 7px 0px;
  }
>>>>>>> 0d50909b
  .panel-loader-wrapper {
    margin-top: 8px;
  }
  .select-file-dialog_modal-loader {
<<<<<<< HEAD
    height: 300px;
=======
    height: 290px;
>>>>>>> 0d50909b
    padding-top: 16px;
    box-sizing: border-box;
  }
  .panel-loader {
    display: inline;
    margin-right: 10px;
  }
<<<<<<< HEAD
=======

  .modal-dialog_children {
    grid-area: children;
    ${(props) => props.isHeaderChildren && `padding: 16px 0;`}
  }
  .modal-dialog_tree-body {
    grid-area: tree;
  }
  .modal-dialog_files-body {
    grid-area: files-list;
  }

>>>>>>> 0d50909b
  .modal-dialog_body {
    display: grid;
    grid-template-columns: 240px 1fr;
    height: 300px;
<<<<<<< HEAD
    .modal-dialog_tree-body {
      margin-top: 16px;
    }
  }
=======
    grid-column-gap: 8px;
    grid-template-areas: "children children" "tree files-list";
    .modal-dialog_tree-body {
      ${(props) =>
        props.isHeaderChildren ? `padding-top: 0;` : `padding-top: 16px;`}
      border-right: 1px solid #dee2e6;
    }
  }
  .select-file-dialog-aside_buttons {
    position: fixed;
    bottom: 0;
    padding-top: 8px;
    background-color: white;
    height: 40px;
    width: 100%;
  }
  .select-file-dialog-buttons-save {
    margin-right: 8px;
    margin-left: 16px;
  }
  .select-file-modal-dialog-buttons-save {
    margin-right: 8px;
  }
  .select-folder-dialog-buttons-save {
    margin-right: 8px;
  }
  .select-folder-dialog-modal_buttons {
    margin-top: 8px;
  }
>>>>>>> 0d50909b
`;

const StyledFilesList = styled.div`
  .select-file-dialog_icon {
    margin-right: 8px;
  }
  .entry-title {
    white-space: nowrap;
    text-overflow: ellipsis;
    overflow: hidden;
    max-width: ${(props) =>
      props.displayType === "aside" ? "240px" : "250px"};
  }
  .files-list_file-owner {
<<<<<<< HEAD
    margin-left: auto;

    max-width: 280px;
=======
    //margin-left: auto;
    max-width: 207px;
>>>>>>> 0d50909b
    overflow: hidden;
    white-space: nowrap;
    text-overflow: ellipsis;
    color: #a3a9ae;
  }
<<<<<<< HEAD
  .entry-title,
  .file-exst {
    //margin-top: 7px;
=======
  .entry-title {
>>>>>>> 0d50909b
    font-weight: 600;
  }
  .file-exst {
    color: #a3a9ae;
  }
  .modal-dialog_file-name:hover {
    background-color: #eceef1;
<<<<<<< HEAD
    border-radius: 3px;
  }

=======
  }
>>>>>>> 0d50909b
  .files-list_full-name {
    grid-area: full-name;
    display: flex;
    ${(props) =>
      props.displayType === "aside" &&
      css`
        padding-top: 4px;
      `}
  }
  .select-file-dialog_icon {
    grid-area: icon-name;
  }
<<<<<<< HEAD
  .files-list_file-owner_wrapper {
    grid-area: owner-name;
    margin-right: 16px;

=======
  .select-file-dialog_checked {
    grid-area: checked-button;
    padding-left: 6px;
  }
  .files-list_file-children_wrapper {
    grid-area: owner-name;
    margin-right: 16px;
>>>>>>> 0d50909b
    ${(props) =>
      props.displayType === "aside" &&
      css`
        margin-top: -17px;
      `}
  }
  .modal-dialog_file-name {
<<<<<<< HEAD
=======
    border-radius: 3px;
    ${(props) => props.isChecked && `background:#eceef1;`}
>>>>>>> 0d50909b
    cursor: ${(props) => (props.needRowSelection ? "pointer" : "default")};
    border-bottom: 1px solid #eceef1;
    align-items: center;
    display: grid;
<<<<<<< HEAD

=======
>>>>>>> 0d50909b
    ${(props) =>
      props.displayType === "aside"
        ? css`
            height: 56px;
<<<<<<< HEAD
            grid-template-areas: "icon-name full-name full-name" "icon-name owner-name owner-name";
          `
        : css`
            height: 36px;
            grid-template-areas: "icon-name full-name owner-name";
          `}

    grid-template-columns: 32px 1fr;
=======
            grid-template-areas: "checked-button icon-name full-name full-name" "checked-button icon-name owner-name owner-name";
          `
        : css`
            height: 36px;
            grid-template-areas: "checked-button icon-name full-name owner-name";
          `}
    grid-template-columns: 22px 32px 1fr;
>>>>>>> 0d50909b
  }
`;
export {
  StyledAsidePanel,
  StyledAddGroupsPanel,
  StyledAddUsersPanelPanel,
  StyledEmbeddingPanel,
  StyledVersionHistoryPanel,
  StyledContent,
  StyledHeaderContent,
  StyledBody,
  StyledSharingBody,
  StyledFooter,
  StyledLinkRow,
  StyledSelectFolderPanel,
  StyledSelectFilePanel,
  StyledFilesList,
};<|MERGE_RESOLUTION|>--- conflicted
+++ resolved
@@ -516,25 +516,15 @@
 `;
 
 const StyledSelectFolderPanel = styled.div`
-<<<<<<< HEAD
-=======
   ${(props) =>
     props.displayType === "aside" &&
     css`
       height: 100%;
     `}
->>>>>>> 0d50909b
   .modal-dialog_header {
     display: flex;
     align-items: center;
   }
-<<<<<<< HEAD
-  .modal-dialog_header-title {
-    ${(props) => props.isNeedArrowIcon && `margin-left:16px;`}
-  }
-`;
-const StyledSelectFilePanel = styled.div`
-=======
   .select-folder-modal-dialog-header {
     margin-bottom: 16px;
   }
@@ -593,19 +583,12 @@
     }
   }
 
->>>>>>> 0d50909b
   ${(props) =>
     props.displayType === "aside" &&
     css`
       height: 100%;
       overflow: hidden;
     `}
-<<<<<<< HEAD
-  .select-file-dialog_aside-body_wrapper {
-    height: calc(100% - 200px);
-    width: 320px;
-    padding: 0 16px;
-=======
 
   .select-file-dialog-modal_buttons {
     ${(props) =>
@@ -626,7 +609,6 @@
   }
   .select-file-dialog_aside-children {
     ${(props) => props.isHeaderChildren && `padding-bottom: 16px;`}
->>>>>>> 0d50909b
   }
   .select-file-dialog_aside_body {
     margin-top: 16px;
@@ -645,34 +627,19 @@
   .select-file-dialog_aside-header {
     margin-bottom: 16px;
   }
-<<<<<<< HEAD
-
-=======
->>>>>>> 0d50909b
   .select-file-dialog_aside-header,
   .file-name {
     border-bottom: 1px solid #eceef1;
   }
   .file-name {
     display: flex;
-<<<<<<< HEAD
-
     padding: 7px 0px;
   }
-
-=======
-    padding: 7px 0px;
-  }
->>>>>>> 0d50909b
   .panel-loader-wrapper {
     margin-top: 8px;
   }
   .select-file-dialog_modal-loader {
-<<<<<<< HEAD
-    height: 300px;
-=======
     height: 290px;
->>>>>>> 0d50909b
     padding-top: 16px;
     box-sizing: border-box;
   }
@@ -680,8 +647,6 @@
     display: inline;
     margin-right: 10px;
   }
-<<<<<<< HEAD
-=======
 
   .modal-dialog_children {
     grid-area: children;
@@ -694,17 +659,10 @@
     grid-area: files-list;
   }
 
->>>>>>> 0d50909b
   .modal-dialog_body {
     display: grid;
     grid-template-columns: 240px 1fr;
     height: 300px;
-<<<<<<< HEAD
-    .modal-dialog_tree-body {
-      margin-top: 16px;
-    }
-  }
-=======
     grid-column-gap: 8px;
     grid-template-areas: "children children" "tree files-list";
     .modal-dialog_tree-body {
@@ -734,7 +692,6 @@
   .select-folder-dialog-modal_buttons {
     margin-top: 8px;
   }
->>>>>>> 0d50909b
 `;
 
 const StyledFilesList = styled.div`
@@ -749,26 +706,14 @@
       props.displayType === "aside" ? "240px" : "250px"};
   }
   .files-list_file-owner {
-<<<<<<< HEAD
-    margin-left: auto;
-
-    max-width: 280px;
-=======
     //margin-left: auto;
     max-width: 207px;
->>>>>>> 0d50909b
     overflow: hidden;
     white-space: nowrap;
     text-overflow: ellipsis;
     color: #a3a9ae;
   }
-<<<<<<< HEAD
-  .entry-title,
-  .file-exst {
-    //margin-top: 7px;
-=======
   .entry-title {
->>>>>>> 0d50909b
     font-weight: 600;
   }
   .file-exst {
@@ -776,13 +721,7 @@
   }
   .modal-dialog_file-name:hover {
     background-color: #eceef1;
-<<<<<<< HEAD
-    border-radius: 3px;
-  }
-
-=======
-  }
->>>>>>> 0d50909b
+  }
   .files-list_full-name {
     grid-area: full-name;
     display: flex;
@@ -795,12 +734,6 @@
   .select-file-dialog_icon {
     grid-area: icon-name;
   }
-<<<<<<< HEAD
-  .files-list_file-owner_wrapper {
-    grid-area: owner-name;
-    margin-right: 16px;
-
-=======
   .select-file-dialog_checked {
     grid-area: checked-button;
     padding-left: 6px;
@@ -808,7 +741,6 @@
   .files-list_file-children_wrapper {
     grid-area: owner-name;
     margin-right: 16px;
->>>>>>> 0d50909b
     ${(props) =>
       props.displayType === "aside" &&
       css`
@@ -816,33 +748,16 @@
       `}
   }
   .modal-dialog_file-name {
-<<<<<<< HEAD
-=======
     border-radius: 3px;
     ${(props) => props.isChecked && `background:#eceef1;`}
->>>>>>> 0d50909b
     cursor: ${(props) => (props.needRowSelection ? "pointer" : "default")};
     border-bottom: 1px solid #eceef1;
     align-items: center;
     display: grid;
-<<<<<<< HEAD
-
-=======
->>>>>>> 0d50909b
     ${(props) =>
       props.displayType === "aside"
         ? css`
             height: 56px;
-<<<<<<< HEAD
-            grid-template-areas: "icon-name full-name full-name" "icon-name owner-name owner-name";
-          `
-        : css`
-            height: 36px;
-            grid-template-areas: "icon-name full-name owner-name";
-          `}
-
-    grid-template-columns: 32px 1fr;
-=======
             grid-template-areas: "checked-button icon-name full-name full-name" "checked-button icon-name owner-name owner-name";
           `
         : css`
@@ -850,7 +765,6 @@
             grid-template-areas: "checked-button icon-name full-name owner-name";
           `}
     grid-template-columns: 22px 32px 1fr;
->>>>>>> 0d50909b
   }
 `;
 export {
