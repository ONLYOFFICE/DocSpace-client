﻿import HistoryReactSvgUrl from "PUBLIC_DIR/images/history.react.svg?url";
import HistoryFinalizedReactSvgUrl from "PUBLIC_DIR/images/history-finalized.react.svg?url";
import MoveReactSvgUrl from "PUBLIC_DIR/images/move.react.svg?url";
import CheckBoxReactSvgUrl from "PUBLIC_DIR/images/check-box.react.svg?url";
import FolderReactSvgUrl from "PUBLIC_DIR/images/folder.react.svg?url";
import ReconnectSvgUrl from "PUBLIC_DIR/images/reconnect.svg?url";
import SettingsReactSvgUrl from "PUBLIC_DIR/images/catalog.settings.react.svg?url";
import FileActionsOwnerReactSvgUrl from "PUBLIC_DIR/images/file.actions.owner.react.svg?url";
import FolderLocationReactSvgUrl from "PUBLIC_DIR/images/folder.location.react.svg?url";
import TickRoundedSvgUrl from "PUBLIC_DIR/images/tick.rounded.svg?url";
import FavoritesReactSvgUrl from "PUBLIC_DIR/images/favorites.react.svg?url";
import DownloadReactSvgUrl from "PUBLIC_DIR/images/download.react.svg?url";
import DownloadAsReactSvgUrl from "PUBLIC_DIR/images/download-as.react.svg?url";
import RenameReactSvgUrl from "PUBLIC_DIR/images/rename.react.svg?url";
import RemoveSvgUrl from "PUBLIC_DIR/images/remove.svg?url";
import TrashReactSvgUrl from "PUBLIC_DIR/images/trash.react.svg?url";
import LockedReactSvgUrl from "PUBLIC_DIR/images/locked.react.svg?url";
import CopyReactSvgUrl from "PUBLIC_DIR/images/copy.react.svg?url";
import DuplicateReactSvgUrl from "PUBLIC_DIR/images/duplicate.react.svg?url";
import FormFillRectSvgUrl from "PUBLIC_DIR/images/form.fill.rect.svg?url";
import AccessEditReactSvgUrl from "PUBLIC_DIR/images/access.edit.react.svg?url";
import EyeReactSvgUrl from "PUBLIC_DIR/images/eye.react.svg?url";
import FormPlusReactSvgUrl from "PUBLIC_DIR/images/form.plus.react.svg?url";
import FormFileReactSvgUrl from "PUBLIC_DIR/images/form.file.react.svg?url";
import PersonReactSvgUrl from "PUBLIC_DIR/images/person.react.svg?url";
import InfoOutlineReactSvgUrl from "PUBLIC_DIR/images/info.outline.react.svg?url";
import PinReactSvgUrl from "PUBLIC_DIR/images/pin.react.svg?url";
import UnpinReactSvgUrl from "PUBLIC_DIR/images/unpin.react.svg?url";
import UnmuteReactSvgUrl from "PUBLIC_DIR/images/unmute.react.svg?url";
import MuteReactSvgUrl from "PUBLIC_DIR/images/icons/16/mute.react.svg?url";
import ShareReactSvgUrl from "PUBLIC_DIR/images/share.react.svg?url";
import InvitationLinkReactSvgUrl from "PUBLIC_DIR/images/invitation.link.react.svg?url";
import CopyToReactSvgUrl from "PUBLIC_DIR/images/copyTo.react.svg?url";
import TabletLinkReactSvgUrl from "PUBLIC_DIR/images/tablet-link.reat.svg?url";
import MailReactSvgUrl from "PUBLIC_DIR/images/mail.react.svg?url";
import RoomArchiveSvgUrl from "PUBLIC_DIR/images/room.archive.svg?url";
import PluginActionsSvgUrl from "PUBLIC_DIR/images/plugin.actions.react.svg?url";
import LeaveRoomSvgUrl from "PUBLIC_DIR/images/logout.react.svg?url";
import CatalogRoomsReactSvgUrl from "PUBLIC_DIR/images/catalog.rooms.react.svg?url";
import RemoveOutlineSvgUrl from "PUBLIC_DIR/images/remove.react.svg?url";
import { getCategoryUrl } from "@docspace/client/src/helpers/utils";

import { makeAutoObservable } from "mobx";
import copy from "copy-to-clipboard";
import saveAs from "file-saver";
import { isMobile, isIOS } from "react-device-detect";
import config from "PACKAGE_FILE";
import { toastr } from "@docspace/shared/components/toast";
import { ShareAccessRights, RoomsType } from "@docspace/shared/enums";
import { combineUrl } from "@docspace/shared/utils/combineUrl";
import { isDesktop } from "@docspace/shared/utils";
import { Events } from "@docspace/shared/enums";

import { connectedCloudsTypeTitleTranslation } from "@docspace/client/src/helpers/filesUtils";
import { getOAuthToken } from "@docspace/shared/utils/common";
import api from "@docspace/shared/api";
import { FolderType } from "@docspace/shared/enums";
import FilesFilter from "@docspace/shared/api/files/filter";
import { getFileLink } from "@docspace/shared/api/files";

const LOADER_TIMER = 500;
let loadingTime;
let timer;

class ContextOptionsStore {
  settingsStore;
  dialogsStore;
  filesActionsStore;
  filesStore;
  mediaViewerDataStore;
  treeFoldersStore;
  uploadDataStore;
  versionHistoryStore;
  filesSettingsStore;
  selectedFolderStore;
  publicRoomStore;
  oformsStore;
  pluginStore;
  infoPanelStore;
  currentTariffStatusStore;

  linksIsLoading = false;

  constructor(
    settingsStore,
    dialogsStore,
    filesActionsStore,
    filesStore,
    mediaViewerDataStore,
    treeFoldersStore,
    uploadDataStore,
    versionHistoryStore,
    filesSettingsStore,
    selectedFolderStore,
    publicRoomStore,
    oformsStore,
    pluginStore,
    infoPanelStore,
    currentTariffStatusStore
  ) {
    makeAutoObservable(this);
    this.settingsStore = settingsStore;
    this.dialogsStore = dialogsStore;
    this.filesActionsStore = filesActionsStore;
    this.filesStore = filesStore;
    this.mediaViewerDataStore = mediaViewerDataStore;
    this.treeFoldersStore = treeFoldersStore;
    this.uploadDataStore = uploadDataStore;
    this.versionHistoryStore = versionHistoryStore;
    this.filesSettingsStore = filesSettingsStore;
    this.selectedFolderStore = selectedFolderStore;
    this.publicRoomStore = publicRoomStore;
    this.oformsStore = oformsStore;
    this.pluginStore = pluginStore;
    this.infoPanelStore = infoPanelStore;
    this.currentTariffStatusStore = currentTariffStatusStore;
  }

  onOpenFolder = (item) => {
    this.filesActionsStore.openLocationAction(item);
  };

  onClickLinkFillForm = (item) => {
    return this.gotoDocEditor(false, item);
  };

  onClickReconnectStorage = async (item, t) => {
    const { thirdPartyStore } = this.filesSettingsStore;

    const { openConnectWindow, connectItems } = thirdPartyStore;

    const {
      setRoomCreation,
      setConnectItem,
      setConnectDialogVisible,
      setIsConnectDialogReconnect,
      setSaveAfterReconnectOAuth,
    } = this.dialogsStore;

    setIsConnectDialogReconnect(true);

    setRoomCreation(true);

    const provider = connectItems.find(
      (connectItem) => connectItem.providerName === item.providerKey
    );

    const itemThirdParty = {
      title: connectedCloudsTypeTitleTranslation(provider.providerName, t),
      customer_title: "NOTITLE",
      provider_key: provider.providerName,
      link: provider.oauthHref,
    };

    if (provider.isOauth) {
      let authModal = window.open(
        "",
        t("Common:Authorization"),
        "height=600, width=1020"
      );
      await openConnectWindow(provider.providerName, authModal)
        .then(getOAuthToken)
        .then((token) => {
          authModal.close();
          setConnectItem({
            ...itemThirdParty,
            token,
          });

          setSaveAfterReconnectOAuth(true);
        })
        .catch((err) => {
          if (!err) return;
          toastr.error(err);
        });
    } else {
      setConnectItem(itemThirdParty);
      setConnectDialogVisible(true);
    }
  };

  onClickMakeForm = (item, t) => {
    const { setConvertPasswordDialogVisible, setFormCreationInfo } =
      this.dialogsStore;
    const { title, id, folderId, fileExst } = item;

    const newTitle =
      title.substring(0, title.length - fileExst.length) +
      this.filesSettingsStore.extsWebRestrictedEditing[0];

    this.uploadDataStore.copyAsAction(id, newTitle, folderId).catch((err) => {
      let errorMessage = "";
      if (typeof err === "object") {
        errorMessage =
          err?.response?.data?.error?.message ||
          err?.statusText ||
          err?.message ||
          "";
      } else {
        errorMessage = err;
      }

      if (errorMessage.indexOf("password") == -1) {
        toastr.error(errorMessage, t("Common:Warning"));
        return;
      }

      toastr.error(t("Translations:FileProtected"), t("Common:Warning"));
      setFormCreationInfo({
        newTitle,
        fromExst: fileExst,
        toExst: this.filesSettingsStore.extsWebRestrictedEditing[0],
        fileInfo: item,
      });
      setConvertPasswordDialogVisible(true);
    });
  };

  onClickSubmitToFormGallery = (item) => {
    if (item && !item.exst) {
      const splitTitle = item.title.split(".");
      item.title = splitTitle.slice(0, -1).join(".");
      item.exst = splitTitle.length !== 1 ? `.${splitTitle.at(-1)}` : null;
    }

    this.dialogsStore.setFormItem(item);
    this.dialogsStore.setSubmitToGalleryDialogVisible(true);
  };

  onOpenLocation = (item) => {
    this.filesActionsStore.openLocationAction(item);
  };

  onOwnerChange = () => {
    this.dialogsStore.setChangeOwnerPanelVisible(true);
  };

  onMoveAction = () => {
    const { setIsMobileHidden } = this.infoPanelStore;
    setIsMobileHidden(true);

    this.dialogsStore.setMoveToPanelVisible(true);
  };

  onRestoreAction = () => {
    const { setIsMobileHidden } = this.infoPanelStore;
    setIsMobileHidden(true);
    console.log("Click");
    this.dialogsStore.setRestorePanelVisible(true);
  };

  onCopyAction = () => {
    const { setIsMobileHidden } = this.infoPanelStore;
    setIsMobileHidden(true);

    this.dialogsStore.setCopyPanelVisible(true);
  };

  showVersionHistory = (id, security, requestToken) => {
    const { fetchFileVersions, setIsVerHistoryPanel } =
      this.versionHistoryStore;

    const { setIsMobileHidden } = this.infoPanelStore;

    if (this.treeFoldersStore.isRecycleBinFolder) return;

    fetchFileVersions(id + "", security, requestToken);
    setIsVerHistoryPanel(true);
    setIsMobileHidden(true);
  };

  finalizeVersion = (id) => {
    this.filesActionsStore.finalizeVersionAction(id).catch((err) => {
      toastr.error(err);
    });
  };

  onClickFavorite = (e, id, t) => {
    const data = (e.currentTarget && e.currentTarget.dataset) || e;
    const { action } = data;

    this.filesActionsStore
      .setFavoriteAction(action, id)
      .then(() =>
        action === "mark"
          ? toastr.success(t("MarkedAsFavorite"))
          : toastr.success(t("RemovedFromFavorites"))
      )
      .catch((err) => toastr.error(err));
  };

  lockFile = (item, t) => {
    const { id, locked } = item;
<<<<<<< HEAD
    const { setSelection: setInfoPanelSelection } = this.infoPanelStore;
=======
    const { setInfoPanelSelection: setInfoPanelSelection } =
      this.authStore.infoPanelStore;
>>>>>>> cace139e

    this.filesActionsStore
      .lockFileAction(id, !locked)
      .then(() =>
        locked
          ? toastr.success(t("Translations:FileUnlocked"))
          : toastr.success(t("Translations:FileLocked"))
      )
      .then(() => setInfoPanelSelection({ ...item, locked: !locked }))
      .catch((err) => {
        toastr.error(err);
      });
  };

  onClickLinkForPortal = (item, t) => {
    const { fileExst, canOpenPlayer, webUrl, id } = item;

    const isFile = !!fileExst;
    copy(
      isFile
        ? canOpenPlayer
          ? `${window.location.href}&preview=${id}`
          : webUrl
        : `${window.location.origin + config.homepage}/filter?folder=${id}` //TODO: Change url by category
    );

    toastr.success(t("Translations:LinkCopySuccess"));
  };

  onCopyLink = async (item, t) => {
    const { shared, navigationPath, canCopyPublicLink } =
      this.selectedFolderStore;

    const { href } = item;
    const sharedItem = navigationPath.find((r) => r.shared);

    const isShared =
      (sharedItem && sharedItem.canCopyPublicLink) ||
      (shared && canCopyPublicLink);

    if (isShared && !item.isFolder) {
      const fileLinkData = await getFileLink(item.id);
      copy(fileLinkData.sharedTo.shareLink);
      return toastr.success(t("Translations:LinkCopySuccess"));
    }

    if (href) {
      copy(href);

      return toastr.success(t("Translations:LinkCopySuccess"));
    }

    const { canConvert } = this.filesSettingsStore;

    const { getItemUrl } = this.filesStore;

    const needConvert = canConvert(item.fileExst);

    const canOpenPlayer =
      item.viewAccessibility?.ImageView || item.viewAccessibility?.MediaView;

    const url = getItemUrl(
      item.id,
      item.isRoom || item.isFolder,
      needConvert,
      canOpenPlayer
    );

    copy(url);

    toastr.success(t("Translations:LinkCopySuccess"));
  };

  onClickLinkEdit = (item) => {
    const { setConvertItem, setConvertDialogVisible } = this.dialogsStore;
    const canConvert =
      item.viewAccessibility?.MustConvert && item.security?.Convert;

    if (canConvert) {
      setConvertItem({ ...item, isOpen: true });
      setConvertDialogVisible(true);
    } else {
      this.gotoDocEditor(false, item);
    }
  };

  onPreviewClick = (item) => {
    this.gotoDocEditor(true, item);
  };

  gotoDocEditor = (preview = false, item) => {
    const { isDesktopClient } = this.settingsStore;

    const { id, providerKey, fileExst } = item;

    const urlFormation = preview
      ? combineUrl(
          window.DocSpaceConfig?.proxy?.url,
          config.homepage,
          `/doceditor?fileId=${encodeURIComponent(id)}&action=view`
        )
      : null;

    let tab =
      !isDesktopClient &&
      window.DocSpaceConfig?.editor?.openOnNewPage &&
      fileExst
        ? window.open(
            combineUrl(
              window.DocSpaceConfig?.proxy?.url,
              config.homepage,
              `/doceditor`
            ),
            "_blank"
          )
        : null;

    this.filesStore.openDocEditor(id, providerKey, tab, urlFormation, preview);
  };

  isPwa = () => {
    return ["fullscreen", "standalone", "minimal-ui"].some(
      (displayMode) =>
        window.matchMedia("(display-mode: " + displayMode + ")").matches
    );
  };

  onClickDownload = (item, t) => {
    const { fileExst, contentLength, viewUrl } = item;
    const isFile = !!fileExst && contentLength;

    if (isIOS && this.isPwa()) {
      const xhr = new XMLHttpRequest();
      xhr.open("GET", viewUrl);
      xhr.responseType = "blob";

      xhr.onload = () => {
        saveAs(xhr.response, item.title);
      };

      xhr.onerror = () => {
        console.error("download failed", viewUrl);
      };

      xhr.send();
      return;
    }

    isFile
      ? window.open(viewUrl, "_self")
      : this.filesActionsStore
          .downloadAction(t("Translations:ArchivingData"), item)
          .catch((err) => toastr.error(err));
  };

  onClickDownloadAs = () => {
    this.dialogsStore.setDownloadDialogVisible(true);
  };

  onClickCreateRoom = (item) => {
    this.filesActionsStore.setProcessCreatingRoomFromData(true);
    const event = new Event(Events.ROOM_CREATE);
    if (item && item.isFolder) {
      event.title = item.title;
    }
    window.dispatchEvent(event);
  };

  onDuplicate = (item, t) => {
    this.filesActionsStore
      .duplicateAction(item, t("Common:CopyOperation"))
      .catch((err) => toastr.error(err));
  };

  onClickRename = (item) => {
    const event = new Event(Events.RENAME);

    event.item = item;

    window.dispatchEvent(event);
  };

  onChangeThirdPartyInfo = (providerKey) => {
    this.filesActionsStore.setThirdpartyInfo(providerKey);
  };

  onMediaFileClick = (fileId, item) => {
    const itemId = typeof fileId !== "object" ? fileId : item.id;
    this.mediaViewerDataStore.setMediaViewerData({ visible: true, id: itemId });
    // localStorage.setItem("isFirstUrl", window.location.href);
    this.mediaViewerDataStore.saveFirstUrl(
      `${window.DocSpace.location.pathname}${window.DocSpace.location.search}`
    );
    this.mediaViewerDataStore.changeUrl(itemId);
  };

  onClickDeleteSelectedFolder = (t, isRoom) => {
    const { setIsFolderActions, setDeleteDialogVisible, setIsRoomDelete } =
      this.dialogsStore;
    const { confirmDelete } = this.filesSettingsStore;
    const { deleteAction, deleteRoomsAction } = this.filesActionsStore;
    const { id: selectedFolderId, getSelectedFolder } =
      this.selectedFolderStore;
    const { isThirdPartySelection, getFolderInfo, setBufferSelection } =
      this.filesStore;

    setIsFolderActions(true);

    if (confirmDelete || isThirdPartySelection) {
      getFolderInfo(selectedFolderId).then((data) => {
        setBufferSelection(data);
        setIsRoomDelete(isRoom);
        setDeleteDialogVisible(true);
      });

      return;
    }

    let translations;

    if (isRoom) {
      translations = {
        successRemoveRoom: t("Files:RoomRemoved"),
        successRemoveRooms: t("Files:RoomsRemoved"),
      };

      deleteRoomsAction([selectedFolderId], translations).catch((err) =>
        toastr.error(err)
      );
    } else {
      translations = {
        deleteOperation: t("Translations:DeleteOperation"),
        deleteFromTrash: t("Translations:DeleteFromTrash"),
        deleteSelectedElem: t("Translations:DeleteSelectedElem"),
        FolderRemoved: t("Files:FolderRemoved"),
      };

      const selectedFolder = getSelectedFolder();

      deleteAction(translations, [selectedFolder], true).catch((err) =>
        toastr.error(err)
      );
    }
  };

  onClickDelete = (item, t) => {
    const { id, title, providerKey, rootFolderId, isFolder, isRoom } = item;

    const { setRemoveItem, setDeleteThirdPartyDialogVisible } =
      this.dialogsStore;

    if (id === this.selectedFolderStore.id && isFolder) {
      this.onClickDeleteSelectedFolder(t, isRoom);

      return;
    }

    const isRootThirdPartyFolder = providerKey && id === rootFolderId;

    if (isRootThirdPartyFolder) {
      const splitItem = id.split("-");
      setRemoveItem({ id: splitItem[splitItem.length - 1], title });
      setDeleteThirdPartyDialogVisible(true);
      return;
    }

    const translations = {
      deleteOperation: t("Translations:DeleteOperation"),
      successRemoveFile: t("Files:FileRemoved"),
      successRemoveFolder: t("Files:FolderRemoved"),
      successRemoveRoom: t("Files:RoomRemoved"),
      successRemoveRooms: t("Files:RoomsRemoved"),
    };

    this.filesActionsStore.deleteItemAction(
      id,
      translations,
      !isFolder,
      providerKey,
      isRoom
    );
  };

  onClickShare = (item) => {
    const { openShareTab } = this.infoPanelStore;
    const { setShareFolderDialogVisible } = this.dialogsStore;

    if (item.isFolder) {
      setShareFolderDialogVisible(true);
    } else {
      openShareTab();
    }
  };

  onClickMarkRead = (item) => {
    const { markAsRead } = this.filesActionsStore;

    item.fileExst
      ? markAsRead([], [item.id], item)
      : markAsRead([item.id], [], item);
  };

  onClickUnsubscribe = () => {
    const { setDeleteDialogVisible, setUnsubscribe } = this.dialogsStore;

    setUnsubscribe(true);
    setDeleteDialogVisible(true);
  };

  filterModel = (model, filter) => {
    let options = [];
    let index = 0;
    const last = model.length;

    for (index; index < last; index++) {
      if (filter.includes(model[index].key)) {
        options[index] = model[index];
        if (model[index].items) {
          options[index].items = model[index].items.filter((item) =>
            filter.includes(item.key)
          );

          if (options[index].items.length === 1) {
            options[index] = options[index].items[0];
          }
        }
      }
    }

    return options.filter((o) => !!o);
  };

  onShowInfoPanel = (item, view) => {
<<<<<<< HEAD
    const { setSelection, setIsVisible, setView } = this.infoPanelStore;
=======
    const { setIsVisible, setView } = this.authStore.infoPanelStore;
>>>>>>> cace139e

    setIsVisible(true);
    view && setView(view);
  };

  onClickEditRoom = (item) => {
    const event = new Event(Events.ROOM_EDIT);
    event.item = item;
    window.dispatchEvent(event);
  };

  // onLoadLinks = async (t, item) => {
  //   const promise = new Promise(async (resolve, reject) => {
  //     let linksArray = [];

  //     this.setLoaderTimer(true);
  //     try {
  //       const links = await this.publicRoomStore.fetchExternalLinks(item.id);

  //       for (let link of links) {
  //         const { id, title, shareLink, disabled, isExpired } = link.sharedTo;

  //         if (!disabled && !isExpired) {
  //           linksArray.push({
  //             icon: InvitationLinkReactSvgUrl,
  //             id,
  //             key: `external-link_${id}`,
  //             label: title,
  //             onClick: () => {
  //               copy(shareLink);
  //               toastr.success(t("Translations:LinkCopySuccess"));
  //             },
  //           });
  //         }
  //       }

  //       if (!linksArray.length) {
  //         linksArray = [
  //           {
  //             id: "no-external-links-option",
  //             key: "no-external-links",
  //             label: !links.length
  //               ? t("Files:NoExternalLinks")
  //               : t("Files:AllLinksAreDisabled"),
  //             disableColor: true,
  //           },
  //           !isMobile && {
  //             key: "separator0",
  //             isSeparator: true,
  //           },
  //           {
  //             icon: SettingsReactSvgUrl,
  //             id: "manage-option",
  //             key: "manage-links",
  //             label: t("Notifications:ManageNotifications"),
  //             onClick: () => this.onShowInfoPanel(item, "info_members"),
  //           },
  //         ];
  //       }

  //       this.setLoaderTimer(false, () => resolve(linksArray));
  //     } catch (error) {
  //       toastr.error(error);
  //       this.setLoaderTimer(false);
  //       return reject(linksArray);
  //     }
  //   });

  //   return promise;
  // };

  onLoadPlugins = (item) => {
    const { contextOptions } = item;
    const { enablePlugins } = this.settingsStore;

    const pluginItems = [];
    this.setLoaderTimer(true);

    if (enablePlugins && this.pluginStore.contextMenuItemsList) {
      this.pluginStore.contextMenuItemsList.forEach((option) => {
        if (contextOptions.includes(option.key)) {
          const value = option.value;

          const onClick = async () => {
            if (value.withActiveItem) {
              const { setActiveFiles } = this.filesStore;

              setActiveFiles([item.id]);

              await value.onClick(item.id);

              setActiveFiles([]);
            } else {
              value.onClick(item.id);
            }
          };

          if (value.fileExt) {
            if (value.fileExt.includes(item.fileExst)) {
              pluginItems.push({
                key: option.key,
                label: value.label,
                icon: value.icon,
                onClick,
              });
            }
          } else {
            pluginItems.push({
              key: option.key,
              label: value.label,
              icon: value.icon,
              onClick,
            });
          }
        }
      });
    }

    this.setLoaderTimer(false);

    return pluginItems;
  };

  onClickInviteUsers = (e, roomType) => {
    const data = (e.currentTarget && e.currentTarget.dataset) || e;

    const { action } = data;

    const { isGracePeriod } = this.currentTariffStatusStore;

    if (isGracePeriod) {
      this.dialogsStore.setInviteUsersWarningDialogVisible(true);
    } else {
      this.dialogsStore.setInvitePanelOptions({
        visible: true,
        roomId: action ? action : e,
        hideSelector: false,
        defaultAccess:
          roomType === RoomsType.PublicRoom
            ? ShareAccessRights.RoomManager
            : ShareAccessRights.ReadOnly,
      });
    }
  };

  onClickPin = (e, id, t) => {
    const data = (e.currentTarget && e.currentTarget.dataset) || e;
    const { action } = data;

    this.filesActionsStore.setPinAction(action, id, t);
  };

  onClickArchive = (e) => {
    const data = (e.currentTarget && e.currentTarget.dataset) || e;
    const { action } = data;
    const { isGracePeriod } = this.currentTariffStatusStore;
    const {
      setArchiveDialogVisible,
      setRestoreRoomDialogVisible,
      setInviteUsersWarningDialogVisible,
    } = this.dialogsStore;

    if (action === "unarchive" && isGracePeriod) {
      setInviteUsersWarningDialogVisible(true);
      return;
    }

    if (action === "archive") {
      setArchiveDialogVisible(true);
    } else {
      setRestoreRoomDialogVisible(true);
    }
  };

  onLeaveRoom = () => {
    this.dialogsStore.setLeaveRoomDialogVisible(true);
  };

  onSelect = (item) => {
    const { onSelectItem } = this.filesActionsStore;

    onSelectItem({ id: item.id, isFolder: item.isFolder }, true, false);
  };

  onShowEditingToast = (t) => {
    toastr.error(t("Files:DocumentEdited"));
  };

  onClickMute = (e, item, t) => {
    const data = (e.currentTarget && e.currentTarget.dataset) || e;
    const { action } = data;

    this.filesActionsStore.setMuteAction(action, item, t);
  };

  onClickRemoveFromRecent = (item) => {
    this.filesActionsStore.removeFilesFromRecent([item.id]);
  };

  setLoaderTimer = (isLoading, cb) => {
    if (isLoading) {
      loadingTime = new Date();

      return (timer = setTimeout(() => {
        this.linksIsLoading = true;
      }, LOADER_TIMER));
    } else {
      if (loadingTime) {
        const currentDate = new Date();

        let ms = Math.abs(loadingTime.getTime() - currentDate.getTime());

        if (timer) {
          let ms = Math.abs(ms - LOADER_TIMER);

          clearTimeout(timer);
          timer = null;
        }

        if (ms < LOADER_TIMER) {
          return setTimeout(() => {
            this.linksIsLoading = true;
            loadingTime = null;
            cb && cb();
          }, LOADER_TIMER - ms);
        }
      }

      if (timer) {
        clearTimeout(timer);
        timer = null;
      }

      loadingTime = null;
      this.linksIsLoading = false;
      cb && cb();
    }
  };

  onCreateOform = (navigate) => {
    this.infoPanelStore.setIsVisible(false);
    const filesFilter = FilesFilter.getDefault();
    filesFilter.folder = this.oformsStore.oformFromFolderId;
    const filterUrlParams = filesFilter.toUrlParams();
    const url = getCategoryUrl(
      this.filesStore.categoryType,
      filterUrlParams.folder
    );

    navigate(
      combineUrl(
        window.DocSpaceConfig?.proxy?.url,
        config.homepage,
        `${url}?${filterUrlParams}`
      )
    );
  };

  onShowOformTemplateInfo = (item) => {
    this.infoPanelStore.setIsVisible(true);
    this.oformsStore.setGallerySelected(item);
  };

  onSuggestOformChanges = (item) => {
    const formTitle = item.attributes ? item.attributes.name_form : item.title;

    window.location = `mailto:marketing@onlyoffice.com
    ?subject=Suggesting changes for ${formTitle}
    &body=Suggesting changes for ${formTitle}.
  `;
  };

  getFormGalleryContextOptions = (item, t, navigate) => {
    return [
      {
        key: "create",
        label: t("Common:Create"),
        onClick: () => this.onCreateOform(navigate),
      },
      {
        key: "template-info",
        label: t("FormGallery:TemplateInfo"),
        onClick: () => this.onShowOformTemplateInfo(item),
      },
      {
        key: "separator",
        isSeparator: true,
      },
      {
        key: "suggest-changes",
        label: t("FormGallery:SuggestChanges"),
        onClick: () => this.onSuggestOformChanges(item),
      },
    ];
  };

  getRoomsRootContextOptions = (item, t) => {
    const { id, rootFolderId } = this.selectedFolderStore;
    const isRootRoom = item.isRoom && rootFolderId === id;

    if (!isRootRoom) return { pinOptions: [], muteOptions: [] };

    const pinOptions = [
      {
        id: "option_pin-room",
        key: "pin-room",
        label: t("PinToTop"),
        icon: PinReactSvgUrl,
        onClick: (e) => this.onClickPin(e, item.id, t),
        disabled: this.publicRoomStore.isPublicRoom,
        "data-action": "pin",
        action: "pin",
      },
      {
        id: "option_unpin-room",
        key: "unpin-room",
        label: t("Unpin"),
        icon: UnpinReactSvgUrl,
        onClick: (e) => this.onClickPin(e, item.id, t),
        disabled: this.publicRoomStore.isPublicRoom,
        "data-action": "unpin",
        action: "unpin",
      },
    ];

    const muteOptions = [
      {
        id: "option_unmute-room",
        key: "unmute-room",
        label: t("EnableNotifications"),
        icon: UnmuteReactSvgUrl,
        onClick: (e) => this.onClickMute(e, item, t),
        disabled: !item.inRoom || this.publicRoomStore.isPublicRoom,
        "data-action": "unmute",
        action: "unmute",
      },
      {
        id: "option_mute-room",
        key: "mute-room",
        label: t("DisableNotifications"),
        icon: MuteReactSvgUrl,
        onClick: (e) => this.onClickMute(e, item, t),
        disabled: !item.inRoom || this.publicRoomStore.isPublicRoom,
        "data-action": "mute",
        action: "mute",
      },
    ];

    return { pinOptions, muteOptions };
  };

  getFilesContextOptions = (item, t, isInfoPanel) => {
    const { contextOptions, isEditing } = item;

    const isRootThirdPartyFolder =
      item.providerKey && item.id === item.rootFolderId;

    const isShareable = this.treeFoldersStore.isPersonalRoom
      ? item.canShare || item.isFolder
      : false;

    const isMedia =
      item.viewAccessibility?.ImageView || item.viewAccessibility?.MediaView;

    const hasInfoPanel = contextOptions.includes("show-info");

    //const emailSendIsDisabled = true;
    const showSeparator0 =
      (hasInfoPanel || !isMedia) && !this.publicRoomStore.isPublicRoom; // || !emailSendIsDisabled;

    const separator0 = showSeparator0
      ? {
          key: "separator0",
          isSeparator: true,
        }
      : false;

    const onlyShowVersionHistory =
      !contextOptions.includes("finalize-version") &&
      contextOptions.includes("show-version-history");

    const versionActions = isDesktop()
      ? onlyShowVersionHistory
        ? [
            {
              id: "option_show-version-history",
              key: "show-version-history",
              label: t("ShowVersionHistory"),
              icon: HistoryReactSvgUrl,
              onClick: () =>
                this.showVersionHistory(
                  item.id,
                  item.security,
                  item?.requestToken
                ),
              disabled: false,
            },
          ]
        : [
            {
              id: "option_version",
              key: "version",
              label: t("VersionHistory"),
              icon: HistoryFinalizedReactSvgUrl,
              items: [
                {
                  id: "option_finalize-version",
                  key: "finalize-version",
                  label: t("FinalizeVersion"),
                  icon: HistoryFinalizedReactSvgUrl,
                  onClick: () =>
                    isEditing
                      ? this.onShowEditingToast(t)
                      : this.finalizeVersion(item.id, item.security),
                  disabled: false,
                },
                {
                  id: "option_version-history",
                  key: "show-version-history",
                  label: t("ShowVersionHistory"),
                  icon: HistoryReactSvgUrl,
                  onClick: () =>
                    this.showVersionHistory(
                      item.id,
                      item.security,
                      item?.requestToken
                    ),
                  disabled: false,
                },
              ],
            },
          ]
      : [
          {
            id: "option_finalize-version",
            key: "finalize-version",
            label: t("FinalizeVersion"),
            icon: HistoryFinalizedReactSvgUrl,
            onClick: () =>
              isEditing
                ? this.onShowEditingToast(t)
                : this.finalizeVersion(item.id),
            disabled: false,
          },
          {
            id: "option_version-history",
            key: "show-version-history",
            label: t("ShowVersionHistory"),
            icon: HistoryReactSvgUrl,
            onClick: () =>
              this.showVersionHistory(
                item.id,
                item.security,
                item?.requestToken
              ),
            disabled: false,
          },
        ];
    const moveActions =
      isDesktop() && !isInfoPanel
        ? [
            {
              id: "option_move-or-copy",
              key: "move",
              label: t("MoveOrCopy"),
              icon: CopyReactSvgUrl,
              items: [
                {
                  id: "option_move-to",
                  key: "move-to",
                  label: t("Common:MoveTo"),
                  icon: MoveReactSvgUrl,
                  onClick: isEditing
                    ? () => this.onShowEditingToast(t)
                    : this.onMoveAction,
                  disabled: false,
                },
                {
                  id: "option_copy-to",
                  key: "copy-to",
                  label: t("Common:Copy"),
                  icon: CopyReactSvgUrl,
                  onClick: this.onCopyAction,
                  disabled: false,
                },
                {
                  id: "option_create-copy",
                  key: "copy",
                  label: t("Common:Duplicate"),
                  icon: DuplicateReactSvgUrl,
                  onClick: () => this.onDuplicate(item, t),
                  disabled: false,
                },
              ],
            },
          ]
        : [
            {
              id: "option_move-to",
              key: "move-to",
              label: t("Common:MoveTo"),
              icon: MoveReactSvgUrl,
              onClick: isEditing
                ? () => this.onShowEditingToast(t)
                : this.onMoveAction,
              disabled: false,
            },
            {
              id: "option_copy-to",
              key: "copy-to",
              label: t("Common:Copy"),
              icon: CopyReactSvgUrl,
              onClick: this.onCopyAction,
              disabled: false,
            },
            {
              id: "option_create-copy",
              key: "copy",
              label: t("Common:Duplicate"),
              icon: DuplicateReactSvgUrl,
              onClick: () => this.onDuplicate(item, t),
              disabled: false,
            },
          ];

    const { pinOptions, muteOptions } = this.getRoomsRootContextOptions(
      item,
      t
    );

    let withOpen = item.id !== this.selectedFolderStore.id;
    const isPublicRoomType =
      item.roomType === RoomsType.PublicRoom ||
      item.roomType === RoomsType.CustomRoom;

    if (item.isRoom && withOpen) {
      withOpen =
        this.selectedFolderStore.navigationPath.findIndex(
          (f) => f.id === item.id
        ) === -1;
    }

    const isArchive = item.rootFolderType === FolderType.Archive;

    const optionsModel = [
      {
        id: "option_select",
        key: "select",
        label: t("Common:SelectAction"),
        icon: CheckBoxReactSvgUrl,
        onClick: () => this.onSelect(item),
        disabled: false,
      },
      withOpen && {
        id: "option_open",
        key: "open",
        label: t("Open"),
        icon: FolderReactSvgUrl,
        onClick: () => this.onOpenFolder(item),
        disabled: false,
      },
      {
        id: "option_fill-form",
        key: "fill-form",
        label: t("Common:FillFormButton"),
        icon: FormFillRectSvgUrl,
        onClick: () => this.onClickLinkFillForm(item),
        disabled: false,
      },
      {
        id: "option_edit",
        key: "edit",
        label: t("Common:EditButton"),
        icon: AccessEditReactSvgUrl,
        onClick: () => this.onClickLinkEdit(item),
        disabled: false,
      },
      {
        id: "option_preview",
        key: "preview",
        label: t("Common:Preview"),
        icon: EyeReactSvgUrl,
        onClick: () => this.onPreviewClick(item),
        disabled: false,
      },
      {
        id: "option_view",
        key: "view",
        label: t("Common:View"),
        icon: EyeReactSvgUrl,
        onClick: (fileId) => this.onMediaFileClick(fileId, item),
        disabled: false,
      },
      {
        id: "option_pdf-view",
        key: "pdf-view",
        label: "Pdf viewer",
        icon: EyeReactSvgUrl,
        onClick: (fileId) => this.onMediaFileClick(fileId, item),
        disabled: false,
      },
      {
        id: "option_make-form",
        key: "make-form",
        label: t("Common:MakeForm"),
        icon: FormPlusReactSvgUrl,
        onClick: () => this.onClickMakeForm(item, t),
        disabled: false,
      },
      separator0,
      {
        id: "option_submit-to-gallery",
        key: "submit-to-gallery",
        label: t("Common:SubmitToFormGallery"),
        icon: FormFileReactSvgUrl,
        onClick: () => this.onClickSubmitToFormGallery(item),
        isOutsideLink: true,
        disabled: !item.security?.SubmitToFormGallery,
      },
      {
        key: "separator-SubmitToGallery",
        isSeparator: true,
      },
      {
        id: "option_reconnect-storage",
        key: "reconnect-storage",
        label: t("Common:ReconnectStorage"),
        icon: ReconnectSvgUrl,
        onClick: () => this.onClickReconnectStorage(item, t),
        disabled: false,
      },
      {
        id: "option_edit-room",
        key: "edit-room",
        label: t("EditRoom"),
        icon: SettingsReactSvgUrl,
        onClick: () => this.onClickEditRoom(item),
        disabled: false,
      },
      {
        id: "option_invite-users-to-room",
        key: "invite-users-to-room",
        label: t("Common:InviteUsers"),
        icon: PersonReactSvgUrl,
        onClick: (e) => this.onClickInviteUsers(e, item.roomType),
        disabled: false,
        action: item.id,
      },
      {
        id: "option_sharing-settings",
        key: "sharing-settings",
        label: t("Files:Share"),
        icon: ShareReactSvgUrl,
        onClick: () => this.onClickShare(item),
        disabled: !isShareable,
      },
      ...versionActions,
      {
        id: "option_link-for-room-members",
        key: "link-for-room-members",
        label: t("Files:CopyLink"),
        icon: InvitationLinkReactSvgUrl,
        onClick: () => this.onCopyLink(item, t),
        disabled:
          (isPublicRoomType && item.canCopyPublicLink && !isArchive) ||
          this.publicRoomStore.isPublicRoom,
      },
      {
        id: "option_copy-external-link",
        key: "external-link",
        label: t("Files:CopyGeneralLink"),
        icon: TabletLinkReactSvgUrl,
        disabled:
          this.publicRoomStore.isPublicRoom ||
          isArchive ||
          !item.canCopyPublicLink ||
          !isPublicRoomType,
        onClick: async () => {
          const primaryLink = await this.filesStore.getPrimaryLink(item.id);

          if (primaryLink) {
            copy(primaryLink.sharedTo.shareLink);
            item.shared
              ? toastr.success(t("Files:LinkSuccessfullyCopied"))
              : toastr.success(t("Files:LinkSuccessfullyCreatedAndCopied"));

            this.publicRoomStore.setExternalLink(primaryLink);
          }
        },
        // onLoad: () => this.onLoadLinks(t, item),
      },
      {
        id: "option_room-info",
        key: "room-info",
        label: t("Common:Info"),
        icon: InfoOutlineReactSvgUrl,
        onClick: () => this.onShowInfoPanel(item),
        disabled: this.publicRoomStore.isPublicRoom,
      },
      ...pinOptions,
      ...muteOptions,
      {
        id: "option_owner-change",
        key: "owner-change",
        label: t("Translations:OwnerChange"),
        icon: FileActionsOwnerReactSvgUrl,
        onClick: this.onOwnerChange,
        disabled: false,
      },
      {
        id: "option_link-for-portal-users",
        key: "link-for-portal-users",
        label: t("LinkForPortalUsers"),
        icon: InvitationLinkReactSvgUrl,
        onClick: () => this.onClickLinkForPortal(item, t),
        disabled: false,
      },
      // {
      //   id: "option_send-by-email",
      //   key: "send-by-email",
      //   label: t("SendByEmail"),
      //   icon: MailReactSvgUrl,
      //   disabled: emailSendIsDisabled,
      // },
      {
        id: "option_show-info",
        key: "show-info",
        label: t("Common:Info"),
        icon: InfoOutlineReactSvgUrl,
        onClick: () => this.onShowInfoPanel(item),
        disabled: this.publicRoomStore.isPublicRoom,
      },
      {
        id: "option_block-unblock-version",
        key: "block-unblock-version",
        label: t("UnblockVersion"),
        icon: LockedReactSvgUrl,
        onClick: () => this.lockFile(item, t),
        disabled: false,
      },
      !this.publicRoomStore.isPublicRoom && {
        key: "separator1",
        isSeparator: true,
      },
      {
        id: "option_open-location",
        key: "open-location",
        label: t("OpenLocation"),
        icon: FolderLocationReactSvgUrl,
        onClick: () => this.onOpenLocation(item),
        disabled: false,
      },
      {
        id: "option_mark-read",
        key: "mark-read",
        label: t("MarkRead"),
        icon: TickRoundedSvgUrl,
        onClick: () => this.onClickMarkRead(item),
        disabled: false,
      },
      {
        id: "option_mark-as-favorite",
        key: "mark-as-favorite",
        label: t("MarkAsFavorite"),
        icon: FavoritesReactSvgUrl,
        onClick: (e) => this.onClickFavorite(e, item.id, t),
        disabled: false,
        "data-action": "mark",
        action: "mark",
      },
      {
        id: "option_remove-from-favorites",
        key: "remove-from-favorites",
        label: t("RemoveFromFavorites"),
        icon: FavoritesReactSvgUrl,
        onClick: (e) => this.onClickFavorite(e, item.id, t),
        disabled: false,
        "data-action": "remove",
        action: "remove",
      },
      {
        id: "option_create_room",
        key: "create-room",
        label: t("Files:CreateRoom"),
        icon: CatalogRoomsReactSvgUrl,
        onClick: () => this.onClickCreateRoom(item),
        disabled: this.selectedFolderStore.rootFolderType !== FolderType.USER,
      },
      {
        id: "option_download",
        key: "download",
        label: t("Common:Download"),
        icon: DownloadReactSvgUrl,
        onClick: () => this.onClickDownload(item, t),
        disabled: !item.security?.Download,
      },
      {
        id: "option_download-as",
        key: "download-as",
        label: t("Translations:DownloadAs"),
        icon: DownloadAsReactSvgUrl,
        onClick: this.onClickDownloadAs,
        disabled: !item.security?.Download,
      },
      ...moveActions,
      {
        id: "option_restore",
        key: "restore",
        label: t("Common:Restore"),
        icon: MoveReactSvgUrl,
        onClick: this.onRestoreAction,
        disabled: false,
      },
      {
        id: "option_rename",
        key: "rename",
        label: t("Common:Rename"),
        icon: RenameReactSvgUrl,
        onClick: () => this.onClickRename(item),
        disabled: false,
      },
      {
        key: "separator3",
        isSeparator: true,
      },
      {
        id: "option_unsubscribe",
        key: "unsubscribe",
        label: t("RemoveFromList"),
        icon: RemoveSvgUrl,
        onClick: this.onClickUnsubscribe,
        disabled: false,
      },
      {
        id: "option_change-thirdparty-info",
        key: "change-thirdparty-info",
        label: t("Translations:ThirdPartyInfo"),
        icon: AccessEditReactSvgUrl,
        onClick: () => this.onChangeThirdPartyInfo(item.providerKey),
        disabled: false,
      },
      {
        id: "option_archive-room",
        key: "archive-room",
        label: t("MoveToArchive"),
        icon: RoomArchiveSvgUrl,
        onClick: (e) => this.onClickArchive(e),
        disabled: false,
        "data-action": "archive",
        action: "archive",
      },
      {
        id: "option_leave-room",
        key: "leave-room",
        label: t("LeaveTheRoom"),
        icon: LeaveRoomSvgUrl,
        onClick: this.onLeaveRoom,
        disabled:
          isArchive || !item.inRoom || this.publicRoomStore.isPublicRoom,
      },
      {
        id: "option_unarchive-room",
        key: "unarchive-room",
        label: t("Common:Restore"),
        icon: MoveReactSvgUrl,
        onClick: (e) => this.onClickArchive(e),
        disabled: false,
        "data-action": "unarchive",
        action: "unarchive",
      },
      {
        id: "option_delete",
        key: "delete",
        label: isRootThirdPartyFolder
          ? t("Common:Disconnect")
          : t("Common:Delete"),
        icon: TrashReactSvgUrl,
        onClick: () =>
          isEditing ? this.onShowEditingToast(t) : this.onClickDelete(item, t),
        disabled: false,
      },
      {
        id: "option_remove-from-recent",
        key: "remove-from-recent",
        label: t("RemoveFromList"),
        icon: RemoveOutlineSvgUrl,
        onClick: () => this.onClickRemoveFromRecent(item),
        disabled: !this.treeFoldersStore.isRecentTab,
      },
    ];

    const options = this.filterModel(optionsModel, contextOptions);

    const pluginItems = this.onLoadPlugins(item);

    if (pluginItems.length > 0) {
      options.splice(1, 0, {
        id: "option_plugin-actions",
        key: "plugin_actions",
        label: t("Common:Actions"),
        icon: PluginActionsSvgUrl,
        disabled: false,

        onLoad: () => this.onLoadPlugins(item),
      });
    }

    const filteredOptions = this.removeSeparatorFirstInList(options);
    return filteredOptions;
  };

  removeSeparatorFirstInList = (options) => {
    const newOptions = options.filter(
      (option, index) => !(index === 0 && option.key === "separator1")
    );

    return newOptions;
  };

  getGroupContextOptions = (t) => {
    const { personal } = this.settingsStore;
    const { selection, allFilesIsEditing } = this.filesStore;
    const { setDeleteDialogVisible } = this.dialogsStore;
    const { isRecycleBinFolder, isRoomsFolder, isArchiveFolder } =
      this.treeFoldersStore;

    const { pinRooms, unpinRooms, deleteRooms } = this.filesActionsStore;

    if (isRoomsFolder || isArchiveFolder) {
      const isPinOption = selection.filter((item) => !item.pinned).length > 0;

      let canDelete;
      if (isRoomsFolder) {
        canDelete = selection.every((k) => k.contextOptions.includes("delete"));
      } else if (isArchiveFolder) {
        canDelete = selection.some((k) => k.contextOptions.includes("delete"));
      }

      const canArchiveRoom = selection.every((k) =>
        k.contextOptions.includes("archive-room")
      );

      const canRestoreRoom = selection.some((k) =>
        k.contextOptions.includes("unarchive-room")
      );

      let archiveOptions;

      const pinOption = isPinOption
        ? {
            key: "pin-room",
            label: t("PinToTop"),
            icon: PinReactSvgUrl,
            onClick: () => pinRooms(t),
            disabled: false,
          }
        : {
            key: "unpin-room",
            label: t("Unpin"),
            icon: UnpinReactSvgUrl,
            onClick: () => unpinRooms(t),
            disabled: false,
          };

      if (canArchiveRoom) {
        archiveOptions = {
          key: "archive-room",
          label: t("MoveToArchive"),
          icon: RoomArchiveSvgUrl,
          onClick: (e) => this.onClickArchive(e),
          disabled: false,
          "data-action": "archive",
          action: "archive",
        };
      }
      if (canRestoreRoom) {
        archiveOptions = {
          key: "unarchive-room",
          label: t("Common:Restore"),
          icon: MoveReactSvgUrl,
          onClick: (e) => this.onClickArchive(e),
          disabled: false,
          "data-action": "unarchive",
          action: "unarchive",
        };
      }

      const options = [];

      if (!isArchiveFolder) {
        options.push(pinOption);
      }

      if ((canArchiveRoom || canDelete) && !isArchiveFolder) {
        options.push({
          key: "separator0",
          isSeparator: true,
        });
      }

      options.push(archiveOptions);

      canDelete &&
        options.push({
          key: "delete-rooms",
          label: t("Common:Delete"),
          icon: TrashReactSvgUrl,
          onClick: () => deleteRooms(t),
        });

      return options;
    }

    const hasDownloadAccess =
      selection.findIndex((k) => k.security.Download) !== -1;

    const sharingItems =
      selection.filter(
        (k) => k.contextOptions.includes("sharing-settings") && k.canShare
      ).length && !personal;

    const favoriteItems = selection.filter((k) =>
      k.contextOptions.includes("mark-as-favorite")
    );

    const moveItems = selection.filter((k) =>
      k.contextOptions.includes("move-to")
    ).length;

    const copyItems = selection.filter((k) =>
      k.contextOptions.includes("copy-to")
    ).length;

    const restoreItems = selection.filter((k) =>
      k.contextOptions.includes("restore")
    ).length;

    const removeFromFavoriteItems = selection.filter((k) =>
      k.contextOptions.includes("remove-from-favorites")
    );

    const deleteItems = selection.filter((k) =>
      k.contextOptions.includes("delete")
    ).length;

    const isRootThirdPartyFolder = selection.some(
      (x) => x.providerKey && x.id === x.rootFolderId
    );

    const favoriteItemsIds = favoriteItems.map((item) => item.id);

    const removeFromFavoriteItemsIds = removeFromFavoriteItems.map(
      (item) => item.id
    );

    const options = [
      {
        key: "sharing-settings",
        label: t("SharingPanel:SharingSettingsTitle"),
        icon: ShareReactSvgUrl,
        onClick: this.onClickShare,
        disabled: !sharingItems,
      },
      {
        key: "separator0",
        isSeparator: true,
        disabled: !sharingItems,
      },
      {
        key: "mark-as-favorite",
        label: t("MarkAsFavorite"),
        icon: FavoritesReactSvgUrl,
        onClick: (e) => this.onClickFavorite(e, favoriteItemsIds, t),
        disabled: !favoriteItems.length,
        "data-action": "mark",
        action: "mark",
      },
      {
        key: "remove-from-favorites",
        label: t("RemoveFromFavorites"),
        icon: FavoritesReactSvgUrl,
        onClick: (e) => this.onClickFavorite(e, removeFromFavoriteItemsIds, t),
        disabled: favoriteItems.length || !removeFromFavoriteItems.length,
        "data-action": "remove",
        action: "remove",
      },
      {
        id: "create_room",
        key: "create-room",
        label: t("Files:CreateRoom"),
        icon: CatalogRoomsReactSvgUrl,
        onClick: this.onClickCreateRoom,
        disabled: this.selectedFolderStore.rootFolderType !== FolderType.USER,
      },
      {
        key: "download",
        label: t("Common:Download"),
        icon: DownloadReactSvgUrl,
        onClick: () =>
          this.filesActionsStore
            .downloadAction(t("Translations:ArchivingData"))
            .catch((err) => toastr.error(err)),
        disabled: !hasDownloadAccess,
      },
      {
        key: "download-as",
        label: t("Translations:DownloadAs"),
        icon: DownloadAsReactSvgUrl,
        onClick: this.onClickDownloadAs,
        disabled: !hasDownloadAccess,
      },
      {
        key: "move-to",
        label: t("Common:MoveTo"),
        icon: MoveReactSvgUrl,
        onClick: allFilesIsEditing
          ? () => this.onShowEditingToast(t)
          : this.onMoveAction,
        disabled: isRecycleBinFolder || !moveItems,
      },
      {
        key: "copy-to",
        label: t("Common:Copy"),
        icon: CopyReactSvgUrl,
        onClick: this.onCopyAction,
        disabled: isRecycleBinFolder || !copyItems,
      },
      {
        key: "restore",
        label: t("Common:Restore"),
        icon: MoveReactSvgUrl,
        onClick: this.onRestoreAction,
        disabled: !isRecycleBinFolder || !restoreItems,
      },
      {
        key: "separator1",
        isSeparator: true,
        disabled: !deleteItems || isRootThirdPartyFolder,
      },
      {
        key: "delete",
        label: t("Common:Delete"),
        icon: TrashReactSvgUrl,
        onClick: allFilesIsEditing
          ? () => this.onShowEditingToast(t)
          : () => {
              if (this.filesSettingsStore.confirmDelete) {
                setDeleteDialogVisible(true);
              } else {
                const translations = {
                  deleteOperation: t("Translations:DeleteOperation"),
                  deleteFromTrash: t("Translations:DeleteFromTrash"),
                  deleteSelectedElem: t("Translations:DeleteSelectedElem"),
                  FileRemoved: t("Files:FileRemoved"),
                  FolderRemoved: t("Files:FolderRemoved"),
                };

                this.filesActionsStore
                  .deleteAction(translations)
                  .catch((err) => toastr.error(err));
              }
            },
        disabled: !deleteItems || isRootThirdPartyFolder,
      },
    ];

    return options;
  };

  getModel = (item, t) => {
    const { selection } = this.filesStore;

    const { fileExst, contextOptions } = item;

    const contextOptionsProps =
      contextOptions && contextOptions.length > 0
        ? selection.length > 1
          ? this.getGroupContextOptions(t)
          : this.getFilesContextOptions(item, t)
        : [];

    return contextOptionsProps;
  };
}

export default ContextOptionsStore;<|MERGE_RESOLUTION|>--- conflicted
+++ resolved
@@ -291,12 +291,8 @@
 
   lockFile = (item, t) => {
     const { id, locked } = item;
-<<<<<<< HEAD
-    const { setSelection: setInfoPanelSelection } = this.infoPanelStore;
-=======
     const { setInfoPanelSelection: setInfoPanelSelection } =
-      this.authStore.infoPanelStore;
->>>>>>> cace139e
+      this.infoPanelStore;
 
     this.filesActionsStore
       .lockFileAction(id, !locked)
@@ -630,11 +626,7 @@
   };
 
   onShowInfoPanel = (item, view) => {
-<<<<<<< HEAD
-    const { setSelection, setIsVisible, setView } = this.infoPanelStore;
-=======
-    const { setIsVisible, setView } = this.authStore.infoPanelStore;
->>>>>>> cace139e
+    const { setIsVisible, setView } = this.infoPanelStore;
 
     setIsVisible(true);
     view && setView(view);
