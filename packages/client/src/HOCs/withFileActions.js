--- conflicted
+++ resolved
@@ -276,12 +276,8 @@
         canDrag,
         isIndexUpdated,
       } = this.props;
-<<<<<<< HEAD
-
-      const { access, id } = item;
-=======
+
       const { id, security } = item;
->>>>>>> 94e07e5b
 
       const isDragging =
         !isDisabledDropItem &&
