// (c) Copyright Ascensio System SIA 2009-2025
//
// This program is a free software product.
// You can redistribute it and/or modify it under the terms
// of the GNU Affero General Public License (AGPL) version 3 as published by the Free Software
// Foundation. In accordance with Section 7(a) of the GNU AGPL its Section 15 shall be amended
// to the effect that Ascensio System SIA expressly excludes the warranty of non-infringement of
// any third-party rights.
//
// This program is distributed WITHOUT ANY WARRANTY, without even the implied warranty
// of MERCHANTABILITY or FITNESS FOR A PARTICULAR  PURPOSE. For details, see
// the GNU AGPL at: http://www.gnu.org/licenses/agpl-3.0.html
//
// You can contact Ascensio System SIA at Lubanas st. 125a-25, Riga, Latvia, EU, LV-1021.
//
// The  interactive user interfaces in modified source and object code versions of the Program must
// display Appropriate Legal Notices, as required under Section 5 of the GNU AGPL version 3.
//
// Pursuant to Section 7(b) of the License you must retain the original Product logo when
// distributing the program. Pursuant to Section 7(e) we decline to grant you any rights under
// trademark law for use of our trademarks.
//
// All the Product's GUI elements, including illustrations and icon sets, as well as technical writing
// content are licensed under the terms of the Creative Commons Attribution-ShareAlike 4.0
// International. See the License terms at http://creativecommons.org/licenses/by-sa/4.0/legalcode

import ActionsUploadReactSvgUrl from "PUBLIC_DIR/images/actions.upload.react.svg?url";
import FormReactSvgUrl from "PUBLIC_DIR/images/access.form.react.svg?url";
import FormBlankReactSvgUrl from "PUBLIC_DIR/images/form.blank.react.svg?url";
import FormFileReactSvgUrl from "PUBLIC_DIR/images/form.file.react.svg?url";
import FormGalleryReactSvgUrl from "PUBLIC_DIR/images/form.gallery.react.svg?url";
import ActionsDocumentsReactSvgUrl from "PUBLIC_DIR/images/actions.documents.react.svg?url";
import SpreadsheetReactSvgUrl from "PUBLIC_DIR/images/spreadsheet.react.svg?url";
import ActionsPresentationReactSvgUrl from "PUBLIC_DIR/images/actions.presentation.react.svg?url";
import CatalogFolderReactSvgUrl from "PUBLIC_DIR/images/icons/16/catalog.folder.react.svg?url";
// import PersonAdminReactSvgUrl from "PUBLIC_DIR/images/person.admin.react.svg?url";
// import PersonManagerReactSvgUrl from "PUBLIC_DIR/images/person.manager.react.svg?url";
// import PersonReactSvgUrl from "PUBLIC_DIR/images/person.react.svg?url";
// import PersonDefaultReactSvgUrl from "PUBLIC_DIR/images/person.default.react.svg?url";
// import GroupReactSvgUrl from "PUBLIC_DIR/images/group.react.svg?url";
// import PersonUserReactSvgUrl from "PUBLIC_DIR/images/person.user.react.svg?url";
// import InviteAgainReactSvgUrl from "PUBLIC_DIR/images/invite.again.react.svg?url";
import PluginMoreReactSvgUrl from "PUBLIC_DIR/images/plugin.more.react.svg?url";
import React, { useEffect } from "react";

import { inject, observer } from "mobx-react";

import { MainButton } from "@docspace/shared/components/main-button";
import { toastr } from "@docspace/shared/components/toast";
import { Button } from "@docspace/shared/components/button";

import { withTranslation } from "react-i18next";
import { useNavigate, useLocation } from "react-router";
import {
  Events,
  DeviceType,
  RoomsType,
  FilesSelectorFilterTypes,
  FolderType,
  FilterType,
} from "@docspace/shared/enums";

import styled, { css } from "styled-components";

import { ArticleButtonLoader } from "@docspace/shared/skeletons/article";
import { isMobile, isTablet } from "react-device-detect";
import { globalColors } from "@docspace/shared/themes";
import getFilesFromEvent from "@docspace/shared/utils/get-files-from-event";
import MobileView from "./MobileView";
import { encryptionUploadDialog } from "../../../helpers/desktop";

const StyledButton = styled(Button)`
  && {
    font-weight: 700 !important;
    font-size: 16px !important;
    padding: 0;
    opacity: ${(props) => (props.isDisabled ? 0.6 : 1)};
    background-color: ${({ $currentColorScheme }) =>
      $currentColorScheme.main?.accent} !important;
    background: ${({ $currentColorScheme }) =>
      $currentColorScheme.main?.accent};
    border-color: ${({ $currentColorScheme }) =>
      $currentColorScheme.main?.accent};

    ${(props) =>
      !props.isDisabled &&
      css`
        :hover {
          background-color: ${({ $currentColorScheme }) =>
            $currentColorScheme.main?.accent};
          opacity: 0.85;
          background: ${({ $currentColorScheme }) =>
            $currentColorScheme.main?.accent};
          border-color: ${({ $currentColorScheme }) =>
            $currentColorScheme.main?.accent};
        }

        :active {
          background-color: ${({ $currentColorScheme }) =>
            $currentColorScheme.main?.accent};
          background: ${({ $currentColorScheme }) =>
            $currentColorScheme.main?.accent};
          border-color: ${({ $currentColorScheme }) =>
            $currentColorScheme.main?.accent} !important;
          opacity: 1;
          filter: brightness(90%);
          cursor: pointer;
        }
      `}

    .button-content {
      color: ${({ $currentColorScheme }) => $currentColorScheme.text?.accent};
      position: relative;
      display: flex;
      justify-content: space-between;
      vertical-align: middle;
      box-sizing: border-box;
      padding-block: 5px;
      padding-inline: 12px 14px;
      line-height: 22px;
      border-radius: 3px;

      user-select: none;
      -webkit-tap-highlight-color: ${globalColors.tapHighlight};
    }
  }
`;

const ArticleMainButtonContent = (props) => {
  const {
    t,
    isMobileArticle,

    isPrivacy,
    encryptedFile,
    encrypted,
    startUpload,
    setAction,
    setSelectFileDialogVisible,
    setMainButtonVisible,
    selectFileDialogVisible,
    selectFileFormRoomDialogVisible,
    setSelectFileFormRoomDialogVisible,
    showArticleLoader,
    isFavoritesFolder,
    isRecentFolder,
    isRecycleBinFolder,

    currentFolderId,
    currentRoomType,
    isRoomsFolder,
    isArchiveFolder,

    setOformFromFolderId,
    oformsFilter,

    enablePlugins,
    mainButtonItemsList,

    currentColorScheme,

    isOwner,
    isAdmin,
    isRoomAdmin,

    mainButtonMobileVisible,
    versionHistoryPanelVisible,
    moveToPanelVisible,
    restorePanelVisible,
    copyPanelVisible,

    security,
    setQuotaWarningDialogVisible,
    currentDeviceType,

    isFrame,
    disableActionButton,

    parentRoomType,
    isFolder,
    createFoldersTree,
    isWarningRoomsDialog,
    getContactsModel,
    contactsCanCreate,
    setRefMap,
    defaultOformLocale,
  } = props;

  const navigate = useNavigate();
  const location = useLocation();

  const isAccountsPage = location.pathname.includes("/accounts");
  const isSettingsPage = location.pathname.includes("settings");
  const isFlowsPage = location.pathname.includes("flows");

  const inputFilesElement = React.useRef(null);
  const inputPDFFilesElement = React.useRef(null);
  const inputFolderElement = React.useRef(null);

  const [actions, setActions] = React.useState([]);
  const [uploadActions, setUploadActions] = React.useState([]);
  const [model, setModel] = React.useState([]);
  const [isDropdownMainButton, setIsDropdownMainButton] = React.useState(true);

  const onCreate = React.useCallback(
    (e) => {
      const format = e.action || null;

      const event = new Event(Events.CREATE);

      const isPDF = format === "pdf";

      if (isPDF && isMobile) {
        toastr.info(t("Common:MobileEditPdfNotAvailableInfo"));
        return;
      }

      const payload = {
        extension: format,
        id: -1,
        edit: isPDF,
      };
      event.payload = payload;

      window.dispatchEvent(event);
    },
    [setAction],
  );

  const onCreateRoom = React.useCallback(() => {
    if (isWarningRoomsDialog) {
      setQuotaWarningDialogVisible(true);
      return;
    }

    const event = new Event(Events.ROOM_CREATE);
    window.dispatchEvent(event);
  }, [isWarningRoomsDialog]);

  const onShowSelectFileDialog = React.useCallback(() => {
    if (isMobile) {
      toastr.info(t("Common:MobileEditPdfNotAvailableInfo"));
      return;
    }
    setSelectFileDialogVisible(true);
  }, [setSelectFileDialogVisible]);

  const onShowFormRoomSelectFileDialog = React.useCallback(
    (filter = FilesSelectorFilterTypes.DOCX) => {
      setSelectFileFormRoomDialogVisible(true, filter);
    },
    [setSelectFileFormRoomDialogVisible],
  );

  const onFileChange = React.useCallback(
    async (e) => {
      const files = await getFilesFromEvent(e);

      createFoldersTree(t, files)
        .then((f) => {
          if (f.length > 0) startUpload(f, null, t);
        })
        .catch((err) => {
          toastr.error(err, null, 0, true);
        });
    },
    [startUpload, t],
  );

  const onUploadFileClick = React.useCallback(() => {
    if (isPrivacy) {
      encryptionUploadDialog((f, isEncrypted) => {
        f.encrypted = isEncrypted;
        startUpload([f], null, t); // TODO: createFoldersTree
      });
    } else {
      inputFilesElement.current.click();
    }
  }, [
    isPrivacy,
    encrypted,
    encryptedFile,
    encryptionUploadDialog,
    startUpload,
  ]);

  const onUploadFolderClick = React.useCallback(() => {
    inputFolderElement.current.click();
  }, []);

  const onUploadPDFFilesClick = React.useCallback(() => {
    inputPDFFilesElement.current?.click();
  }, []);

  const onInputClick = React.useCallback((e) => (e.target.value = null), []);

  const onShowGallery = () => {
    if (isMobile) {
      toastr.info(t("Common:MobileEditPdfNotAvailableInfo"));
      return;
    }

    const initOformFilter = oformsFilter || oformsFilter.getDefault();
    if (!initOformFilter.locale) initOformFilter.locale = defaultOformLocale;

    setOformFromFolderId(currentFolderId);

    navigate(
      `/form-gallery/${currentFolderId}/filter?${initOformFilter.toUrlParams()}`,
    );
  };

  React.useEffect(() => {
    const isFolderHiddenDropdown =
      isArchiveFolder ||
      isFavoritesFolder ||
      isRecentFolder ||
      isRecycleBinFolder ||
      isSettingsPage;

    if (isFolderHiddenDropdown) {
      setIsDropdownMainButton(false);
    } else {
      setIsDropdownMainButton(true);
    }
  }, [
    isArchiveFolder,
    isFavoritesFolder,
    isRecentFolder,
    isRecycleBinFolder,
    isSettingsPage,
  ]);

  const createActionsForFormRoom = React.useCallback(
    (actionList) => {
      const {
        formGallery,
        // uploadActions,
        // createNewFolder,
        // showSelectorFormRoomDocx,
        // createNewDocumentDocx,
        // createTemplateBlankDocxf,
        // createNewPresentationPptx,
        // createNewSpreadsheetXlsx,
      } = actionList;

      const createNewFolder = {
        id: "actions_new-folder",
        className: "main-button_drop-down",
        icon: CatalogFolderReactSvgUrl,
        label: t("Files:CreateNewFolder"),
        onClick: onCreate,
        key: "new-folder",
      };

      const showSelectorFormRoomDocx = {
        id: "actions_form-room_template_from-file",
        className: "main-button_drop-down_sub",
        icon: FormGalleryReactSvgUrl,
        label: t("Common:ChooseFromTemplates"),
        onClick: formGallery.onClick,
        disabled: isPrivacy,
        key: "form-file",
      };

      // const templatePDFForm = {
      //   id: "actions_template-PDF-form",
      //   className: "main-button_drop-down",
      //   icon: FormReactSvgUrl,
      //   label: t("Common:CreatePDFForm"),
      //   key: "new-form",
      //   items: [createTemplateBlankDocxf, showSelectorFormRoomDocx],
      // };

      const uploadFromDocSpace = {
        id: "actions_upload-from-docspace",
        className: "main-button_drop-down",
        icon: ActionsUploadReactSvgUrl,
        label: t("Common:FromPortal", { productName: t("Common:ProductName") }),
        key: "actions_upload-from-docspace",
        disabled: false,
        onClick: () => onShowFormRoomSelectFileDialog(FilterType.PDFForm),
      };

      const uploadFormDevice = {
        id: "actions_upload-from-device",
        className: "main-button_drop-down",
        icon: ActionsUploadReactSvgUrl,
        label: t("Common:FromDevice"),
        key: "actions_upload-from-device",
        onClick: onUploadPDFFilesClick,
        disabled: false,
      };

      const uploadPDFFrom = {
        id: "actions_upload-ready-Pdf-from",
        className: "main-button_drop-down_sub",
        icon: ActionsUploadReactSvgUrl,
        label: t("Common:UploadPDFForm"),
        key: "actions_upload-ready-Pdf-from",
        items: [uploadFromDocSpace, uploadFormDevice],
      };

      // const moreActions = {
      //   id: "actions_more-form",
      //   className: "main-button_drop-down",
      //   icon: PluginMoreReactSvgUrl,
      //   label: t("Common:More"),
      //   disabled: false,
      //   key: "more-form",
      //   items: [
      //     createNewFolder,
      //     {
      //       isSeparator: true,
      //       key: "actions_more-form__separator-1",
      //     },
      //     createNewDocumentDocx,
      //     createNewPresentationPptx,
      //     createNewSpreadsheetXlsx,
      //     {
      //       isSeparator: true,
      //       key: "actions_more-form__separator-2",
      //     },
      //     ...uploadActions,
      //   ],
      // };

      // const mobileMoreActions = {
      //   ...moreActions,
      //   items: moreActions.items.filter((item) => !item.isSeparator),
      // };

      const mobileMoreActions = null;
      const formRoomActions = [
        // templatePDFForm,
        // formGallery,
        uploadPDFFrom,
        showSelectorFormRoomDocx,
        {
          isSeparator: true,
          key: "separator",
        },
        createNewFolder,
        // {
        //   isSeparator: true,
        //   key: "separator-1",
        // },
        // moreActions,
      ];

      const mobileFormRoomActions = [
        // templatePDFForm,
        // formGallery,
        uploadPDFFrom,
        showSelectorFormRoomDocx,
        createNewFolder,
      ];

      return {
        formRoomActions,
        mobileFormRoomActions,
        mobileMoreActions,
      };
    },
    [onShowFormRoomSelectFileDialog, onUploadPDFFilesClick],
  );

  React.useEffect(() => {
    if (isRoomsFolder || isSettingsPage) return;

    if (isAccountsPage) {
      const contactsModel = getContactsModel(t);

      setModel(contactsModel);
      setActions(contactsModel);

      return;
    }

    const pluginItems = [];

    if (mainButtonItemsList && enablePlugins && !isAccountsPage) {
      mainButtonItemsList.forEach((option) => {
        pluginItems.push({
          key: option.key,
          ...option.value,
        });
      });
    }

    const createTemplateBlankDocxf = {
      id: "actions_template_blank",
      className: "main-button_drop-down_sub",
      icon: FormBlankReactSvgUrl,
      label: t("Translations:SubNewForm"),
      onClick: onCreate,
      action: "pdf",
      key: "pdf",
    };

    const showSelectorDocx = {
      id: "actions_template_from-file",
      className: "main-button_drop-down_sub",
      icon: FormFileReactSvgUrl,
      label: t("Translations:SubNewFormFile"),
      onClick: onShowSelectFileDialog,
      disabled: isPrivacy,
      key: "form-file",
    };

    const formGallery = {
      id: "actions_template_oforms-gallery",
      className: "main-button_drop-down_sub",
      icon: FormGalleryReactSvgUrl,
      label: t("Common:OFORMsGallery"),
      onClick: onShowGallery,
      disabled: isPrivacy,
      key: "form-gallery",
    };

    const createNewDocumentDocx = {
      id: "actions_new-document",
      className: "main-button_drop-down",
      icon: ActionsDocumentsReactSvgUrl,
      label: t("Common:Document"),
      onClick: onCreate,
      action: "docx",
      key: "docx",
    };

    const createNewSpreadsheetXlsx = {
      id: "actions_new-spreadsheet",
      className: "main-button_drop-down",
      icon: SpreadsheetReactSvgUrl,
      label: t("Common:Spreadsheet"),
      onClick: onCreate,
      action: "xlsx",
      key: "xlsx",
    };

    const createNewFolder = {
      id: "actions_new-folder",
      className: "main-button_drop-down",
      icon: CatalogFolderReactSvgUrl,
      label: t("Common:Folder"),
      onClick: onCreate,
      key: "new-folder",
    };

    const createNewPresentationPptx = {
      id: "actions_new-presentation",
      className: "main-button_drop-down",
      icon: ActionsPresentationReactSvgUrl,
      label: t("Common:Presentation"),
      onClick: onCreate,
      action: "pptx",
      key: "pptx",
    };

    const newUploadActions = [
      {
        id: "actions_upload-files",
        className: "main-button_drop-down",
        icon: ActionsUploadReactSvgUrl,
        label: t("UploadFiles"),
        onClick: onUploadFileClick,
        key: "upload-files",
      },
    ];

    if (!(isMobile || isTablet)) {
      newUploadActions.push({
        id: "actions_upload-folders",
        className: "main-button_drop-down",
        icon: ActionsUploadReactSvgUrl,
        label: t("UploadFolder"),
        disabled: isPrivacy,
        onClick: onUploadFolderClick,
        key: "upload-folder",
      });
    }

    if (
      currentRoomType === RoomsType.FormRoom ||
      (parentRoomType === FolderType.FormRoom && isFolder)
    ) {
      const { formRoomActions, mobileFormRoomActions, mobileMoreActions } =
        createActionsForFormRoom({
          formGallery,
          newUploadActions,
          // createNewFolder,
          // showSelectorFormRoomDocx,
          // createNewDocumentDocx,
          // createTemplateBlankDocxf,
          // createNewPresentationPptx,
          // createNewSpreadsheetXlsx,
        });

      // for mobile
      setUploadActions(mobileMoreActions);
      setActions(mobileFormRoomActions);
      // for PC
      setModel(formRoomActions);

      return;
    }

    const formActions = [
      {
        id: "actions_template",
        className: "main-button_drop-down",
        icon: FormReactSvgUrl,
        label: t("Translations:NewForm"),
        key: "new-form",
        items: [createTemplateBlankDocxf, showSelectorDocx, formGallery],
      },
    ];

    const newActions = [
      createNewDocumentDocx,
      createNewSpreadsheetXlsx,
      createNewPresentationPptx,
      ...formActions,
      createNewFolder,
    ];

    if (pluginItems.length > 0) {
      // menuModel.push({
      //   id: "actions_more-plugins",
      //   className: "main-button_drop-down",
      //   icon: PluginMoreReactSvgUrl,
      //   label: t("Common:More"),
      //   disabled: false,
      //   key: "more-plugins",
      //   items: pluginItems,
      // });

      newActions.push({
        id: "actions_more-plugins",
        className: "main-button_drop-down",
        icon: PluginMoreReactSvgUrl,
        label: t("Common:More"),
        disabled: false,
        key: "more-plugins",
        items: pluginItems,
      });
    }

    const menuModel = [...newActions];

    menuModel.push({
      isSeparator: true,
      key: "separator",
    });

    menuModel.push(...newUploadActions);
    setUploadActions(newUploadActions);

    setModel(menuModel);
    setActions(newActions);
  }, [
    t,
    isPrivacy,
    currentFolderId,
    isAccountsPage,
    isSettingsPage,
    enablePlugins,
    mainButtonItemsList,
    currentRoomType,
    isRoomsFolder,
    isOwner,
    isAdmin,
    isRoomAdmin,

    parentRoomType,
    isFolder,

    onCreate,
    onCreateRoom,
    getContactsModel,
    onShowSelectFileDialog,
    onShowFormRoomSelectFileDialog,
    onUploadFileClick,
    onUploadFolderClick,
    createActionsForFormRoom,
    isMobileArticle,
  ]);

  const isProfile = location.pathname.includes("/profile");

  const getMainButtonVisible = () => {
    let visibilityValue = true;

    if (currentDeviceType === DeviceType.mobile) {
      visibilityValue = !(
        moveToPanelVisible ||
        restorePanelVisible ||
        copyPanelVisible ||
        selectFileDialogVisible ||
        selectFileFormRoomDialogVisible ||
        versionHistoryPanelVisible
      );
    }

    if (isProfile || (isAccountsPage && !contactsCanCreate)) {
      visibilityValue = false;
    }

    if (!isAccountsPage) visibilityValue = security?.Create;

    if (!isMobileArticle) visibilityValue = false;
    return visibilityValue;
  };

  const mainButtonVisible = getMainButtonVisible();

  useEffect(() => {
    setMainButtonVisible(mainButtonVisible);
  }, [mainButtonVisible]);

  let mainButtonText = t("Common:Actions");

  let isDisabled = false;

  if (isSettingsPage) {
    isDisabled = isSettingsPage;
  } else if (isAccountsPage) {
<<<<<<< HEAD
    isDisabled = !contactsCanCreate;
    if (isRoomAdmin) mainButtonText = t("Common:Invite");
  } else if (isFlowsPage) {
    isDisabled = true;
    mainButtonText = t("Common:Actions");
  } else if (isRoomsFolder) {
    isDisabled = !security?.Create;
    mainButtonText = t("Common:NewRoom");
=======
    isDisabled = (isFrame && disableActionButton) || !contactsCanCreate;
>>>>>>> 357ce3b7
  } else {
    isDisabled = (isFrame && disableActionButton) || !security?.Create;
  }

  if (showArticleLoader)
    return isMobileArticle ? null : <ArticleButtonLoader height="32px" />;

  return (
    <>
      {isMobileArticle ? (
        <MobileView
          t={t}
          titleProp={t("Upload")}
          actionOptions={actions}
          buttonOptions={!isAccountsPage ? uploadActions : null}
          withoutButton={isRoomsFolder || isAccountsPage}
          withMenu={!isRoomsFolder}
          mainButtonMobileVisible={
            mainButtonMobileVisible ? mainButtonVisible : null
          }
          onMainButtonClick={onCreateRoom}
        />
      ) : isRoomsFolder ? (
        <StyledButton
          className="create-room-button"
          id="rooms-shared_create-room-button"
          label={mainButtonText}
          onClick={onCreateRoom}
          $currentColorScheme={currentColorScheme}
          isDisabled={isDisabled}
          size="small"
          primary
          scale
          title={mainButtonText}
        />
      ) : (
        <MainButton
          id={
            isAccountsPage
              ? "accounts_invite-main-button"
              : "actions-main-button"
          }
          isDisabled={isDisabled}
          isDropdown={isDropdownMainButton}
          text={mainButtonText}
          model={model}
          title={mainButtonText}
          setRefMap={setRefMap}
        />
      )}

      <input
        id="customFileInput"
        className="custom-file-input custom-file-input-article"
        multiple
        type="file"
        onChange={onFileChange}
        onClick={onInputClick}
        ref={inputFilesElement}
        style={{ display: "none" }}
      />
      <input
        id="customPDFInput"
        className="custom-file-input"
        multiple
        type="file"
        accept=".pdf"
        onChange={onFileChange}
        onClick={onInputClick}
        ref={inputPDFFilesElement}
        style={{ display: "none" }}
      />
      <input
        id="customFolderInput"
        className="custom-file-input"
        webkitdirectory=""
        mozdirectory="" // eslint-disable-line react/no-unknown-property
        type="file"
        onChange={onFileChange}
        onClick={onInputClick}
        ref={inputFolderElement}
        style={{ display: "none" }}
      />
    </>
  );
};

export default inject(
  ({
    settingsStore,
    filesStore,
    dialogsStore,
    uploadDataStore,
    treeFoldersStore,
    selectedFolderStore,
    clientLoadingStore,
    oformsStore,
    pluginStore,
    versionHistoryStore,
    userStore,
    filesActionsStore,
    currentQuotaStore,
    peopleStore,
    guidanceStore,
  }) => {
    const { showArticleLoader } = clientLoadingStore;
    const { setRefMap } = guidanceStore;
    const {
      isPrivacyFolder,
      isFavoritesFolder,
      isRecentFolder,
      isRecycleBinFolder,
      isRoomsFolder,
      isArchiveFolder,
      selectedTreeNode,
    } = treeFoldersStore;
    const { startUpload } = uploadDataStore;
    const {
      setSelectFileDialogVisible,
      setInvitePanelOptions,
      setQuotaWarningDialogVisible,
      copyPanelVisible,
      moveToPanelVisible,
      restorePanelVisible,
      selectFileDialogVisible,
      selectFileFormRoomDialogVisible,
      setSelectFileFormRoomDialogVisible,
    } = dialogsStore;

    const { enablePlugins, currentColorScheme, currentDeviceType } =
      settingsStore;
    const { isVisible: versionHistoryPanelVisible } = versionHistoryStore;

    const { security } = selectedFolderStore;

    const { mainButtonMobileVisible, setMainButtonVisible } = filesStore;

    const currentFolderId = selectedFolderStore.id;
    const currentRoomType = selectedFolderStore.roomType;
    const { parentRoomType } = selectedFolderStore;
    const { isFolder } = selectedFolderStore;

    const { isAdmin, isOwner, isRoomAdmin, isCollaborator } = userStore.user;

    const { showWarningDialog, isWarningRoomsDialog } = currentQuotaStore;

    const { setOformFromFolderId, oformsFilter, defaultOformLocale } =
      oformsStore;
    const { mainButtonItemsList } = pluginStore;

    const { frameConfig, isFrame } = settingsStore;

    const { createFoldersTree } = filesActionsStore;

    return {
      setQuotaWarningDialogVisible,
      showText: settingsStore.showText,
      isMobileArticle: settingsStore.isMobileArticle,

      showArticleLoader,
      isPrivacy: isPrivacyFolder,
      isFavoritesFolder,
      isRecentFolder,
      isRecycleBinFolder,

      isRoomsFolder,
      isArchiveFolder,
      selectedTreeNode,

      startUpload,

      setSelectFileDialogVisible,
      selectFileDialogVisible,
      setInvitePanelOptions,
      setMainButtonVisible,

      currentFolderId,
      currentRoomType,

      setOformFromFolderId,
      oformsFilter,

      enablePlugins,
      mainButtonItemsList,

      currentColorScheme,

      isAdmin,
      isOwner,
      isRoomAdmin,
      isCollaborator,

      mainButtonMobileVisible,
      moveToPanelVisible,
      restorePanelVisible,
      copyPanelVisible,
      versionHistoryPanelVisible,
      security,
      currentDeviceType,

      isFrame,
      disableActionButton: frameConfig?.disableActionButton,

      parentRoomType,
      isFolder,
      selectFileFormRoomDialogVisible,
      setSelectFileFormRoomDialogVisible,
      createFoldersTree,

      showWarningDialog,
      isWarningRoomsDialog,

      getContactsModel: peopleStore.contextOptionsStore.getContactsModel,
      contactsCanCreate: peopleStore.contextOptionsStore.contactsCanCreate,
      setRefMap,
      defaultOformLocale,
    };
  },
)(
  withTranslation([
    "Article",
    "UploadPanel",
    "Common",
    "Files",
    "People",
    "PeopleTranslations",
  ])(observer(ArticleMainButtonContent)),
);<|MERGE_RESOLUTION|>--- conflicted
+++ resolved
@@ -718,25 +718,15 @@
     setMainButtonVisible(mainButtonVisible);
   }, [mainButtonVisible]);
 
-  let mainButtonText = t("Common:Actions");
+  const mainButtonText =
+    isRoomAdmin && isAccountsPage ? t("Common:Invite") : t("Common:Actions");
 
   let isDisabled = false;
 
   if (isSettingsPage) {
     isDisabled = isSettingsPage;
   } else if (isAccountsPage) {
-<<<<<<< HEAD
-    isDisabled = !contactsCanCreate;
-    if (isRoomAdmin) mainButtonText = t("Common:Invite");
-  } else if (isFlowsPage) {
-    isDisabled = true;
-    mainButtonText = t("Common:Actions");
-  } else if (isRoomsFolder) {
-    isDisabled = !security?.Create;
-    mainButtonText = t("Common:NewRoom");
-=======
     isDisabled = (isFrame && disableActionButton) || !contactsCanCreate;
->>>>>>> 357ce3b7
   } else {
     isDisabled = (isFrame && disableActionButton) || !security?.Create;
   }
