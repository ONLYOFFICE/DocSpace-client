// (c) Copyright Ascensio System SIA 2010-2022
//
// This program is a free software product.
// You can redistribute it and/or modify it under the terms
// of the GNU Affero General Public License (AGPL) version 3 as published by the Free Software
// Foundation. In accordance with Section 7(a) of the GNU AGPL its Section 15 shall be amended
// to the effect that Ascensio System SIA expressly excludes the warranty of non-infringement of
// any third-party rights.
//
// This program is distributed WITHOUT ANY WARRANTY, without even the implied warranty
// of MERCHANTABILITY or FITNESS FOR A PARTICULAR  PURPOSE. For details, see
// the GNU AGPL at: http://www.gnu.org/licenses/agpl-3.0.html
//
// You can contact Ascensio System SIA at Lubanas st. 125a-25, Riga, Latvia, EU, LV-1021.
//
// The  interactive user interfaces in modified source and object code versions of the Program must
// display Appropriate Legal Notices, as required under Section 5 of the GNU AGPL version 3.
//
// Pursuant to Section 7(b) of the License you must retain the original Product logo when
// distributing the program. Pursuant to Section 7(e) we decline to grant you any rights under
// trademark law for use of our trademarks.
//
// All the Product's GUI elements, including illustrations and icon sets, as well as technical writing
// content are licensed under the terms of the Creative Commons Attribution-ShareAlike 4.0
// International. See the License terms at http://creativecommons.org/licenses/by-sa/4.0/legalcode

namespace ASC.Web.Studio.Utility;

<<<<<<< HEAD
[Scope]
public class TenantExtra
{
    private UserManager UserManager { get; }
    private TenantStatisticsProvider TenantStatisticsProvider { get; }
    private AuthContext AuthContext { get; }
    private TenantManager TenantManager { get; }
    private PaymentManager PaymentManager { get; }
    private CoreBaseSettings CoreBaseSettings { get; }
    private LicenseReader LicenseReader { get; }
    private SetupInfo SetupInfo { get; }
    private SettingsManager SettingsManager { get; }

    public TenantExtra(
        UserManager userManager,
        TenantStatisticsProvider tenantStatisticsProvider,
        AuthContext authContext,
        TenantManager tenantManager,
        PaymentManager paymentManager,
        CoreBaseSettings coreBaseSettings,
        LicenseReader licenseReader,
        SetupInfo setupInfo,
        SettingsManager settingsManager)
    {
        UserManager = userManager;
        TenantStatisticsProvider = tenantStatisticsProvider;
        AuthContext = authContext;
        TenantManager = tenantManager;
        PaymentManager = paymentManager;
        CoreBaseSettings = coreBaseSettings;
        LicenseReader = licenseReader;
        SetupInfo = setupInfo;
        SettingsManager = settingsManager;
    }

    public bool EnableTariffSettings
    {
        get
        {
            return
                SetupInfo.IsVisibleSettings<TariffSettings>()
                && !SettingsManager.Load<TenantAccessSettings>().Anyone
                && (!CoreBaseSettings.Standalone || !string.IsNullOrEmpty(LicenseReader.LicensePath))
                && string.IsNullOrEmpty(SetupInfo.AmiMetaUrl);
        }
=======
[Singletone]
public class TenantExtraConfig
{
    private readonly CoreBaseSettings _coreBaseSettings;
    private readonly LicenseReaderConfig _licenseReaderConfig;

    public TenantExtraConfig(CoreBaseSettings coreBaseSettings, LicenseReaderConfig licenseReaderConfig)
    {
        _coreBaseSettings = coreBaseSettings;
        _licenseReaderConfig = licenseReaderConfig;
>>>>>>> af216229
    }

    public bool Saas
    {
<<<<<<< HEAD
        get { return !CoreBaseSettings.Standalone; }
=======
        get { return !_coreBaseSettings.Standalone; }
>>>>>>> af216229
    }

    public bool Enterprise
    {
<<<<<<< HEAD
        get { return CoreBaseSettings.Standalone && !string.IsNullOrEmpty(LicenseReader.LicensePath); }
=======
        get { return _coreBaseSettings.Standalone && !string.IsNullOrEmpty(_licenseReaderConfig.LicensePath); }
>>>>>>> af216229
    }

    public bool Opensource
    {
<<<<<<< HEAD
        get { return CoreBaseSettings.Standalone && string.IsNullOrEmpty(LicenseReader.LicensePath); }
    }

    public bool EnterprisePaid
    {
        get { return Enterprise && GetCurrentTariff().State < TariffState.NotPaid; }
    }

    public bool EnableControlPanel
    {
        get
        {
            return CoreBaseSettings.Standalone &&
                !string.IsNullOrEmpty(SetupInfo.ControlPanelUrl) &&
                GetTenantQuota().ControlPanel &&
                GetCurrentTariff().State < TariffState.NotPaid &&
                UserManager.GetUsers(AuthContext.CurrentAccount.ID).IsAdmin(UserManager);
        }
    }

    public bool EnableDocbuilder
    {
        get { return !Opensource; }
    }
    public string GetAppsPageLink()
    {
        return VirtualPathUtility.ToAbsolute("~/AppInstall.aspx");
    }

    public string GetTariffPageLink()
    {
        return VirtualPathUtility.ToAbsolute("~/Tariffs.aspx");
    }

    public Tariff GetCurrentTariff()
    {
        return PaymentManager.GetTariff(TenantManager.GetCurrentTenant().Id);
    }

    public TenantQuota GetTenantQuota()
    {
        return GetTenantQuota(TenantManager.GetCurrentTenant().Id);
    }

    public TenantQuota GetTenantQuota(int tenant)
    {
        return TenantManager.GetTenantQuota(tenant);
    }

    public IEnumerable<TenantQuota> GetTenantQuotas()
    {
        return TenantManager.GetTenantQuotas();
    }

    private TenantQuota GetPrevQuota(TenantQuota curQuota)
    {
        TenantQuota prev = null;
        foreach (var quota in GetTenantQuotas().OrderBy(r => r.ActiveUsers).Where(r => r.Year == curQuota.Year && r.Year3 == curQuota.Year3))
        {
            if (quota.Tenant == curQuota.Tenant)
            {
                return prev;
            }

            prev = quota;
        }
        return null;
    }

    public int GetPrevUsersCount(TenantQuota quota)
    {
        var prevQuota = GetPrevQuota(quota);
        if (prevQuota == null || prevQuota.Trial)
        {
            return 1;
        }

        return prevQuota.ActiveUsers + 1;
    }

    public int GetRightQuotaId()
    {
        var q = GetRightQuota();
        return q != null ? q.Tenant : 0;
    }

    public TenantQuota GetRightQuota()
    {
        var usedSpace = TenantStatisticsProvider.GetUsedSize();
        var needUsersCount = TenantStatisticsProvider.GetUsersCount();
        var quotas = GetTenantQuotas();

        return quotas.OrderBy(q => q.ActiveUsers)
                     .ThenBy(q => q.Year)
                     .FirstOrDefault(q =>
                                     q.ActiveUsers > needUsersCount
                                     && q.MaxTotalSize > usedSpace
                                     && !q.Free
                                     && !q.Trial);
    }

    public int GetRemainingCountUsers()
    {
        return GetTenantQuota().ActiveUsers - TenantStatisticsProvider.GetUsersCount();
    }

=======
        get { return _coreBaseSettings.Standalone && string.IsNullOrEmpty(_licenseReaderConfig.LicensePath); }
    }
}

[Scope]
public class TenantExtra
{
    private readonly TenantExtraConfig _tenantExtraConfig;
    private readonly UserManager _userManager;
    private readonly TenantStatisticsProvider _tenantStatisticsProvider;
    private readonly AuthContext _authContext;
    private readonly TenantManager _tenantManager;
    private readonly PaymentManager _paymentManager;
    private readonly CoreBaseSettings _coreBaseSettings;
    private readonly LicenseReader _licenseReader;
    private readonly SetupInfo _setupInfo;
    private readonly SettingsManager _settingsManager;

    public TenantExtra(
        UserManager userManager,
        TenantStatisticsProvider tenantStatisticsProvider,
        AuthContext authContext,
        TenantManager tenantManager,
        PaymentManager paymentManager,
        CoreBaseSettings coreBaseSettings,
        LicenseReader licenseReader,
        SetupInfo setupInfo,
        SettingsManager settingsManager,
        TenantExtraConfig tenantExtraConfig)
    {
        _userManager = userManager;
        _tenantStatisticsProvider = tenantStatisticsProvider;
        _authContext = authContext;
        _tenantManager = tenantManager;
        _paymentManager = paymentManager;
        _coreBaseSettings = coreBaseSettings;
        _licenseReader = licenseReader;
        _setupInfo = setupInfo;
        _settingsManager = settingsManager;
        _tenantExtraConfig = tenantExtraConfig;
    }

    public bool EnableTariffSettings
    {
        get
        {
            return
                SetupInfo.IsVisibleSettings<TariffSettings>()
                && !_settingsManager.Load<TenantAccessSettings>().Anyone
                && (!_coreBaseSettings.Standalone || !string.IsNullOrEmpty(_licenseReader.LicensePath))
                && string.IsNullOrEmpty(_setupInfo.AmiMetaUrl);
        }
    }

    public bool Saas
    {
        get => _tenantExtraConfig.Saas;
    }

    public bool Enterprise
    {
        get => _tenantExtraConfig.Enterprise;
    }

    public bool Opensource
    {
        get => _tenantExtraConfig.Opensource;
    }

    public bool EnterprisePaid
    {
        get { return Enterprise && GetCurrentTariff().State < TariffState.NotPaid; }
    }

    public bool EnableControlPanel
    {
        get
        {
            return _coreBaseSettings.Standalone &&
                !string.IsNullOrEmpty(_setupInfo.ControlPanelUrl) &&
                GetTenantQuota().ControlPanel &&
                GetCurrentTariff().State < TariffState.NotPaid &&
                _userManager.GetUsers(_authContext.CurrentAccount.ID).IsAdmin(_userManager);
        }
    }

    public bool EnableDocbuilder
    {
        get { return !Opensource; }
    }
    public string GetAppsPageLink()
    {
        return VirtualPathUtility.ToAbsolute("~/AppInstall.aspx");
    }

    public string GetTariffPageLink()
    {
        return VirtualPathUtility.ToAbsolute("~/Tariffs.aspx");
    }

    public Tariff GetCurrentTariff()
    {
        return _paymentManager.GetTariff(_tenantManager.GetCurrentTenant().Id);
    }

    public TenantQuota GetTenantQuota()
    {
        return GetTenantQuota(_tenantManager.GetCurrentTenant().Id);
    }

    public TenantQuota GetTenantQuota(int tenant)
    {
        return _tenantManager.GetTenantQuota(tenant);
    }

    public IEnumerable<TenantQuota> GetTenantQuotas()
    {
        return _tenantManager.GetTenantQuotas();
    }

    private TenantQuota GetPrevQuota(TenantQuota curQuota)
    {
        TenantQuota prev = null;
        foreach (var quota in GetTenantQuotas().OrderBy(r => r.ActiveUsers).Where(r => r.Year == curQuota.Year && r.Year3 == curQuota.Year3))
        {
            if (quota.Tenant == curQuota.Tenant)
                return prev;

            prev = quota;
        }
        return null;
    }

    public int GetPrevUsersCount(TenantQuota quota)
    {
        var prevQuota = GetPrevQuota(quota);
        if (prevQuota == null || prevQuota.Trial)
            return 1;
        return prevQuota.ActiveUsers + 1;
    }

    public int GetRightQuotaId()
    {
        var q = GetRightQuota();
        return q != null ? q.Tenant : 0;
    }

    public TenantQuota GetRightQuota()
    {
        var usedSpace = _tenantStatisticsProvider.GetUsedSize();
        var needUsersCount = _tenantStatisticsProvider.GetUsersCount();
        var quotas = GetTenantQuotas();

        return quotas.OrderBy(q => q.ActiveUsers)
                     .ThenBy(q => q.Year)
                     .FirstOrDefault(q =>
                                     q.ActiveUsers > needUsersCount
                                     && q.MaxTotalSize > usedSpace
                                     && !q.Free
                                     && !q.Trial);
    }

    public int GetRemainingCountUsers()
    {
        return GetTenantQuota().ActiveUsers - _tenantStatisticsProvider.GetUsersCount();
    }

>>>>>>> af216229
    public bool UpdatedWithoutLicense
    {
        get
        {
            DateTime licenseDay;
<<<<<<< HEAD
            return CoreBaseSettings.Standalone
                   && (licenseDay = GetCurrentTariff().LicenseDate.Date) < DateTime.Today
                   && licenseDay < LicenseReader.VersionReleaseDate;
=======
            return _coreBaseSettings.Standalone
                   && (licenseDay = GetCurrentTariff().LicenseDate.Date) < DateTime.Today
                   && licenseDay < _licenseReader.VersionReleaseDate;
>>>>>>> af216229
        }
    }

    public void DemandControlPanelPermission()
    {
<<<<<<< HEAD
        if (!CoreBaseSettings.Standalone || SettingsManager.Load<TenantControlPanelSettings>().LimitedAccess)
=======
        if (!_coreBaseSettings.Standalone || _settingsManager.Load<TenantControlPanelSettings>().LimitedAccess)
>>>>>>> af216229
        {
            throw new System.Security.SecurityException(Resource.ErrorAccessDenied);
        }
    }

    public bool IsNotPaid()
    {
        Tariff tariff;
        return EnableTariffSettings
               && ((tariff = GetCurrentTariff()).State >= TariffState.NotPaid
                   || Enterprise && !EnterprisePaid && tariff.LicenseDate == DateTime.MaxValue);
    }

    /// <summary>
    /// Max possible file size for not chunked upload. Less or equal than 100 mb.
    /// </summary>
    public long MaxUploadSize
    {
<<<<<<< HEAD
        get { return Math.Min(SetupInfo.AvailableFileSize, MaxChunkedUploadSize); }
=======
        get { return Math.Min(_setupInfo.AvailableFileSize, MaxChunkedUploadSize); }
>>>>>>> af216229
    }

    /// <summary>
    /// Max possible file size for chunked upload.
    /// </summary>
    public long MaxChunkedUploadSize
    {
        get
        {
            var diskQuota = GetTenantQuota();
            if (diskQuota != null)
            {
<<<<<<< HEAD
                var usedSize = TenantStatisticsProvider.GetUsedSize();
                var freeSize = Math.Max(diskQuota.MaxTotalSize - usedSize, 0);
                return Math.Min(freeSize, diskQuota.MaxFileSize);
            }
            return SetupInfo.ChunkUploadSize;
=======
                var usedSize = _tenantStatisticsProvider.GetUsedSize();
                var freeSize = Math.Max(diskQuota.MaxTotalSize - usedSize, 0);
                return Math.Min(freeSize, diskQuota.MaxFileSize);
            }
            return _setupInfo.ChunkUploadSize;
>>>>>>> af216229
        }
    }
}
<|MERGE_RESOLUTION|>--- conflicted
+++ resolved
@@ -1,459 +1,277 @@
-// (c) Copyright Ascensio System SIA 2010-2022
-//
-// This program is a free software product.
-// You can redistribute it and/or modify it under the terms
-// of the GNU Affero General Public License (AGPL) version 3 as published by the Free Software
-// Foundation. In accordance with Section 7(a) of the GNU AGPL its Section 15 shall be amended
-// to the effect that Ascensio System SIA expressly excludes the warranty of non-infringement of
-// any third-party rights.
-//
-// This program is distributed WITHOUT ANY WARRANTY, without even the implied warranty
-// of MERCHANTABILITY or FITNESS FOR A PARTICULAR  PURPOSE. For details, see
-// the GNU AGPL at: http://www.gnu.org/licenses/agpl-3.0.html
-//
-// You can contact Ascensio System SIA at Lubanas st. 125a-25, Riga, Latvia, EU, LV-1021.
-//
-// The  interactive user interfaces in modified source and object code versions of the Program must
-// display Appropriate Legal Notices, as required under Section 5 of the GNU AGPL version 3.
-//
-// Pursuant to Section 7(b) of the License you must retain the original Product logo when
-// distributing the program. Pursuant to Section 7(e) we decline to grant you any rights under
-// trademark law for use of our trademarks.
-//
-// All the Product's GUI elements, including illustrations and icon sets, as well as technical writing
-// content are licensed under the terms of the Creative Commons Attribution-ShareAlike 4.0
-// International. See the License terms at http://creativecommons.org/licenses/by-sa/4.0/legalcode
-
-namespace ASC.Web.Studio.Utility;
-
-<<<<<<< HEAD
-[Scope]
-public class TenantExtra
-{
-    private UserManager UserManager { get; }
-    private TenantStatisticsProvider TenantStatisticsProvider { get; }
-    private AuthContext AuthContext { get; }
-    private TenantManager TenantManager { get; }
-    private PaymentManager PaymentManager { get; }
-    private CoreBaseSettings CoreBaseSettings { get; }
-    private LicenseReader LicenseReader { get; }
-    private SetupInfo SetupInfo { get; }
-    private SettingsManager SettingsManager { get; }
-
-    public TenantExtra(
-        UserManager userManager,
-        TenantStatisticsProvider tenantStatisticsProvider,
-        AuthContext authContext,
-        TenantManager tenantManager,
-        PaymentManager paymentManager,
-        CoreBaseSettings coreBaseSettings,
-        LicenseReader licenseReader,
-        SetupInfo setupInfo,
-        SettingsManager settingsManager)
-    {
-        UserManager = userManager;
-        TenantStatisticsProvider = tenantStatisticsProvider;
-        AuthContext = authContext;
-        TenantManager = tenantManager;
-        PaymentManager = paymentManager;
-        CoreBaseSettings = coreBaseSettings;
-        LicenseReader = licenseReader;
-        SetupInfo = setupInfo;
-        SettingsManager = settingsManager;
-    }
-
-    public bool EnableTariffSettings
-    {
-        get
-        {
-            return
-                SetupInfo.IsVisibleSettings<TariffSettings>()
-                && !SettingsManager.Load<TenantAccessSettings>().Anyone
-                && (!CoreBaseSettings.Standalone || !string.IsNullOrEmpty(LicenseReader.LicensePath))
-                && string.IsNullOrEmpty(SetupInfo.AmiMetaUrl);
-        }
-=======
-[Singletone]
-public class TenantExtraConfig
-{
-    private readonly CoreBaseSettings _coreBaseSettings;
-    private readonly LicenseReaderConfig _licenseReaderConfig;
-
-    public TenantExtraConfig(CoreBaseSettings coreBaseSettings, LicenseReaderConfig licenseReaderConfig)
-    {
-        _coreBaseSettings = coreBaseSettings;
-        _licenseReaderConfig = licenseReaderConfig;
->>>>>>> af216229
-    }
-
-    public bool Saas
-    {
-<<<<<<< HEAD
-        get { return !CoreBaseSettings.Standalone; }
-=======
-        get { return !_coreBaseSettings.Standalone; }
->>>>>>> af216229
-    }
-
-    public bool Enterprise
-    {
-<<<<<<< HEAD
-        get { return CoreBaseSettings.Standalone && !string.IsNullOrEmpty(LicenseReader.LicensePath); }
-=======
-        get { return _coreBaseSettings.Standalone && !string.IsNullOrEmpty(_licenseReaderConfig.LicensePath); }
->>>>>>> af216229
-    }
-
-    public bool Opensource
-    {
-<<<<<<< HEAD
-        get { return CoreBaseSettings.Standalone && string.IsNullOrEmpty(LicenseReader.LicensePath); }
-    }
-
-    public bool EnterprisePaid
-    {
-        get { return Enterprise && GetCurrentTariff().State < TariffState.NotPaid; }
-    }
-
-    public bool EnableControlPanel
-    {
-        get
-        {
-            return CoreBaseSettings.Standalone &&
-                !string.IsNullOrEmpty(SetupInfo.ControlPanelUrl) &&
-                GetTenantQuota().ControlPanel &&
-                GetCurrentTariff().State < TariffState.NotPaid &&
-                UserManager.GetUsers(AuthContext.CurrentAccount.ID).IsAdmin(UserManager);
-        }
-    }
-
-    public bool EnableDocbuilder
-    {
-        get { return !Opensource; }
-    }
-    public string GetAppsPageLink()
-    {
-        return VirtualPathUtility.ToAbsolute("~/AppInstall.aspx");
-    }
-
-    public string GetTariffPageLink()
-    {
-        return VirtualPathUtility.ToAbsolute("~/Tariffs.aspx");
-    }
-
-    public Tariff GetCurrentTariff()
-    {
-        return PaymentManager.GetTariff(TenantManager.GetCurrentTenant().Id);
-    }
-
-    public TenantQuota GetTenantQuota()
-    {
-        return GetTenantQuota(TenantManager.GetCurrentTenant().Id);
-    }
-
-    public TenantQuota GetTenantQuota(int tenant)
-    {
-        return TenantManager.GetTenantQuota(tenant);
-    }
-
-    public IEnumerable<TenantQuota> GetTenantQuotas()
-    {
-        return TenantManager.GetTenantQuotas();
-    }
-
-    private TenantQuota GetPrevQuota(TenantQuota curQuota)
-    {
-        TenantQuota prev = null;
-        foreach (var quota in GetTenantQuotas().OrderBy(r => r.ActiveUsers).Where(r => r.Year == curQuota.Year && r.Year3 == curQuota.Year3))
-        {
-            if (quota.Tenant == curQuota.Tenant)
-            {
-                return prev;
-            }
-
-            prev = quota;
-        }
-        return null;
-    }
-
-    public int GetPrevUsersCount(TenantQuota quota)
-    {
-        var prevQuota = GetPrevQuota(quota);
-        if (prevQuota == null || prevQuota.Trial)
-        {
-            return 1;
-        }
-
-        return prevQuota.ActiveUsers + 1;
-    }
-
-    public int GetRightQuotaId()
-    {
-        var q = GetRightQuota();
-        return q != null ? q.Tenant : 0;
-    }
-
-    public TenantQuota GetRightQuota()
-    {
-        var usedSpace = TenantStatisticsProvider.GetUsedSize();
-        var needUsersCount = TenantStatisticsProvider.GetUsersCount();
-        var quotas = GetTenantQuotas();
-
-        return quotas.OrderBy(q => q.ActiveUsers)
-                     .ThenBy(q => q.Year)
-                     .FirstOrDefault(q =>
-                                     q.ActiveUsers > needUsersCount
-                                     && q.MaxTotalSize > usedSpace
-                                     && !q.Free
-                                     && !q.Trial);
-    }
-
-    public int GetRemainingCountUsers()
-    {
-        return GetTenantQuota().ActiveUsers - TenantStatisticsProvider.GetUsersCount();
-    }
-
-=======
-        get { return _coreBaseSettings.Standalone && string.IsNullOrEmpty(_licenseReaderConfig.LicensePath); }
-    }
-}
-
-[Scope]
-public class TenantExtra
-{
-    private readonly TenantExtraConfig _tenantExtraConfig;
-    private readonly UserManager _userManager;
-    private readonly TenantStatisticsProvider _tenantStatisticsProvider;
-    private readonly AuthContext _authContext;
-    private readonly TenantManager _tenantManager;
-    private readonly PaymentManager _paymentManager;
-    private readonly CoreBaseSettings _coreBaseSettings;
-    private readonly LicenseReader _licenseReader;
-    private readonly SetupInfo _setupInfo;
-    private readonly SettingsManager _settingsManager;
-
-    public TenantExtra(
-        UserManager userManager,
-        TenantStatisticsProvider tenantStatisticsProvider,
-        AuthContext authContext,
-        TenantManager tenantManager,
-        PaymentManager paymentManager,
-        CoreBaseSettings coreBaseSettings,
-        LicenseReader licenseReader,
-        SetupInfo setupInfo,
-        SettingsManager settingsManager,
-        TenantExtraConfig tenantExtraConfig)
-    {
-        _userManager = userManager;
-        _tenantStatisticsProvider = tenantStatisticsProvider;
-        _authContext = authContext;
-        _tenantManager = tenantManager;
-        _paymentManager = paymentManager;
-        _coreBaseSettings = coreBaseSettings;
-        _licenseReader = licenseReader;
-        _setupInfo = setupInfo;
-        _settingsManager = settingsManager;
-        _tenantExtraConfig = tenantExtraConfig;
-    }
-
-    public bool EnableTariffSettings
-    {
-        get
-        {
-            return
-                SetupInfo.IsVisibleSettings<TariffSettings>()
-                && !_settingsManager.Load<TenantAccessSettings>().Anyone
-                && (!_coreBaseSettings.Standalone || !string.IsNullOrEmpty(_licenseReader.LicensePath))
-                && string.IsNullOrEmpty(_setupInfo.AmiMetaUrl);
-        }
-    }
-
-    public bool Saas
-    {
-        get => _tenantExtraConfig.Saas;
-    }
-
-    public bool Enterprise
-    {
-        get => _tenantExtraConfig.Enterprise;
-    }
-
-    public bool Opensource
-    {
-        get => _tenantExtraConfig.Opensource;
-    }
-
-    public bool EnterprisePaid
-    {
-        get { return Enterprise && GetCurrentTariff().State < TariffState.NotPaid; }
-    }
-
-    public bool EnableControlPanel
-    {
-        get
-        {
-            return _coreBaseSettings.Standalone &&
-                !string.IsNullOrEmpty(_setupInfo.ControlPanelUrl) &&
-                GetTenantQuota().ControlPanel &&
-                GetCurrentTariff().State < TariffState.NotPaid &&
-                _userManager.GetUsers(_authContext.CurrentAccount.ID).IsAdmin(_userManager);
-        }
-    }
-
-    public bool EnableDocbuilder
-    {
-        get { return !Opensource; }
-    }
-    public string GetAppsPageLink()
-    {
-        return VirtualPathUtility.ToAbsolute("~/AppInstall.aspx");
-    }
-
-    public string GetTariffPageLink()
-    {
-        return VirtualPathUtility.ToAbsolute("~/Tariffs.aspx");
-    }
-
-    public Tariff GetCurrentTariff()
-    {
-        return _paymentManager.GetTariff(_tenantManager.GetCurrentTenant().Id);
-    }
-
-    public TenantQuota GetTenantQuota()
-    {
-        return GetTenantQuota(_tenantManager.GetCurrentTenant().Id);
-    }
-
-    public TenantQuota GetTenantQuota(int tenant)
-    {
-        return _tenantManager.GetTenantQuota(tenant);
-    }
-
-    public IEnumerable<TenantQuota> GetTenantQuotas()
-    {
-        return _tenantManager.GetTenantQuotas();
-    }
-
-    private TenantQuota GetPrevQuota(TenantQuota curQuota)
-    {
-        TenantQuota prev = null;
-        foreach (var quota in GetTenantQuotas().OrderBy(r => r.ActiveUsers).Where(r => r.Year == curQuota.Year && r.Year3 == curQuota.Year3))
-        {
-            if (quota.Tenant == curQuota.Tenant)
-                return prev;
-
-            prev = quota;
-        }
-        return null;
-    }
-
-    public int GetPrevUsersCount(TenantQuota quota)
-    {
-        var prevQuota = GetPrevQuota(quota);
-        if (prevQuota == null || prevQuota.Trial)
-            return 1;
-        return prevQuota.ActiveUsers + 1;
-    }
-
-    public int GetRightQuotaId()
-    {
-        var q = GetRightQuota();
-        return q != null ? q.Tenant : 0;
-    }
-
-    public TenantQuota GetRightQuota()
-    {
-        var usedSpace = _tenantStatisticsProvider.GetUsedSize();
-        var needUsersCount = _tenantStatisticsProvider.GetUsersCount();
-        var quotas = GetTenantQuotas();
-
-        return quotas.OrderBy(q => q.ActiveUsers)
-                     .ThenBy(q => q.Year)
-                     .FirstOrDefault(q =>
-                                     q.ActiveUsers > needUsersCount
-                                     && q.MaxTotalSize > usedSpace
-                                     && !q.Free
-                                     && !q.Trial);
-    }
-
-    public int GetRemainingCountUsers()
-    {
-        return GetTenantQuota().ActiveUsers - _tenantStatisticsProvider.GetUsersCount();
-    }
-
->>>>>>> af216229
-    public bool UpdatedWithoutLicense
-    {
-        get
-        {
-            DateTime licenseDay;
-<<<<<<< HEAD
-            return CoreBaseSettings.Standalone
-                   && (licenseDay = GetCurrentTariff().LicenseDate.Date) < DateTime.Today
-                   && licenseDay < LicenseReader.VersionReleaseDate;
-=======
-            return _coreBaseSettings.Standalone
-                   && (licenseDay = GetCurrentTariff().LicenseDate.Date) < DateTime.Today
-                   && licenseDay < _licenseReader.VersionReleaseDate;
->>>>>>> af216229
-        }
-    }
-
-    public void DemandControlPanelPermission()
-    {
-<<<<<<< HEAD
-        if (!CoreBaseSettings.Standalone || SettingsManager.Load<TenantControlPanelSettings>().LimitedAccess)
-=======
-        if (!_coreBaseSettings.Standalone || _settingsManager.Load<TenantControlPanelSettings>().LimitedAccess)
->>>>>>> af216229
-        {
-            throw new System.Security.SecurityException(Resource.ErrorAccessDenied);
-        }
-    }
-
-    public bool IsNotPaid()
-    {
-        Tariff tariff;
-        return EnableTariffSettings
-               && ((tariff = GetCurrentTariff()).State >= TariffState.NotPaid
-                   || Enterprise && !EnterprisePaid && tariff.LicenseDate == DateTime.MaxValue);
-    }
-
-    /// <summary>
-    /// Max possible file size for not chunked upload. Less or equal than 100 mb.
-    /// </summary>
-    public long MaxUploadSize
-    {
-<<<<<<< HEAD
-        get { return Math.Min(SetupInfo.AvailableFileSize, MaxChunkedUploadSize); }
-=======
-        get { return Math.Min(_setupInfo.AvailableFileSize, MaxChunkedUploadSize); }
->>>>>>> af216229
-    }
-
-    /// <summary>
-    /// Max possible file size for chunked upload.
-    /// </summary>
-    public long MaxChunkedUploadSize
-    {
-        get
-        {
-            var diskQuota = GetTenantQuota();
-            if (diskQuota != null)
-            {
-<<<<<<< HEAD
-                var usedSize = TenantStatisticsProvider.GetUsedSize();
-                var freeSize = Math.Max(diskQuota.MaxTotalSize - usedSize, 0);
-                return Math.Min(freeSize, diskQuota.MaxFileSize);
-            }
-            return SetupInfo.ChunkUploadSize;
-=======
-                var usedSize = _tenantStatisticsProvider.GetUsedSize();
-                var freeSize = Math.Max(diskQuota.MaxTotalSize - usedSize, 0);
-                return Math.Min(freeSize, diskQuota.MaxFileSize);
-            }
-            return _setupInfo.ChunkUploadSize;
->>>>>>> af216229
-        }
-    }
-}
+// (c) Copyright Ascensio System SIA 2010-2022
+//
+// This program is a free software product.
+// You can redistribute it and/or modify it under the terms
+// of the GNU Affero General Public License (AGPL) version 3 as published by the Free Software
+// Foundation. In accordance with Section 7(a) of the GNU AGPL its Section 15 shall be amended
+// to the effect that Ascensio System SIA expressly excludes the warranty of non-infringement of
+// any third-party rights.
+//
+// This program is distributed WITHOUT ANY WARRANTY, without even the implied warranty
+// of MERCHANTABILITY or FITNESS FOR A PARTICULAR  PURPOSE. For details, see
+// the GNU AGPL at: http://www.gnu.org/licenses/agpl-3.0.html
+//
+// You can contact Ascensio System SIA at Lubanas st. 125a-25, Riga, Latvia, EU, LV-1021.
+//
+// The  interactive user interfaces in modified source and object code versions of the Program must
+// display Appropriate Legal Notices, as required under Section 5 of the GNU AGPL version 3.
+//
+// Pursuant to Section 7(b) of the License you must retain the original Product logo when
+// distributing the program. Pursuant to Section 7(e) we decline to grant you any rights under
+// trademark law for use of our trademarks.
+//
+// All the Product's GUI elements, including illustrations and icon sets, as well as technical writing
+// content are licensed under the terms of the Creative Commons Attribution-ShareAlike 4.0
+// International. See the License terms at http://creativecommons.org/licenses/by-sa/4.0/legalcode
+
+namespace ASC.Web.Studio.Utility;
+
+[Singletone]
+public class TenantExtraConfig
+{
+    private readonly CoreBaseSettings _coreBaseSettings;
+    private readonly LicenseReaderConfig _licenseReaderConfig;
+
+    public TenantExtraConfig(CoreBaseSettings coreBaseSettings, LicenseReaderConfig licenseReaderConfig)
+    {
+        _coreBaseSettings = coreBaseSettings;
+        _licenseReaderConfig = licenseReaderConfig;
+    }
+
+    public bool Saas
+    {
+        get { return !_coreBaseSettings.Standalone; }
+    }
+
+    public bool Enterprise
+    {
+        get { return _coreBaseSettings.Standalone && !string.IsNullOrEmpty(_licenseReaderConfig.LicensePath); }
+    }
+
+    public bool Opensource
+    {
+        get { return _coreBaseSettings.Standalone && string.IsNullOrEmpty(_licenseReaderConfig.LicensePath); }
+    }
+}
+
+[Scope]
+public class TenantExtra
+{
+    private readonly TenantExtraConfig _tenantExtraConfig;
+    private readonly UserManager _userManager;
+    private readonly TenantStatisticsProvider _tenantStatisticsProvider;
+    private readonly AuthContext _authContext;
+    private readonly TenantManager _tenantManager;
+    private readonly PaymentManager _paymentManager;
+    private readonly CoreBaseSettings _coreBaseSettings;
+    private readonly LicenseReader _licenseReader;
+    private readonly SetupInfo _setupInfo;
+    private readonly SettingsManager _settingsManager;
+
+    public TenantExtra(
+        UserManager userManager,
+        TenantStatisticsProvider tenantStatisticsProvider,
+        AuthContext authContext,
+        TenantManager tenantManager,
+        PaymentManager paymentManager,
+        CoreBaseSettings coreBaseSettings,
+        LicenseReader licenseReader,
+        SetupInfo setupInfo,
+        SettingsManager settingsManager,
+        TenantExtraConfig tenantExtraConfig)
+    {
+        _userManager = userManager;
+        _tenantStatisticsProvider = tenantStatisticsProvider;
+        _authContext = authContext;
+        _tenantManager = tenantManager;
+        _paymentManager = paymentManager;
+        _coreBaseSettings = coreBaseSettings;
+        _licenseReader = licenseReader;
+        _setupInfo = setupInfo;
+        _settingsManager = settingsManager;
+        _tenantExtraConfig = tenantExtraConfig;
+    }
+
+    public bool EnableTariffSettings
+    {
+        get
+        {
+            return
+                SetupInfo.IsVisibleSettings<TariffSettings>()
+                && !_settingsManager.Load<TenantAccessSettings>().Anyone
+                && (!_coreBaseSettings.Standalone || !string.IsNullOrEmpty(_licenseReader.LicensePath))
+                && string.IsNullOrEmpty(_setupInfo.AmiMetaUrl);
+        }
+    }
+
+    public bool Saas
+    {
+        get => _tenantExtraConfig.Saas;
+    }
+
+    public bool Enterprise
+    {
+        get => _tenantExtraConfig.Enterprise;
+    }
+
+    public bool Opensource
+    {
+        get => _tenantExtraConfig.Opensource;
+    }
+
+    public bool EnterprisePaid
+    {
+        get { return Enterprise && GetCurrentTariff().State < TariffState.NotPaid; }
+    }
+
+    public bool EnableControlPanel
+    {
+        get
+        {
+            return _coreBaseSettings.Standalone &&
+                !string.IsNullOrEmpty(_setupInfo.ControlPanelUrl) &&
+                GetTenantQuota().ControlPanel &&
+                GetCurrentTariff().State < TariffState.NotPaid &&
+                _userManager.GetUsers(_authContext.CurrentAccount.ID).IsAdmin(_userManager);
+        }
+    }
+
+    public bool EnableDocbuilder
+    {
+        get { return !Opensource; }
+    }
+    public string GetAppsPageLink()
+    {
+        return VirtualPathUtility.ToAbsolute("~/AppInstall.aspx");
+    }
+
+    public string GetTariffPageLink()
+    {
+        return VirtualPathUtility.ToAbsolute("~/Tariffs.aspx");
+    }
+
+    public Tariff GetCurrentTariff()
+    {
+        return _paymentManager.GetTariff(_tenantManager.GetCurrentTenant().Id);
+    }
+
+    public TenantQuota GetTenantQuota()
+    {
+        return GetTenantQuota(_tenantManager.GetCurrentTenant().Id);
+    }
+
+    public TenantQuota GetTenantQuota(int tenant)
+    {
+        return _tenantManager.GetTenantQuota(tenant);
+    }
+
+    public IEnumerable<TenantQuota> GetTenantQuotas()
+    {
+        return _tenantManager.GetTenantQuotas();
+    }
+
+    private TenantQuota GetPrevQuota(TenantQuota curQuota)
+    {
+        TenantQuota prev = null;
+        foreach (var quota in GetTenantQuotas().OrderBy(r => r.ActiveUsers).Where(r => r.Year == curQuota.Year && r.Year3 == curQuota.Year3))
+        {
+            if (quota.Tenant == curQuota.Tenant)
+            {
+                return prev;
+            }
+
+            prev = quota;
+        }
+        return null;
+    }
+
+    public int GetPrevUsersCount(TenantQuota quota)
+    {
+        var prevQuota = GetPrevQuota(quota);
+        if (prevQuota == null || prevQuota.Trial)
+        {
+            return 1;
+        }
+
+        return prevQuota.ActiveUsers + 1;
+    }
+
+    public int GetRightQuotaId()
+    {
+        var q = GetRightQuota();
+        return q != null ? q.Tenant : 0;
+    }
+
+    public TenantQuota GetRightQuota()
+    {
+        var usedSpace = _tenantStatisticsProvider.GetUsedSize();
+        var needUsersCount = _tenantStatisticsProvider.GetUsersCount();
+        var quotas = GetTenantQuotas();
+
+        return quotas.OrderBy(q => q.ActiveUsers)
+                     .ThenBy(q => q.Year)
+                     .FirstOrDefault(q =>
+                                     q.ActiveUsers > needUsersCount
+                                     && q.MaxTotalSize > usedSpace
+                                     && !q.Free
+                                     && !q.Trial);
+    }
+
+    public int GetRemainingCountUsers()
+    {
+        return GetTenantQuota().ActiveUsers - _tenantStatisticsProvider.GetUsersCount();
+    }
+
+    public bool UpdatedWithoutLicense
+    {
+        get
+        {
+            DateTime licenseDay;
+            return _coreBaseSettings.Standalone
+                   && (licenseDay = GetCurrentTariff().LicenseDate.Date) < DateTime.Today
+                   && licenseDay < _licenseReader.VersionReleaseDate;
+        }
+    }
+
+    public void DemandControlPanelPermission()
+    {
+        if (!_coreBaseSettings.Standalone || _settingsManager.Load<TenantControlPanelSettings>().LimitedAccess)
+        {
+            throw new System.Security.SecurityException(Resource.ErrorAccessDenied);
+        }
+    }
+
+    public bool IsNotPaid()
+    {
+        Tariff tariff;
+        return EnableTariffSettings
+               && ((tariff = GetCurrentTariff()).State >= TariffState.NotPaid
+                   || Enterprise && !EnterprisePaid && tariff.LicenseDate == DateTime.MaxValue);
+    }
+
+    /// <summary>
+    /// Max possible file size for not chunked upload. Less or equal than 100 mb.
+    /// </summary>
+    public long MaxUploadSize
+    {
+        get { return Math.Min(_setupInfo.AvailableFileSize, MaxChunkedUploadSize); }
+    }
+
+    /// <summary>
+    /// Max possible file size for chunked upload.
+    /// </summary>
+    public long MaxChunkedUploadSize
+    {
+        get
+        {
+            var diskQuota = GetTenantQuota();
+            if (diskQuota != null)
+            {
+                var usedSize = _tenantStatisticsProvider.GetUsedSize();
+                var freeSize = Math.Max(diskQuota.MaxTotalSize - usedSize, 0);
+                return Math.Min(freeSize, diskQuota.MaxFileSize);
+            }
+            return _setupInfo.ChunkUploadSize;
+        }
+    }
+}