--- conflicted
+++ resolved
@@ -58,7 +58,6 @@
   const headersList = headers();
   const hostName = headersList.get("x-forwarded-host") ?? "";
 
-<<<<<<< HEAD
   const [
     user,
     settings,
@@ -69,21 +68,11 @@
   ] = await Promise.all([
     getUserFromConfirm(uid, confirmKey),
     getSettings(),
-    getThirdPartyProviders(),
+    getThirdPartyProviders(true),
     getCapabilities(),
     getPortalPasswordSettings(confirmKey),
     getInvitationSettings(),
   ]);
-=======
-  const [user, settings, thirdParty, capabilities, passwordSettings] =
-    await Promise.all([
-      getUserFromConfirm(uid, confirmKey),
-      getSettings(),
-      getThirdPartyProviders(true),
-      getCapabilities(),
-      getPortalPasswordSettings(confirmKey),
-    ]);
->>>>>>> e7245b50
 
   const settingsCulture =
     typeof settings === "string" ? undefined : settings?.culture;
