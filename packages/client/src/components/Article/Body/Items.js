﻿import CatalogFolderReactSvgUrl from "PUBLIC_DIR/images/catalog.folder.react.svg?url";
import ClearTrashReactSvgUrl from "PUBLIC_DIR/images/clear.trash.react.svg?url";
import CatalogUserReactSvgUrl from "PUBLIC_DIR/images/catalog.user.react.svg?url";
import CatalogRoomsReactSvgUrl from "PUBLIC_DIR/images/catalog.rooms.react.svg?url";
import CatalogArchiveReactSvgUrl from "PUBLIC_DIR/images/catalog.archive.react.svg?url";
import CatalogSharedReactSvgUrl from "PUBLIC_DIR/images/catalog.shared.react.svg?url";
import CatalogPortfolioReactSvgUrl from "PUBLIC_DIR/images/catalog.portfolio.react.svg?url";
import CatalogFavoritesReactSvgUrl from "PUBLIC_DIR/images/catalog.favorites.react.svg?url";
import CatalogRecentReactSvgUrl from "PUBLIC_DIR/images/catalog.recent.react.svg?url";
import CatalogPrivateReactSvgUrl from "PUBLIC_DIR/images/catalog.private.react.svg?url";
import CatalogTrashReactSvgUrl from "PUBLIC_DIR/images/catalog.trash.react.svg?url";
import React, { useState } from "react";
import styled from "styled-components";
import PropTypes from "prop-types";
import { inject, observer } from "mobx-react";
import CatalogItem from "@docspace/components/catalog-item";
import {
  FolderType,
  ShareAccessRights,
  FolderNames,
} from "@docspace/common/constants";
import { withTranslation } from "react-i18next";
import DragAndDrop from "@docspace/components/drag-and-drop";
import { isMobile } from "react-device-detect";
import SettingsItem from "./SettingsItem";
import AccountsItem from "./AccountsItem";
import BonusItem from "./BonusItem";

const StyledDragAndDrop = styled(DragAndDrop)`
  display: contents;
`;

const CatalogDivider = styled.div`
  height: 16px;
`;

const Item = ({
  t,
  item,
  dragging,
  getFolderIcon,
  isActive,
  getEndOfBlock,
  showText,
  onClick,
  onMoveTo,
  onBadgeClick,
  showDragItems,
  startUpload,
  uploadEmptyFolders,
  setDragging,
  showBadge,
  labelBadge,
  iconBadge,
  folderId,
}) => {
  const [isDragActive, setIsDragActive] = useState(false);

  const isDragging = dragging ? showDragItems(item) : false;

  let value = "";
  if (isDragging) value = `${item.id} dragging`;

  const onDropZoneUpload = React.useCallback(
    (files, uploadToFolder) => {
      dragging && setDragging(false);
      const emptyFolders = files.filter((f) => f.isEmptyDirectory);

      if (emptyFolders.length > 0) {
        uploadEmptyFolders(emptyFolders, uploadToFolder).then(() => {
          const onlyFiles = files.filter((f) => !f.isEmptyDirectory);
          if (onlyFiles.length > 0) startUpload(onlyFiles, uploadToFolder, t);
        });
      } else {
        startUpload(files, uploadToFolder, t);
      }
    },
    [t, dragging, setDragging, startUpload, uploadEmptyFolders]
  );

  const onDrop = React.useCallback(
    (items) => {
      if (!isDragging) return dragging && setDragging(false);

      const { fileExst, id } = item;

      if (!fileExst) {
        onDropZoneUpload(items, id);
      } else {
        onDropZoneUpload(items);
      }
    },
    [item, startUpload, dragging, setDragging]
  );

  const onDragOver = React.useCallback(
    (dragActive) => {
      if (dragActive !== isDragActive) {
        setIsDragActive(dragActive);
      }
    },
    [isDragActive]
  );

  const onDragLeave = React.useCallback(() => {
    setIsDragActive(false);
  }, []);

  const onClickAction = React.useCallback(
    (folderId) => {
      onClick && onClick(folderId, item.title, item.rootFolderType);
    },
    [onClick, item.title, item.rootFolderType]
  );

  return (
    <StyledDragAndDrop
      key={item.id}
      data-title={item.title}
      value={value}
      onDrop={onDrop}
      dragging={dragging && isDragging}
      onDragOver={onDragOver}
      onDragLeave={onDragLeave}
      className={"document-catalog"}
    >
      <CatalogItem
        key={item.id}
        id={item.id}
        folderId={folderId}
        className={`tree-drag ${item.folderClassName} document-catalog`}
        icon={getFolderIcon(item)}
        showText={showText}
        text={item.title}
        isActive={isActive}
        onClick={onClickAction}
        onDrop={onMoveTo}
        isEndOfBlock={getEndOfBlock(item)}
        isDragging={isDragging}
        isDragActive={isDragActive && isDragging}
        value={value}
        showBadge={showBadge}
        labelBadge={labelBadge}
        onClickBadge={onBadgeClick}
        iconBadge={iconBadge}
        badgeTitle={t("RecycleBinAction")}
      />
    </StyledDragAndDrop>
  );
};

const Items = ({
  t,
  data,
  showText,

  onClick,
  onBadgeClick,

  dragging,
  setDragging,
  startUpload,
  uploadEmptyFolders,
  isVisitor,
  isCollaborator,
  isAdmin,
  myId,
  commonId,
  currentId,
  draggableItems,

  moveDragItems,

  docSpace,

  setEmptyTrashDialogVisible,
  trashIsEmpty,

  onHide,
  firstLoad,
  deleteAction,
  startDrag,

  activeItemId,
  emptyTrashInProgress,
<<<<<<< HEAD
  enablePlugins,
=======
  isCommunity,
  isPaymentPageAvailable,
>>>>>>> ca3f18e3
}) => {
  const getEndOfBlock = React.useCallback(
    (item) => {
      switch (item.key) {
        case "0-3":
        case "0-5":
        case "0-6":
          return true;
        default:
          return false;
      }
    },
    [docSpace]
  );

  const getFolderIcon = React.useCallback((item) => {
    let iconUrl = CatalogFolderReactSvgUrl;

    switch (item.rootFolderType) {
      case FolderType.USER:
        iconUrl = CatalogUserReactSvgUrl;
        break;
      case FolderType.Rooms:
        iconUrl = CatalogRoomsReactSvgUrl;
        break;
      case FolderType.Archive:
        iconUrl = CatalogArchiveReactSvgUrl;
        break;
      case FolderType.SHARE:
        iconUrl = CatalogSharedReactSvgUrl;
        break;
      case FolderType.COMMON:
        iconUrl = CatalogPortfolioReactSvgUrl;
        break;
      case FolderType.Favorites:
        iconUrl = CatalogFavoritesReactSvgUrl;
        break;
      case FolderType.Recent:
        iconUrl = CatalogRecentReactSvgUrl;
        break;
      case FolderType.Privacy:
        iconUrl = CatalogPrivateReactSvgUrl;
        break;
      case FolderType.TRASH:
        iconUrl = CatalogTrashReactSvgUrl;
        break;
      default:
        break;
    }

    return iconUrl;
  }, []);

  const showDragItems = React.useCallback(
    (item) => {
      if (item.id === currentId) {
        return false;
      }

      if (
        !draggableItems ||
        draggableItems.find(
          (x) => x.id === item.id && x.isFolder === item.isFolder
        )
      )
        return false;

      const isArchive = draggableItems.find(
        (f) => f.rootFolderType === FolderType.Archive
      );

      if (
        item.rootFolderType === FolderType.SHARE &&
        item.access === ShareAccessRights.FullAccess
      ) {
        return true;
      }

      if (isAdmin) {
        if (
          (item.pathParts &&
            (item.pathParts[0] === myId || item.pathParts[0] === commonId)) ||
          item.rootFolderType === FolderType.USER ||
          item.rootFolderType === FolderType.COMMON ||
          (item.rootFolderType === FolderType.TRASH && startDrag && !isArchive)
        ) {
          return true;
        }
      } else {
        if (
          (item.pathParts && item.pathParts[0] === myId) ||
          item.rootFolderType === FolderType.USER
        ) {
          return true;
        }
      }

      return false;
    },
    [currentId, draggableItems, isAdmin]
  );

  const onMoveTo = React.useCallback(
    (destFolderId, title) => {
      moveDragItems(destFolderId, title, {
        copy: t("Translations:CopyOperation"),
        move: t("Translations:MoveToOperation"),
      });
    },
    [moveDragItems, t]
  );

  const onRemove = React.useCallback(() => {
    const translations = {
      deleteOperation: t("Translations:DeleteOperation"),
      deleteFromTrash: t("Translations:DeleteFromTrash"),
      deleteSelectedElem: t("Translations:DeleteSelectedElem"),
      FileRemoved: t("Files:FileRemoved"),
      FolderRemoved: t("Files:FolderRemoved"),
    };

    deleteAction(translations);
  }, [deleteAction]);

  const onEmptyTrashAction = () => {
    isMobile && onHide();
    setEmptyTrashDialogVisible(true);
  };

  const getItems = React.useCallback(
    (data) => {
      const items = data.map((item, index) => {
        const isTrash = item.rootFolderType === FolderType.TRASH;
        const showBadge = emptyTrashInProgress
          ? false
          : item.newItems
          ? item.newItems > 0 && true
          : isTrash && !trashIsEmpty;
        const labelBadge = showBadge ? item.newItems : null;
        const iconBadge = isTrash ? ClearTrashReactSvgUrl : null;

        return (
          <Item
            key={`${item.id}_${index}`}
            t={t}
            setDragging={setDragging}
            startUpload={startUpload}
            uploadEmptyFolders={uploadEmptyFolders}
            item={item}
            dragging={dragging}
            getFolderIcon={getFolderIcon}
            isActive={item.id === activeItemId}
            getEndOfBlock={getEndOfBlock}
            showText={showText}
            onClick={onClick}
            onMoveTo={isTrash ? onRemove : onMoveTo}
            onBadgeClick={isTrash ? onEmptyTrashAction : onBadgeClick}
            showDragItems={showDragItems}
            showBadge={showBadge}
            labelBadge={labelBadge}
            iconBadge={iconBadge}
            folderId={`document_catalog-${FolderNames[item.rootFolderType]}`}
          />
        );
      });

      if (!firstLoad && !isVisitor)
        items.splice(
          3,
          0,
          <SettingsItem
            key="settings-item"
            onClick={onClick}
            isActive={activeItemId === "settings"}
          />
        );
      if (!isVisitor && !isCollaborator)
        items.splice(
          3,
          0,
          <AccountsItem
            key="accounts-item"
            onClick={onClick}
            isActive={activeItemId === "accounts"}
          />
        );

      if (!isVisitor) items.splice(3, 0, <CatalogDivider key="other-header" />);
      else items.splice(2, 0, <CatalogDivider key="other-header" />);

      if (isCommunity && isPaymentPageAvailable)
        items.push(<BonusItem key="bonus-item" />);

      return items;
    },
    [
      t,
      dragging,
      getFolderIcon,
      onClick,
      onMoveTo,
      getEndOfBlock,
      onBadgeClick,
      showDragItems,
      showText,
      setDragging,
      startUpload,
      uploadEmptyFolders,
      trashIsEmpty,
      isAdmin,
      isVisitor,
      firstLoad,
      activeItemId,
      emptyTrashInProgress,
    ]
  );

  return <>{getItems(data)}</>;
};

Items.propTypes = {
  data: PropTypes.array,
  showText: PropTypes.bool,
  onClick: PropTypes.func,
  onClickBadge: PropTypes.func,
  onHide: PropTypes.func,
};

export default inject(
  ({
    auth,
    treeFoldersStore,
    selectedFolderStore,
    filesStore,
    filesActionsStore,
    uploadDataStore,
    dialogsStore,
    clientLoadingStore,
  }) => {
    const { settingsStore, isCommunity, isPaymentPageAvailable } = auth;
    const { showText, docSpace } = settingsStore;

    const {
      selection,
      bufferSelection,
      dragging,
      setDragging,
      trashIsEmpty,

      startDrag,
    } = filesStore;

    const { firstLoad } = clientLoadingStore;

    const { startUpload } = uploadDataStore;

    const { treeFolders, myFolderId, commonFolderId, isPrivacyFolder } =
      treeFoldersStore;

    const { id } = selectedFolderStore;
    const {
      moveDragItems,
      uploadEmptyFolders,
      deleteAction,
      emptyTrashInProgress,
    } = filesActionsStore;
    const { setEmptyTrashDialogVisible } = dialogsStore;

    return {
      isAdmin: auth.isAdmin,
      isVisitor: auth.userStore.user.isVisitor,
      isCollaborator: auth.userStore.user.isCollaborator,
      myId: myFolderId,
      commonId: commonFolderId,
      isPrivacy: isPrivacyFolder,
      currentId: id,
<<<<<<< HEAD
      showText: auth.settingsStore.showText,
      docSpace: auth.settingsStore.docSpace,
      enablePlugins: auth.settingsStore.enablePlugins,
=======
      showText,
      docSpace,
>>>>>>> ca3f18e3

      data: treeFolders,

      draggableItems: dragging
        ? bufferSelection
          ? [bufferSelection]
          : selection
        : null,
      dragging,
      setDragging,
      moveDragItems,
      deleteAction,
      startUpload,
      uploadEmptyFolders,
      setEmptyTrashDialogVisible,
      trashIsEmpty,

      firstLoad,
      startDrag,
      emptyTrashInProgress,
      isCommunity,
      isPaymentPageAvailable,
    };
  }
)(withTranslation(["Files", "Common", "Translations"])(observer(Items)));<|MERGE_RESOLUTION|>--- conflicted
+++ resolved
@@ -183,12 +183,9 @@
 
   activeItemId,
   emptyTrashInProgress,
-<<<<<<< HEAD
-  enablePlugins,
-=======
+
   isCommunity,
   isPaymentPageAvailable,
->>>>>>> ca3f18e3
 }) => {
   const getEndOfBlock = React.useCallback(
     (item) => {
@@ -465,14 +462,8 @@
       commonId: commonFolderId,
       isPrivacy: isPrivacyFolder,
       currentId: id,
-<<<<<<< HEAD
-      showText: auth.settingsStore.showText,
-      docSpace: auth.settingsStore.docSpace,
-      enablePlugins: auth.settingsStore.enablePlugins,
-=======
       showText,
       docSpace,
->>>>>>> ca3f18e3
 
       data: treeFolders,
 
