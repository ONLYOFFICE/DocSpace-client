--- conflicted
+++ resolved
@@ -3,11 +3,7 @@
   "content": "Removed from favorites",
   "content_en_sha1_hash": "c259d9197c21c066bff3db7e0f183ec9c293053c",
   "created_at": "2025-05-19T21:30:56.030Z",
-<<<<<<< HEAD
-  "updated_at": "2025-06-18T17:11:42.287Z",
-=======
   "updated_at": "2025-06-26T19:00:18.107Z",
->>>>>>> 0de93b01
   "comment": {
     "text": "This translation key \"RemovedFromFavorites\" is used to display a message when an item is removed from favorites. It is typically displayed as a success toast after removing an item from favorites in the UI.",
     "is_auto": true,
@@ -34,11 +30,7 @@
     },
     {
       "file_path": "/packages/client/src/store/FilesActionsStore.js",
-<<<<<<< HEAD
-      "line_number": 2499,
-=======
       "line_number": 2503,
->>>>>>> 0de93b01
       "context": "alt: t(\"RemoveFromFavorites\"),\n iconUrl: FavoritesReactSvgUrl,\n onClick: () => {\n const items = selection.map((item) => item.id);\n this.setFavoriteAction(\"remove\", items)\n .then(() => toastr.success(t(\"RemovedFromFavorites\")))\n .catch((err) => toastr.error(err));\n },\n })\n .set(\"showInfo\", showInfo);",
       "module": "/packages/client"
     }
@@ -62,8 +54,8 @@
       "ai_spell_check_issues": [
         {
           "type": "incorrect_translation",
-          "description": "The translation 'Favoritlərdən sil' literally translates to 'Deleted from favorites.' While understandable, 'Removed from favorites' implies a more active choice. A more accurate and natural translation would emphasize the removal action.",
-          "suggestion": "Seçimlərə əlavə edilmədi"
+          "description": "The translation 'Favoritlərdən sil' is a literal translation of 'Removed from favorites.' While understandable, a more natural and idiomatic translation would be something like 'Seçilmişlərdən silindi' or 'Favoritlərə əlavə edilmədi'. 'Sil' implies a direct deletion action, which might be too strong depending on the context.",
+          "suggestion": "Seçilmişlərdən silindi"
         }
       ],
       "approved_at": null
@@ -113,7 +105,13 @@
     "hy-AM": {
       "ai_translated": false,
       "ai_model": null,
-      "ai_spell_check_issues": [],
+      "ai_spell_check_issues": [
+        {
+          "type": "incorrect_translation",
+          "description": "The translation 'Հեռացված է ընտրյալներից' is technically correct but could be more natural. While it literally means 'Removed from favorites,' a more common and idiomatic translation would be something like 'Հեռացվել է սիրվածներից' or 'Հեռացվել է նախընտրածներից'.",
+          "suggestion": "Consider 'Հեռացվել է սիրվածներից' or 'Հեռացվել է նախընտրածներից'."
+        }
+      ],
       "approved_at": null
     },
     "it": {
@@ -188,8 +186,8 @@
       "ai_spell_check_issues": [
         {
           "type": "incorrect_translation",
-          "description": "The translation 'ප්‍රියතමයන්ගෙන් ඉවත් කෙරිණි' literally translates to 'Removed from favorites'. While technically correct, it's a passive construction that might sound slightly awkward in Sinhala depending on the context. A more natural phrasing might be preferable depending on the application.",
-          "suggestion": "Consider alternatives like 'ප්‍රියතමයන්ගෙන් ඉවතට දැමිනි' (Priyathamayan gennan iwathata daamini) which is a more active voice, or 'ප්‍රියතමයන්ගෙන් ඉවත් කරන ලදි' (Priyathamayan gennan iwath karan ladi) which is also a common construction."
+          "description": "The translation 'ප්‍රියතමයන්ගෙන් ඉවත් කෙරිණි' while technically meaning 'Removed from favorites', sounds overly formal and passive for a UI element. A more natural and common phrasing for 'Removed from favorites' would be something like 'ප්‍රියතමයන්ගෙන් ඉවත්වී' or 'ප්‍රියතමයන්ගෙන් අයින් විය'.",
+          "suggestion": "Consider 'ප්‍රියතමයන්ගෙන් ඉවත්වී' or 'ප්‍රියතමයන්ගෙන් අයින් විය'."
         }
       ],
       "approved_at": null
@@ -212,7 +210,7 @@
       "ai_spell_check_issues": [
         {
           "type": "incorrect_translation",
-          "description": "While 'Уклоњено из омиљеног' is grammatically correct, a more natural and commonly used translation for 'Removed from favorites' in Serbian (Cyrillic) would be 'Избрисано из омиљених'.",
+          "description": "While technically correct, \"Уклоњено из омиљеног\" translates to 'Removed from favorites' but sounds slightly unnatural in Serbian. A more common and natural phrasing would be \"Избрисано из омиљених\" or \"Ускрњено из омиљених\".",
           "suggestion": "Избрисано из омиљених"
         }
       ],
