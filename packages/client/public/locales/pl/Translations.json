--- conflicted
+++ resolved
@@ -12,10 +12,6 @@
   "FolderTitleSkyDrive": "Katalog OneDrive",
   "FolderTitleWebDav": "Katalog WebDAV",
   "FolderTitleYandex": "Katalog Yandex",
-<<<<<<< HEAD
-=======
-  "GuestReleaseTipLink": "Dowiedz się więcej o różnych rodzajach użytkowników",
->>>>>>> 25842f9b
   "LinkHasExpiredAndHasBeenDisabled": "Link wygasł i został wyłączony",
   "LinkValidTime": "Link jest ważny tylko przez {{days_count}} dni.",
   "NewForm": "Formularz PDF",
