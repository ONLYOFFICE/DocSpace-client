--- conflicted
+++ resolved
@@ -1643,7 +1643,6 @@
   //   },
   // },
 
-<<<<<<< HEAD
   catalogItem: {
     container: {
       width: "100%",
@@ -1718,7 +1717,9 @@
         size: "8px",
         position: "-4px",
       },
-=======
+    },
+  },
+
   menuItem: {
     iconWrapper: {
       width: "16px",
@@ -1779,7 +1780,6 @@
       right: 0,
       bottom: 0,
       margin: "0 auto",
->>>>>>> df305ea2
     },
   },
 };
