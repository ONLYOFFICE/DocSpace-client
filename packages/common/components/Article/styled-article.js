--- conflicted
+++ resolved
@@ -115,13 +115,9 @@
 StyledArticle.defaultProps = { theme: Base };
 
 const StyledArticleHeader = styled.div`
-<<<<<<< HEAD
   height: 24px;
   padding: 22px 20px 23px;
-=======
-  height: 30px;
-  padding: 21px 20px 18px;
->>>>>>> 66dd2fc7
+
   margin-left: -1px;
   display: flex;
   justify-content: flex-start;
