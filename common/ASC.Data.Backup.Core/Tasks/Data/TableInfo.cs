--- conflicted
+++ resolved
@@ -59,6 +59,7 @@
         IdColumn = idColumn;
         IdType = idType;
         TenantColumn = tenantColumn;
+            UserIDColumns = new string[0];
         DateColumns = new Dictionary<string, bool>();
         InsertMethod = InsertMethod.Insert;
     }
@@ -70,36 +71,6 @@
 
     public bool HasDateColumns()
     {
-<<<<<<< HEAD
-=======
-        public string Name { get; private set; }
-        public string IdColumn { get; private set; }
-        public IdType IdType { get; private set; }
-        public string TenantColumn { get; private set; }
-        public string[] Columns { get; set; }
-        public string[] UserIDColumns { get; set; }
-        public Dictionary<string, bool> DateColumns { get; set; }
-        public InsertMethod InsertMethod { get; set; }
-
-        public TableInfo(string name, string tenantColumn = null, string idColumn = null, IdType idType = IdType.Autoincrement)
-        {
-            Name = name;
-            IdColumn = idColumn;
-            IdType = idType;
-            TenantColumn = tenantColumn;
-            UserIDColumns = new string[0];
-            DateColumns = new Dictionary<string, bool>();
-            InsertMethod = InsertMethod.Insert;
-        }
-
-        public bool HasIdColumn()
-        {
-            return !string.IsNullOrEmpty(IdColumn);
-        }
-
-        public bool HasDateColumns()
-        {
->>>>>>> 32186f21
             return DateColumns.Count > 0;
     }
 
