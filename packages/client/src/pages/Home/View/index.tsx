// (c) Copyright Ascensio System SIA 2009-2025
//
// This program is a free software product.
// You can redistribute it and/or modify it under the terms
// of the GNU Affero General Public License (AGPL) version 3 as published by the Free Software
// Foundation. In accordance with Section 7(a) of the GNU AGPL its Section 15 shall be amended
// to the effect that Ascensio System SIA expressly excludes the warranty of non-infringement of
// any third-party rights.
//
// This program is distributed WITHOUT ANY WARRANTY, without even the implied warranty
// of MERCHANTABILITY or FITNESS FOR A PARTICULAR  PURPOSE. For details, see
// the GNU AGPL at: http://www.gnu.org/licenses/agpl-3.0.html
//
// You can contact Ascensio System SIA at Lubanas st. 125a-25, Riga, Latvia, EU, LV-1021.
//
// The  interactive user interfaces in modified source and object code versions of the Program must
// display Appropriate Legal Notices, as required under Section 5 of the GNU AGPL version 3.
//
// Pursuant to Section 7(b) of the License you must retain the original Product logo when
// distributing the program. Pursuant to Section 7(e) we decline to grant you any rights under
// trademark law for use of our trademarks.
//
// All the Product's GUI elements, including illustrations and icon sets, as well as technical writing
// content are licensed under the terms of the Creative Commons Attribution-ShareAlike 4.0
// International. See the License terms at http://creativecommons.org/licenses/by-sa/4.0/legalcode

import React from "react";
import { inject, observer } from "mobx-react";
import { Trans, useTranslation } from "react-i18next";
import { Navigate, useLocation } from "react-router";

import Chat from "@docspace/shared/components/chat";
import useToolsSettings from "@docspace/shared/components/chat/hooks/useToolsSettings";
import useInitChats from "@docspace/shared/components/chat/hooks/useInitChats";
import useInitMessages from "@docspace/shared/components/chat/hooks/useInitMessages";

import { getCategoryType } from "@docspace/shared/utils/common";
import { CategoryType } from "@docspace/shared/constants";
import { Consumer } from "@docspace/shared/utils";
import type { Nullable } from "@docspace/shared/types";

import { AnimationEvents } from "@docspace/shared/hooks/useAnimation";
import { clearTextSelection } from "@docspace/shared/utils/copy";
import TopLoadingIndicator from "@docspace/shared/components/top-loading-indicator";
import type { TUser } from "@docspace/shared/api/people/types";
import { LoaderWrapper } from "@docspace/shared/components/loader-wrapper";
import { toastr } from "@docspace/shared/components/toast";
import { TOAST_FOLDER_PUBLIC_KEY } from "@docspace/shared/constants";
import type { TFolder } from "@docspace/shared/api/files/types";
import { getAccessLabel } from "@docspace/shared/components/share/Share.helpers";
import { useEventCallback } from "@docspace/shared/hooks/useEventCallback";
import type { AuthStore } from "@docspace/shared/store/AuthStore";
import type { SettingsStore } from "@docspace/shared/store/SettingsStore";
import FilesFilter from "@docspace/shared/api/files/filter";
import { FolderType, SearchArea } from "@docspace/shared/enums";

import type SelectedFolderStore from "SRC_DIR/store/SelectedFolderStore";
import type ClientLoadingStore from "SRC_DIR/store/ClientLoadingStore";
import type FilesStore from "SRC_DIR/store/FilesStore";
import type FilesSettingsStore from "SRC_DIR/store/FilesSettingsStore";
import type DialogsStore from "SRC_DIR/store/DialogsStore";
import type AccessRightsStore from "SRC_DIR/store/AccessRightsStore";
import type AiRoomStore from "SRC_DIR/store/AiRoomStore";
import { getCategoryUrl } from "SRC_DIR/helpers/utils";

import { SectionBodyContent, ContactsSectionBodyContent } from "../Section";
import ProfileSectionBodyContent from "../../Profile/Section/Body";

import useProfileBody, {
  type UseProfileBodyProps,
} from "../../Profile/Section/Body/useProfileBody";
import useContacts, { type UseContactsProps } from "../Hooks/useContacts";
import useFiles, { type UseFilesProps } from "../Hooks/useFiles";

type ViewProps = UseContactsProps &
  UseFilesProps &
  UseProfileBodyProps & {
    setIsChangePageRequestRunning: ClientLoadingStore["setIsChangePageRequestRunning"];
    setCurrentClientView: ClientLoadingStore["setCurrentClientView"];
    setIsSectionHeaderLoading: ClientLoadingStore["setIsSectionHeaderLoading"];
    showBodyLoader: ClientLoadingStore["showBodyLoader"];

    clearFiles: FilesStore["clearFiles"];

    userAvatar: TUser["avatar"];
    getIcon: FilesSettingsStore["getIcon"];
    chatSettings: SelectedFolderStore["chatSettings"];

    usersAbortController: Nullable<AbortController>;
    groupsAbortController: Nullable<AbortController>;

    filesAbortController: Nullable<AbortController>;
    roomsAbortController: Nullable<AbortController>;
    aiAgentsAbortController: Nullable<AbortController>;

    showHeaderLoader: ClientLoadingStore["showHeaderLoader"];

    aiAgentSelectorDialogProps: DialogsStore["aiAgentSelectorDialogProps"];
    setAiAgentSelectorDialogProps: DialogsStore["setAiAgentSelectorDialogProps"];
    setIsAIAgentChatDelete: DialogsStore["setIsAIAgentChatDelete"];
    setDeleteDialogVisible: DialogsStore["setDeleteDialogVisible"];

    canUseChat: AccessRightsStore["canUseChat"];

    isErrorAIAgentNotAvailable: FilesStore["isErrorAIAgentNotAvailable"];

    isAdmin: AuthStore["isAdmin"];
    aiConfig: SettingsStore["aiConfig"];
    standalone: SettingsStore["standalone"];
    isResultTab: AiRoomStore["isResultTab"];
    resultId: AiRoomStore["resultId"];
    folderFormValidation: RegExp;
  };

const View = ({
  scrollToTop,

  setSelectedNode,

  setContactsTab,
  getUsersList,

  getGroups,
  updateCurrentGroup,

  setIsChangePageRequestRunning,
  setCurrentClientView,

  usersAbortController,
  groupsAbortController,

  filesAbortController,
  roomsAbortController,
  aiAgentsAbortController,

  fetchFiles,
  fetchRooms,
  fetchAgents,

  playlist,

  getFileInfo,
  setToPreviewFile,
  setIsPreview,

  setIsUpdatingRowItem,

  gallerySelected,
  userId,

  selectedFolderStore,
  wsCreatedPDFForm,
  clearFiles,

  setIsSectionHeaderLoading,

  userAvatar,
  getIcon,
  chatSettings,
  showBodyLoader,
  showHeaderLoader,

  getFilesSettings,
  setSubscriptions,
  isFirstSubscriptionsLoad,
  fetchConsents,
  fetchScopes,
  tfaSettings,
  setBackupCodes,
  setProviders,
  getCapabilities,
  getSessions,

  getTfaType,
  setIsProfileLoaded,

  setNotificationChannels,
  checkTg,

  aiAgentSelectorDialogProps,
  setAiAgentSelectorDialogProps,
  setIsAIAgentChatDelete,
  setDeleteDialogVisible,

  canUseChat,
  isAdmin,
  aiConfig,
  standalone,
  isResultTab,
  resultId,
<<<<<<< HEAD
  isErrorAIAgentNotAvailable,
=======
  folderFormValidation,
>>>>>>> 85fbd986
}: ViewProps) => {
  const location = useLocation();
  const { t } = useTranslation(["Files", "Common", "AIRoom"]);

  const isContactsPage = location.pathname.includes("accounts");
  const isProfilePage = location.pathname.includes("profile");
  const isChatPage =
    location.pathname.includes("chat") &&
    location.pathname.includes("ai-agents");

  const [currentView, setCurrentView] = React.useState(() => {
    const type = getCategoryType(location);

    if (type === CategoryType.Chat) {
      return "chat";
    }

    if (type === CategoryType.Accounts) {
      return "users";
    }

    if (isProfilePage) {
      return "profile";
    }

    return "files";
  });

  React.useEffect(() => {
    const guestShareLinkInvalid = sessionStorage.getItem(
      "guestShareLinkInvalid",
    );

    if (guestShareLinkInvalid === "true") {
      toastr.error(t("Common:InvalidLink"));
      sessionStorage.removeItem("guestShareLinkInvalid");
    }
  }, []);

  const [isLoading, setIsLoading] = React.useState(false);

  const prevCurrentViewRef = React.useRef(currentView);
  const prevCategoryType = React.useRef<number>(getCategoryType(location));

  const { fetchContacts } = useContacts({
    isContactsPage,

    setContactsTab,

    scrollToTop,
    setSelectedNode,

    getUsersList,
    getGroups,
    updateCurrentGroup,
  });

  const { getFiles } = useFiles({
    fetchFiles,
    fetchRooms,
    fetchAgents,

    playlist,

    getFileInfo,
    setToPreviewFile,
    setIsPreview,

    setIsUpdatingRowItem,

    gallerySelected,
    userId,

    scrollToTop,
    selectedFolderStore,
    wsCreatedPDFForm,
  });

  const { getProfileInitialValue } = useProfileBody({
    getFilesSettings: getFilesSettings!,
    setSubscriptions: setSubscriptions!,
    setNotificationChannels: setNotificationChannels!,
    isFirstSubscriptionsLoad,
    fetchConsents: fetchConsents!,
    fetchScopes: fetchScopes!,
    tfaSettings,
    setBackupCodes: setBackupCodes!,
    setProviders: setProviders!,
    getCapabilities: getCapabilities!,
    getSessions: getSessions!,
    setIsProfileLoaded: setIsProfileLoaded!,
    setIsSectionHeaderLoading: setIsSectionHeaderLoading!,
    getTfaType: getTfaType!,
    checkTg: checkTg!,
  });

  const [roomId, setRoomId] = React.useState(() => {
    return new URLSearchParams(location.search).get("folder");
  });

  React.useLayoutEffect(() => {
    const roomId = new URLSearchParams(location.search).get("folder");
    setRoomId(roomId);
  }, [location.search]);

  const toolsSettings = useToolsSettings({
    roomId: roomId ?? "",
    aiConfig,
  });

  const initChats = useInitChats({
    roomId: roomId ?? "",
  });

  const { initMessages, ...messagesSettings } = useInitMessages(roomId ?? "");

  const { initTools } = toolsSettings;
  const { fetchChats } = initChats;

  const getFilesRef = React.useRef(getFiles);
  const fetchContactsRef = React.useRef(fetchContacts);
  const initChatsRef = React.useRef(fetchChats);
  const initToolsRef = React.useRef(initTools);
  const initMessagesRef = React.useRef(initMessages);

  const animationStartedRef = React.useRef(false);

  const abortControllers = React.useRef({
    filesAbortController,
    roomsAbortController,
    aiAgentsAbortController,
    usersAbortController,
    groupsAbortController,
  });

  React.useLayoutEffect(() => {
    setIsSectionHeaderLoading(true, false);
  }, [setIsSectionHeaderLoading]);

  React.useEffect(() => {
    prevCurrentViewRef.current = currentView;
  }, [currentView]);

  React.useEffect(() => {
    getFilesRef.current = getFiles;
  }, [getFiles]);

  React.useEffect(() => {
    fetchContactsRef.current = fetchContacts;
  }, [fetchContacts]);

  React.useEffect(() => {
    abortControllers.current.filesAbortController = filesAbortController;
    abortControllers.current.roomsAbortController = roomsAbortController;
    abortControllers.current.aiAgentsAbortController = aiAgentsAbortController;
    abortControllers.current.usersAbortController = usersAbortController;
    abortControllers.current.groupsAbortController = groupsAbortController;
  }, [
    filesAbortController,
    roomsAbortController,
    aiAgentsAbortController,
    usersAbortController,
    groupsAbortController,
  ]);

  React.useEffect(() => {
    animationStartedRef.current = false;

    const animationStartedAction = () => {
      animationStartedRef.current = true;
    };

    window.addEventListener(
      AnimationEvents.ANIMATION_STARTED,
      animationStartedAction,
    );

    return () => {
      window.removeEventListener(
        AnimationEvents.ANIMATION_STARTED,
        animationStartedAction,
      );
    };
  }, []);

  React.useEffect(() => {
    if (!isLoading) {
      TopLoadingIndicator.end();

      if (currentView === "profile" && prevCurrentViewRef.current === "profile")
        return;

      window.dispatchEvent(new CustomEvent(AnimationEvents.END_ANIMATION));
    }
  }, [isLoading]);

  React.useEffect(() => {
    animationStartedRef.current = false;

    const animationEndedAction = () => {
      animationStartedRef.current = false;
    };

    window.addEventListener(
      AnimationEvents.ANIMATION_ENDED,
      animationEndedAction,
    );

    return () => {
      window.removeEventListener(
        AnimationEvents.ANIMATION_ENDED,
        animationEndedAction,
      );
    };
  }, []);

  React.useEffect(() => {
    if (showHeaderLoader) return;

    if (isLoading) {
      if (!animationStartedRef.current) {
        TopLoadingIndicator.start();
      }
    }
  }, [isLoading, showHeaderLoader]);

  React.useEffect(() => {
    initChatsRef.current = fetchChats;
  }, [fetchChats]);

  React.useEffect(() => {
    initToolsRef.current = initTools;
  }, [initTools]);

  React.useEffect(() => {
    initMessagesRef.current = initMessages;
  }, [initMessages]);

  const showToastAccess = useEventCallback(() => {
    if (
      selectedFolderStore.isFolder &&
      sessionStorage.getItem(TOAST_FOLDER_PUBLIC_KEY) ===
        selectedFolderStore.id?.toString()
    ) {
      const access = getAccessLabel(
        t,
        selectedFolderStore as unknown as TFolder,
      );

      toastr.info(
        <Trans
          t={t}
          ns="Files"
          i18nKey="OpenedViaLink"
          values={{ access }}
          components={{
            strong: <strong />,
          }}
        />,
      );
      sessionStorage.removeItem(TOAST_FOLDER_PUBLIC_KEY);
    }
  });

  React.useEffect(() => {
    const getView = async () => {
      try {
        abortControllers.current.usersAbortController?.abort();
        abortControllers.current.groupsAbortController?.abort();
        abortControllers.current.filesAbortController?.abort();
        abortControllers.current.roomsAbortController?.abort();
        abortControllers.current.aiAgentsAbortController?.abort();

        setIsLoading(true);
        setIsChangePageRequestRunning(true);
        let view: void | "groups" | "files" | "users" | "profile" | "chat" =
          await fetchContactsRef.current();

        if (isProfilePage) {
          await getProfileInitialValue();

          clearFiles();
          setContactsTab(false);

          view = "profile";
        } else if (isChatPage) {
          await Promise.all([
            getFilesRef.current(),
            initToolsRef.current(),
            initChatsRef.current(),
            initMessagesRef.current(),
          ]);

          view = "chat";

          prevCategoryType.current = getCategoryType(location);

          setContactsTab(false);
        } else if (!isContactsPage) {
          await getFilesRef.current();

          prevCategoryType.current = getCategoryType(location);

          view = "files";
          setContactsTab(false);
        } else {
          clearFiles();
        }

        if (view) {
          setCurrentView(view);
          setCurrentClientView(view);
        }

        setIsChangePageRequestRunning(false);
        setIsLoading(false);

        clearTextSelection();
        showToastAccess();
      } catch (error) {
        console.log(error);
        if ((error as Error).message === "canceled") {
          return;
        }

        setIsChangePageRequestRunning(false);
        setIsLoading(false);
      }
    };

    getView();
  }, [location, isContactsPage, isProfilePage, isChatPage, showToastAccess]);

  React.useEffect(() => {
    if (isResultTab && !canUseChat && !showBodyLoader) {
      toastr.info(
        <Trans
          t={t}
          ns="AIRoom"
          i18nKey="AgentInViewModeWarning"
          components={{
            strong: <strong />,
          }}
        />,
      );
    }
  }, [isResultTab, canUseChat, showBodyLoader, t]);

  const attachmentFile = React.useMemo(
    () => aiAgentSelectorDialogProps?.file,
    [aiAgentSelectorDialogProps?.file],
  );

  const onClearAttachmentFile = React.useCallback(() => {
    setAiAgentSelectorDialogProps(false, null);
  }, [setAiAgentSelectorDialogProps]);
  // console.log("currentView", currentView);

  const getResultStorageId = () => {
    if (!selectedFolderStore.isAIRoom) return null;

    if (resultId) return resultId;

    return (
      selectedFolderStore.folders?.find(
        (folder) => folder.type === FolderType.ResultStorage,
      )?.id || null
    );
  };

  const shouldRedirectToResultStorage =
    currentView === "chat" && !!selectedFolderStore.id && !canUseChat;

  if (shouldRedirectToResultStorage) {
    const agentId = selectedFolderStore.id || "";

    const filesFilter = FilesFilter.getDefault();
    filesFilter.folder = agentId.toString();
    filesFilter.searchArea = SearchArea.ResultStorage;

    const path = getCategoryUrl(CategoryType.AIAgent, agentId);

    return <Navigate to={`${path}?${filesFilter.toUrlParams()}`} />;
  }

  return (
    <LoaderWrapper isLoading={isLoading ? !showHeaderLoader : false}>
      <Consumer>
        {(context) =>
          context.sectionWidth &&
          (currentView === "users" || currentView === "groups" ? (
            <ContactsSectionBodyContent
              sectionWidth={context.sectionWidth}
              currentView={currentView}
            />
          ) : currentView === "chat" && !isErrorAIAgentNotAvailable ? (
            <Chat
              userAvatar={userAvatar}
              roomId={isLoading && !showHeaderLoader ? "-1" : roomId!}
              getIcon={getIcon}
              selectedModel={chatSettings?.modelId ?? ""}
              isLoading={showBodyLoader}
              attachmentFile={attachmentFile}
              clearAttachmentFile={onClearAttachmentFile}
              toolsSettings={toolsSettings}
              initChats={initChats}
              messagesSettings={messagesSettings}
              isAdmin={isAdmin}
              aiReady={aiConfig?.aiReady || false}
              standalone // NOTE: AI SaaS same as AI Standalone in v.4.0
              getResultStorageId={getResultStorageId}
              setIsAIAgentChatDelete={setIsAIAgentChatDelete}
              setDeleteDialogVisible={setDeleteDialogVisible}
              folderFormValidation={folderFormValidation}
            />
          ) : currentView === "profile" ? (
            <ProfileSectionBodyContent />
          ) : (
            <SectionBodyContent sectionWidth={context.sectionWidth} />
          ))
        }
      </Consumer>
    </LoaderWrapper>
  );
};

export const ViewComponent = inject(
  ({
    peopleStore,
    treeFoldersStore,

    filesStore,
    clientLoadingStore,
    mediaViewerDataStore,
    oformsStore,
    userStore,
    selectedFolderStore,
    filesSettingsStore,
    oauthStore,
    tfaStore,
    setup,
    authStore,
    telegramStore,
    dialogsStore,
    accessRightsStore,
    settingsStore,
    aiRoomStore,
  }: TStore) => {
    const { isResultTab, resultId } = aiRoomStore;
    const { aiConfig, standalone, folderFormValidation } = settingsStore;

    const { canUseChat } = accessRightsStore;

    const { usersStore, groupsStore } = peopleStore;

    const {
      getUsersList,
      setContactsTab,
      abortController: usersAbortController,
    } = usersStore;

    const {
      getGroups,
      updateCurrentGroup,
      abortController: groupsAbortController,
    } = groupsStore!;

    const { setSelectedNode } = treeFoldersStore;

    const {
      scrollToTop,
      fetchFiles,
      fetchRooms,
      fetchAgents,
      getFileInfo,
      setIsPreview,
      setIsUpdatingRowItem,
      wsCreatedPDFForm,

      filesController,
      roomsController,
      aiAgentsController,

      clearFiles,
      isErrorAIAgentNotAvailable,
    } = filesStore;

    const {
      setIsChangePageRequestRunning,
      setCurrentClientView,
      setIsSectionHeaderLoading,
      setIsProfileLoaded,

      showHeaderLoader,
    } = clientLoadingStore;

    const { playlist, setToPreviewFile } = mediaViewerDataStore;

    const { gallerySelected } = oformsStore;

    const { getFilesSettings } = filesSettingsStore;

    const {
      setSubscriptions,
      setNotificationChannels,
      isFirstSubscriptionsLoad,
    } = peopleStore.targetUserStore!;

    const { fetchConsents, fetchScopes } = oauthStore;

    const { tfaSettings, setBackupCodes, getTfaType } = tfaStore;

    const { setProviders } = peopleStore.usersStore;
    const { getCapabilities, isAdmin } = authStore;

    const { getSessions } = setup;

    const { checkTg } = telegramStore;

    const {
      aiAgentSelectorDialogProps,
      setAiAgentSelectorDialogProps,
      setIsAIAgentChatDelete,
      setDeleteDialogVisible,
    } = dialogsStore;

    return {
      setContactsTab,
      getUsersList,
      getGroups,
      updateCurrentGroup,

      setSelectedNode,

      scrollToTop,
      fetchFiles,
      fetchRooms,
      fetchAgents,
      getFileInfo,
      setIsPreview,
      setIsUpdatingRowItem,
      wsCreatedPDFForm,

      setIsChangePageRequestRunning,
      setCurrentClientView,

      usersAbortController,
      groupsAbortController,

      filesAbortController: filesController,
      roomsAbortController: roomsController,
      aiAgentsAbortController: aiAgentsController,

      playlist,
      setToPreviewFile,

      gallerySelected,

      userId: userStore?.user?.id,

      selectedFolderStore,

      clearFiles,

      setIsSectionHeaderLoading,

      userAvatar: userStore.user?.avatar,
      getIcon: filesSettingsStore.getIcon,
      chatSettings: selectedFolderStore?.chatSettings,
      showBodyLoader: clientLoadingStore.showBodyLoader,
      showHeaderLoader,

      getFilesSettings,
      setSubscriptions,
      isFirstSubscriptionsLoad,
      fetchConsents,
      fetchScopes,
      tfaSettings,
      setBackupCodes,
      setProviders,
      getCapabilities,
      getSessions,

      getTfaType,
      setIsProfileLoaded,
      setNotificationChannels,
      checkTg,

      aiAgentSelectorDialogProps,
      setAiAgentSelectorDialogProps,
      setIsAIAgentChatDelete,
      setDeleteDialogVisible,

      isErrorAIAgentNotAvailable,
      canUseChat,
      isAdmin,
      aiConfig,
      standalone,
      isResultTab,
      resultId,
      folderFormValidation,
    };
  },
)(observer(View));<|MERGE_RESOLUTION|>--- conflicted
+++ resolved
@@ -188,11 +188,8 @@
   standalone,
   isResultTab,
   resultId,
-<<<<<<< HEAD
   isErrorAIAgentNotAvailable,
-=======
   folderFormValidation,
->>>>>>> 85fbd986
 }: ViewProps) => {
   const location = useLocation();
   const { t } = useTranslation(["Files", "Common", "AIRoom"]);
