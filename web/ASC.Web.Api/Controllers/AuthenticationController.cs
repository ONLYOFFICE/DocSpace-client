<<<<<<< HEAD
﻿using Constants = ASC.Core.Users.Constants;
=======
﻿using AuthenticationException = System.Security.Authentication.AuthenticationException;
using Constants = ASC.Core.Users.Constants;
>>>>>>> 8a90ccc3
using SecurityContext = ASC.Core.SecurityContext;

namespace ASC.Web.Api.Controllers
{
    [Scope]
    [DefaultRoute]
    [ApiController]
    [AllowAnonymous]
    public class AuthenticationController : ControllerBase
    {
        private UserManager UserManager { get; }
        private TenantManager TenantManager { get; }
        private SecurityContext SecurityContext { get; }
        private TenantCookieSettingsHelper TenantCookieSettingsHelper { get; }
        private CookiesManager CookiesManager { get; }
        private PasswordHasher PasswordHasher { get; }
        private EmailValidationKeyModelHelper EmailValidationKeyModelHelper { get; }
        private ICache Cache { get; }
        private SetupInfo SetupInfo { get; }
        private MessageService MessageService { get; }
        private ProviderManager ProviderManager { get; }
        private IOptionsSnapshot<AccountLinker> AccountLinker { get; }
        private CoreBaseSettings CoreBaseSettings { get; }
        private PersonalSettingsHelper PersonalSettingsHelper { get; }
        private StudioNotifyService StudioNotifyService { get; }
        private UserHelpTourHelper UserHelpTourHelper { get; }
        private Signature Signature { get; }
        private InstanceCrypto InstanceCrypto { get; }
        private DisplayUserSettingsHelper DisplayUserSettingsHelper { get; }
        private MessageTarget MessageTarget { get; }
        private StudioSmsNotificationSettingsHelper StudioSmsNotificationSettingsHelper { get; }
        private SettingsManager SettingsManager { get; }
        private SmsManager SmsManager { get; }
        private TfaManager TfaManager { get; }
        private TimeZoneConverter TimeZoneConverter { get; }
        private SmsKeyStorage SmsKeyStorage { get; }
        private CommonLinkUtility CommonLinkUtility { get; }
        private ApiContext ApiContext { get; }
        private AuthContext AuthContext { get; }
        private UserManagerWrapper UserManagerWrapper { get; }

        public AuthenticationController(
            UserManager userManager,
            TenantManager tenantManager,
            SecurityContext securityContext,
            TenantCookieSettingsHelper tenantCookieSettingsHelper,
            CookiesManager cookiesManager,
            PasswordHasher passwordHasher,
            EmailValidationKeyModelHelper emailValidationKeyModelHelper,
            ICache cache,
            SetupInfo setupInfo,
            MessageService messageService,
            ProviderManager providerManager,
            IOptionsSnapshot<AccountLinker> accountLinker,
            CoreBaseSettings coreBaseSettings,
            PersonalSettingsHelper personalSettingsHelper,
            StudioNotifyService studioNotifyService,
            UserManagerWrapper userManagerWrapper,
            UserHelpTourHelper userHelpTourHelper,
            Signature signature,
            InstanceCrypto instanceCrypto,
            DisplayUserSettingsHelper displayUserSettingsHelper,
            MessageTarget messageTarget,
            StudioSmsNotificationSettingsHelper studioSmsNotificationSettingsHelper,
            SettingsManager settingsManager,
            SmsManager smsManager,
            TfaManager tfaManager,
            TimeZoneConverter timeZoneConverter,
            SmsKeyStorage smsKeyStorage,
            CommonLinkUtility commonLinkUtility,
            ApiContext apiContext,
            AuthContext authContext)
        {
            UserManager = userManager;
            TenantManager = tenantManager;
            SecurityContext = securityContext;
            TenantCookieSettingsHelper = tenantCookieSettingsHelper;
            CookiesManager = cookiesManager;
            PasswordHasher = passwordHasher;
            EmailValidationKeyModelHelper = emailValidationKeyModelHelper;
            Cache = cache;
            SetupInfo = setupInfo;
            MessageService = messageService;
            ProviderManager = providerManager;
            AccountLinker = accountLinker;
            CoreBaseSettings = coreBaseSettings;
            PersonalSettingsHelper = personalSettingsHelper;
            StudioNotifyService = studioNotifyService;
            UserHelpTourHelper = userHelpTourHelper;
            Signature = signature;
            InstanceCrypto = instanceCrypto;
            DisplayUserSettingsHelper = displayUserSettingsHelper;
            MessageTarget = messageTarget;
            StudioSmsNotificationSettingsHelper = studioSmsNotificationSettingsHelper;
            SettingsManager = settingsManager;
            SmsManager = smsManager;
            TfaManager = tfaManager;
            TimeZoneConverter = timeZoneConverter;
            SmsKeyStorage = smsKeyStorage;
            CommonLinkUtility = commonLinkUtility;
            ApiContext = apiContext;
            AuthContext = authContext;
            UserManagerWrapper = userManagerWrapper;
        }


        [Read]
        public bool GetIsAuthentificated()
        {
            return SecurityContext.IsAuthenticated;
        }

        [Create("{code}", false, order: int.MaxValue)]
        public AuthenticationTokenData AuthenticateMeFromBodyWithCode([FromBody] AuthModel auth)
        {
            return AuthenticateMeWithCode(auth);
        }

        [Create("{code}", false, order: int.MaxValue)]
        [Consumes("application/x-www-form-urlencoded")]
        public AuthenticationTokenData AuthenticateMeFromFormWithCode([FromForm] AuthModel auth)
        {
            return AuthenticateMeWithCode(auth);
        }

        [Create(false)]
        public AuthenticationTokenData AuthenticateMeFromBody([FromBody] AuthModel auth)
        {
            return AuthenticateMe(auth);
        }

        [Create(false)]
        [Consumes("application/x-www-form-urlencoded")]
        public AuthenticationTokenData AuthenticateMeFromForm([FromForm] AuthModel auth)
        {
            return AuthenticateMe(auth);
        }

        [Create("logout")]
        [Read("logout")]// temp fix
        public void Logout()
        {
            if (SecurityContext.IsAuthenticated)
                CookiesManager.ResetUserCookie(SecurityContext.CurrentAccount.ID);

            CookiesManager.ClearCookies(CookiesType.AuthKey);
            CookiesManager.ClearCookies(CookiesType.SocketIO);

            SecurityContext.Logout();
        }

        [Create("confirm", false)]
        public ValidationResult CheckConfirmFromBody([FromBody] EmailValidationKeyModel model)
        {
            return EmailValidationKeyModelHelper.Validate(model);
        }

        [Create("confirm", false)]
        [Consumes("application/x-www-form-urlencoded")]
        public ValidationResult CheckConfirmFromForm([FromForm] EmailValidationKeyModel model)
        {
            return EmailValidationKeyModelHelper.Validate(model);
        }

        [Authorize(AuthenticationSchemes = "confirm", Roles = "PhoneActivation")]
        [Create("setphone", false)]
        public AuthenticationTokenData SaveMobilePhoneFromBody([FromBody] MobileModel model)
        {
            return SaveMobilePhone(model);
        }

        [Authorize(AuthenticationSchemes = "confirm", Roles = "PhoneActivation")]
        [Create("setphone", false)]
        [Consumes("application/x-www-form-urlencoded")]
        public AuthenticationTokenData SaveMobilePhoneFromForm([FromForm] MobileModel model)
        {
            return SaveMobilePhone(model);
        }

        private AuthenticationTokenData SaveMobilePhone(MobileModel model)
        {
            ApiContext.AuthByClaim();
            var user = UserManager.GetUsers(AuthContext.CurrentAccount.ID);
            model.MobilePhone = SmsManager.SaveMobilePhone(user, model.MobilePhone);
            MessageService.Send(MessageAction.UserUpdatedMobileNumber, MessageTarget.Create(user.ID), user.DisplayUserName(false, DisplayUserSettingsHelper), model.MobilePhone);

            return new AuthenticationTokenData
            {
                Sms = true,
                PhoneNoise = SmsSender.BuildPhoneNoise(model.MobilePhone),
                Expires = new ApiDateTime(TenantManager, TimeZoneConverter, DateTime.UtcNow.Add(SmsKeyStorage.StoreInterval))
            };
        }

        [Create(@"sendsms", false)]
        public AuthenticationTokenData SendSmsCodeFromBody([FromBody] AuthModel model)
        {
            return SendSmsCode(model);
        }

        [Create(@"sendsms", false)]
        [Consumes("application/x-www-form-urlencoded")]
        public AuthenticationTokenData SendSmsCodeFromForm([FromForm] AuthModel model)
        {
            return SendSmsCode(model);
        }

        private AuthenticationTokenData SendSmsCode(AuthModel model)
        {
            var user = GetUser(model, out _);
            SmsManager.PutAuthCode(user, true);

            return new AuthenticationTokenData
            {
                Sms = true,
                PhoneNoise = SmsSender.BuildPhoneNoise(user.MobilePhone),
                Expires = new ApiDateTime(TenantManager, TimeZoneConverter, DateTime.UtcNow.Add(SmsKeyStorage.StoreInterval))
            };
        }

        private AuthenticationTokenData AuthenticateMe(AuthModel auth)
        {
            bool viaEmail;
            var user = GetUser(auth, out viaEmail);

            if (StudioSmsNotificationSettingsHelper.IsVisibleSettings() && StudioSmsNotificationSettingsHelper.Enable)
            {
                if (string.IsNullOrEmpty(user.MobilePhone) || user.MobilePhoneActivationStatus == MobilePhoneActivationStatus.NotActivated)
                    return new AuthenticationTokenData
                    {
                        Sms = true,
                        ConfirmUrl = CommonLinkUtility.GetConfirmationUrl(user.Email, ConfirmType.PhoneActivation)
                    };

                SmsManager.PutAuthCode(user, false);

                return new AuthenticationTokenData
                {
                    Sms = true,
                    PhoneNoise = SmsSender.BuildPhoneNoise(user.MobilePhone),
                    Expires = new ApiDateTime(TenantManager, TimeZoneConverter, DateTime.UtcNow.Add(SmsKeyStorage.StoreInterval)),
                    ConfirmUrl = CommonLinkUtility.GetConfirmationUrl(user.Email, ConfirmType.PhoneAuth)
                };
            }

            if (TfaAppAuthSettings.IsVisibleSettings && SettingsManager.Load<TfaAppAuthSettings>().EnableSetting)
            {
                if (!TfaAppUserSettings.EnableForUser(SettingsManager, user.ID))
                    return new AuthenticationTokenData
                    {
                        Tfa = true,
                        TfaKey = TfaManager.GenerateSetupCode(user).ManualEntryKey,
                        ConfirmUrl = CommonLinkUtility.GetConfirmationUrl(user.Email, ConfirmType.TfaActivation)
                    };

                return new AuthenticationTokenData
                {
                    Tfa = true,
                    ConfirmUrl = CommonLinkUtility.GetConfirmationUrl(user.Email, ConfirmType.TfaAuth)
                };
            }

            try
            {
                var token = SecurityContext.AuthenticateMe(user.ID);
                CookiesManager.SetCookies(CookiesType.AuthKey, token, auth.Session);

                MessageService.Send(viaEmail ? MessageAction.LoginSuccessViaApi : MessageAction.LoginSuccessViaApiSocialAccount);

                var tenant = TenantManager.GetCurrentTenant().TenantId;
                var expires = TenantCookieSettingsHelper.GetExpiresTime(tenant);

                return new AuthenticationTokenData
                {
                    Token = token,
                    Expires = new ApiDateTime(TenantManager, TimeZoneConverter, expires)
                };
            }
            catch
            {
                MessageService.Send(user.DisplayUserName(false, DisplayUserSettingsHelper), viaEmail ? MessageAction.LoginFailViaApi : MessageAction.LoginFailViaApiSocialAccount);
                throw new AuthenticationException("User authentication failed");
            }
            finally
            {
                SecurityContext.Logout();
            }
        }

        private AuthenticationTokenData AuthenticateMeWithCode(AuthModel auth)
        {
            var tenant = TenantManager.GetCurrentTenant().TenantId;
            var user = GetUser(auth, out _);

            var sms = false;
            try
            {
                if (StudioSmsNotificationSettingsHelper.IsVisibleSettings() && StudioSmsNotificationSettingsHelper.Enable)
                {
                    sms = true;
                    SmsManager.ValidateSmsCode(user, auth.Code);
                }
                else if (TfaAppAuthSettings.IsVisibleSettings && SettingsManager.Load<TfaAppAuthSettings>().EnableSetting)
                {
                    if (TfaManager.ValidateAuthCode(user, auth.Code))
                    {
                        MessageService.Send(MessageAction.UserConnectedTfaApp, MessageTarget.Create(user.ID));
                    }
                }
                else
                {
                    throw new System.Security.SecurityException("Auth code is not available");
                }

                var token = SecurityContext.AuthenticateMe(user.ID);

                MessageService.Send(sms ? MessageAction.LoginSuccessViaApiSms : MessageAction.LoginSuccessViaApiTfa);
                ;
                var expires = TenantCookieSettingsHelper.GetExpiresTime(tenant);

                var result = new AuthenticationTokenData
                {
                    Token = token,
                    Expires = new ApiDateTime(TenantManager, TimeZoneConverter, expires)
                };

                if (sms)
                {
                    result.Sms = true;
                    result.PhoneNoise = SmsSender.BuildPhoneNoise(user.MobilePhone);
                }
                else
                {
                    result.Tfa = true;
                }

                return result;
            }
            catch
            {
                MessageService.Send(user.DisplayUserName(false, DisplayUserSettingsHelper), sms
                                                                              ? MessageAction.LoginFailViaApiSms
                                                                              : MessageAction.LoginFailViaApiTfa,
                                    MessageTarget.Create(user.ID));
                throw new AuthenticationException("User authentication failed");
            }
            finally
            {
                SecurityContext.Logout();
            }
        }

        private UserInfo GetUser(AuthModel memberModel, out bool viaEmail)
        {
            viaEmail = true;
            var action = MessageAction.LoginFailViaApi;
            UserInfo user;
            try
            {
                if ((string.IsNullOrEmpty(memberModel.Provider) && string.IsNullOrEmpty(memberModel.SerializedProfile)) || memberModel.Provider == "email")
                {
                    memberModel.UserName.ThrowIfNull(new ArgumentException(@"userName empty", "userName"));
                    if (!string.IsNullOrEmpty(memberModel.Password))
                    {
                        memberModel.Password.ThrowIfNull(new ArgumentException(@"password empty", "password"));
                    }
                    else
                    {
                        memberModel.PasswordHash.ThrowIfNull(new ArgumentException(@"PasswordHash empty", "PasswordHash"));
                    }
                    int counter;
                    int.TryParse(Cache.Get<string>("loginsec/" + memberModel.UserName), out counter);
                    if (++counter > SetupInfo.LoginThreshold && !SetupInfo.IsSecretEmail(memberModel.UserName))
                    {
                        throw new BruteForceCredentialException();
                    }
                    Cache.Insert("loginsec/" + memberModel.UserName, counter.ToString(CultureInfo.InvariantCulture), DateTime.UtcNow.Add(TimeSpan.FromMinutes(1)));


                    memberModel.PasswordHash = (memberModel.PasswordHash ?? "").Trim();

                    if (string.IsNullOrEmpty(memberModel.PasswordHash))
                    {
                        memberModel.Password = (memberModel.Password ?? "").Trim();

                        if (!string.IsNullOrEmpty(memberModel.Password))
                        {
                            memberModel.PasswordHash = PasswordHasher.GetClientPassword(memberModel.Password);
                        }
                    }

                    user = UserManager.GetUsersByPasswordHash(
                        TenantManager.GetCurrentTenant().TenantId,
                        memberModel.UserName,
                        memberModel.PasswordHash);

                    if (user == null || !UserManager.UserExists(user))
                    {
                        throw new Exception("user not found");
                    }

                    Cache.Insert("loginsec/" + memberModel.UserName, (--counter).ToString(CultureInfo.InvariantCulture), DateTime.UtcNow.Add(TimeSpan.FromMinutes(1)));
                }
                else
                {
                    viaEmail = false;
                    action = MessageAction.LoginFailViaApiSocialAccount;
                    LoginProfile thirdPartyProfile;
                    if (!string.IsNullOrEmpty(memberModel.SerializedProfile))
                    {
                        thirdPartyProfile = new LoginProfile(Signature, InstanceCrypto, memberModel.SerializedProfile);
                    }
                    else
                    {
                        thirdPartyProfile = ProviderManager.GetLoginProfile(memberModel.Provider, memberModel.AccessToken);
                    }

                    memberModel.UserName = thirdPartyProfile.EMail;

                    user = GetUserByThirdParty(thirdPartyProfile);
                }
            }
            catch (BruteForceCredentialException)
            {
                MessageService.Send(!string.IsNullOrEmpty(memberModel.UserName) ? memberModel.UserName : AuditResource.EmailNotSpecified, MessageAction.LoginFailBruteForce);
                throw new AuthenticationException("Login Fail. Too many attempts");
            }
            catch
            {
                MessageService.Send(!string.IsNullOrEmpty(memberModel.UserName) ? memberModel.UserName : AuditResource.EmailNotSpecified, action);
                throw new AuthenticationException("User authentication failed");
            }

            return user;
        }

        private UserInfo GetUserByThirdParty(LoginProfile loginProfile)
        {
            try
            {
                if (!string.IsNullOrEmpty(loginProfile.AuthorizationError))
                {
                    // ignore cancellation
                    if (loginProfile.AuthorizationError != "Canceled at provider")
                    {
                        throw new Exception(loginProfile.AuthorizationError);
                    }
                    return Constants.LostUser;
                }

                var userInfo = Constants.LostUser;

                Guid userId;
                if (TryGetUserByHash(loginProfile.HashId, out userId))
                {
                    userInfo = UserManager.GetUsers(userId);
                }

                var isNew = false;
                if (CoreBaseSettings.Personal)
                {
                    if (UserManager.UserExists(userInfo.ID) && SetupInfo.IsSecretEmail(userInfo.Email))
                    {
                        try
                        {
                            SecurityContext.AuthenticateMeWithoutCookie(ASC.Core.Configuration.Constants.CoreSystem);
                            UserManager.DeleteUser(userInfo.ID);
                            userInfo = Constants.LostUser;
                        }
                        finally
                        {
                            SecurityContext.Logout();
                        }
                    }

                    if (!UserManager.UserExists(userInfo.ID))
                    {
                        userInfo = JoinByThirdPartyAccount(loginProfile);

                        isNew = true;
                    }
                }

                if (isNew)
                {
                    //TODO:
                    //var spam = HttpContext.Current.Request["spam"];
                    //if (spam != "on")
                    //{
                    //    try
                    //    {
                    //        const string _databaseID = "com";
                    //        using (var db = DbManager.FromHttpContext(_databaseID))
                    //        {
                    //            db.ExecuteNonQuery(new SqlInsert("template_unsubscribe", false)
                    //                                   .InColumnValue("email", userInfo.Email.ToLowerInvariant())
                    //                                   .InColumnValue("reason", "personal")
                    //                );
                    //            Log.Debug(string.Format("Write to template_unsubscribe {0}", userInfo.Email.ToLowerInvariant()));
                    //        }
                    //    }
                    //    catch (Exception ex)
                    //    {
                    //        Log.Debug(string.Format("ERROR write to template_unsubscribe {0}, email:{1}", ex.Message, userInfo.Email.ToLowerInvariant()));
                    //    }
                    //}

                    StudioNotifyService.UserHasJoin();
                    UserHelpTourHelper.IsNewUser = true;
                    PersonalSettingsHelper.IsNewUser = true;
                }

                return userInfo;
            }
            catch (Exception)
            {
                CookiesManager.ClearCookies(CookiesType.AuthKey);
                CookiesManager.ClearCookies(CookiesType.SocketIO);
                SecurityContext.Logout();
                throw;
            }
        }

        private UserInfo JoinByThirdPartyAccount(LoginProfile loginProfile)
        {
            if (string.IsNullOrEmpty(loginProfile.EMail))
            {
                throw new Exception(Resource.ErrorNotCorrectEmail);
            }

            var userInfo = UserManager.GetUserByEmail(loginProfile.EMail);
            if (!UserManager.UserExists(userInfo.ID))
            {
                var newUserInfo = ProfileToUserInfo(loginProfile);

                try
                {
                    SecurityContext.AuthenticateMeWithoutCookie(ASC.Core.Configuration.Constants.CoreSystem);
                    userInfo = UserManagerWrapper.AddUser(newUserInfo, UserManagerWrapper.GeneratePassword());
                }
                finally
                {
                    SecurityContext.Logout();
                }
            }

            var linker = AccountLinker.Get("webstudio");
            linker.AddLink(userInfo.ID.ToString(), loginProfile);

            return userInfo;
        }

        private UserInfo ProfileToUserInfo(LoginProfile loginProfile)
        {
            if (string.IsNullOrEmpty(loginProfile.EMail)) throw new Exception(Resource.ErrorNotCorrectEmail);

            var firstName = loginProfile.FirstName;
            if (string.IsNullOrEmpty(firstName)) firstName = loginProfile.DisplayName;

            var userInfo = new UserInfo
            {
                FirstName = string.IsNullOrEmpty(firstName) ? UserControlsCommonResource.UnknownFirstName : firstName,
                LastName = string.IsNullOrEmpty(loginProfile.LastName) ? UserControlsCommonResource.UnknownLastName : loginProfile.LastName,
                Email = loginProfile.EMail,
                Title = string.Empty,
                Location = string.Empty,
                CultureName = CoreBaseSettings.CustomMode ? "ru-RU" : Thread.CurrentThread.CurrentUICulture.Name,
                ActivationStatus = EmployeeActivationStatus.Activated,
            };

            var gender = loginProfile.Gender;
            if (!string.IsNullOrEmpty(gender))
            {
                userInfo.Sex = gender == "male";
            }

            return userInfo;
        }

        private bool TryGetUserByHash(string hashId, out Guid userId)
        {
            userId = Guid.Empty;
            if (string.IsNullOrEmpty(hashId)) return false;

            var linkedProfiles = AccountLinker.Get("webstudio").GetLinkedObjectsByHashId(hashId);
            var tmp = Guid.Empty;
            if (linkedProfiles.Any(profileId => Guid.TryParse(profileId, out tmp) && UserManager.UserExists(tmp)))
                userId = tmp;
            return true;
        }
    }

    public class AuthenticationTokenData
    {
        public string Token { get; set; }

        public DateTime Expires { get; set; }

        public bool Sms { get; set; }

        public string PhoneNoise { get; set; }

        public bool Tfa { get; set; }

        public string TfaKey { get; set; }

        public string ConfirmUrl { get; set; }

        public static AuthenticationTokenData GetSample()
        {
            return new AuthenticationTokenData
            {
                Expires = DateTime.UtcNow,
                Token = "abcde12345",
                Sms = false,
                PhoneNoise = null,
                Tfa = false,
                TfaKey = null
            };
        }
    }
}<|MERGE_RESOLUTION|>--- conflicted
+++ resolved
@@ -1,628 +1,624 @@
-<<<<<<< HEAD
-﻿using Constants = ASC.Core.Users.Constants;
-=======
-﻿using AuthenticationException = System.Security.Authentication.AuthenticationException;
-using Constants = ASC.Core.Users.Constants;
->>>>>>> 8a90ccc3
-using SecurityContext = ASC.Core.SecurityContext;
-
-namespace ASC.Web.Api.Controllers
-{
-    [Scope]
-    [DefaultRoute]
-    [ApiController]
-    [AllowAnonymous]
-    public class AuthenticationController : ControllerBase
-    {
-        private UserManager UserManager { get; }
-        private TenantManager TenantManager { get; }
-        private SecurityContext SecurityContext { get; }
-        private TenantCookieSettingsHelper TenantCookieSettingsHelper { get; }
-        private CookiesManager CookiesManager { get; }
-        private PasswordHasher PasswordHasher { get; }
-        private EmailValidationKeyModelHelper EmailValidationKeyModelHelper { get; }
-        private ICache Cache { get; }
-        private SetupInfo SetupInfo { get; }
-        private MessageService MessageService { get; }
-        private ProviderManager ProviderManager { get; }
-        private IOptionsSnapshot<AccountLinker> AccountLinker { get; }
-        private CoreBaseSettings CoreBaseSettings { get; }
-        private PersonalSettingsHelper PersonalSettingsHelper { get; }
-        private StudioNotifyService StudioNotifyService { get; }
-        private UserHelpTourHelper UserHelpTourHelper { get; }
-        private Signature Signature { get; }
-        private InstanceCrypto InstanceCrypto { get; }
-        private DisplayUserSettingsHelper DisplayUserSettingsHelper { get; }
-        private MessageTarget MessageTarget { get; }
-        private StudioSmsNotificationSettingsHelper StudioSmsNotificationSettingsHelper { get; }
-        private SettingsManager SettingsManager { get; }
-        private SmsManager SmsManager { get; }
-        private TfaManager TfaManager { get; }
-        private TimeZoneConverter TimeZoneConverter { get; }
-        private SmsKeyStorage SmsKeyStorage { get; }
-        private CommonLinkUtility CommonLinkUtility { get; }
-        private ApiContext ApiContext { get; }
-        private AuthContext AuthContext { get; }
-        private UserManagerWrapper UserManagerWrapper { get; }
-
-        public AuthenticationController(
-            UserManager userManager,
-            TenantManager tenantManager,
-            SecurityContext securityContext,
-            TenantCookieSettingsHelper tenantCookieSettingsHelper,
-            CookiesManager cookiesManager,
-            PasswordHasher passwordHasher,
-            EmailValidationKeyModelHelper emailValidationKeyModelHelper,
-            ICache cache,
-            SetupInfo setupInfo,
-            MessageService messageService,
-            ProviderManager providerManager,
-            IOptionsSnapshot<AccountLinker> accountLinker,
-            CoreBaseSettings coreBaseSettings,
-            PersonalSettingsHelper personalSettingsHelper,
-            StudioNotifyService studioNotifyService,
-            UserManagerWrapper userManagerWrapper,
-            UserHelpTourHelper userHelpTourHelper,
-            Signature signature,
-            InstanceCrypto instanceCrypto,
-            DisplayUserSettingsHelper displayUserSettingsHelper,
-            MessageTarget messageTarget,
-            StudioSmsNotificationSettingsHelper studioSmsNotificationSettingsHelper,
-            SettingsManager settingsManager,
-            SmsManager smsManager,
-            TfaManager tfaManager,
-            TimeZoneConverter timeZoneConverter,
-            SmsKeyStorage smsKeyStorage,
-            CommonLinkUtility commonLinkUtility,
-            ApiContext apiContext,
-            AuthContext authContext)
-        {
-            UserManager = userManager;
-            TenantManager = tenantManager;
-            SecurityContext = securityContext;
-            TenantCookieSettingsHelper = tenantCookieSettingsHelper;
-            CookiesManager = cookiesManager;
-            PasswordHasher = passwordHasher;
-            EmailValidationKeyModelHelper = emailValidationKeyModelHelper;
-            Cache = cache;
-            SetupInfo = setupInfo;
-            MessageService = messageService;
-            ProviderManager = providerManager;
-            AccountLinker = accountLinker;
-            CoreBaseSettings = coreBaseSettings;
-            PersonalSettingsHelper = personalSettingsHelper;
-            StudioNotifyService = studioNotifyService;
-            UserHelpTourHelper = userHelpTourHelper;
-            Signature = signature;
-            InstanceCrypto = instanceCrypto;
-            DisplayUserSettingsHelper = displayUserSettingsHelper;
-            MessageTarget = messageTarget;
-            StudioSmsNotificationSettingsHelper = studioSmsNotificationSettingsHelper;
-            SettingsManager = settingsManager;
-            SmsManager = smsManager;
-            TfaManager = tfaManager;
-            TimeZoneConverter = timeZoneConverter;
-            SmsKeyStorage = smsKeyStorage;
-            CommonLinkUtility = commonLinkUtility;
-            ApiContext = apiContext;
-            AuthContext = authContext;
-            UserManagerWrapper = userManagerWrapper;
-        }
-
-
-        [Read]
-        public bool GetIsAuthentificated()
-        {
-            return SecurityContext.IsAuthenticated;
-        }
-
-        [Create("{code}", false, order: int.MaxValue)]
-        public AuthenticationTokenData AuthenticateMeFromBodyWithCode([FromBody] AuthModel auth)
-        {
-            return AuthenticateMeWithCode(auth);
-        }
-
-        [Create("{code}", false, order: int.MaxValue)]
-        [Consumes("application/x-www-form-urlencoded")]
-        public AuthenticationTokenData AuthenticateMeFromFormWithCode([FromForm] AuthModel auth)
-        {
-            return AuthenticateMeWithCode(auth);
-        }
-
-        [Create(false)]
-        public AuthenticationTokenData AuthenticateMeFromBody([FromBody] AuthModel auth)
-        {
-            return AuthenticateMe(auth);
-        }
-
-        [Create(false)]
-        [Consumes("application/x-www-form-urlencoded")]
-        public AuthenticationTokenData AuthenticateMeFromForm([FromForm] AuthModel auth)
-        {
-            return AuthenticateMe(auth);
-        }
-
-        [Create("logout")]
-        [Read("logout")]// temp fix
-        public void Logout()
-        {
-            if (SecurityContext.IsAuthenticated)
-                CookiesManager.ResetUserCookie(SecurityContext.CurrentAccount.ID);
-
-            CookiesManager.ClearCookies(CookiesType.AuthKey);
-            CookiesManager.ClearCookies(CookiesType.SocketIO);
-
-            SecurityContext.Logout();
-        }
-
-        [Create("confirm", false)]
-        public ValidationResult CheckConfirmFromBody([FromBody] EmailValidationKeyModel model)
-        {
-            return EmailValidationKeyModelHelper.Validate(model);
-        }
-
-        [Create("confirm", false)]
-        [Consumes("application/x-www-form-urlencoded")]
-        public ValidationResult CheckConfirmFromForm([FromForm] EmailValidationKeyModel model)
-        {
-            return EmailValidationKeyModelHelper.Validate(model);
-        }
-
-        [Authorize(AuthenticationSchemes = "confirm", Roles = "PhoneActivation")]
-        [Create("setphone", false)]
-        public AuthenticationTokenData SaveMobilePhoneFromBody([FromBody] MobileModel model)
-        {
-            return SaveMobilePhone(model);
-        }
-
-        [Authorize(AuthenticationSchemes = "confirm", Roles = "PhoneActivation")]
-        [Create("setphone", false)]
-        [Consumes("application/x-www-form-urlencoded")]
-        public AuthenticationTokenData SaveMobilePhoneFromForm([FromForm] MobileModel model)
-        {
-            return SaveMobilePhone(model);
-        }
-
-        private AuthenticationTokenData SaveMobilePhone(MobileModel model)
-        {
-            ApiContext.AuthByClaim();
-            var user = UserManager.GetUsers(AuthContext.CurrentAccount.ID);
-            model.MobilePhone = SmsManager.SaveMobilePhone(user, model.MobilePhone);
-            MessageService.Send(MessageAction.UserUpdatedMobileNumber, MessageTarget.Create(user.ID), user.DisplayUserName(false, DisplayUserSettingsHelper), model.MobilePhone);
-
-            return new AuthenticationTokenData
-            {
-                Sms = true,
-                PhoneNoise = SmsSender.BuildPhoneNoise(model.MobilePhone),
-                Expires = new ApiDateTime(TenantManager, TimeZoneConverter, DateTime.UtcNow.Add(SmsKeyStorage.StoreInterval))
-            };
-        }
-
-        [Create(@"sendsms", false)]
-        public AuthenticationTokenData SendSmsCodeFromBody([FromBody] AuthModel model)
-        {
-            return SendSmsCode(model);
-        }
-
-        [Create(@"sendsms", false)]
-        [Consumes("application/x-www-form-urlencoded")]
-        public AuthenticationTokenData SendSmsCodeFromForm([FromForm] AuthModel model)
-        {
-            return SendSmsCode(model);
-        }
-
-        private AuthenticationTokenData SendSmsCode(AuthModel model)
-        {
-            var user = GetUser(model, out _);
-            SmsManager.PutAuthCode(user, true);
-
-            return new AuthenticationTokenData
-            {
-                Sms = true,
-                PhoneNoise = SmsSender.BuildPhoneNoise(user.MobilePhone),
-                Expires = new ApiDateTime(TenantManager, TimeZoneConverter, DateTime.UtcNow.Add(SmsKeyStorage.StoreInterval))
-            };
-        }
-
-        private AuthenticationTokenData AuthenticateMe(AuthModel auth)
-        {
-            bool viaEmail;
-            var user = GetUser(auth, out viaEmail);
-
-            if (StudioSmsNotificationSettingsHelper.IsVisibleSettings() && StudioSmsNotificationSettingsHelper.Enable)
-            {
-                if (string.IsNullOrEmpty(user.MobilePhone) || user.MobilePhoneActivationStatus == MobilePhoneActivationStatus.NotActivated)
-                    return new AuthenticationTokenData
-                    {
-                        Sms = true,
-                        ConfirmUrl = CommonLinkUtility.GetConfirmationUrl(user.Email, ConfirmType.PhoneActivation)
-                    };
-
-                SmsManager.PutAuthCode(user, false);
-
-                return new AuthenticationTokenData
-                {
-                    Sms = true,
-                    PhoneNoise = SmsSender.BuildPhoneNoise(user.MobilePhone),
-                    Expires = new ApiDateTime(TenantManager, TimeZoneConverter, DateTime.UtcNow.Add(SmsKeyStorage.StoreInterval)),
-                    ConfirmUrl = CommonLinkUtility.GetConfirmationUrl(user.Email, ConfirmType.PhoneAuth)
-                };
-            }
-
-            if (TfaAppAuthSettings.IsVisibleSettings && SettingsManager.Load<TfaAppAuthSettings>().EnableSetting)
-            {
-                if (!TfaAppUserSettings.EnableForUser(SettingsManager, user.ID))
-                    return new AuthenticationTokenData
-                    {
-                        Tfa = true,
-                        TfaKey = TfaManager.GenerateSetupCode(user).ManualEntryKey,
-                        ConfirmUrl = CommonLinkUtility.GetConfirmationUrl(user.Email, ConfirmType.TfaActivation)
-                    };
-
-                return new AuthenticationTokenData
-                {
-                    Tfa = true,
-                    ConfirmUrl = CommonLinkUtility.GetConfirmationUrl(user.Email, ConfirmType.TfaAuth)
-                };
-            }
-
-            try
-            {
-                var token = SecurityContext.AuthenticateMe(user.ID);
-                CookiesManager.SetCookies(CookiesType.AuthKey, token, auth.Session);
-
-                MessageService.Send(viaEmail ? MessageAction.LoginSuccessViaApi : MessageAction.LoginSuccessViaApiSocialAccount);
-
-                var tenant = TenantManager.GetCurrentTenant().TenantId;
-                var expires = TenantCookieSettingsHelper.GetExpiresTime(tenant);
-
-                return new AuthenticationTokenData
-                {
-                    Token = token,
-                    Expires = new ApiDateTime(TenantManager, TimeZoneConverter, expires)
-                };
-            }
-            catch
-            {
-                MessageService.Send(user.DisplayUserName(false, DisplayUserSettingsHelper), viaEmail ? MessageAction.LoginFailViaApi : MessageAction.LoginFailViaApiSocialAccount);
-                throw new AuthenticationException("User authentication failed");
-            }
-            finally
-            {
-                SecurityContext.Logout();
-            }
-        }
-
-        private AuthenticationTokenData AuthenticateMeWithCode(AuthModel auth)
-        {
-            var tenant = TenantManager.GetCurrentTenant().TenantId;
-            var user = GetUser(auth, out _);
-
-            var sms = false;
-            try
-            {
-                if (StudioSmsNotificationSettingsHelper.IsVisibleSettings() && StudioSmsNotificationSettingsHelper.Enable)
-                {
-                    sms = true;
-                    SmsManager.ValidateSmsCode(user, auth.Code);
-                }
-                else if (TfaAppAuthSettings.IsVisibleSettings && SettingsManager.Load<TfaAppAuthSettings>().EnableSetting)
-                {
-                    if (TfaManager.ValidateAuthCode(user, auth.Code))
-                    {
-                        MessageService.Send(MessageAction.UserConnectedTfaApp, MessageTarget.Create(user.ID));
-                    }
-                }
-                else
-                {
-                    throw new System.Security.SecurityException("Auth code is not available");
-                }
-
-                var token = SecurityContext.AuthenticateMe(user.ID);
-
-                MessageService.Send(sms ? MessageAction.LoginSuccessViaApiSms : MessageAction.LoginSuccessViaApiTfa);
-                ;
-                var expires = TenantCookieSettingsHelper.GetExpiresTime(tenant);
-
-                var result = new AuthenticationTokenData
-                {
-                    Token = token,
-                    Expires = new ApiDateTime(TenantManager, TimeZoneConverter, expires)
-                };
-
-                if (sms)
-                {
-                    result.Sms = true;
-                    result.PhoneNoise = SmsSender.BuildPhoneNoise(user.MobilePhone);
-                }
-                else
-                {
-                    result.Tfa = true;
-                }
-
-                return result;
-            }
-            catch
-            {
-                MessageService.Send(user.DisplayUserName(false, DisplayUserSettingsHelper), sms
-                                                                              ? MessageAction.LoginFailViaApiSms
-                                                                              : MessageAction.LoginFailViaApiTfa,
-                                    MessageTarget.Create(user.ID));
-                throw new AuthenticationException("User authentication failed");
-            }
-            finally
-            {
-                SecurityContext.Logout();
-            }
-        }
-
-        private UserInfo GetUser(AuthModel memberModel, out bool viaEmail)
-        {
-            viaEmail = true;
-            var action = MessageAction.LoginFailViaApi;
-            UserInfo user;
-            try
-            {
-                if ((string.IsNullOrEmpty(memberModel.Provider) && string.IsNullOrEmpty(memberModel.SerializedProfile)) || memberModel.Provider == "email")
-                {
-                    memberModel.UserName.ThrowIfNull(new ArgumentException(@"userName empty", "userName"));
-                    if (!string.IsNullOrEmpty(memberModel.Password))
-                    {
-                        memberModel.Password.ThrowIfNull(new ArgumentException(@"password empty", "password"));
-                    }
-                    else
-                    {
-                        memberModel.PasswordHash.ThrowIfNull(new ArgumentException(@"PasswordHash empty", "PasswordHash"));
-                    }
-                    int counter;
-                    int.TryParse(Cache.Get<string>("loginsec/" + memberModel.UserName), out counter);
-                    if (++counter > SetupInfo.LoginThreshold && !SetupInfo.IsSecretEmail(memberModel.UserName))
-                    {
-                        throw new BruteForceCredentialException();
-                    }
-                    Cache.Insert("loginsec/" + memberModel.UserName, counter.ToString(CultureInfo.InvariantCulture), DateTime.UtcNow.Add(TimeSpan.FromMinutes(1)));
-
-
-                    memberModel.PasswordHash = (memberModel.PasswordHash ?? "").Trim();
-
-                    if (string.IsNullOrEmpty(memberModel.PasswordHash))
-                    {
-                        memberModel.Password = (memberModel.Password ?? "").Trim();
-
-                        if (!string.IsNullOrEmpty(memberModel.Password))
-                        {
-                            memberModel.PasswordHash = PasswordHasher.GetClientPassword(memberModel.Password);
-                        }
-                    }
-
-                    user = UserManager.GetUsersByPasswordHash(
-                        TenantManager.GetCurrentTenant().TenantId,
-                        memberModel.UserName,
-                        memberModel.PasswordHash);
-
-                    if (user == null || !UserManager.UserExists(user))
-                    {
-                        throw new Exception("user not found");
-                    }
-
-                    Cache.Insert("loginsec/" + memberModel.UserName, (--counter).ToString(CultureInfo.InvariantCulture), DateTime.UtcNow.Add(TimeSpan.FromMinutes(1)));
-                }
-                else
-                {
-                    viaEmail = false;
-                    action = MessageAction.LoginFailViaApiSocialAccount;
-                    LoginProfile thirdPartyProfile;
-                    if (!string.IsNullOrEmpty(memberModel.SerializedProfile))
-                    {
-                        thirdPartyProfile = new LoginProfile(Signature, InstanceCrypto, memberModel.SerializedProfile);
-                    }
-                    else
-                    {
-                        thirdPartyProfile = ProviderManager.GetLoginProfile(memberModel.Provider, memberModel.AccessToken);
-                    }
-
-                    memberModel.UserName = thirdPartyProfile.EMail;
-
-                    user = GetUserByThirdParty(thirdPartyProfile);
-                }
-            }
-            catch (BruteForceCredentialException)
-            {
-                MessageService.Send(!string.IsNullOrEmpty(memberModel.UserName) ? memberModel.UserName : AuditResource.EmailNotSpecified, MessageAction.LoginFailBruteForce);
-                throw new AuthenticationException("Login Fail. Too many attempts");
-            }
-            catch
-            {
-                MessageService.Send(!string.IsNullOrEmpty(memberModel.UserName) ? memberModel.UserName : AuditResource.EmailNotSpecified, action);
-                throw new AuthenticationException("User authentication failed");
-            }
-
-            return user;
-        }
-
-        private UserInfo GetUserByThirdParty(LoginProfile loginProfile)
-        {
-            try
-            {
-                if (!string.IsNullOrEmpty(loginProfile.AuthorizationError))
-                {
-                    // ignore cancellation
-                    if (loginProfile.AuthorizationError != "Canceled at provider")
-                    {
-                        throw new Exception(loginProfile.AuthorizationError);
-                    }
-                    return Constants.LostUser;
-                }
-
-                var userInfo = Constants.LostUser;
-
-                Guid userId;
-                if (TryGetUserByHash(loginProfile.HashId, out userId))
-                {
-                    userInfo = UserManager.GetUsers(userId);
-                }
-
-                var isNew = false;
-                if (CoreBaseSettings.Personal)
-                {
-                    if (UserManager.UserExists(userInfo.ID) && SetupInfo.IsSecretEmail(userInfo.Email))
-                    {
-                        try
-                        {
-                            SecurityContext.AuthenticateMeWithoutCookie(ASC.Core.Configuration.Constants.CoreSystem);
-                            UserManager.DeleteUser(userInfo.ID);
-                            userInfo = Constants.LostUser;
-                        }
-                        finally
-                        {
-                            SecurityContext.Logout();
-                        }
-                    }
-
-                    if (!UserManager.UserExists(userInfo.ID))
-                    {
-                        userInfo = JoinByThirdPartyAccount(loginProfile);
-
-                        isNew = true;
-                    }
-                }
-
-                if (isNew)
-                {
-                    //TODO:
-                    //var spam = HttpContext.Current.Request["spam"];
-                    //if (spam != "on")
-                    //{
-                    //    try
-                    //    {
-                    //        const string _databaseID = "com";
-                    //        using (var db = DbManager.FromHttpContext(_databaseID))
-                    //        {
-                    //            db.ExecuteNonQuery(new SqlInsert("template_unsubscribe", false)
-                    //                                   .InColumnValue("email", userInfo.Email.ToLowerInvariant())
-                    //                                   .InColumnValue("reason", "personal")
-                    //                );
-                    //            Log.Debug(string.Format("Write to template_unsubscribe {0}", userInfo.Email.ToLowerInvariant()));
-                    //        }
-                    //    }
-                    //    catch (Exception ex)
-                    //    {
-                    //        Log.Debug(string.Format("ERROR write to template_unsubscribe {0}, email:{1}", ex.Message, userInfo.Email.ToLowerInvariant()));
-                    //    }
-                    //}
-
-                    StudioNotifyService.UserHasJoin();
-                    UserHelpTourHelper.IsNewUser = true;
-                    PersonalSettingsHelper.IsNewUser = true;
-                }
-
-                return userInfo;
-            }
-            catch (Exception)
-            {
-                CookiesManager.ClearCookies(CookiesType.AuthKey);
-                CookiesManager.ClearCookies(CookiesType.SocketIO);
-                SecurityContext.Logout();
-                throw;
-            }
-        }
-
-        private UserInfo JoinByThirdPartyAccount(LoginProfile loginProfile)
-        {
-            if (string.IsNullOrEmpty(loginProfile.EMail))
-            {
-                throw new Exception(Resource.ErrorNotCorrectEmail);
-            }
-
-            var userInfo = UserManager.GetUserByEmail(loginProfile.EMail);
-            if (!UserManager.UserExists(userInfo.ID))
-            {
-                var newUserInfo = ProfileToUserInfo(loginProfile);
-
-                try
-                {
-                    SecurityContext.AuthenticateMeWithoutCookie(ASC.Core.Configuration.Constants.CoreSystem);
-                    userInfo = UserManagerWrapper.AddUser(newUserInfo, UserManagerWrapper.GeneratePassword());
-                }
-                finally
-                {
-                    SecurityContext.Logout();
-                }
-            }
-
-            var linker = AccountLinker.Get("webstudio");
-            linker.AddLink(userInfo.ID.ToString(), loginProfile);
-
-            return userInfo;
-        }
-
-        private UserInfo ProfileToUserInfo(LoginProfile loginProfile)
-        {
-            if (string.IsNullOrEmpty(loginProfile.EMail)) throw new Exception(Resource.ErrorNotCorrectEmail);
-
-            var firstName = loginProfile.FirstName;
-            if (string.IsNullOrEmpty(firstName)) firstName = loginProfile.DisplayName;
-
-            var userInfo = new UserInfo
-            {
-                FirstName = string.IsNullOrEmpty(firstName) ? UserControlsCommonResource.UnknownFirstName : firstName,
-                LastName = string.IsNullOrEmpty(loginProfile.LastName) ? UserControlsCommonResource.UnknownLastName : loginProfile.LastName,
-                Email = loginProfile.EMail,
-                Title = string.Empty,
-                Location = string.Empty,
-                CultureName = CoreBaseSettings.CustomMode ? "ru-RU" : Thread.CurrentThread.CurrentUICulture.Name,
-                ActivationStatus = EmployeeActivationStatus.Activated,
-            };
-
-            var gender = loginProfile.Gender;
-            if (!string.IsNullOrEmpty(gender))
-            {
-                userInfo.Sex = gender == "male";
-            }
-
-            return userInfo;
-        }
-
-        private bool TryGetUserByHash(string hashId, out Guid userId)
-        {
-            userId = Guid.Empty;
-            if (string.IsNullOrEmpty(hashId)) return false;
-
-            var linkedProfiles = AccountLinker.Get("webstudio").GetLinkedObjectsByHashId(hashId);
-            var tmp = Guid.Empty;
-            if (linkedProfiles.Any(profileId => Guid.TryParse(profileId, out tmp) && UserManager.UserExists(tmp)))
-                userId = tmp;
-            return true;
-        }
-    }
-
-    public class AuthenticationTokenData
-    {
-        public string Token { get; set; }
-
-        public DateTime Expires { get; set; }
-
-        public bool Sms { get; set; }
-
-        public string PhoneNoise { get; set; }
-
-        public bool Tfa { get; set; }
-
-        public string TfaKey { get; set; }
-
-        public string ConfirmUrl { get; set; }
-
-        public static AuthenticationTokenData GetSample()
-        {
-            return new AuthenticationTokenData
-            {
-                Expires = DateTime.UtcNow,
-                Token = "abcde12345",
-                Sms = false,
-                PhoneNoise = null,
-                Tfa = false,
-                TfaKey = null
-            };
-        }
-    }
+﻿using AuthenticationException = System.Security.Authentication.AuthenticationException;
+using Constants = ASC.Core.Users.Constants;
+using SecurityContext = ASC.Core.SecurityContext;
+
+namespace ASC.Web.Api.Controllers
+{
+    [Scope]
+    [DefaultRoute]
+    [ApiController]
+    [AllowAnonymous]
+    public class AuthenticationController : ControllerBase
+    {
+        private UserManager UserManager { get; }
+        private TenantManager TenantManager { get; }
+        private SecurityContext SecurityContext { get; }
+        private TenantCookieSettingsHelper TenantCookieSettingsHelper { get; }
+        private CookiesManager CookiesManager { get; }
+        private PasswordHasher PasswordHasher { get; }
+        private EmailValidationKeyModelHelper EmailValidationKeyModelHelper { get; }
+        private ICache Cache { get; }
+        private SetupInfo SetupInfo { get; }
+        private MessageService MessageService { get; }
+        private ProviderManager ProviderManager { get; }
+        private IOptionsSnapshot<AccountLinker> AccountLinker { get; }
+        private CoreBaseSettings CoreBaseSettings { get; }
+        private PersonalSettingsHelper PersonalSettingsHelper { get; }
+        private StudioNotifyService StudioNotifyService { get; }
+        private UserHelpTourHelper UserHelpTourHelper { get; }
+        private Signature Signature { get; }
+        private InstanceCrypto InstanceCrypto { get; }
+        private DisplayUserSettingsHelper DisplayUserSettingsHelper { get; }
+        private MessageTarget MessageTarget { get; }
+        private StudioSmsNotificationSettingsHelper StudioSmsNotificationSettingsHelper { get; }
+        private SettingsManager SettingsManager { get; }
+        private SmsManager SmsManager { get; }
+        private TfaManager TfaManager { get; }
+        private TimeZoneConverter TimeZoneConverter { get; }
+        private SmsKeyStorage SmsKeyStorage { get; }
+        private CommonLinkUtility CommonLinkUtility { get; }
+        private ApiContext ApiContext { get; }
+        private AuthContext AuthContext { get; }
+        private UserManagerWrapper UserManagerWrapper { get; }
+
+        public AuthenticationController(
+            UserManager userManager,
+            TenantManager tenantManager,
+            SecurityContext securityContext,
+            TenantCookieSettingsHelper tenantCookieSettingsHelper,
+            CookiesManager cookiesManager,
+            PasswordHasher passwordHasher,
+            EmailValidationKeyModelHelper emailValidationKeyModelHelper,
+            ICache cache,
+            SetupInfo setupInfo,
+            MessageService messageService,
+            ProviderManager providerManager,
+            IOptionsSnapshot<AccountLinker> accountLinker,
+            CoreBaseSettings coreBaseSettings,
+            PersonalSettingsHelper personalSettingsHelper,
+            StudioNotifyService studioNotifyService,
+            UserManagerWrapper userManagerWrapper,
+            UserHelpTourHelper userHelpTourHelper,
+            Signature signature,
+            InstanceCrypto instanceCrypto,
+            DisplayUserSettingsHelper displayUserSettingsHelper,
+            MessageTarget messageTarget,
+            StudioSmsNotificationSettingsHelper studioSmsNotificationSettingsHelper,
+            SettingsManager settingsManager,
+            SmsManager smsManager,
+            TfaManager tfaManager,
+            TimeZoneConverter timeZoneConverter,
+            SmsKeyStorage smsKeyStorage,
+            CommonLinkUtility commonLinkUtility,
+            ApiContext apiContext,
+            AuthContext authContext)
+        {
+            UserManager = userManager;
+            TenantManager = tenantManager;
+            SecurityContext = securityContext;
+            TenantCookieSettingsHelper = tenantCookieSettingsHelper;
+            CookiesManager = cookiesManager;
+            PasswordHasher = passwordHasher;
+            EmailValidationKeyModelHelper = emailValidationKeyModelHelper;
+            Cache = cache;
+            SetupInfo = setupInfo;
+            MessageService = messageService;
+            ProviderManager = providerManager;
+            AccountLinker = accountLinker;
+            CoreBaseSettings = coreBaseSettings;
+            PersonalSettingsHelper = personalSettingsHelper;
+            StudioNotifyService = studioNotifyService;
+            UserHelpTourHelper = userHelpTourHelper;
+            Signature = signature;
+            InstanceCrypto = instanceCrypto;
+            DisplayUserSettingsHelper = displayUserSettingsHelper;
+            MessageTarget = messageTarget;
+            StudioSmsNotificationSettingsHelper = studioSmsNotificationSettingsHelper;
+            SettingsManager = settingsManager;
+            SmsManager = smsManager;
+            TfaManager = tfaManager;
+            TimeZoneConverter = timeZoneConverter;
+            SmsKeyStorage = smsKeyStorage;
+            CommonLinkUtility = commonLinkUtility;
+            ApiContext = apiContext;
+            AuthContext = authContext;
+            UserManagerWrapper = userManagerWrapper;
+        }
+
+
+        [Read]
+        public bool GetIsAuthentificated()
+        {
+            return SecurityContext.IsAuthenticated;
+        }
+
+        [Create("{code}", false, order: int.MaxValue)]
+        public AuthenticationTokenData AuthenticateMeFromBodyWithCode([FromBody] AuthModel auth)
+        {
+            return AuthenticateMeWithCode(auth);
+        }
+
+        [Create("{code}", false, order: int.MaxValue)]
+        [Consumes("application/x-www-form-urlencoded")]
+        public AuthenticationTokenData AuthenticateMeFromFormWithCode([FromForm] AuthModel auth)
+        {
+            return AuthenticateMeWithCode(auth);
+        }
+
+        [Create(false)]
+        public AuthenticationTokenData AuthenticateMeFromBody([FromBody] AuthModel auth)
+        {
+            return AuthenticateMe(auth);
+        }
+
+        [Create(false)]
+        [Consumes("application/x-www-form-urlencoded")]
+        public AuthenticationTokenData AuthenticateMeFromForm([FromForm] AuthModel auth)
+        {
+            return AuthenticateMe(auth);
+        }
+
+        [Create("logout")]
+        [Read("logout")]// temp fix
+        public void Logout()
+        {
+            if (SecurityContext.IsAuthenticated)
+                CookiesManager.ResetUserCookie(SecurityContext.CurrentAccount.ID);
+
+            CookiesManager.ClearCookies(CookiesType.AuthKey);
+            CookiesManager.ClearCookies(CookiesType.SocketIO);
+
+            SecurityContext.Logout();
+        }
+
+        [Create("confirm", false)]
+        public ValidationResult CheckConfirmFromBody([FromBody] EmailValidationKeyModel model)
+        {
+            return EmailValidationKeyModelHelper.Validate(model);
+        }
+
+        [Create("confirm", false)]
+        [Consumes("application/x-www-form-urlencoded")]
+        public ValidationResult CheckConfirmFromForm([FromForm] EmailValidationKeyModel model)
+        {
+            return EmailValidationKeyModelHelper.Validate(model);
+        }
+
+        [Authorize(AuthenticationSchemes = "confirm", Roles = "PhoneActivation")]
+        [Create("setphone", false)]
+        public AuthenticationTokenData SaveMobilePhoneFromBody([FromBody] MobileModel model)
+        {
+            return SaveMobilePhone(model);
+        }
+
+        [Authorize(AuthenticationSchemes = "confirm", Roles = "PhoneActivation")]
+        [Create("setphone", false)]
+        [Consumes("application/x-www-form-urlencoded")]
+        public AuthenticationTokenData SaveMobilePhoneFromForm([FromForm] MobileModel model)
+        {
+            return SaveMobilePhone(model);
+        }
+
+        private AuthenticationTokenData SaveMobilePhone(MobileModel model)
+        {
+            ApiContext.AuthByClaim();
+            var user = UserManager.GetUsers(AuthContext.CurrentAccount.ID);
+            model.MobilePhone = SmsManager.SaveMobilePhone(user, model.MobilePhone);
+            MessageService.Send(MessageAction.UserUpdatedMobileNumber, MessageTarget.Create(user.ID), user.DisplayUserName(false, DisplayUserSettingsHelper), model.MobilePhone);
+
+            return new AuthenticationTokenData
+            {
+                Sms = true,
+                PhoneNoise = SmsSender.BuildPhoneNoise(model.MobilePhone),
+                Expires = new ApiDateTime(TenantManager, TimeZoneConverter, DateTime.UtcNow.Add(SmsKeyStorage.StoreInterval))
+            };
+        }
+
+        [Create(@"sendsms", false)]
+        public AuthenticationTokenData SendSmsCodeFromBody([FromBody] AuthModel model)
+        {
+            return SendSmsCode(model);
+        }
+
+        [Create(@"sendsms", false)]
+        [Consumes("application/x-www-form-urlencoded")]
+        public AuthenticationTokenData SendSmsCodeFromForm([FromForm] AuthModel model)
+        {
+            return SendSmsCode(model);
+        }
+
+        private AuthenticationTokenData SendSmsCode(AuthModel model)
+        {
+            var user = GetUser(model, out _);
+            SmsManager.PutAuthCode(user, true);
+
+            return new AuthenticationTokenData
+            {
+                Sms = true,
+                PhoneNoise = SmsSender.BuildPhoneNoise(user.MobilePhone),
+                Expires = new ApiDateTime(TenantManager, TimeZoneConverter, DateTime.UtcNow.Add(SmsKeyStorage.StoreInterval))
+            };
+        }
+
+        private AuthenticationTokenData AuthenticateMe(AuthModel auth)
+        {
+            bool viaEmail;
+            var user = GetUser(auth, out viaEmail);
+
+            if (StudioSmsNotificationSettingsHelper.IsVisibleSettings() && StudioSmsNotificationSettingsHelper.Enable)
+            {
+                if (string.IsNullOrEmpty(user.MobilePhone) || user.MobilePhoneActivationStatus == MobilePhoneActivationStatus.NotActivated)
+                    return new AuthenticationTokenData
+                    {
+                        Sms = true,
+                        ConfirmUrl = CommonLinkUtility.GetConfirmationUrl(user.Email, ConfirmType.PhoneActivation)
+                    };
+
+                SmsManager.PutAuthCode(user, false);
+
+                return new AuthenticationTokenData
+                {
+                    Sms = true,
+                    PhoneNoise = SmsSender.BuildPhoneNoise(user.MobilePhone),
+                    Expires = new ApiDateTime(TenantManager, TimeZoneConverter, DateTime.UtcNow.Add(SmsKeyStorage.StoreInterval)),
+                    ConfirmUrl = CommonLinkUtility.GetConfirmationUrl(user.Email, ConfirmType.PhoneAuth)
+                };
+            }
+
+            if (TfaAppAuthSettings.IsVisibleSettings && SettingsManager.Load<TfaAppAuthSettings>().EnableSetting)
+            {
+                if (!TfaAppUserSettings.EnableForUser(SettingsManager, user.ID))
+                    return new AuthenticationTokenData
+                    {
+                        Tfa = true,
+                        TfaKey = TfaManager.GenerateSetupCode(user).ManualEntryKey,
+                        ConfirmUrl = CommonLinkUtility.GetConfirmationUrl(user.Email, ConfirmType.TfaActivation)
+                    };
+
+                return new AuthenticationTokenData
+                {
+                    Tfa = true,
+                    ConfirmUrl = CommonLinkUtility.GetConfirmationUrl(user.Email, ConfirmType.TfaAuth)
+                };
+            }
+
+            try
+            {
+                var token = SecurityContext.AuthenticateMe(user.ID);
+                CookiesManager.SetCookies(CookiesType.AuthKey, token, auth.Session);
+
+                MessageService.Send(viaEmail ? MessageAction.LoginSuccessViaApi : MessageAction.LoginSuccessViaApiSocialAccount);
+
+                var tenant = TenantManager.GetCurrentTenant().TenantId;
+                var expires = TenantCookieSettingsHelper.GetExpiresTime(tenant);
+
+                return new AuthenticationTokenData
+                {
+                    Token = token,
+                    Expires = new ApiDateTime(TenantManager, TimeZoneConverter, expires)
+                };
+            }
+            catch
+            {
+                MessageService.Send(user.DisplayUserName(false, DisplayUserSettingsHelper), viaEmail ? MessageAction.LoginFailViaApi : MessageAction.LoginFailViaApiSocialAccount);
+                throw new AuthenticationException("User authentication failed");
+            }
+            finally
+            {
+                SecurityContext.Logout();
+            }
+        }
+
+        private AuthenticationTokenData AuthenticateMeWithCode(AuthModel auth)
+        {
+            var tenant = TenantManager.GetCurrentTenant().TenantId;
+            var user = GetUser(auth, out _);
+
+            var sms = false;
+            try
+            {
+                if (StudioSmsNotificationSettingsHelper.IsVisibleSettings() && StudioSmsNotificationSettingsHelper.Enable)
+                {
+                    sms = true;
+                    SmsManager.ValidateSmsCode(user, auth.Code);
+                }
+                else if (TfaAppAuthSettings.IsVisibleSettings && SettingsManager.Load<TfaAppAuthSettings>().EnableSetting)
+                {
+                    if (TfaManager.ValidateAuthCode(user, auth.Code))
+                    {
+                        MessageService.Send(MessageAction.UserConnectedTfaApp, MessageTarget.Create(user.ID));
+                    }
+                }
+                else
+                {
+                    throw new System.Security.SecurityException("Auth code is not available");
+                }
+
+                var token = SecurityContext.AuthenticateMe(user.ID);
+
+                MessageService.Send(sms ? MessageAction.LoginSuccessViaApiSms : MessageAction.LoginSuccessViaApiTfa);
+                ;
+                var expires = TenantCookieSettingsHelper.GetExpiresTime(tenant);
+
+                var result = new AuthenticationTokenData
+                {
+                    Token = token,
+                    Expires = new ApiDateTime(TenantManager, TimeZoneConverter, expires)
+                };
+
+                if (sms)
+                {
+                    result.Sms = true;
+                    result.PhoneNoise = SmsSender.BuildPhoneNoise(user.MobilePhone);
+                }
+                else
+                {
+                    result.Tfa = true;
+                }
+
+                return result;
+            }
+            catch
+            {
+                MessageService.Send(user.DisplayUserName(false, DisplayUserSettingsHelper), sms
+                                                                              ? MessageAction.LoginFailViaApiSms
+                                                                              : MessageAction.LoginFailViaApiTfa,
+                                    MessageTarget.Create(user.ID));
+                throw new AuthenticationException("User authentication failed");
+            }
+            finally
+            {
+                SecurityContext.Logout();
+            }
+        }
+
+        private UserInfo GetUser(AuthModel memberModel, out bool viaEmail)
+        {
+            viaEmail = true;
+            var action = MessageAction.LoginFailViaApi;
+            UserInfo user;
+            try
+            {
+                if ((string.IsNullOrEmpty(memberModel.Provider) && string.IsNullOrEmpty(memberModel.SerializedProfile)) || memberModel.Provider == "email")
+                {
+                    memberModel.UserName.ThrowIfNull(new ArgumentException(@"userName empty", "userName"));
+                    if (!string.IsNullOrEmpty(memberModel.Password))
+                    {
+                        memberModel.Password.ThrowIfNull(new ArgumentException(@"password empty", "password"));
+                    }
+                    else
+                    {
+                        memberModel.PasswordHash.ThrowIfNull(new ArgumentException(@"PasswordHash empty", "PasswordHash"));
+                    }
+                    int counter;
+                    int.TryParse(Cache.Get<string>("loginsec/" + memberModel.UserName), out counter);
+                    if (++counter > SetupInfo.LoginThreshold && !SetupInfo.IsSecretEmail(memberModel.UserName))
+                    {
+                        throw new BruteForceCredentialException();
+                    }
+                    Cache.Insert("loginsec/" + memberModel.UserName, counter.ToString(CultureInfo.InvariantCulture), DateTime.UtcNow.Add(TimeSpan.FromMinutes(1)));
+
+
+                    memberModel.PasswordHash = (memberModel.PasswordHash ?? "").Trim();
+
+                    if (string.IsNullOrEmpty(memberModel.PasswordHash))
+                    {
+                        memberModel.Password = (memberModel.Password ?? "").Trim();
+
+                        if (!string.IsNullOrEmpty(memberModel.Password))
+                        {
+                            memberModel.PasswordHash = PasswordHasher.GetClientPassword(memberModel.Password);
+                        }
+                    }
+
+                    user = UserManager.GetUsersByPasswordHash(
+                        TenantManager.GetCurrentTenant().TenantId,
+                        memberModel.UserName,
+                        memberModel.PasswordHash);
+
+                    if (user == null || !UserManager.UserExists(user))
+                    {
+                        throw new Exception("user not found");
+                    }
+
+                    Cache.Insert("loginsec/" + memberModel.UserName, (--counter).ToString(CultureInfo.InvariantCulture), DateTime.UtcNow.Add(TimeSpan.FromMinutes(1)));
+                }
+                else
+                {
+                    viaEmail = false;
+                    action = MessageAction.LoginFailViaApiSocialAccount;
+                    LoginProfile thirdPartyProfile;
+                    if (!string.IsNullOrEmpty(memberModel.SerializedProfile))
+                    {
+                        thirdPartyProfile = new LoginProfile(Signature, InstanceCrypto, memberModel.SerializedProfile);
+                    }
+                    else
+                    {
+                        thirdPartyProfile = ProviderManager.GetLoginProfile(memberModel.Provider, memberModel.AccessToken);
+                    }
+
+                    memberModel.UserName = thirdPartyProfile.EMail;
+
+                    user = GetUserByThirdParty(thirdPartyProfile);
+                }
+            }
+            catch (BruteForceCredentialException)
+            {
+                MessageService.Send(!string.IsNullOrEmpty(memberModel.UserName) ? memberModel.UserName : AuditResource.EmailNotSpecified, MessageAction.LoginFailBruteForce);
+                throw new AuthenticationException("Login Fail. Too many attempts");
+            }
+            catch
+            {
+                MessageService.Send(!string.IsNullOrEmpty(memberModel.UserName) ? memberModel.UserName : AuditResource.EmailNotSpecified, action);
+                throw new AuthenticationException("User authentication failed");
+            }
+
+            return user;
+        }
+
+        private UserInfo GetUserByThirdParty(LoginProfile loginProfile)
+        {
+            try
+            {
+                if (!string.IsNullOrEmpty(loginProfile.AuthorizationError))
+                {
+                    // ignore cancellation
+                    if (loginProfile.AuthorizationError != "Canceled at provider")
+                    {
+                        throw new Exception(loginProfile.AuthorizationError);
+                    }
+                    return Constants.LostUser;
+                }
+
+                var userInfo = Constants.LostUser;
+
+                Guid userId;
+                if (TryGetUserByHash(loginProfile.HashId, out userId))
+                {
+                    userInfo = UserManager.GetUsers(userId);
+                }
+
+                var isNew = false;
+                if (CoreBaseSettings.Personal)
+                {
+                    if (UserManager.UserExists(userInfo.ID) && SetupInfo.IsSecretEmail(userInfo.Email))
+                    {
+                        try
+                        {
+                            SecurityContext.AuthenticateMeWithoutCookie(ASC.Core.Configuration.Constants.CoreSystem);
+                            UserManager.DeleteUser(userInfo.ID);
+                            userInfo = Constants.LostUser;
+                        }
+                        finally
+                        {
+                            SecurityContext.Logout();
+                        }
+                    }
+
+                    if (!UserManager.UserExists(userInfo.ID))
+                    {
+                        userInfo = JoinByThirdPartyAccount(loginProfile);
+
+                        isNew = true;
+                    }
+                }
+
+                if (isNew)
+                {
+                    //TODO:
+                    //var spam = HttpContext.Current.Request["spam"];
+                    //if (spam != "on")
+                    //{
+                    //    try
+                    //    {
+                    //        const string _databaseID = "com";
+                    //        using (var db = DbManager.FromHttpContext(_databaseID))
+                    //        {
+                    //            db.ExecuteNonQuery(new SqlInsert("template_unsubscribe", false)
+                    //                                   .InColumnValue("email", userInfo.Email.ToLowerInvariant())
+                    //                                   .InColumnValue("reason", "personal")
+                    //                );
+                    //            Log.Debug(string.Format("Write to template_unsubscribe {0}", userInfo.Email.ToLowerInvariant()));
+                    //        }
+                    //    }
+                    //    catch (Exception ex)
+                    //    {
+                    //        Log.Debug(string.Format("ERROR write to template_unsubscribe {0}, email:{1}", ex.Message, userInfo.Email.ToLowerInvariant()));
+                    //    }
+                    //}
+
+                    StudioNotifyService.UserHasJoin();
+                    UserHelpTourHelper.IsNewUser = true;
+                    PersonalSettingsHelper.IsNewUser = true;
+                }
+
+                return userInfo;
+            }
+            catch (Exception)
+            {
+                CookiesManager.ClearCookies(CookiesType.AuthKey);
+                CookiesManager.ClearCookies(CookiesType.SocketIO);
+                SecurityContext.Logout();
+                throw;
+            }
+        }
+
+        private UserInfo JoinByThirdPartyAccount(LoginProfile loginProfile)
+        {
+            if (string.IsNullOrEmpty(loginProfile.EMail))
+            {
+                throw new Exception(Resource.ErrorNotCorrectEmail);
+            }
+
+            var userInfo = UserManager.GetUserByEmail(loginProfile.EMail);
+            if (!UserManager.UserExists(userInfo.ID))
+            {
+                var newUserInfo = ProfileToUserInfo(loginProfile);
+
+                try
+                {
+                    SecurityContext.AuthenticateMeWithoutCookie(ASC.Core.Configuration.Constants.CoreSystem);
+                    userInfo = UserManagerWrapper.AddUser(newUserInfo, UserManagerWrapper.GeneratePassword());
+                }
+                finally
+                {
+                    SecurityContext.Logout();
+                }
+            }
+
+            var linker = AccountLinker.Get("webstudio");
+            linker.AddLink(userInfo.ID.ToString(), loginProfile);
+
+            return userInfo;
+        }
+
+        private UserInfo ProfileToUserInfo(LoginProfile loginProfile)
+        {
+            if (string.IsNullOrEmpty(loginProfile.EMail)) throw new Exception(Resource.ErrorNotCorrectEmail);
+
+            var firstName = loginProfile.FirstName;
+            if (string.IsNullOrEmpty(firstName)) firstName = loginProfile.DisplayName;
+
+            var userInfo = new UserInfo
+            {
+                FirstName = string.IsNullOrEmpty(firstName) ? UserControlsCommonResource.UnknownFirstName : firstName,
+                LastName = string.IsNullOrEmpty(loginProfile.LastName) ? UserControlsCommonResource.UnknownLastName : loginProfile.LastName,
+                Email = loginProfile.EMail,
+                Title = string.Empty,
+                Location = string.Empty,
+                CultureName = CoreBaseSettings.CustomMode ? "ru-RU" : Thread.CurrentThread.CurrentUICulture.Name,
+                ActivationStatus = EmployeeActivationStatus.Activated,
+            };
+
+            var gender = loginProfile.Gender;
+            if (!string.IsNullOrEmpty(gender))
+            {
+                userInfo.Sex = gender == "male";
+            }
+
+            return userInfo;
+        }
+
+        private bool TryGetUserByHash(string hashId, out Guid userId)
+        {
+            userId = Guid.Empty;
+            if (string.IsNullOrEmpty(hashId)) return false;
+
+            var linkedProfiles = AccountLinker.Get("webstudio").GetLinkedObjectsByHashId(hashId);
+            var tmp = Guid.Empty;
+            if (linkedProfiles.Any(profileId => Guid.TryParse(profileId, out tmp) && UserManager.UserExists(tmp)))
+                userId = tmp;
+            return true;
+        }
+    }
+
+    public class AuthenticationTokenData
+    {
+        public string Token { get; set; }
+
+        public DateTime Expires { get; set; }
+
+        public bool Sms { get; set; }
+
+        public string PhoneNoise { get; set; }
+
+        public bool Tfa { get; set; }
+
+        public string TfaKey { get; set; }
+
+        public string ConfirmUrl { get; set; }
+
+        public static AuthenticationTokenData GetSample()
+        {
+            return new AuthenticationTokenData
+            {
+                Expires = DateTime.UtcNow,
+                Token = "abcde12345",
+                Sms = false,
+                PhoneNoise = null,
+                Tfa = false,
+                TfaKey = null
+            };
+        }
+    }
 }