// (c) Copyright Ascensio System SIA 2009-2025
//
// This program is a free software product.
// You can redistribute it and/or modify it under the terms
// of the GNU Affero General Public License (AGPL) version 3 as published by the Free Software
// Foundation. In accordance with Section 7(a) of the GNU AGPL its Section 15 shall be amended
// to the effect that Ascensio System SIA expressly excludes the warranty of non-infringement of
// any third-party rights.
//
// This program is distributed WITHOUT ANY WARRANTY, without even the implied warranty
// of MERCHANTABILITY or FITNESS FOR A PARTICULAR  PURPOSE. For details, see
// the GNU AGPL at: http://www.gnu.org/licenses/agpl-3.0.html
//
// You can contact Ascensio System SIA at Lubanas st. 125a-25, Riga, Latvia, EU, LV-1021.
//
// The  interactive user interfaces in modified source and object code versions of the Program must
// display Appropriate Legal Notices, as required under Section 5 of the GNU AGPL version 3.
//
// Pursuant to Section 7(b) of the License you must retain the original Product logo when
// distributing the program. Pursuant to Section 7(e) we decline to grant you any rights under
// trademark law for use of our trademarks.
//
// All the Product's GUI elements, including illustrations and icon sets, as well as technical writing
// content are licensed under the terms of the Creative Commons Attribution-ShareAlike 4.0
// International. See the License terms at http://creativecommons.org/licenses/by-sa/4.0/legalcode

import React from "react";
import { classNames } from "@docspace/shared/utils";
import { isMobile as isMobileUtils } from "../../../utils";
import { Portal } from "../../portal";
import { Backdrop } from "../../backdrop";

import { Scrollbar } from "../../scrollbar";

<<<<<<< HEAD
import styles from "../Selector.module.scss";
=======
import { StyledCreateDropDown } from "../Selector.styled";
import { NewItemDropDownProps } from "../Selector.types";
>>>>>>> df7dae25

export const DROPDOWN_CLASS_NAME = "selector-create-new-dropdown";

const DROPDOWN_CONTAINER_WITH_PADDING = 560;
const PADDING = 80;

const NewItemDropDown = ({
  dropDownItems,
  isEmpty,
  onCloseDropDown,
  listHeight,
}: NewItemDropDownProps) => {
  const [isMobile, setIsMobile] = React.useState(
    isMobileUtils(window.innerWidth),
  );

  React.useEffect(() => {
    window.addEventListener("mouseup", onCloseDropDown);

    return () => {
      window.removeEventListener("mouseup", onCloseDropDown);
    };
  }, [onCloseDropDown]);

  React.useEffect(() => {
    const onResize = () => {
      if (isMobileUtils(window.innerWidth)) return setIsMobile(true);

      setIsMobile(false);
    };

    onResize();

    window.addEventListener("resize", onResize);

    return () => {
      window.removeEventListener("resize", onResize);
    };
  }, []);

  const dropDown =
    dropDownItems.length > 0 ? (
      <div
        className={classNames(
          styles.createDropDown,
          { [styles.isEmpty]: isEmpty },
          DROPDOWN_CLASS_NAME,
        )}
      >
        {listHeight && listHeight < DROPDOWN_CONTAINER_WITH_PADDING ? (
          <Scrollbar style={{ height: listHeight - PADDING }}>
            {dropDownItems.map((item) => item)}
          </Scrollbar>
        ) : (
          dropDownItems.map((item) => item)
        )}
      </div>
    ) : null;

  const portal =
    dropDownItems.length > 0 ? (
      <Portal
        visible
        element={
          <>
            <Backdrop
              visible
              onClick={() => onCloseDropDown()}
              withBackground
              withoutBlur={false}
              isAside
              zIndex={450}
            />
            <div
              className={classNames(
                styles.createDropDown,
                { [styles.isEmpty]: isEmpty },
                DROPDOWN_CLASS_NAME,
              )}
            >
              {dropDownItems.map((item) => item)}
            </div>
          </>
        }
      />
    ) : null;

  return isMobile ? portal : dropDown;
};

export default NewItemDropDown;<|MERGE_RESOLUTION|>--- conflicted
+++ resolved
@@ -32,12 +32,8 @@
 
 import { Scrollbar } from "../../scrollbar";
 
-<<<<<<< HEAD
 import styles from "../Selector.module.scss";
-=======
-import { StyledCreateDropDown } from "../Selector.styled";
 import { NewItemDropDownProps } from "../Selector.types";
->>>>>>> df7dae25
 
 export const DROPDOWN_CLASS_NAME = "selector-create-new-dropdown";
 
