// (c) Copyright Ascensio System SIA 2009-2024
//
// This program is a free software product.
// You can redistribute it and/or modify it under the terms
// of the GNU Affero General Public License (AGPL) version 3 as published by the Free Software
// Foundation. In accordance with Section 7(a) of the GNU AGPL its Section 15 shall be amended
// to the effect that Ascensio System SIA expressly excludes the warranty of non-infringement of
// any third-party rights.
//
// This program is distributed WITHOUT ANY WARRANTY, without even the implied warranty
// of MERCHANTABILITY or FITNESS FOR A PARTICULAR  PURPOSE. For details, see
// the GNU AGPL at: http://www.gnu.org/licenses/agpl-3.0.html
//
// You can contact Ascensio System SIA at Lubanas st. 125a-25, Riga, Latvia, EU, LV-1021.
//
// The  interactive user interfaces in modified source and object code versions of the Program must
// display Appropriate Legal Notices, as required under Section 5 of the GNU AGPL version 3.
//
// Pursuant to Section 7(b) of the License you must retain the original Product logo when
// distributing the program. Pursuant to Section 7(e) we decline to grant you any rights under
// trademark law for use of our trademarks.
//
// All the Product's GUI elements, including illustrations and icon sets, as well as technical writing
// content are licensed under the terms of the Creative Commons Attribution-ShareAlike 4.0
// International. See the License terms at http://creativecommons.org/licenses/by-sa/4.0/legalcode

"use client";

import React from "react";

import { ButtonKeys } from "../../enums";

import { Header } from "./sub-components/Header";
import { Body } from "./sub-components/Body";
import { Footer } from "./sub-components/Footer";

import { StyledSelector } from "./Selector.styled";
import {
  TAccessRight,
  SelectorProps,
  TSelectorBreadCrumbs,
  TSelectorItem,
  TSelectorSelectAll,
  TSelectorAccessRights,
  TSelectorFooterInput,
  TSelectorFooterCheckbox,
  TSelectorTabs,
  TSelectorInfo,
  TSelectorSearch,
  TSelectorCancelButton,
} from "./Selector.types";
import { EmptyScreenProvider } from "./contexts/EmptyScreen";
import { SearchProvider } from "./contexts/Search";
import { BreadCrumbsProvider } from "./contexts/BreadCrumbs";
import { TabsProvider } from "./contexts/Tabs";
import { SelectAllProvider } from "./contexts/SelectAll";
import { InfoBarProvider } from "./contexts/InfoBar";

const Selector = ({
  id,
  className,
  style,

  withHeader,
  headerProps,

  isBreadCrumbsLoading = false,
  breadCrumbsLoader,
  withBreadCrumbs,
  breadCrumbs,
  onSelectBreadCrumb,

  withSearch,
  searchLoader,
  isSearchLoading,
  searchPlaceholder,
  searchValue,
  onSearch,
  onClearSearch,

  withSelectAll,
  selectAllLabel,
  selectAllIcon,
  onSelectAll,

  emptyScreenImage,
  emptyScreenHeader,
  emptyScreenDescription,
  searchEmptyScreenImage,
  searchEmptyScreenHeader,
  searchEmptyScreenDescription,

  submitButtonLabel,
  submitButtonId,
  disableSubmitButton,
  onSubmit,

  withCancelButton,
  cancelButtonLabel,
  onCancel,
  cancelButtonId,

  withAccessRights,
  accessRights,
  selectedAccessRight,
  onAccessRightsChange,
  accessRightsMode,

  withFooterInput,
  footerInputHeader,
  currentFooterInputValue,

  withFooterCheckbox,
  footerCheckboxLabel,
  isChecked,

  items,
  renderCustomItem,
  isMultiSelect,
  selectedItems,

  onSelect,

  rowLoader,

  hasNextPage,
  isNextPageLoading,
  loadNextPage,
  totalItems,
  isLoading,
  disableFirstFetch,

  alwaysShowFooter,

  descriptionText,

  withTabs,
  tabsData,
  activeTabId,

  withInfo,
  infoText,
<<<<<<< HEAD
  withInfoBadge,
=======
  infoBarData,
  withInfoBar,
>>>>>>> 116702d2
}: SelectorProps) => {
  const [footerVisible, setFooterVisible] = React.useState<boolean>(false);

  const [renderedItems, setRenderedItems] = React.useState<TSelectorItem[]>([]);
  const [newSelectedItems, setNewSelectedItems] = React.useState<
    TSelectorItem[]
  >([]);

  const [selectedTabItems, setSelectedTabItems] = React.useState<{
    [key: string]: TSelectorItem[];
  }>({});

  const [newFooterInputValue, setNewFooterInputValue] = React.useState<string>(
    currentFooterInputValue || "",
  );
  const [isFooterCheckboxChecked, setIsFooterCheckboxChecked] =
    React.useState<boolean>(isChecked || false);

  const [selectedAccess, setSelectedAccess] =
    React.useState<TAccessRight | null>(() => {
      if (selectedAccessRight) return { ...selectedAccessRight };

      return null;
    });

  const [inputItemVisible, setInputItemVisible] = React.useState(false);

  const [requestRunning, setRequestRunning] = React.useState<boolean>(false);

  const onSubmitAction = async (
    item?: TSelectorItem | React.MouseEvent,
    fromCallback?: boolean,
  ) => {
    setRequestRunning(true);

    await onSubmit(
      fromCallback && item && "label" in item ? [item] : newSelectedItems,
      selectedAccess,
      newFooterInputValue,
      isFooterCheckboxChecked,
    );

    setRequestRunning(false);
  };

  const onSelectAction = (item: TSelectorItem, isDoubleClick: boolean) => {
    onSelect?.(
      {
        ...item,
      },
      isDoubleClick,
      () => onSubmitAction(item, true),
    );

    if (isMultiSelect) {
      if (item.isSelected) {
        setNewSelectedItems((value) => {
          const newValue = value.filter((x) => x.id !== item.id);

          return newValue;
        });
        if (activeTabId) {
          setSelectedTabItems((value) => {
            const newValue = { ...value };
            newValue[activeTabId] = newValue[activeTabId].filter(
              (x) => x.id !== item.id,
            );

            return newValue;
          });
        }
      } else {
        setNewSelectedItems((value) => {
          value.push({
            ...item,
          });

          return [...value];
        });
        if (activeTabId) {
          setSelectedTabItems((value) => {
            const newValue = { ...value };

            if (newValue[activeTabId]) newValue[activeTabId].push(item);
            else newValue[activeTabId] = [{ ...item }];

            return newValue;
          });
        }
      }
      setRenderedItems((value) => {
        const idx = value.findIndex((x) => item.id === x.id);

        if (idx === -1) return value;

        value[idx] = { ...value[idx], isSelected: !value[idx].isSelected };

        return value;
      });
    } else {
      setRenderedItems((value) => {
        const idx = value.findIndex((x) => item.id === x.id);

        const newValue = value.map((i: TSelectorItem) => ({
          ...i,
          isSelected: false,
        }));

        if (idx === -1) return newValue;

        newValue[idx].isSelected = !item.isSelected;

        return [...newValue];
      });

      if (item.isSelected && !isDoubleClick) {
        setNewSelectedItems([]);
      } else {
        setNewSelectedItems([item]);
      }
    }
  };

  const onSelectAllAction = React.useCallback(() => {
    onSelectAll?.();

    if (!items) return;

    const query =
      activeTabId && selectedTabItems[activeTabId]
        ? selectedTabItems[activeTabId].length === 0 ||
          selectedTabItems[activeTabId].length !==
            items.filter((i) => !i.isDisabled).length
        : newSelectedItems.length === 0 ||
          newSelectedItems.length !== items.filter((i) => !i.isDisabled).length;

    if (query) {
      const cloneItems = items
        .map((x) => ({ ...x }))
        .filter((x) => !x.isDisabled);

      setRenderedItems((i) => {
        const cloneRenderedItems = i.map((x) => ({
          ...x,
          isSelected: !x.isDisabled,
        }));

        return cloneRenderedItems;
      });
      // setNewSelectedItems(cloneItems);
      if (activeTabId) {
        setSelectedTabItems((value) => {
          const newValue = { ...value };

          newValue[activeTabId] = [...cloneItems];

          return newValue;
        });
        setNewSelectedItems((value) => [...value, ...cloneItems]);
      } else {
        setNewSelectedItems(cloneItems);
      }
    } else {
      setRenderedItems((i) => {
        const cloneRenderedItems = i.map((x) => ({
          ...x,
          isSelected: false,
        }));

        return cloneRenderedItems;
      });
      // setNewSelectedItems([]);

      if (activeTabId) {
        setSelectedTabItems((value) => {
          const newValue = { ...value };

          newValue[activeTabId] = [];

          return newValue;
        });

        setNewSelectedItems((value) => {
          const newValue = value.filter(
            (v) => items.findIndex((i) => i.id === v.id) === -1,
          );

          return newValue;
        });
      } else {
        setNewSelectedItems([]);
      }
    }
  }, [
    activeTabId,
    items,
    newSelectedItems.length,
    onSelectAll,
    selectedTabItems,
  ]);

  const onChangeAccessRightsAction = React.useCallback(
    (access: TAccessRight) => {
      setSelectedAccess({ ...access });
      onAccessRightsChange?.(access);
    },
    [onAccessRightsChange],
  );

  const loadMoreItems = React.useCallback(
    (startIndex: number) => {
      if (!isNextPageLoading) loadNextPage(startIndex - 1);
    },
    [isNextPageLoading, loadNextPage],
  );

  React.useEffect(() => {
    if (disableFirstFetch) return;
    loadNextPage(0);
  }, [disableFirstFetch, loadNextPage]);

  React.useEffect(() => {
    if (selectedAccessRight) setSelectedAccess({ ...selectedAccessRight });
  }, [selectedAccessRight]);

  React.useEffect(() => {
    let isEqual = true;

    if (selectedItems && selectedItems.length !== newSelectedItems.length) {
      return setFooterVisible(true);
    }

    if (
      newSelectedItems.length === 0 &&
      selectedItems &&
      selectedItems.length === 0
    ) {
      return setFooterVisible(false);
    }

    if (selectedItems) {
      newSelectedItems.forEach((item) => {
        isEqual = selectedItems.some((x) => x.id === item.id);
      });

      return setFooterVisible(!isEqual);
    }

    isEqual = !!newSelectedItems.length;

    setFooterVisible(isEqual);
  }, [selectedItems, newSelectedItems]);

  React.useEffect(() => {
    const onKeyboardAction = (e: KeyboardEvent) => {
      if (inputItemVisible) return;
      if (e.key === ButtonKeys.esc) {
        onCancel?.();
      }
    };

    window.addEventListener("keydown", onKeyboardAction);
    return () => {
      window.removeEventListener("keydown", onKeyboardAction);
    };
  }, [inputItemVisible, onCancel]);

  React.useLayoutEffect(() => {
    if (items) {
      if (
        !selectedItems ||
        (selectedItems && selectedItems.length === 0) ||
        !isMultiSelect
      ) {
        const cloneItems = items.map((x) => ({ ...x, isSelected: false }));

        return setRenderedItems(cloneItems);
      }

      const newItems = items.map((item) => {
        const { id: itemId } = item;

        const isSelected = selectedItems.some(
          (selectedItem) => selectedItem.id === itemId,
        );

        return { ...item, isSelected };
      });

      const cloneSelectedItems = selectedItems.map((item) => ({ ...item }));

      setRenderedItems(newItems);
      setNewSelectedItems(cloneSelectedItems);
    }
  }, [items, selectedItems, isMultiSelect]);

  const breadCrumbsProps: TSelectorBreadCrumbs = withBreadCrumbs
    ? {
        withBreadCrumbs,
        breadCrumbs,
        onSelectBreadCrumb,
        breadCrumbsLoader,
        isBreadCrumbsLoading,
      }
    : {};

  const tempRenderedItemsLength = renderedItems.filter(
    (x) => !x.isDisabled,
  ).length;

  const isAllIndeterminate =
    activeTabId && selectedTabItems[activeTabId]
      ? selectedTabItems[activeTabId].length !== tempRenderedItemsLength &&
        selectedTabItems[activeTabId].length !== 0
      : newSelectedItems.length !== tempRenderedItemsLength &&
        newSelectedItems.length !== 0;
  const isAllChecked =
    activeTabId && selectedTabItems[activeTabId]
      ? selectedTabItems[activeTabId].length === tempRenderedItemsLength &&
        tempRenderedItemsLength !== 0
      : newSelectedItems.length === tempRenderedItemsLength &&
        tempRenderedItemsLength !== 0;

  const onSelectAllProps: TSelectorSelectAll = withSelectAll
    ? {
        withSelectAll,
        selectAllLabel,
        selectAllIcon,
        onSelectAll: onSelectAllAction,
      }
    : {};

  const searchProps: TSelectorSearch = withSearch
    ? {
        withSearch,
        searchPlaceholder,
        searchLoader,
        isSearchLoading,
        searchValue,
        onSearch,
        onClearSearch,
      }
    : {};

  const cancelButtonProps: TSelectorCancelButton = withCancelButton
    ? { withCancelButton, onCancel, cancelButtonLabel, cancelButtonId }
    : {};

  const accessRightsProps: TSelectorAccessRights = withAccessRights
    ? {
        withAccessRights,
        accessRights,
        selectedAccessRight: selectedAccess,
        onAccessRightsChange: onChangeAccessRightsAction,
        accessRightsMode,
      }
    : {};

  const inputProps: TSelectorFooterInput = withFooterInput
    ? {
        withFooterInput,
        footerInputHeader,
        currentFooterInputValue: newFooterInputValue,
        setNewFooterInputValue,
      }
    : { setNewFooterInputValue };

  const checkboxProps: TSelectorFooterCheckbox = withFooterCheckbox
    ? {
        withFooterCheckbox,
        footerCheckboxLabel,
        isChecked: isFooterCheckboxChecked,
        setIsFooterCheckboxChecked,
      }
    : ({
        isChecked: isFooterCheckboxChecked,
        setIsFooterCheckboxChecked,
      } as TSelectorFooterCheckbox);

  const tabsProps: TSelectorTabs = withTabs
    ? { withTabs, tabsData, activeTabId }
    : {};

  const infoProps: TSelectorInfo = withInfo
    ? {
        withInfo,
        infoText,
        withInfoBadge,
      }
    : {};

  const infoBarProps = { infoBarData, withInfoBar };

  React.useEffect(() => {
    if (!isMultiSelect) return;
    let hasConflict = false;

    const cloneItems = renderedItems.map((x) => {
      if (x.isSelected) return { ...x };

      const isSelected = newSelectedItems.some(
        (selectedItem) => selectedItem.id === x.id,
      );

      if (isSelected) hasConflict = true;

      return { ...x, isSelected };
    });

    if (hasConflict) {
      setRenderedItems(cloneItems);
    }
  }, [isMultiSelect, renderedItems, newSelectedItems]);

  React.useEffect(() => {
    setSelectedTabItems((value) => {
      const newValue = { ...value };
      tabsData?.forEach((tab) => {
        if (!newValue[tab.id]) newValue[tab.id] = [];
      });

      return newValue;
    });
  }, [tabsData]);

  return (
    <StyledSelector
      id={id}
      className={className}
      style={style}
      data-testid="selector"
    >
      <EmptyScreenProvider
        emptyScreenImage={emptyScreenImage}
        emptyScreenHeader={emptyScreenHeader}
        emptyScreenDescription={emptyScreenDescription}
        searchEmptyScreenImage={searchEmptyScreenImage}
        searchEmptyScreenHeader={searchEmptyScreenHeader}
        searchEmptyScreenDescription={searchEmptyScreenDescription}
      >
        <InfoBarProvider {...infoBarProps}>
          <SearchProvider {...searchProps}>
            <BreadCrumbsProvider {...breadCrumbsProps}>
              <TabsProvider {...tabsProps}>
                <SelectAllProvider
                  {...onSelectAllProps}
                  isAllChecked={isAllChecked}
                  isAllIndeterminate={isAllIndeterminate}
                >
                  {withHeader && <Header {...headerProps} />}
                  <Body
                    withHeader={withHeader}
                    footerVisible={footerVisible || !!alwaysShowFooter}
                    items={[...renderedItems]}
                    isMultiSelect={isMultiSelect}
                    onSelect={onSelectAction}
                    hasNextPage={hasNextPage}
                    isNextPageLoading={isNextPageLoading}
                    loadMoreItems={loadMoreItems}
                    renderCustomItem={renderCustomItem}
                    totalItems={totalItems || 0}
                    isLoading={isLoading}
                    rowLoader={rowLoader}
                    withFooterInput={withFooterInput}
                    withFooterCheckbox={withFooterCheckbox}
                    descriptionText={descriptionText}
                    inputItemVisible={inputItemVisible}
                    setInputItemVisible={setInputItemVisible}
                    // info
                    {...infoProps}
                  />
                  {(footerVisible || alwaysShowFooter) && (
                    <Footer
                      isMultiSelect={isMultiSelect}
                      selectedItemsCount={newSelectedItems.length}
                      onSubmit={onSubmitAction}
                      submitButtonLabel={submitButtonLabel}
                      disableSubmitButton={disableSubmitButton}
                      submitButtonId={submitButtonId}
                      requestRunning={requestRunning}
                      // cancel button
                      {...cancelButtonProps}
                      // access rights
                      {...accessRightsProps}
                      // input
                      {...inputProps}
                      // checkbox
                      {...checkboxProps}
                    />
                  )}
                </SelectAllProvider>
              </TabsProvider>
            </BreadCrumbsProvider>
          </SearchProvider>
        </InfoBarProvider>
      </EmptyScreenProvider>
    </StyledSelector>
  );
};

export { Selector };<|MERGE_RESOLUTION|>--- conflicted
+++ resolved
@@ -140,12 +140,9 @@
 
   withInfo,
   infoText,
-<<<<<<< HEAD
-  withInfoBadge,
-=======
   infoBarData,
   withInfoBar,
->>>>>>> 116702d2
+  withInfoBadge,
 }: SelectorProps) => {
   const [footerVisible, setFooterVisible] = React.useState<boolean>(false);
 
