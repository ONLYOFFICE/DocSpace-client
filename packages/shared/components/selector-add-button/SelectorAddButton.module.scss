--- conflicted
+++ resolved
@@ -34,62 +34,40 @@
   padding: var(--selector-add-button-padding);
   cursor: pointer;
 
-<<<<<<< HEAD
-  &.isSize {
-    height: var(---selector-add-button-size);
-    width: var(---selector-add-button-size);
-  }
-
-  svg path {
-    fill: var(--selector-add-button-icon-color) !important;
-=======
   :global(.icon-button_svg) {
     svg {
       path {
         fill: var(--selector-add-button-icon-color);
       }
     }
->>>>>>> b7df0cb1
   }
 
   &:hover {
     background: var(--selector-add-button-hover-background);
 
-<<<<<<< HEAD
-    svg path {
-      fill: var(--selector-add-button-icon-color-hover) !important;
-=======
     :global(.icon-button_svg) {
       svg {
         path {
           fill: var(--selector-add-button-icon-color-hover);
         }
       }
->>>>>>> b7df0cb1
     }
   }
 
   &:active {
     background: var(--selector-add-button-active-background);
 
-<<<<<<< HEAD
-    svg path {
-      fill: var(--selector-add-button-icon-color-active) !important;
-=======
     :global(.icon-button_svg) {
       svg {
         path {
           fill: var(--selector-add-button-icon-color-active);
         }
       }
->>>>>>> b7df0cb1
     }
   }
 
   -webkit-tap-highlight-color: #{$tap-highlight};
 
-<<<<<<< HEAD
-=======
   &.isDisabled {
     cursor: default;
 
@@ -118,21 +96,15 @@
     }
   }
 
->>>>>>> b7df0cb1
   &.isAction {
     background-color: var(--main-accent-button) !important;
 
-<<<<<<< HEAD
-    & svg path {
-      fill: var(--accent-main) !important;
-=======
     :global(.icon-button_svg) {
       svg {
         path {
           fill: var(--accent-main);
         }
       }
->>>>>>> b7df0cb1
     }
 
     &:hover {
