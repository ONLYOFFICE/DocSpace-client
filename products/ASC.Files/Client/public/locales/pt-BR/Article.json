<<<<<<< HEAD
{
  "NewDocument": "Novo Documento",
  "NewFolder": "Nova pasta",
  "NewPresentation": "Nova apresentação",
  "NewSpreadsheet": "Nova planilha",
  "UploadFiles": "Carregar arquivos",
  "UploadFolder": "Carregar pasta",
  "ButtonAddGoogle": "Adicionar Conta do Google",
  "ButtonAddBoxNet": "Adicionar Conta Box",
  "ButtonAddDropBox": "Adicionar Conta Dropbox",
  "ButtonAddNextcloud": "Adicionar conta do Nextcloud",
  "ButtonAddSkyDrive": "Adicionar conta OneDrive"

}

=======
﻿{
    "NewDocument": "Novo Documento",
    "NewFolder": "Nova pasta",
    "NewPresentation": "Nova apresentação",
    "NewSpreadsheet": "Nova planilha",
    "UploadFiles": "Carregar arquivos",
    "UploadFolder": "Carregar pasta"
}
>>>>>>> 4d6b9fe8
<|MERGE_RESOLUTION|>--- conflicted
+++ resolved
@@ -1,26 +1,14 @@
-<<<<<<< HEAD
-{
-  "NewDocument": "Novo Documento",
-  "NewFolder": "Nova pasta",
-  "NewPresentation": "Nova apresentação",
-  "NewSpreadsheet": "Nova planilha",
-  "UploadFiles": "Carregar arquivos",
-  "UploadFolder": "Carregar pasta",
-  "ButtonAddGoogle": "Adicionar Conta do Google",
-  "ButtonAddBoxNet": "Adicionar Conta Box",
-  "ButtonAddDropBox": "Adicionar Conta Dropbox",
-  "ButtonAddNextcloud": "Adicionar conta do Nextcloud",
-  "ButtonAddSkyDrive": "Adicionar conta OneDrive"
-
-}
-
-=======
-﻿{
-    "NewDocument": "Novo Documento",
-    "NewFolder": "Nova pasta",
-    "NewPresentation": "Nova apresentação",
-    "NewSpreadsheet": "Nova planilha",
-    "UploadFiles": "Carregar arquivos",
-    "UploadFolder": "Carregar pasta"
-}
->>>>>>> 4d6b9fe8
+﻿{
+  "NewDocument": "Novo Documento",
+  "NewFolder": "Nova pasta",
+  "NewPresentation": "Nova apresentação",
+  "NewSpreadsheet": "Nova planilha",
+  "UploadFiles": "Carregar arquivos",
+  "UploadFolder": "Carregar pasta",
+  "ButtonAddGoogle": "Adicionar Conta do Google",
+  "ButtonAddBoxNet": "Adicionar Conta Box",
+  "ButtonAddDropBox": "Adicionar Conta Dropbox",
+  "ButtonAddNextcloud": "Adicionar conta do Nextcloud",
+  "ButtonAddSkyDrive": "Adicionar conta OneDrive"
+
+}