{
  "key_path": "PortalAdmin",
  "content": "{{productName}} admin",
  "content_en_sha1_hash": "c2ab2049e1e222685c5af15f68e5f6c5b11e8747",
  "created_at": "2025-05-19T21:30:47.411Z",
<<<<<<< HEAD
  "updated_at": "2025-06-18T17:11:42.414Z",
=======
  "updated_at": "2025-06-24T16:31:24.391Z",
>>>>>>> 0de93b01
  "comment": {
    "text": "This translation key is used to display \"PortalAdmin\" as a label for users who have full access, appearing in tooltips and UI elements related to user management. It is likely to be displayed on buttons, dropdowns, or other interactive elements where user permissions are being managed. The key is used consistently with other labels, such as \"Common:PortalOwner\", suggesting it may appear in multiple places throughout the application.",
    "is_auto": true,
    "updated_at": "2025-05-20T09:35:00.398Z"
  },
  "usage": [
    {
      "file_path": "/packages/client/src/pages/Home/InfoPanel/Body/views/Members/User.js",
      "line_number": 357,
      "context": "const uniqueTooltipId = `userTooltip_${Math.random()}`;\n \n const tooltipContent = `${\n user.isOwner\n ? t(\"Common:PortalOwner\", { productName: t(\"Common:ProductName\") })\n : t(\"Common:PortalAdmin\", { productName: t(\"Common:ProductName\") })\n }. ${t(\"Common:HasFullAccess\")}`;\n \n return user.isTitle ? (\n <StyledUserTypeHeader isExpect={isExpect}>\n <Text className=\"title\">{user.displayName}</Text>",
      "module": "/packages/client"
    },
    {
      "file_path": "/packages/client/src/pages/PortalSettings/categories/data-import/components/SelectUsersTypeStep/AccountsTable/index.tsx",
      "line_number": 81,
      "context": "];\n \n if (isOwner) {\n typeOptions.unshift({\n key: UserTypes.PortalAdmin,\n label: t(`Common:PortalAdmin`, {\n productName: t(\"Common:ProductName\"),\n }),\n onClick: setTypePortalAdmin,\n });\n }",
      "module": "/packages/client"
    },
    {
      "file_path": "/packages/client/src/pages/PortalSettings/categories/payments/SaaS/PaymentContainer.js",
      "line_number": 143,
      "context": "tooltipContent={\n <>\n <Text isBold>{t(\"ManagerTypesDescription\")}</Text>\n <br />\n <Text isBold>\n {t(\"Common:PortalAdmin\", {\n productName: t(\"Common:ProductName\"),\n })}\n </Text>\n <Text>\n {t(\"AdministratorDescription\", {",
      "module": "/packages/client"
    },
    {
      "file_path": "/packages/client/src/store/contacts/ContactsContextOptionsStore.ts",
      "line_number": 672,
      "context": "const accountsUserOptions = [\n isOwner && {\n id: \"accounts-add_administrator\",\n className: \"main-button_drop-down\",\n icon: PersonAdminReactSvgUrl,\n label: t(\"Common:PortalAdmin\", {\n productName: t(\"Common:ProductName\"),\n }),\n onClick: () => this.inviteUser(EmployeeType.Admin),\n \"data-type\": EmployeeType.Admin,\n action: EmployeeType.Admin,",
      "module": "/packages/client"
    },
    {
      "file_path": "/packages/shared/utils/common.ts",
      "line_number": 323,
      "context": "export const getUserTypeTranslation = (type: EmployeeType, t: TTranslation) => {\n switch (type) {\n case EmployeeType.Owner:\n return t(\"Common:Owner\");\n case EmployeeType.Admin:\n return t(\"Common:PortalAdmin\", {\n productName: t(\"Common:ProductName\"),\n });\n case EmployeeType.RoomAdmin:\n return t(\"Common:RoomAdmin\");\n case EmployeeType.User:",
      "module": "/packages/shared"
    },
    {
      "file_path": "/packages/shared/utils/common.ts",
      "line_number": 323,
      "context": "export const getUserTypeTranslation = (type: EmployeeType, t: TTranslation) => {\n switch (type) {\n case EmployeeType.Owner:\n return t(\"Common:Owner\");\n case EmployeeType.Admin:\n return t(\"Common:PortalAdmin\", {\n productName: t(\"Common:ProductName\"),\n });\n case EmployeeType.RoomAdmin:\n return t(\"Common:RoomAdmin\");\n case EmployeeType.User:",
      "module": "/packages/shared"
    }
  ],
  "languages": {
    "en": {
      "ai_translated": false,
      "ai_model": null,
      "ai_spell_check_issues": [],
      "approved_at": null
    },
    "ar-SA": {
      "ai_translated": false,
      "ai_model": null,
      "ai_spell_check_issues": [
        {
          "type": "incorrect_translation",
          "description": "The translation 'مسئول {{productName}}' doesn't accurately convey the meaning of '{{productName}} admin'. 'مسئول' means 'responsible person' or 'official'. While a portal admin is a responsible person, 'admin' has a more specific meaning in this context, implying administrative privileges and control.",
          "suggestion": "Consider using a more precise translation like 'مدير {{productName}}' (manager of {{productName}}) or 'مسؤول {{productName}}' ({{productName}} administrator) if available.  Researching common terminology for 'admin' in the Saudi Arabian context would be helpful."
        }
      ],
      "approved_at": null
    },
    "az": {
      "ai_translated": false,
      "ai_model": null,
      "ai_spell_check_issues": [
        {
          "type": "incorrect_translation",
          "description": "While technically correct, the translation \"{{productName}} admini\" is a direct transliteration and doesn't reflect the common Azerbaijani way of expressing 'admin' in this context. The more natural and idiomatic translation would be something like '{{productName}} administratorı'.",
          "suggestion": "{{productName}} administratorı"
        }
      ],
      "approved_at": null
    },
    "bg": {
      "ai_translated": false,
      "ai_model": null,
      "ai_spell_check_issues": [
        {
          "type": "incorrect_translation",
          "description": "The translation 'Администратор на {{productName}}' is technically correct, but could be more natural. 'Администратор на' literally translates to 'Administrator of'. A more common and idiomatic translation would be '{{productName}} администратор'.",
          "suggestion": "{{productName}} администратор"
        }
      ],
      "approved_at": null
    },
    "cs": {
      "ai_translated": false,
      "ai_model": null,
      "ai_spell_check_issues": [
        {
          "type": "incorrect_translation",
          "description": "The English phrase 'Portal Admin' is translated as 'Správce prostoru'. While 'Správce' (Administrator) is correct, 'prostor' (space) doesn't fully convey the meaning of 'Portal'. A more accurate translation might be 'Správce portálu'.",
          "suggestion": "Správce portálu {{productName}}"
        }
      ],
      "approved_at": null
    },
    "de": {
      "ai_translated": false,
      "ai_model": null,
      "ai_spell_check_issues": [
        {
          "type": "incorrect_translation",
          "description": "The translation \"{{productName}}-Verwaltung\" is not a direct or ideal translation of \"{{productName}} admin\". \"Verwaltung\" implies management or administration, but \"admin\" usually refers to a specific user role or access level. A better translation would more accurately reflect the meaning of 'admin'.",
          "suggestion": "{{productName}} Adminbereich"
        },
        {
          "type": "formatting",
          "description": "The hyphen in the translation \"{{productName}}-Verwaltung\" might be unnecessarily disruptive and could be replaced with a space for improved readability.",
          "suggestion": "{{productName}} Verwaltung"
        }
      ],
      "approved_at": null
    },
    "el-GR": {
      "ai_translated": false,
      "ai_model": null,
      "ai_spell_check_issues": [
        {
          "type": "incorrect_translation",
          "description": "The English phrase \"{{productName}} admin\" implies that 'admin' is modifying 'productName'. The Greek translation \"Διαχειριστής {{productName}}\" translates to 'Administrator {{productName}}', which doesn't maintain the original meaning. A more accurate translation would be something like \"{{productName}} διαχειριστής\" or \"{{productName}} διοικητής\".",
          "suggestion": "{{productName}} διαχειριστής"
        }
      ],
      "approved_at": null
    },
    "es": {
      "ai_translated": false,
      "ai_model": null,
      "ai_spell_check_issues": [],
      "approved_at": null
    },
    "fi": {
      "ai_translated": false,
      "ai_model": null,
      "ai_spell_check_issues": [
        {
          "type": "formatting",
          "description": "The translation includes a hyphen that may not be necessary or stylistically appropriate. Consider whether it's needed for clarity or flow.",
          "suggestion": "{{productName}} järjestelmänvalvoja"
        }
      ],
      "approved_at": null
    },
    "fr": {
      "ai_translated": false,
      "ai_model": null,
      "ai_spell_check_issues": [
        {
          "type": "incorrect_translation",
          "description": "The translation 'Administrateur de {{productName}}' is not the most natural or accurate translation of '{{productName}} admin'. 'Admin' typically translates to 'administrateur', but using 'de' implies possession, which isn't the intended meaning.  A more suitable translation would be '{{productName}} administrateur'.",
          "suggestion": "{{productName}} administrateur"
        }
      ],
      "approved_at": null
    },
    "hy-AM": {
      "ai_translated": false,
      "ai_model": null,
      "ai_spell_check_issues": [
        {
          "type": "incorrect_translation",
          "description": "The translation \"{{productName}}-ի ադմինիստրատոր\" is too literal and doesn't convey the meaning of 'admin' in the context of a portal administrator. \"ադմինիստրատոր\" is a formal term that might sound awkward.  A more natural and common translation would be something along the lines of '{{productName}}-ի վարչատարածք' or '{{productName}}-ի հաշվառման մասնաճյուղ'.",
          "suggestion": "{{productName}}-ի վարչատարածք"
        }
      ],
      "approved_at": null
    },
    "it": {
      "ai_translated": false,
      "ai_model": null,
      "ai_spell_check_issues": [],
      "approved_at": null
    },
    "ja-JP": {
      "ai_translated": false,
      "ai_model": null,
      "ai_spell_check_issues": [],
      "approved_at": null
    },
    "ko-KR": {
      "ai_translated": false,
      "ai_model": null,
      "ai_spell_check_issues": [],
      "approved_at": null
    },
    "lo-LA": {
      "ai_translated": false,
      "ai_model": null,
      "ai_spell_check_issues": [
        {
          "type": "incorrect_translation",
          "description": "The Lao translation \"ຜູ້ເບິ່ງແຍງ {{productName}}\" literally translates to 'viewer' or 'supervisor' of {{productName}}, not 'admin'.  'Admin' implies administrative privileges and responsibilities.",
          "suggestion": "Consider a translation that more accurately conveys the meaning of 'admin,' such as \"ຜູ້ບໍລິຫານ {{productName}}\" ({{productName}} administrator) or \"ຜູ້ປົກຄອງ {{productName}}\" ({{productName}} manager/guardian)."
        }
      ],
      "approved_at": null
    },
    "lv": {
      "ai_translated": false,
      "ai_model": null,
      "ai_spell_check_issues": [
        {
          "type": "incorrect_translation",
          "description": "The translation \"administrators\" doesn't perfectly capture the meaning of \"admin.\" While it's close, \"admin\" often refers to a specific user role or designation. \"Administrators\" implies a broader group.",
          "suggestion": "{{productName}} administrators"
        }
      ],
      "approved_at": null
    },
    "nl": {
      "ai_translated": false,
      "ai_model": null,
      "ai_spell_check_issues": [],
      "approved_at": null
    },
    "pl": {
      "ai_translated": false,
      "ai_model": null,
      "ai_spell_check_issues": [
        {
          "type": "incorrect_translation",
          "description": "The translation \"Administrator {{productName}}\" is a literal translation but may not be the most natural or idiomatic way to express \"{{productName}} admin\" in Polish. \"Administrator\" implies a person, while \"admin\" refers to the administrative role or access. A better translation might be something like \"Panel administracyjny {{productName}}\" or \"Zarządzanie {{productName}}\".",
          "suggestion": "Consider alternatives like \"Panel administracyjny {{productName}}\" or \"Zarządzanie {{productName}}\" for a more natural translation."
        }
      ],
      "approved_at": null
    },
    "pt": {
      "ai_translated": false,
      "ai_model": null,
      "ai_spell_check_issues": [
        {
          "type": "incorrect_translation",
          "description": "The translation 'Administrador do {{productName}}' is slightly awkward. A more natural Portuguese phrasing would be 'Administrador de {{productName}}'. The preposition 'do' implies possession, which isn't the intended meaning here.",
          "suggestion": "Administrador de {{productName}}"
        }
      ],
      "approved_at": null
    },
    "pt-BR": {
      "ai_translated": false,
      "ai_model": null,
      "ai_spell_check_issues": [],
      "approved_at": null
    },
    "ro": {
      "ai_translated": false,
      "ai_model": null,
      "ai_spell_check_issues": [
        {
          "type": "incorrect_translation",
          "description": "The Romanian translation \"Administratorul {{productName}}\" is a literal translation but doesn't fully convey the meaning of \"{{productName}} admin\". It's more accurately \"{{productName}} administrator\" or \"Administrator {{productName}}\". The original phrasing implies a role or access level.",
          "suggestion": "Administratorul {{productName}}"
        }
      ],
      "approved_at": null
    },
    "ru": {
      "ai_translated": false,
      "ai_model": null,
      "ai_spell_check_issues": [],
      "approved_at": null
    },
    "si": {
      "ai_translated": false,
      "ai_model": null,
      "ai_spell_check_issues": [],
      "approved_at": null
    },
    "sk": {
      "ai_translated": false,
      "ai_model": null,
      "ai_spell_check_issues": [
        {
          "type": "incorrect_translation",
          "description": "The Slovak translation 'Administrátor {{productName}}' doesn't directly translate '{{productName}} admin'. A more accurate translation would include the word 'for' or a similar preposition to convey possession or responsibility.",
          "suggestion": "Administrátor pre {{productName}}"
        }
      ],
      "approved_at": null
    },
    "sl": {
      "ai_translated": false,
      "ai_model": null,
      "ai_spell_check_issues": [
        {
          "type": "incorrect_translation",
          "description": "While 'skrbnik' can mean administrator, it carries a connotation of caretaker or guardian, which might not fully capture the meaning of 'admin' in a product context. A more direct translation for 'admin' in a technical/product setting might be 'administrator' or a more localized equivalent.",
          "suggestion": "Consider 'administrator' or investigate a more contextually appropriate term for 'admin' in Slovenian product terminology."
        }
      ],
      "approved_at": null
    },
    "sr-Cyrl-RS": {
      "ai_translated": false,
      "ai_model": null,
      "ai_spell_check_issues": [
        {
          "type": "incorrect_translation",
          "description": "The Serbian (Cyrillic) translation \"{{productName}} админ\" is a direct transliteration of 'admin' and does not accurately convey the meaning of 'admin' in the context of a portal administrator.  'Admin' in this context implies someone who manages the portal, not just someone with the title 'admin'.",
          "suggestion": "{{productName}} управник портала"
        }
      ],
      "approved_at": null
    },
    "sr-Latn-RS": {
      "ai_translated": false,
      "ai_model": null,
      "ai_spell_check_issues": [],
      "approved_at": null
    },
    "tr": {
      "ai_translated": false,
      "ai_model": null,
      "ai_spell_check_issues": [],
      "approved_at": null
    },
    "uk-UA": {
      "ai_translated": false,
      "ai_model": null,
      "ai_spell_check_issues": [],
      "approved_at": null
    },
    "vi": {
      "ai_translated": false,
      "ai_model": null,
      "ai_spell_check_issues": [
        {
          "type": "incorrect_translation",
          "description": "The translation \"Quản trị viên {{productName}}\" is technically correct but lacks a more natural flow. \"Admin {{productName}}\" would be a more common and concise way to express it in Vietnamese, particularly in a technical context. While \"Quản trị viên\" is accurate, it can be slightly formal.",
          "suggestion": "Admin {{productName}}"
        }
      ],
      "approved_at": null
    },
    "zh-CN": {
      "ai_translated": false,
      "ai_model": null,
      "ai_spell_check_issues": [],
      "approved_at": null
    }
  }
}<|MERGE_RESOLUTION|>--- conflicted
+++ resolved
@@ -3,11 +3,7 @@
   "content": "{{productName}} admin",
   "content_en_sha1_hash": "c2ab2049e1e222685c5af15f68e5f6c5b11e8747",
   "created_at": "2025-05-19T21:30:47.411Z",
-<<<<<<< HEAD
-  "updated_at": "2025-06-18T17:11:42.414Z",
-=======
   "updated_at": "2025-06-24T16:31:24.391Z",
->>>>>>> 0de93b01
   "comment": {
     "text": "This translation key is used to display \"PortalAdmin\" as a label for users who have full access, appearing in tooltips and UI elements related to user management. It is likely to be displayed on buttons, dropdowns, or other interactive elements where user permissions are being managed. The key is used consistently with other labels, such as \"Common:PortalOwner\", suggesting it may appear in multiple places throughout the application.",
     "is_auto": true,
@@ -40,13 +36,13 @@
     },
     {
       "file_path": "/packages/shared/utils/common.ts",
-      "line_number": 323,
+      "line_number": 319,
       "context": "export const getUserTypeTranslation = (type: EmployeeType, t: TTranslation) => {\n switch (type) {\n case EmployeeType.Owner:\n return t(\"Common:Owner\");\n case EmployeeType.Admin:\n return t(\"Common:PortalAdmin\", {\n productName: t(\"Common:ProductName\"),\n });\n case EmployeeType.RoomAdmin:\n return t(\"Common:RoomAdmin\");\n case EmployeeType.User:",
       "module": "/packages/shared"
     },
     {
       "file_path": "/packages/shared/utils/common.ts",
-      "line_number": 323,
+      "line_number": 319,
       "context": "export const getUserTypeTranslation = (type: EmployeeType, t: TTranslation) => {\n switch (type) {\n case EmployeeType.Owner:\n return t(\"Common:Owner\");\n case EmployeeType.Admin:\n return t(\"Common:PortalAdmin\", {\n productName: t(\"Common:ProductName\"),\n });\n case EmployeeType.RoomAdmin:\n return t(\"Common:RoomAdmin\");\n case EmployeeType.User:",
       "module": "/packages/shared"
     }
@@ -64,8 +60,8 @@
       "ai_spell_check_issues": [
         {
           "type": "incorrect_translation",
-          "description": "The translation 'مسئول {{productName}}' doesn't accurately convey the meaning of '{{productName}} admin'. 'مسئول' means 'responsible person' or 'official'. While a portal admin is a responsible person, 'admin' has a more specific meaning in this context, implying administrative privileges and control.",
-          "suggestion": "Consider using a more precise translation like 'مدير {{productName}}' (manager of {{productName}}) or 'مسؤول {{productName}}' ({{productName}} administrator) if available.  Researching common terminology for 'admin' in the Saudi Arabian context would be helpful."
+          "description": "The translation \"مسئول {{productName}}\" while technically meaning 'responsible for {{productName}}' doesn't directly convey the meaning of 'admin'. 'Admin' implies a level of access and control, which is not fully captured by 'مسئول'. A more accurate translation would consider terms like 'مدير' (mudeer - manager) or 'مسؤول النظام' (mas'ool an-nizaam - system administrator).",
+          "suggestion": "Consider 'مدير {{productName}}' or 'مسؤول {{productName}}' depending on the precise nuance required."
         }
       ],
       "approved_at": null
@@ -73,25 +69,13 @@
     "az": {
       "ai_translated": false,
       "ai_model": null,
-      "ai_spell_check_issues": [
-        {
-          "type": "incorrect_translation",
-          "description": "While technically correct, the translation \"{{productName}} admini\" is a direct transliteration and doesn't reflect the common Azerbaijani way of expressing 'admin' in this context. The more natural and idiomatic translation would be something like '{{productName}} administratorı'.",
-          "suggestion": "{{productName}} administratorı"
-        }
-      ],
+      "ai_spell_check_issues": [],
       "approved_at": null
     },
     "bg": {
       "ai_translated": false,
       "ai_model": null,
-      "ai_spell_check_issues": [
-        {
-          "type": "incorrect_translation",
-          "description": "The translation 'Администратор на {{productName}}' is technically correct, but could be more natural. 'Администратор на' literally translates to 'Administrator of'. A more common and idiomatic translation would be '{{productName}} администратор'.",
-          "suggestion": "{{productName}} администратор"
-        }
-      ],
+      "ai_spell_check_issues": [],
       "approved_at": null
     },
     "cs": {
@@ -100,8 +84,8 @@
       "ai_spell_check_issues": [
         {
           "type": "incorrect_translation",
-          "description": "The English phrase 'Portal Admin' is translated as 'Správce prostoru'. While 'Správce' (Administrator) is correct, 'prostor' (space) doesn't fully convey the meaning of 'Portal'. A more accurate translation might be 'Správce portálu'.",
-          "suggestion": "Správce portálu {{productName}}"
+          "description": "The Czech translation \"Správce prostoru {{productName}}\" doesn't directly translate to \"{{productName}} admin\". \"Správce\" means \"manager\" or \"administrator\", and \"prostor\" means \"space\" or \"area\". While it conveys a similar meaning, it's not a direct translation. A closer translation might be \"Administrátor {{productName}}\" or \"Správce {{productName}}\".",
+          "suggestion": "Consider \"Administrátor {{productName}}\" or \"Správce {{productName}}\" for a more accurate translation."
         }
       ],
       "approved_at": null
@@ -112,13 +96,8 @@
       "ai_spell_check_issues": [
         {
           "type": "incorrect_translation",
-          "description": "The translation \"{{productName}}-Verwaltung\" is not a direct or ideal translation of \"{{productName}} admin\". \"Verwaltung\" implies management or administration, but \"admin\" usually refers to a specific user role or access level. A better translation would more accurately reflect the meaning of 'admin'.",
-          "suggestion": "{{productName}} Adminbereich"
-        },
-        {
-          "type": "formatting",
-          "description": "The hyphen in the translation \"{{productName}}-Verwaltung\" might be unnecessarily disruptive and could be replaced with a space for improved readability.",
-          "suggestion": "{{productName}} Verwaltung"
+          "description": "The German translation \"{{productName}}-Verwaltung\" is a literal translation of \"admin\" as \"Verwaltung\" (administration). While understandable, a more natural and idiomatic translation would be something like \"{{productName}}-Admin\".",
+          "suggestion": "{{productName}}-Admin"
         }
       ],
       "approved_at": null
@@ -129,8 +108,8 @@
       "ai_spell_check_issues": [
         {
           "type": "incorrect_translation",
-          "description": "The English phrase \"{{productName}} admin\" implies that 'admin' is modifying 'productName'. The Greek translation \"Διαχειριστής {{productName}}\" translates to 'Administrator {{productName}}', which doesn't maintain the original meaning. A more accurate translation would be something like \"{{productName}} διαχειριστής\" or \"{{productName}} διοικητής\".",
-          "suggestion": "{{productName}} διαχειριστής"
+          "description": "The translation \"Διαχειριστής {{productName}}\" is a literal translation of 'admin' as 'Διαχειριστής' which, while technically correct, might not be the most natural-sounding phrasing in Greek for this context. A more natural equivalent might be something like \"{{productName}} διοικητής\" or \"{{productName}} διαχειριστικό λογαριασμό\".",
+          "suggestion": "Consider \"{{productName}} διοικητής\" or \"{{productName}} διαχειριστικό λογαριασμό\" for a more natural phrasing."
         }
       ],
       "approved_at": null
@@ -146,9 +125,9 @@
       "ai_model": null,
       "ai_spell_check_issues": [
         {
-          "type": "formatting",
-          "description": "The translation includes a hyphen that may not be necessary or stylistically appropriate. Consider whether it's needed for clarity or flow.",
-          "suggestion": "{{productName}} järjestelmänvalvoja"
+          "type": "incorrect_translation",
+          "description": "The translation \"- järjestelmänvalvoja\" directly translates to \"- administrator\" and lacks the nuance of \"admin.\" While \"järjestelmänvalvoja\" is technically correct, \"admin\" is commonly used and understood in Finnish IT contexts. A more natural and accurate translation would consider incorporating \"admin\" to maintain consistency with the English term.",
+          "suggestion": "{{productName}}-admin"
         }
       ],
       "approved_at": null
@@ -159,8 +138,8 @@
       "ai_spell_check_issues": [
         {
           "type": "incorrect_translation",
-          "description": "The translation 'Administrateur de {{productName}}' is not the most natural or accurate translation of '{{productName}} admin'. 'Admin' typically translates to 'administrateur', but using 'de' implies possession, which isn't the intended meaning.  A more suitable translation would be '{{productName}} administrateur'.",
-          "suggestion": "{{productName}} administrateur"
+          "description": "The translation \"Administrateur de {{productName}}\" is not the most natural or accurate translation of \"{{productName}} admin\".  \"Admin\" implies someone who manages or has administrative control, which is better conveyed with a word like \"gestionnaire\" or \"responsable\". Using \"Administrateur de\" is overly formal and potentially less understandable.",
+          "suggestion": "gestionnaire de {{productName}}"
         }
       ],
       "approved_at": null
@@ -171,8 +150,8 @@
       "ai_spell_check_issues": [
         {
           "type": "incorrect_translation",
-          "description": "The translation \"{{productName}}-ի ադմինիստրատոր\" is too literal and doesn't convey the meaning of 'admin' in the context of a portal administrator. \"ադմինիստրատոր\" is a formal term that might sound awkward.  A more natural and common translation would be something along the lines of '{{productName}}-ի վարչատարածք' or '{{productName}}-ի հաշվառման մասնաճյուղ'.",
-          "suggestion": "{{productName}}-ի վարչատարածք"
+          "description": "The Armenian translation '{{productName}}-ի ադմինիստրատոր' literally translates to '{{productName}}-ի administrator'.  While 'ադմինիստրատոր' is a valid word for 'administrator', the more natural and common Armenian equivalent of 'admin' in this context would be 'ադմին'.",
+          "suggestion": "{{productName}}-ի ադմին"
         }
       ],
       "approved_at": null
@@ -180,7 +159,13 @@
     "it": {
       "ai_translated": false,
       "ai_model": null,
-      "ai_spell_check_issues": [],
+      "ai_spell_check_issues": [
+        {
+          "type": "incorrect_translation",
+          "description": "While technically correct, \"Amministratore di {{productName}}\" is a somewhat literal translation. A more natural and idiomatic translation would be \"Amministratore di {{productName}}\" or \"Amministratore {{productName}}\".",
+          "suggestion": "Consider \"Amministratore {{productName}}\" or \"Amministratore di {{productName}}\" for a more fluent Italian phrasing."
+        }
+      ],
       "approved_at": null
     },
     "ja-JP": {
@@ -201,8 +186,8 @@
       "ai_spell_check_issues": [
         {
           "type": "incorrect_translation",
-          "description": "The Lao translation \"ຜູ້ເບິ່ງແຍງ {{productName}}\" literally translates to 'viewer' or 'supervisor' of {{productName}}, not 'admin'.  'Admin' implies administrative privileges and responsibilities.",
-          "suggestion": "Consider a translation that more accurately conveys the meaning of 'admin,' such as \"ຜູ້ບໍລິຫານ {{productName}}\" ({{productName}} administrator) or \"ຜູ້ປົກຄອງ {{productName}}\" ({{productName}} manager/guardian)."
+          "description": "The Lao translation \"ຜູ້ເບິ່ງແຍງ {{productName}}\" literally translates to 'viewer/supervisor of {{productName}}'. While it conveys a sense of administration, 'admin' typically implies full control and management. A more accurate translation might involve words signifying 'management' or 'administrator'.",
+          "suggestion": "Consider alternatives like \"ຜູ້ບໍ່ງານ {{productName}}\" (manager of {{productName}}) or \"ຜູ້ລົບກວນ {{productName}}\" (administrator of {{productName}}), depending on the specific nuance desired."
         }
       ],
       "approved_at": null
@@ -213,8 +198,8 @@
       "ai_spell_check_issues": [
         {
           "type": "incorrect_translation",
-          "description": "The translation \"administrators\" doesn't perfectly capture the meaning of \"admin.\" While it's close, \"admin\" often refers to a specific user role or designation. \"Administrators\" implies a broader group.",
-          "suggestion": "{{productName}} administrators"
+          "description": "While \"administrators\" is a possible translation, \"admin\" is more common and closer to the original meaning of 'admin'. It's a more direct equivalent.",
+          "suggestion": "{{productName}} admin"
         }
       ],
       "approved_at": null
@@ -231,8 +216,8 @@
       "ai_spell_check_issues": [
         {
           "type": "incorrect_translation",
-          "description": "The translation \"Administrator {{productName}}\" is a literal translation but may not be the most natural or idiomatic way to express \"{{productName}} admin\" in Polish. \"Administrator\" implies a person, while \"admin\" refers to the administrative role or access. A better translation might be something like \"Panel administracyjny {{productName}}\" or \"Zarządzanie {{productName}}\".",
-          "suggestion": "Consider alternatives like \"Panel administracyjny {{productName}}\" or \"Zarządzanie {{productName}}\" for a more natural translation."
+          "description": "The translation 'Administrator {{productName}}' doesn't fully capture the meaning of '{{productName}} admin'. It's a more formal translation and loses the 'admin' designation which implies a user role.",
+          "suggestion": "Administrator {{productName}}"
         }
       ],
       "approved_at": null
@@ -240,13 +225,7 @@
     "pt": {
       "ai_translated": false,
       "ai_model": null,
-      "ai_spell_check_issues": [
-        {
-          "type": "incorrect_translation",
-          "description": "The translation 'Administrador do {{productName}}' is slightly awkward. A more natural Portuguese phrasing would be 'Administrador de {{productName}}'. The preposition 'do' implies possession, which isn't the intended meaning here.",
-          "suggestion": "Administrador de {{productName}}"
-        }
-      ],
+      "ai_spell_check_issues": [],
       "approved_at": null
     },
     "pt-BR": {
@@ -261,8 +240,8 @@
       "ai_spell_check_issues": [
         {
           "type": "incorrect_translation",
-          "description": "The Romanian translation \"Administratorul {{productName}}\" is a literal translation but doesn't fully convey the meaning of \"{{productName}} admin\". It's more accurately \"{{productName}} administrator\" or \"Administrator {{productName}}\". The original phrasing implies a role or access level.",
-          "suggestion": "Administratorul {{productName}}"
+          "description": "The translation 'Administratorul {{productName}}' doesn't perfectly capture the meaning of '{{productName}} admin'. 'Administratorul' simply means 'The administrator', while '{{productName}} admin' implies the administrator *of* {{productName}}. A better translation would consider adding a preposition to clarify this relationship.",
+          "suggestion": "Consider alternatives like 'Administratorul {{productName}}' (Administrator of {{productName}})"
         }
       ],
       "approved_at": null
@@ -276,7 +255,13 @@
     "si": {
       "ai_translated": false,
       "ai_model": null,
-      "ai_spell_check_issues": [],
+      "ai_spell_check_issues": [
+        {
+          "type": "incorrect_translation",
+          "description": "The translation '{{productName}} පරිපාලක' is a literal translation of 'admin' but may not be the most natural or accurate way to convey the meaning of 'admin' in a portal context in Sinhala. A more appropriate term might be 'प्रධාන පරිපාලක' (Pradhana Pariapalaka) meaning 'chief administrator', or 'ප්‍රධාන අංශ පරිපාලක' (Pradhana Ansa Pariapalaka) which translates to 'head of department administrator', depending on the specific context.",
+          "suggestion": "Consider '{{productName}} ප්‍රධාන පරිපාලක' ({{productName}} Pradhana Pariapalaka) or '{{productName}} පරිපාලක අංශ ප්‍රධානී' ({{productName}} Pariapalaka Ansa Pradhanini) depending on the desired nuance."
+        }
+      ],
       "approved_at": null
     },
     "sk": {
@@ -285,8 +270,8 @@
       "ai_spell_check_issues": [
         {
           "type": "incorrect_translation",
-          "description": "The Slovak translation 'Administrátor {{productName}}' doesn't directly translate '{{productName}} admin'. A more accurate translation would include the word 'for' or a similar preposition to convey possession or responsibility.",
-          "suggestion": "Administrátor pre {{productName}}"
+          "description": "The Slovak translation 'Administrátor {{productName}}' is a literal translation but doesn't fully capture the meaning of '{{productName}} admin'. A more natural Slovak equivalent would be something like 'Správca {{productName}}' or 'Administrácia {{productName}}'.",
+          "suggestion": "Správca {{productName}}"
         }
       ],
       "approved_at": null
@@ -297,8 +282,8 @@
       "ai_spell_check_issues": [
         {
           "type": "incorrect_translation",
-          "description": "While 'skrbnik' can mean administrator, it carries a connotation of caretaker or guardian, which might not fully capture the meaning of 'admin' in a product context. A more direct translation for 'admin' in a technical/product setting might be 'administrator' or a more localized equivalent.",
-          "suggestion": "Consider 'administrator' or investigate a more contextually appropriate term for 'admin' in Slovenian product terminology."
+          "description": "While 'skrbnik' can mean 'administrator' or 'caretaker,' in the context of '{{productName}} admin,' a more precise and commonly used translation would be 'administrator' or 'upravljalec'. 'Skrbnik' implies a more caretaking role.",
+          "suggestion": "{{productName}} administrator"
         }
       ],
       "approved_at": null
@@ -309,8 +294,8 @@
       "ai_spell_check_issues": [
         {
           "type": "incorrect_translation",
-          "description": "The Serbian (Cyrillic) translation \"{{productName}} админ\" is a direct transliteration of 'admin' and does not accurately convey the meaning of 'admin' in the context of a portal administrator.  'Admin' in this context implies someone who manages the portal, not just someone with the title 'admin'.",
-          "suggestion": "{{productName}} управник портала"
+          "description": "The Serbian (Cyrillic) translation 'админ' is a direct transliteration of 'admin' and lacks proper grammatical adaptation for Serbian. While understandable, it's not the most natural or professional-sounding translation. A more appropriate translation would be something like 'администратор'.",
+          "suggestion": "администратор"
         }
       ],
       "approved_at": null
@@ -339,8 +324,8 @@
       "ai_spell_check_issues": [
         {
           "type": "incorrect_translation",
-          "description": "The translation \"Quản trị viên {{productName}}\" is technically correct but lacks a more natural flow. \"Admin {{productName}}\" would be a more common and concise way to express it in Vietnamese, particularly in a technical context. While \"Quản trị viên\" is accurate, it can be slightly formal.",
-          "suggestion": "Admin {{productName}}"
+          "description": "While \"Quản trị viên\" is a valid translation for \"admin\", it's a more formal term. A more common and slightly more colloquial translation might be \"Admin\" or \"Người quản trị\".",
+          "suggestion": "Consider using \"Admin\" or \"Người quản trị\" as alternatives to \"Quản trị viên\" depending on the desired tone."
         }
       ],
       "approved_at": null
