// (c) Copyright Ascensio System SIA 2009-2024
//
// This program is a free software product.
// You can redistribute it and/or modify it under the terms
// of the GNU Affero General Public License (AGPL) version 3 as published by the Free Software
// Foundation. In accordance with Section 7(a) of the GNU AGPL its Section 15 shall be amended
// to the effect that Ascensio System SIA expressly excludes the warranty of non-infringement of
// any third-party rights.
//
// This program is distributed WITHOUT ANY WARRANTY, without even the implied warranty
// of MERCHANTABILITY or FITNESS FOR A PARTICULAR  PURPOSE. For details, see
// the GNU AGPL at: http://www.gnu.org/licenses/agpl-3.0.html
//
// You can contact Ascensio System SIA at Lubanas st. 125a-25, Riga, Latvia, EU, LV-1021.
//
// The  interactive user interfaces in modified source and object code versions of the Program must
// display Appropriate Legal Notices, as required under Section 5 of the GNU AGPL version 3.
//
// Pursuant to Section 7(b) of the License you must retain the original Product logo when
// distributing the program. Pursuant to Section 7(e) we decline to grant you any rights under
// trademark law for use of our trademarks.
//
// All the Product's GUI elements, including illustrations and icon sets, as well as technical writing
// content are licensed under the terms of the Creative Commons Attribution-ShareAlike 4.0
// International. See the License terms at http://creativecommons.org/licenses/by-sa/4.0/legalcode

import {
  EmployeeType,
  FilesSelectorFilterTypes,
  FilterType,
  ShareAccessRights,
} from "@docspace/shared/enums";
import { makeAutoObservable, runInAction } from "mobx";
import { Events } from "@docspace/shared/enums";

import TrashIconSvgUrl from "PUBLIC_DIR/images/delete.react.svg?url";
import PenSvgUrl from "PUBLIC_DIR/images/pencil.react.svg?url";
import UploadSvgUrl from "PUBLIC_DIR/images/actions.upload.react.svg?url";

import {
  getRoomCovers,
  setRoomCover,
  removeLogoFromRoom,
} from "@docspace/shared/api/rooms";

class DialogsStore {
  authStore;
  treeFoldersStore;
  filesStore;
  selectedFolderStore;
  versionHistoryStore;
  infoPanelStore;

  moveToPanelVisible = false;
  restorePanelVisible = false;
  reorderDialogVisible = false;
  copyPanelVisible = false;
  deleteThirdPartyDialogVisible = false;
  connectDialogVisible = false;
  deleteDialogVisible = false;
  lifetimeDialogVisible = false;
  downloadDialogVisible = false;
  emptyTrashDialogVisible = false;
  editGroupMembersDialogVisible = false;
  conflictResolveDialogVisible = false;
  convertDialogVisible = false;
  convertDialogData = null;
  selectFileDialogVisible = false;
  selectFileFormRoomDialogVisible = false;
  convertPasswordDialogVisible = false;
  inviteQuotaWarningDialogVisible = false;
  changeQuotaDialogVisible = false;
  unsavedChangesDialogVisible = false;
  moveToPublicRoomVisible = false;
  moveToPublicRoomData = null;
  backupToPublicRoomVisible = false;
  backupToPublicRoomData = null;
  isFolderActions = false;
  roomCreation = false;
  culture = {
    key: "",
    label: "",
  };
  invitePanelOptions = {
    visible: false,
    hideSelector: false,
    defaultAccess: ShareAccessRights.FullAccess,
  };
  restoreAllPanelVisible = false;
  archiveDialogVisible = false;
  restoreRoomDialogVisible = false;
  roomLogoCoverDialogVisible = false;
  eventDialogVisible = false;
  deleteLinkDialogVisible = false;

  removeItem = null;
  connectItem = null;
  formItem = null;
  destFolderId = null;

  conflictResolveDialogData = null;
  conflictResolveDialogItems = null;
  removeMediaItem = null;
  unsubscribe = null;
  isRoomDelete = false;
  convertItem = null;
  formCreationInfo = null;
  saveThirdpartyResponse = null;
  inviteItems = [];
  restoreAllArchive = false;
  isConnectDialogReconnect = false;
  saveAfterReconnectOAuth = false;
  createRoomDialogVisible = false;
  createRoomConfirmDialogVisible = false;
  editLinkPanelIsVisible = false;
  embeddingPanelData = { visible: false, item: null };
  submitToGalleryDialogVisible = false;
  linkParams = null;
  leaveRoomDialogVisible = false;
  changeRoomOwnerIsVisible = false;
  editMembersGroup = null;
  closeEditIndexDialogVisible = false;

  shareFolderDialogVisible = false;
  cancelUploadDialogVisible = false;
<<<<<<< HEAD
  createRoomTemplateDialogVisible = false;
  templateAccessSettingsVisible = false;
  templateEventVisible = false;
=======
  passwordEntryDialogDate = {
    visible: false,
    item: null,
    isDownload: false,
  };
>>>>>>> 811d6e73

  selectFileFormRoomFilterParam = FilesSelectorFilterTypes.DOCX;
  selectFileFormRoomOpenRoot = false;
  fillPDFDialogData = {
    visible: false,
    data: null,
  };
  shareCollectSelector = {
    visible: false,
    file: null,
  };

  warningQuotaDialogVisible = false;
  isNewQuotaItemsByCurrentUser = false;

  guestReleaseTipDialogVisible = false;

  covers = null;
  cover = null;
  coverSelection = null;

  roomCoverDialogProps = {
    icon: null,
    color: null,
    title: null,
    withoutIcon: true,
    withSelection: true,
    customColor: null,
  };

  editRoomDialogProps = {
    visible: false,
    item: null,
    onClose: null,
  };

  createRoomDialogProps = {
    title: "",
    visible: false,
    onClose: null,
  };

  newFilesPanelFolderId = null;

  constructor(
    authStore,
    treeFoldersStore,
    filesStore,
    selectedFolderStore,
    versionHistoryStore,
    infoPanelStore,
  ) {
    makeAutoObservable(this);

    this.treeFoldersStore = treeFoldersStore;
    this.filesStore = filesStore;
    this.selectedFolderStore = selectedFolderStore;
    this.authStore = authStore;
    this.versionHistoryStore = versionHistoryStore;
    this.infoPanelStore = infoPanelStore;
  }

  setNewFilesPanelFolderId = (folderId) => {
    this.newFilesPanelFolderId = folderId;
  };

  setGuestReleaseTipDialogVisible = (visible) => {
    this.guestReleaseTipDialogVisible = visible;
  };

  setEditRoomDialogProps = (props) => {
    this.editRoomDialogProps = props;
  };

  setCreateRoomDialogProps = (props) => {
    this.createRoomDialogProps = props;
  };

  setInviteLanguage = (culture) => {
    this.culture = culture;
  };
  setIsRoomDelete = (isRoomDelete) => {
    this.isRoomDelete = isRoomDelete;
  };

  setRestoreAllArchive = (restoreAllArchive) => {
    this.restoreAllArchive = restoreAllArchive;
  };

  setArchiveDialogVisible = (visible) => {
    this.archiveDialogVisible = visible;
  };

  setRestoreRoomDialogVisible = (visible) => {
    this.restoreRoomDialogVisible = visible;
  };

  setIsFolderActions = (isFolderActions) => {
    this.isFolderActions = isFolderActions;
  };

  setMoveToPanelVisible = (visible) => {
    if (
      visible &&
      !this.filesStore.hasSelection &&
      !this.filesStore.hasBufferSelection &&
      !this.infoPanelStore.infoPanelSelection
    )
      return;

    this.moveToPanelVisible = visible;
  };

  setRestorePanelVisible = (visible) => {
    !visible && this.deselectActiveFiles();

    if (
      visible &&
      !this.filesStore.hasSelection &&
      !this.filesStore.hasBufferSelection
    )
      return;

    this.restorePanelVisible = visible;
  };

  setRestoreAllPanelVisible = (visible) => {
    this.restoreAllPanelVisible = visible;
  };

  setCopyPanelVisible = (visible) => {
    if (
      visible &&
      !this.filesStore.hasSelection &&
      !this.filesStore.hasBufferSelection &&
      !this.infoPanelStore.infoPanelSelection
    ) {
      console.log("No files selected");
      return;
    }

    this.copyPanelVisible = visible;
  };

  setRoomCreation = (roomCreation) => {
    this.roomCreation = roomCreation;
  };

  setSaveThirdpartyResponse = (saveThirdpartyResponse) => {
    this.saveThirdpartyResponse = saveThirdpartyResponse;
  };

  setConnectDialogVisible = (connectDialogVisible) => {
    if (!connectDialogVisible) this.setConnectItem(null);
    this.connectDialogVisible = connectDialogVisible;
    if (!this.connectDialogVisible) this.setRoomCreation(false);
  };

  setRemoveItem = (removeItem) => {
    this.removeItem = removeItem;
  };

  setDeleteThirdPartyDialogVisible = (deleteThirdPartyDialogVisible) => {
    this.deleteThirdPartyDialogVisible = deleteThirdPartyDialogVisible;
  };

  setDeleteDialogVisible = (deleteDialogVisible) => {
    this.deleteDialogVisible = deleteDialogVisible;
  };

  setLifetimeDialogVisible = (lifetimeDialogVisible) => {
    this.lifetimeDialogVisible = lifetimeDialogVisible;
  };

  setEventDialogVisible = (eventDialogVisible) => {
    this.eventDialogVisible = eventDialogVisible;
  };

  setDownloadDialogVisible = (downloadDialogVisible) => {
    this.downloadDialogVisible = downloadDialogVisible;
  };

  setEmptyTrashDialogVisible = (emptyTrashDialogVisible) => {
    this.emptyTrashDialogVisible = emptyTrashDialogVisible;
  };

  setConnectItem = (connectItem) => {
    this.connectItem = connectItem;
  };

  setIsConnectDialogReconnect = (isConnectDialogReconnect) => {
    this.isConnectDialogReconnect = isConnectDialogReconnect;
  };

  setSaveAfterReconnectOAuth = (saveAfterReconnectOAuth) => {
    this.saveAfterReconnectOAuth = saveAfterReconnectOAuth;
  };

  setDestFolderId = (destFolderId) => {
    this.destFolderId = destFolderId;
  };

  setChangeQuotaDialogVisible = (changeQuotaDialogVisible) => {
    this.changeQuotaDialogVisible = changeQuotaDialogVisible;
  };

  setEditGroupMembersDialogVisible = (editGroupMembersDialogVisible) => {
    this.editGroupMembersDialogVisible = editGroupMembersDialogVisible;
  };

  setEditMembersGroup = (editMembersGroup) => {
    this.editMembersGroup = editMembersGroup;
  };

  setConflictResolveDialogVisible = (conflictResolveDialogVisible) => {
    this.conflictResolveDialogVisible = conflictResolveDialogVisible;
  };

  setConflictResolveDialogData = (data) => {
    this.conflictResolveDialogData = data;
  };

  setConflictResolveDialogItems = (items) => {
    this.conflictResolveDialogItems = items;
  };

  setRemoveMediaItem = (removeMediaItem) => {
    this.removeMediaItem = removeMediaItem;
  };

  setUnsubscribe = (unsubscribe) => {
    this.unsubscribe = unsubscribe;
  };

  setConvertDialogVisible = (visible) => {
    this.convertDialogVisible = visible;
  };

  setConvertDialogData = (convertDialogData) => {
    this.convertDialogData = convertDialogData;
  };

  setConvertPasswordDialogVisible = (visible) => {
    this.convertPasswordDialogVisible = visible;
  };

  setFormCreationInfo = (item) => {
    this.formCreationInfo = item;
  };

  setConvertItem = (item) => {
    this.convertItem = item;
  };

  setSelectFileDialogVisible = (visible) => {
    this.selectFileDialogVisible = visible;
  };

  /**
   *  @param {boolean} visible
   *  @param {FilesSelectorFilterTypes | FilterType} [filterParam = FilesSelectorFilterTypes.DOCX]
   *  @param {boolean} [openRoot = false]
   */
  setSelectFileFormRoomDialogVisible = (
    visible,
    filterParam = FilesSelectorFilterTypes.DOCX,
    openRoot = false,
  ) => {
    this.selectFileFormRoomDialogVisible = visible;
    this.selectFileFormRoomFilterParam = filterParam;
    this.selectFileFormRoomOpenRoot = openRoot;
  };

  createMasterForm = async (fileInfo, options) => {
    const { extension = "pdf", withoutDialog, preview } = options;

    const newTitle = fileInfo.title;

    let lastIndex = newTitle.lastIndexOf(".");

    if (lastIndex === -1) {
      lastIndex = newTitle.length;
    }

    const event = new Event(Events.CREATE);

    const title = newTitle.substring(0, lastIndex);

    const payload = {
      extension,
      id: -1,
      title: withoutDialog ? title : `${title}.${extension}`,
      templateId: fileInfo.id,
      withoutDialog,
      preview,
      edit: true,
      toForm: true,
    };

    event.payload = payload;

    window.dispatchEvent(event);
  };

  setInvitePanelOptions = (invitePanelOptions) => {
    this.invitePanelOptions = invitePanelOptions;
  };

  setInviteItems = (inviteItems) => {
    this.inviteItems = inviteItems;
  };

  isPaidUserAccess = (selectedAccess) => {
    return (
      selectedAccess === EmployeeType.Admin ||
      selectedAccess === EmployeeType.RoomAdmin
    );
  };

  changeInviteItem = async (item) =>
    runInAction(() => {
      const index = this.inviteItems.findIndex((iItem) => iItem.id === item.id);

      this.inviteItems[index] = {
        ...this.inviteItems[index],
        ...item,
        warning: false,
      };
    });

  setQuotaWarningDialogVisible = (inviteQuotaWarningDialogVisible) => {
    this.inviteQuotaWarningDialogVisible = inviteQuotaWarningDialogVisible;
  };

  setIsNewRoomByCurrentUser = (value) => {
    this.isNewRoomByCurrentUser = value;
  };

  setIsNewUserByCurrentUser = (value) => {
    this.isNewUserByCurrentUser = value;
  };

  setCreateRoomDialogVisible = (createRoomDialogVisible) => {
    this.createRoomDialogVisible = createRoomDialogVisible;
  };

  setCreateRoomConfirmDialogVisible = (createRoomConfirmDialogVisible) => {
    this.createRoomConfirmDialogVisible = createRoomConfirmDialogVisible;
  };

  setSubmitToGalleryDialogVisible = (submitToGalleryDialogVisible) => {
    this.submitToGalleryDialogVisible = submitToGalleryDialogVisible;
  };

  setFormItem = (formItem) => {
    if (formItem && !formItem.exst) {
      const splitted = formItem.title.split(".");
      formItem.title = splitted.slice(0, -1).join(".");
      formItem.exst = splitted.length !== 1 ? `.${splitted.at(-1)}` : null;
    }
    this.formItem = formItem;
  };

  setLinkParams = (linkParams) => {
    this.linkParams = linkParams;
  };

  setUnsavedChangesDialog = (unsavedChangesDialogVisible) => {
    this.unsavedChangesDialogVisible = unsavedChangesDialogVisible;
  };

  setEditLinkPanelIsVisible = (editLinkPanelIsVisible) => {
    this.editLinkPanelIsVisible = editLinkPanelIsVisible;
  };

  setLeaveRoomDialogVisible = (visible) => {
    this.leaveRoomDialogVisible = visible;
  };

  setChangeRoomOwnerIsVisible = (visible) => {
    this.changeRoomOwnerIsVisible = visible;
  };

  setDeleteLinkDialogVisible = (visible) => {
    this.deleteLinkDialogVisible = visible;
  };

  setEmbeddingPanelData = (embeddingPanelData) => {
    this.embeddingPanelData = embeddingPanelData;
  };

  setMoveToPublicRoomVisible = (visible, data = null) => {
    this.moveToPublicRoomVisible = visible;
    this.moveToPublicRoomData = data;
  };
  setBackupToPublicRoomVisible = (visible, data = null) => {
    this.backupToPublicRoomVisible = visible;
    this.backupToPublicRoomData = data;
  };
  deselectActiveFiles = () => {
    this.filesStore.setSelected("none");
  };

  setShareFolderDialogVisible = (visible) => {
    this.shareFolderDialogVisible = visible;
  };

  /**
   * @param {boolean =} visible
   * @param {import("@docspace/shared/api/rooms/types").TRoom =} item
   * @returns {void}
   */
  setPasswordEntryDialog = (
    visible = false,
    item = null,
    isDownload = false,
  ) => {
    this.passwordEntryDialogDate = {
      visible,
      item,
      isDownload,
    };
  };

  setCancelUploadDialogVisible = (visible) => {
    this.cancelUploadDialogVisible = visible;
  };

  setReorderDialogVisible = (visible) => {
    this.reorderDialogVisible = visible;
  };

  setFillPDFDialogData = (visible, data) => {
    this.fillPDFDialogData = {
      visible,
      data,
    };
  };

  /**
   * @param {boolean} visible
   * @param {import("@docspace/shared/api/files/types").TFile} [file = null]
   * @returns {void}
   */
  setShareCollectSelector = (visible, file = null) => {
    this.shareCollectSelector = {
      visible,
      file,
    };
  };

  setCreateRoomTemplateDialogVisible = (visible) => {
    this.createRoomTemplateDialogVisible = visible;
  };

  setTemplateAccessSettingsVisible = (isVisible) => {
    this.templateAccessSettingsVisible = isVisible;
  };

  setTemplateEventVisible = (isVisible) => {
    this.templateEventVisible = isVisible;
  };

  setWarningQuotaDialogVisible = (visible) => {
    this.warningQuotaDialogVisible = visible;
  };

  setRoomLogoCoverDialogVisible = (visible) => {
    this.roomLogoCoverDialogVisible = visible;
  };

  setCloseEditIndexDialogVisible = (visible) => {
    this.closeEditIndexDialogVisible = visible;
  };

  setCovers = (covers) => {
    this.covers = covers;
  };

  setRoomCoverDialogProps = (props) => {
    this.roomCoverDialogProps = props;
  };

  setCover = (color, icon) => {
    if (!color) {
      return (this.cover = null);
    }

    const newColor = color.replace("#", "");
    const newIcon = typeof icon === "string" ? "" : icon.id;
    this.cover = { color: newColor, cover: newIcon };

    this.setRoomCoverDialogProps({
      ...this.roomCoverDialogProps,
      icon: null,
      color: null,
      withoutIcon: true,
    });
  };

  setCoverSelection = (selection) => {
    this.coverSelection = selection;
  };

  setRoomLogoCover = async (roomId) => {
    const res = await setRoomCover(
      roomId || this.coverSelection?.id,
      this.cover,
    );
    this.infoPanelStore.updateInfoPanelSelection(res);
    this.setRoomCoverDialogProps({
      ...this.roomCoverDialogProps,
      withSelection: true,
    });
    this.setCover();
  };

  deleteRoomLogo = async () => {
    if (!this.coverSelection) return;
    const res = await removeLogoFromRoom(this.coverSelection.id);
    this.infoPanelStore.updateInfoPanelSelection(res);
  };

  getLogoCoverModel = (t, hasImage, onDelete) => {
    return [
      {
        label: t("RoomLogoCover:UploadPicture"),
        icon: UploadSvgUrl,
        key: "upload",
        onClick: (ref) => ref.current.click(),
      },

      hasImage
        ? {
            label: t("Common:Delete"),
            icon: TrashIconSvgUrl,
            key: "delete",
            onClick: onDelete ? onDelete() : () => this.deleteRoomLogo(),
          }
        : {
            label: t("RoomLogoCover:CustomizeCover"),
            icon: PenSvgUrl,
            key: "cover",
            onClick: () => this.setRoomLogoCoverDialogVisible(true),
          },
    ];
  };

  getCovers = async () => {
    const response = await getRoomCovers();

    this.setCovers(response);
  };
}

export default DialogsStore;<|MERGE_RESOLUTION|>--- conflicted
+++ resolved
@@ -123,17 +123,15 @@
 
   shareFolderDialogVisible = false;
   cancelUploadDialogVisible = false;
-<<<<<<< HEAD
-  createRoomTemplateDialogVisible = false;
-  templateAccessSettingsVisible = false;
-  templateEventVisible = false;
-=======
   passwordEntryDialogDate = {
     visible: false,
     item: null,
     isDownload: false,
   };
->>>>>>> 811d6e73
+
+  createRoomTemplateDialogVisible = false;
+  templateAccessSettingsVisible = false;
+  templateEventVisible = false;
 
   selectFileFormRoomFilterParam = FilesSelectorFilterTypes.DOCX;
   selectFileFormRoomOpenRoot = false;
