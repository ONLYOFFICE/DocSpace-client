// (c) Copyright Ascensio System SIA 2009-2025
//
// This program is a free software product.
// You can redistribute it and/or modify it under the terms
// of the GNU Affero General Public License (AGPL) version 3 as published by the Free Software
// Foundation. In accordance with Section 7(a) of the GNU AGPL its Section 15 shall be amended
// to the effect that Ascensio System SIA expressly excludes the warranty of non-infringement of
// any third-party rights.
//
// This program is distributed WITHOUT ANY WARRANTY, without even the implied warranty
// of MERCHANTABILITY or FITNESS FOR A PARTICULAR  PURPOSE. For details, see
// the GNU AGPL at: http://www.gnu.org/licenses/agpl-3.0.html
//
// You can contact Ascensio System SIA at Lubanas st. 125a-25, Riga, Latvia, EU, LV-1021.
//
// The  interactive user interfaces in modified source and object code versions of the Program must
// display Appropriate Legal Notices, as required under Section 5 of the GNU AGPL version 3.
//
// Pursuant to Section 7(b) of the License you must retain the original Product logo when
// distributing the program. Pursuant to Section 7(e) we decline to grant you any rights under
// trademark law for use of our trademarks.
//
// All the Product's GUI elements, including illustrations and icon sets, as well as technical writing
// content are licensed under the terms of the Creative Commons Attribution-ShareAlike 4.0
// International. See the License terms at http://creativecommons.org/licenses/by-sa/4.0/legalcode
@use "../../styles/mixins";
@use "../../styles/variables/colors";

.filterInput {
  width: 100%;

  display: flex;

  flex-direction: column;

  margin: 0;
  padding: 0;

  :global {
    .filter-input_filter-row {
      width: 100%;
      height: 32px;

      display: flex;
      align-items: center;
      justify-content: flex-start;

      margin-bottom: 8px;
    }

    .filter-input_selected-row {
      width: 100%;
      min-height: 32px;

      display: flex;
      flex-direction: row;
      align-items: center;
      flex-wrap: wrap;

      margin-bottom: 8px;

      .clear-all-link {
        margin-inline-start: 12px;
      }
    }
  }
}

.button {
  width: 32px;
  min-width: 32px;
  max-width: 32px;
  height: 32px;

  position: relative;

  border-radius: 3px;

  box-sizing: border-box;

  display: flex;
  align-items: center;
  justify-content: center;

  margin: 0;
  padding: 0;

  margin-inline-start: 8px;

  cursor: pointer;

  border: var(--filter-button-border);

  &:hover {
    border: var(--filter-button-hover-border);
    svg {
      path {
        fill: var(--icon-button-hover-color);
      }
    }
  }

  div {
    cursor: pointer;
  }

  &.isOpen {
    background: var(--filter-button-open-background);
    pointer-events: none;
    svg {
      path {
        fill: var(--filter-button-open-fill);
      }
    }

    :global {
      .dropdown-container {
        margin-top: 5px;
        min-width: 200px;
        width: 200px;
      }
    }
  }

  --webkit-tap-highlight-color: #{colors.$tap-highlight};
}

.indicator {
  border-radius: 50%;
  width: 8px;
  height: 8px;
  position: absolute;
  top: 25px;

  inset-inline-start: 25px;

  z-index: 10;

  background: var(--accent-main);

  &:hover {
    background: var(--accent-main);
  }
}

.filterBlock {
  position: fixed;
  top: 0;

  inset-inline-end: 0;

  width: 480px;
  height: 100%;

  z-index: 400;

  display: flex;
  flex-direction: column;

  background: var(--filter-block-background);

  @include mixins.tablet-and-below {
    max-width: 100%;
  }

  @include mixins.mobile {
    bottom: 0;
    top: unset;
    height: 100%;
    width: 100%;
    max-width: 100%;
  }

  :global {
    .people-selector {
      height: 100%;
      width: 100%;

      .selector-wrapper,
      .column-options {
        width: 100%;
      }
    }

    .filter-body {
      height: calc(100% - 125px);

      .combo-item {
        padding: 0;
      }

      .combo-button {
        justify-content: space-between;
        .combo-button-label {
          font-size: 13px;
          font-weight: 400;
          line-height: 20px;
        }
      }
    }
  }
}

.filterBlockItem {
  padding-inline: 0 16px;
  max-width: 100%;
  box-sizing: border-box;

  display: flex;
  flex-direction: column;
  justify-content: flex-start;

  margin: 16px 0 0;

  &.isFirst {
    margin: 12px 0 0;
  }

  &.withoutHeader {
    margin: 0;
  }
}

.filterBlockItemHeader {
  height: 16px;
  line-height: 16px;
  margin-inline-end: -16px;

  display: flex;
  align-items: center;
}

.filterBlockItemContent {
  margin-block: 12px 16px;

  margin-inline: 0 -16px;
  height: fit-content;

  display: flex;
  flex-direction: row;
  align-items: center;
  flex-wrap: wrap;

  gap: 8px;

  &.withMultiItems {
    margin-block: 12px 8px;
  }

  &.withoutSeparator {
    margin-block: 12px 0;
  }
}

.filterBlockItemSelector {
  height: 32px;
  width: 100%;

  display: flex;
  flex-direction: row;
  align-items: center;
}

.filterBlockItemSelectorText {
  color: var(--filter-block-item-color);
  cursor: pointer;
  margin-inline-start: 8px;
}

.filterBlockItemTagText {
  height: 20px;

  &.selected {
    font-weight: 600;
    color: var(--filter-block-selected-item-color);
  }
}

.filterBlockItemTagIcon {
  margin-inline-start: 8px;

  display: flex;
  align-items: center;
  justify-content: space-between;

  svg {
    path {
      fill: var(--filter-block-selected-item-color);
    }
  }
}

.filterBlockItemToggle {
  width: 100%;
  height: 36px;

  display: flex;
  flex-direction: row;
  align-items: center;
  justify-content: space-between;
}

.filterBlockHeader {
  display: flex;
  align-items: center;
  justify-content: space-between;

  :global {
    .additional-icons-container {
      margin-inline: 16px;
    }
  }
}

.filterBlockItemToggleButton {
  position: static;

  grid-gap: 0px;
}

.filterBlockItemCheckboxContainer {
  :global {
    .checkbox {
      margin-inline-end: 8px !important;
    }

    .checkbox-text {
      line-height: 20px;
    }
  }
}

.filterBlockItemSeparator {
  height: 1px;
  width: calc(100% + 16px);
  margin-inline-end: 16px;

  background: var(--filter-block-item-separator-background);
}

.filterBlockItemTag {
  height: 28px;
  max-height: 28px;

  max-width: 100%;

  display: flex;
  flex-direction: row;
  align-items: center;

  border: var(--filter-block-item-tag-border);
  border-radius: 16px;

  box-sizing: border-box;

  padding: 4px 15px;

  cursor: pointer;

  &[data-selected="true"] {
    background: var(--filter-block-selected-backgroud-color);
    border-color: var(--filter-block-selected-backgroud-color);

    &:hover {
      background: var(--filter-block-selected-backgroud-color);
      border-color: var(--filter-block-selected-backgroud-color);
    }
  }

  --webkit-tap-highlight-color: #{colors.$tap-highlight};
}

.sortButton {
  :global {
    .combo-button {
      background: var(--filter-sort-button-background);
<<<<<<< HEAD
      padding-inline-end: 4px !important;
=======
      padding-inline: 4px;
>>>>>>> b143e6f4
      width: 32px;
      height: 32px;

      .icon-button_svg {
        cursor: pointer;
      }

      &:hover {
        border-color: var(--icon-button-hover-color);
        .optionalBlock .icon-button_svg svg {
          path {
            fill: var(--icon-button-hover-color);
          }
        }
      }
    }

    .sort-combo-box {
      width: 32px;
      height: 32px;
      max-width: 32px;

      margin-inline-start: 8px;

      .dropdown-container {
        top: 102%;
        bottom: auto;
        min-width: 200px;
        margin-top: 3px;
        width: auto;

        .view-selector-item {
          display: flex;
          align-items: center;
          justify-content: space-between;

          cursor: auto;

          .view-selector {
            width: 44px;

            display: flex;
            align-items: center;
            justify-content: space-between;

            cursor: auto;

            .view-selector-icon {
              border: none;
              background: transparent;
              padding: 0;

              div {
                display: flex;
                align-items: center;
                justify-content: center;
              }
            }
          }
        }

        .option-item {
          display: flex;
          align-items: center;
          justify-content: space-between;
          gap: 12px;
          min-width: 200px;

          svg {
            width: 16px;
            height: 16px;
          }

          .option-item__icon {
            display: flex;
            visibility: hidden;
            cursor: pointer;

            path {
              fill: var(--filter-sort-button-sort-fill);
            }
          }
          &:hover {
            .option-item__icon {
              visibility: visible;
            }
          }
        }

        .selected-option-item {
          background: var(--filter-sort-button-selected-background);
          cursor: pointer;

          .selected-option-item__icon {
            visibility: visible;
          }
        }
      }

      .optionalBlock {
        display: flex;
        align-items: center;
        justify-content: center;

        margin-inline-end: 0;
      }

      .combo-buttons_arrow-icon {
        display: none;
      }

      .backdrop-active {
        display: none;
      }
    }
  }

  &[data-row-view="true"] {
    :global {
      .view-selector-icon:nth-child(1) {
        svg {
          path {
            fill: var(--filter-sort-button-selected-icon);
          }
        }
      }

      .view-selector-icon:nth-child(2) {
        svg {
          path {
            fill: var(--filter-sort-button-unselected-icon);
          }
        }
      }
    }
  }

  &[data-row-view="false"] {
    :global {
      .view-selector-icon:nth-child(1) {
        svg {
          path {
            fill: var(--filter-sort-button-unselected-icon);
          }
        }
      }

      .view-selector-icon:nth-child(2) {
        svg {
          path {
            fill: var(--filter-sort-button-selected-icon);
          }
        }
      }
    }
  }

  &[data-desc="false"] {
    :global {
      .option-item__icon {
        transform: rotate(180deg);
      }
    }
  }
}

.viewSelector {
  @include mixins.tablet-and-below {
    display: none;
  }
}<|MERGE_RESOLUTION|>--- conflicted
+++ resolved
@@ -374,11 +374,7 @@
   :global {
     .combo-button {
       background: var(--filter-sort-button-background);
-<<<<<<< HEAD
-      padding-inline-end: 4px !important;
-=======
       padding-inline: 4px;
->>>>>>> b143e6f4
       width: 32px;
       height: 32px;
 
