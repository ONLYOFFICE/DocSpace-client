﻿import InfoReactSvgUrl from "PUBLIC_DIR/images/info.react.svg?url";
import React from "react";
import Text from "@docspace/components/text";
import HelpButton from "@docspace/components/help-button";
import Link from "@docspace/components/link";
import { Base } from "@docspace/components/themes";
import { StyledCategoryWrapper, StyledTooltip } from "../StyledSecurity";
import { useTheme } from "styled-components";

<<<<<<< HEAD
const CategoryWrapper = props => {
=======
const CategoryWrapper = (props) => {
>>>>>>> 474ba313
  const {
    t,
    title,
    tooltipTitle,
    tooltipUrl,
    theme,
<<<<<<< HEAD
    currentColorScheme,
    classNameTooltip,
  } = props;
  const { interfaceDirection } = useTheme();
  const dirTooltip = interfaceDirection === "rtl" ? "left" : "right";
=======
    classNameTooltip,
    notTooltip,
  } = props;

>>>>>>> 474ba313
  const tooltip = () => (
    <StyledTooltip>
      <Text className={tooltipUrl ? "subtitle" : ""} fontSize="12px">
        {tooltipTitle}
      </Text>
      {tooltipUrl && (
        <Link
          fontSize="13px"
          target="_blank"
          isBold
          isHovered
          href={tooltipUrl}
          color={currentColorScheme.main.accent}>
          {t("Common:LearnMore")}
        </Link>
      )}
    </StyledTooltip>
  );

  return (
    <StyledCategoryWrapper>
      <Text fontSize="16px" fontWeight="700">
        {title}
      </Text>
<<<<<<< HEAD
      <HelpButton
        className={classNameTooltip}
        iconName={InfoReactSvgUrl}
        displayType="dropdown"
        place={dirTooltip}
        offsetRight={0}
        getContent={tooltip}
        tooltipColor={theme.client.settings.security.owner.tooltipColor}
      />
=======
      {!notTooltip && (
        <HelpButton
          className={classNameTooltip}
          iconName={InfoReactSvgUrl}
          displayType="dropdown"
          place="right"
          offsetRight={0}
          getContent={tooltip}
          tooltipColor={theme.client.settings.security.owner.tooltipColor}
        />
      )}
>>>>>>> 474ba313
    </StyledCategoryWrapper>
  );
};

CategoryWrapper.defaultProps = {
  theme: Base,
};

export default CategoryWrapper;<|MERGE_RESOLUTION|>--- conflicted
+++ resolved
@@ -7,29 +7,18 @@
 import { StyledCategoryWrapper, StyledTooltip } from "../StyledSecurity";
 import { useTheme } from "styled-components";
 
-<<<<<<< HEAD
-const CategoryWrapper = props => {
-=======
 const CategoryWrapper = (props) => {
->>>>>>> 474ba313
   const {
     t,
     title,
     tooltipTitle,
     tooltipUrl,
     theme,
-<<<<<<< HEAD
-    currentColorScheme,
     classNameTooltip,
+    notTooltip,
   } = props;
   const { interfaceDirection } = useTheme();
   const dirTooltip = interfaceDirection === "rtl" ? "left" : "right";
-=======
-    classNameTooltip,
-    notTooltip,
-  } = props;
-
->>>>>>> 474ba313
   const tooltip = () => (
     <StyledTooltip>
       <Text className={tooltipUrl ? "subtitle" : ""} fontSize="12px">
@@ -42,7 +31,8 @@
           isBold
           isHovered
           href={tooltipUrl}
-          color={currentColorScheme.main.accent}>
+          color="#333333"
+        >
           {t("Common:LearnMore")}
         </Link>
       )}
@@ -54,29 +44,17 @@
       <Text fontSize="16px" fontWeight="700">
         {title}
       </Text>
-<<<<<<< HEAD
-      <HelpButton
-        className={classNameTooltip}
-        iconName={InfoReactSvgUrl}
-        displayType="dropdown"
-        place={dirTooltip}
-        offsetRight={0}
-        getContent={tooltip}
-        tooltipColor={theme.client.settings.security.owner.tooltipColor}
-      />
-=======
       {!notTooltip && (
         <HelpButton
           className={classNameTooltip}
           iconName={InfoReactSvgUrl}
           displayType="dropdown"
-          place="right"
+          place={dirTooltip}
           offsetRight={0}
           getContent={tooltip}
           tooltipColor={theme.client.settings.security.owner.tooltipColor}
         />
       )}
->>>>>>> 474ba313
     </StyledCategoryWrapper>
   );
 };
