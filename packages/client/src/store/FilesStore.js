--- conflicted
+++ resolved
@@ -137,11 +137,8 @@
     filesSettingsStore,
     thirdPartyStore,
     accessRightsStore,
-<<<<<<< HEAD
+    clientLoadingStore,
     publicRoomStore
-=======
-    clientLoadingStore
->>>>>>> 14b139ca
   ) {
     const pathname = window.location.pathname.toLowerCase();
     this.isEditor = pathname.indexOf("doceditor") !== -1;
@@ -154,11 +151,8 @@
     this.filesSettingsStore = filesSettingsStore;
     this.thirdPartyStore = thirdPartyStore;
     this.accessRightsStore = accessRightsStore;
-<<<<<<< HEAD
+    this.clientLoadingStore = clientLoadingStore;
     this.publicRoomStore = publicRoomStore;
-=======
-    this.clientLoadingStore = clientLoadingStore;
->>>>>>> 14b139ca
 
     this.roomsController = new AbortController();
     this.filesController = new AbortController();
