--- conflicted
+++ resolved
@@ -26,49 +26,49 @@
 
 using System;
 using System.Collections.Generic;
-using System.IO;
+using System.IO;
 using System.Linq;
-using System.Net.Http;
+using System.Net.Http;
 using System.Security.Cryptography;
 using System.ServiceModel;
 using System.Text;
-
+
 using ASC.Common;
 using ASC.Common.Logging;
 using ASC.Core.Common.Notify.Jabber;
-using ASC.Security.Cryptography;
-
+using ASC.Security.Cryptography;
+
 using Microsoft.Extensions.Configuration;
 using Microsoft.Extensions.Options;
 
 using Newtonsoft.Json;
 
 namespace ASC.Core.Notify.Signalr
-{
+{
     [Scope]
     public class ConfigureSignalrServiceClient : IConfigureNamedOptions<SignalrServiceClient>
     {
         internal TenantManager TenantManager { get; }
-        internal CoreSettings CoreSettings { get; }
-        internal MachinePseudoKeys MachinePseudoKeys { get; }
+        internal CoreSettings CoreSettings { get; }
+        internal MachinePseudoKeys MachinePseudoKeys { get; }
         internal IConfiguration Configuration { get; }
-        internal IOptionsMonitor<ILog> Options { get; }
+        internal IOptionsMonitor<ILog> Options { get; }
         internal IHttpClientFactory ClientFactory { get; }
 
         public ConfigureSignalrServiceClient(
             TenantManager tenantManager,
-            CoreSettings coreSettings,
+            CoreSettings coreSettings,
             MachinePseudoKeys machinePseudoKeys,
             IConfiguration configuration,
-            IOptionsMonitor<ILog> options, 
+            IOptionsMonitor<ILog> options, 
             IHttpClientFactory clientFactory)
         {
             TenantManager = tenantManager;
-            CoreSettings = coreSettings;
-            MachinePseudoKeys = machinePseudoKeys;
+            CoreSettings = coreSettings;
+            MachinePseudoKeys = machinePseudoKeys;
             Configuration = configuration;
-            Options = options;
-            ClientFactory = clientFactory;
+            Options = options;
+            ClientFactory = clientFactory;
         }
 
         public void Configure(string name, SignalrServiceClient options)
@@ -76,7 +76,7 @@
             options.Log = Options.CurrentValue;
             options.hub = name.Trim('/');
             options.TenantManager = TenantManager;
-            options.CoreSettings = CoreSettings;
+            options.CoreSettings = CoreSettings;
             options.ClientFactory = ClientFactory;
             options.SKey = MachinePseudoKeys.GetMachineConstant();
             options.Url = Configuration["web:hub:internal"];
@@ -106,7 +106,7 @@
             Configure("default", options);
         }
     }
-
+
     [Scope(typeof(ConfigureSignalrServiceClient))]
     public class SignalrServiceClient
     {
@@ -123,7 +123,7 @@
         internal string hub;
 
         internal TenantManager TenantManager { get; set; }
-        internal CoreSettings CoreSettings { get; set; }
+        internal CoreSettings CoreSettings { get; set; }
         internal IHttpClientFactory ClientFactory { get; set; }
 
         public SignalrServiceClient()
@@ -332,8 +332,8 @@
             {
                 ProcessError(error);
             }
-        }
-
+        }
+
         public void CreateFile<T>(T fileId, string room, string data)
         {
             try
@@ -344,8 +344,8 @@
             {
                 ProcessError(error);
             }
-        }
-
+        }
+
         public void DeleteFile<T>(T fileId, string room)
         {
             try
@@ -356,7 +356,7 @@
             {
                 ProcessError(error);
             }
-        }
+        }
 
         public T GetAgent<T>(string numberId, List<Guid> contactsResponsibles)
         {
@@ -399,37 +399,27 @@
         private string MakeRequest(string method, object data)
         {
             if (!IsAvailable()) return "";
-
-            var request = new HttpRequestMessage();
-            request.Headers.Add("Authorization", CreateAuthToken());
-            request.Method = HttpMethod.Post;
-            request.RequestUri = new Uri(GetMethod(method));
-
+
+            var request = new HttpRequestMessage();
+            request.Headers.Add("Authorization", CreateAuthToken());
+            request.Method = HttpMethod.Post;
+            request.RequestUri = new Uri(GetMethod(method));
+
             var jsonData = JsonConvert.SerializeObject(data);
-<<<<<<< HEAD
-            Log.DebugFormat("Method:{0}, Data:{1}", method, jsonData);
-
-            request.Content = new StringContent(jsonData, Encoding.UTF8, "application/json");
-
-            var httpClient = ClientFactory.CreateClient();
-
-            using (var response = httpClient.Send(request))
-            using (var stream = response.Content.ReadAsStream())
-            using (var streamReader = new StreamReader(stream))
-            {
-                return streamReader.ReadToEnd();
-            }
-        }
-
-=======
-            Log.DebugFormat("Method:{0}, Data:{1}", method, jsonData);
-            webClient.Encoding = Encoding.UTF8;
-            webClient.Headers.Add("Authorization", CreateAuthToken());
-            webClient.Headers[HttpRequestHeader.ContentType] = "application/json";
-            return webClient.UploadString(GetMethod(method), jsonData);
-        }
-
->>>>>>> dadf439c
+            Log.DebugFormat("Method:{0}, Data:{1}", method, jsonData);
+
+            request.Content = new StringContent(jsonData, Encoding.UTF8, "application/json");
+
+            var httpClient = ClientFactory.CreateClient();
+
+            using (var response = httpClient.Send(request))
+            using (var stream = response.Content.ReadAsStream())
+            using (var streamReader = new StreamReader(stream))
+            {
+                return streamReader.ReadToEnd();
+            }
+        }
+
         private T MakeRequest<T>(string method, object data)
         {
             var resultMakeRequest = MakeRequest(method, data);
