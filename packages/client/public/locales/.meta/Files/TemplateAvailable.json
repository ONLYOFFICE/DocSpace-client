--- conflicted
+++ resolved
@@ -3,11 +3,7 @@
   "content": "Template available to everyone",
   "content_en_sha1_hash": "e71f8fb13ce6cf3f24e0a6866e0de334d336c883",
   "created_at": "2025-05-19T21:30:56.223Z",
-<<<<<<< HEAD
-  "updated_at": "2025-05-26T07:57:32.264Z",
-=======
   "updated_at": "2025-06-24T16:31:24.351Z",
->>>>>>> 0de93b01
   "comment": {
     "text": "This translation key is used to display the text \"Template available to everyone\" in a UI component, specifically in a dialog box that allows users to control access to templates. The text appears as the header and body of a public room bar. Translators should focus on making this text readable and clear for diverse user groups.",
     "is_auto": true,
@@ -106,8 +102,8 @@
       "ai_spell_check_issues": [
         {
           "type": "incorrect_translation",
-          "description": "The translation 'Կաղապարները հասանելի են բոլորի համար' is a bit too literal. A more natural translation of \"Template available to everyone\" would be something like \"կաղապարը հասանելի է բոլորին\" or \"կաղապարը բոլորի համար հասանելի է\".",
-          "suggestion": "կաղապարը բոլորի համար հասանելի է"
+          "description": "The translation 'Կաղապարները հասանելի են բոլորի համար' is a literal translation and doesn't quite capture the nuance of 'Template available to everyone'. A more natural translation might focus on the *availability* rather than a direct equivalent of 'available'.",
+          "suggestion": "Կաղապարը հասանելի է բոլորի համար"
         }
       ],
       "approved_at": null
@@ -184,13 +180,13 @@
       "ai_spell_check_issues": [
         {
           "type": "incorrect_translation",
-          "description": "The translation \"සමස්ථ ජනයාටදීම ලබාගත හැකි සැකිල්ල\" is a literal translation and doesn't quite capture the nuance of 'Template available to everyone'. It sounds a bit formal and verbose for a simple availability announcement.",
-          "suggestion": "Consider a more natural phrasing like \"සියලුදෙනට ලබාගත් හැකි සැකිල්ල\" or \"සියලුදෙනෙකුටදීම සැකිල්ල ලබාගත හැක\"."
+          "description": "The translation 'සමස්ථ ජනයාටදීම ලබාගත හැකි සැකිල්ල' is a literal translation and doesn't flow naturally in Sinhala. While technically accurate, it sounds overly formal and clunky. A more natural phrasing would convey the same meaning.",
+          "suggestion": "සමස්තයන් සඳහා ලබාගත් හැකි සැකිල්ල"
         },
         {
-          "type": "grammar",
-          "description": "While grammatically correct, the sentence structure \"සමස්ථ ජනයාටදීම ලබාගත හැකි සැකිල්ල\" is a little clunky in Sinhala. The 'දීම' (dima) adds unnecessary emphasis and can be omitted.",
-          "suggestion": "Consider removing 'දීම' from the translation, resulting in \"සමස්ථ ජනයාට ලබාගත හැකි සැකිල්ල\"."
+          "type": "spelling",
+          "description": "While not technically incorrect, 'සමස්ථ' is less common than 'සමස්ත'.",
+          "suggestion": "Use 'සමස්ත' instead of 'සමස්ථ'."
         }
       ],
       "approved_at": null
@@ -213,13 +209,13 @@
       "ai_spell_check_issues": [
         {
           "type": "incorrect_translation",
-          "description": "The Serbian (Cyrillic) translation \"Шаблон доступан свима\" is an inaccurate rendering of \"Template available to everyone.\" The word 'доступ' (dostup) means 'access,' not 'template.' 'Свима' means 'to everyone,' which is correct, but the core noun is wrong.",
-          "suggestion": "Шаблон је доступан свима"
+          "description": "The Serbian (Cyrillic) translation 'Шаблон доступан свима' does not accurately translate 'Template available to everyone'. The word 'доступн' (dostupan) is not the correct term for 'available'. It means 'accessible'.",
+          "suggestion": "Шаблон доступан за све (Šablon dostupan za sve)"
         },
         {
-          "type": "grammar",
-          "description": "The suggested translation \"Шаблон је доступан свима\" uses the verb 'је' (je - is) which is necessary to correctly conjugate the sentence.",
-          "suggestion": "None. This is a necessary grammatical element."
+          "type": "spelling",
+          "description": "While 'свима' is a possible form, 'све' is more appropriate in this context. 'Свима' means 'to everyone' as a dative case, while 'све' is more neutral.",
+          "suggestion": "све"
         }
       ],
       "approved_at": null
@@ -236,8 +232,8 @@
       "ai_spell_check_issues": [
         {
           "type": "incorrect_translation",
-          "description": "The translation 'Şablon herkes tarafından kullanılabilir' is technically correct but a bit verbose and not as natural as it could be. A more common and idiomatic translation would be 'Herkes için şablon mevcut' or 'Şablon herkese açıktır'.",
-          "suggestion": "Herkes için şablon mevcut"
+          "description": "The translation 'Şablon herkes tarafından kullanılabilir' is too literal. A more natural and idiomatic translation would be 'Şablon herkese açıktır' or 'Herkes şablonu kullanabilir'.",
+          "suggestion": "Şablon herkese açıktır"
         }
       ],
       "approved_at": null
@@ -257,7 +253,13 @@
     "zh-CN": {
       "ai_translated": false,
       "ai_model": null,
-      "ai_spell_check_issues": [],
+      "ai_spell_check_issues": [
+        {
+          "type": "incorrect_translation",
+          "description": "The translation '模板可供所有人使用' while generally correct, is slightly more formal than the English \"Template available to everyone.\" A more natural and equally accurate translation could be more conversational.",
+          "suggestion": "模板所有人可用"
+        }
+      ],
       "approved_at": null
     }
   }
