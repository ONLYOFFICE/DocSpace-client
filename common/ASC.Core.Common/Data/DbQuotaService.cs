--- conflicted
+++ resolved
@@ -1,162 +1,132 @@
-// (c) Copyright Ascensio System SIA 2010-2022
-//
-// This program is a free software product.
-// You can redistribute it and/or modify it under the terms
-// of the GNU Affero General Public License (AGPL) version 3 as published by the Free Software
-// Foundation. In accordance with Section 7(a) of the GNU AGPL its Section 15 shall be amended
-// to the effect that Ascensio System SIA expressly excludes the warranty of non-infringement of
-// any third-party rights.
-//
-// This program is distributed WITHOUT ANY WARRANTY, without even the implied warranty
-// of MERCHANTABILITY or FITNESS FOR A PARTICULAR  PURPOSE. For details, see
-// the GNU AGPL at: http://www.gnu.org/licenses/agpl-3.0.html
-//
-// You can contact Ascensio System SIA at Lubanas st. 125a-25, Riga, Latvia, EU, LV-1021.
-//
-// The  interactive user interfaces in modified source and object code versions of the Program must
-// display Appropriate Legal Notices, as required under Section 5 of the GNU AGPL version 3.
-//
-// Pursuant to Section 7(b) of the License you must retain the original Product logo when
-// distributing the program. Pursuant to Section 7(e) we decline to grant you any rights under
-// trademark law for use of our trademarks.
-//
-// All the Product's GUI elements, including illustrations and icon sets, as well as technical writing
-// content are licensed under the terms of the Creative Commons Attribution-ShareAlike 4.0
-// International. See the License terms at http://creativecommons.org/licenses/by-sa/4.0/legalcode
-
-namespace ASC.Core.Data;
-
-[Scope(Additional = typeof(DbQuotaServiceExtensions))]
-class DbQuotaService : IQuotaService
-{
-    private readonly IDbContextFactory<CoreDbContext> _dbContextFactory;
-    private readonly IMapper _mapper;
-    public DbQuotaService(IDbContextFactory<CoreDbContext> dbContextManager, IMapper mapper)
-    {
-        _dbContextFactory = dbContextManager;
-        _mapper = mapper;
-    }
-
-    public async Task<IEnumerable<TenantQuota>> GetTenantQuotasAsync()
-    {
-        using var coreDbContext = _dbContextFactory.CreateDbContext();
-
-        return _mapper.Map<List<DbQuota>, List<TenantQuota>>(await coreDbContext.Quotas.ToListAsync());
-    }
-
-    public async Task<TenantQuota> GetTenantQuotaAsync(int id)
-    {
-        using var coreDbContext = _dbContextFactory.CreateDbContext();
-
-<<<<<<< HEAD
-        return coreDbContext.Quotas
-            .Where(r => r.TenantId == id)
-            .ProjectTo<TenantQuota>(_mapper.ConfigurationProvider)
-            .SingleOrDefault();
-=======
-        return _mapper.Map<DbQuota, TenantQuota>(await coreDbContext.Quotas.SingleOrDefaultAsync(r => r.Tenant == id));
->>>>>>> 6d89a03a
-    }
-
-    public async Task<TenantQuota> SaveTenantQuotaAsync(TenantQuota quota)
-    {
-        ArgumentNullException.ThrowIfNull(quota);
-
-        using var coreDbContext = _dbContextFactory.CreateDbContext();
-        await coreDbContext.AddOrUpdateAsync(q => q.Quotas, _mapper.Map<TenantQuota, DbQuota>(quota));
-        await coreDbContext.SaveChangesAsync();
-
-        return quota;
-    }
-
-    public async Task RemoveTenantQuotaAsync(int id)
-    {
-        using var coreDbContext = _dbContextFactory.CreateDbContext();
-        var d = await coreDbContext.Quotas
-                 .Where(r => r.Tenant == id)
-                 .SingleOrDefaultAsync();
-
-        if (d != null)
-        {
-<<<<<<< HEAD
-            using var coreDbContext = _dbContextFactory.CreateDbContext();
-            using var tr = await coreDbContext.Database.BeginTransactionAsync();
-
-            await coreDbContext.Quotas
-                               .Where(r => r.TenantId == id)
-                               .ExecuteDeleteAsync();
-
-            await tr.CommitAsync();
-        }).GetAwaiter()
-          .GetResult();
-=======
-            coreDbContext.Quotas.Remove(d);
-            await coreDbContext.SaveChangesAsync();
-        }
->>>>>>> 6d89a03a
-    }
-
-
-    public async Task SetTenantQuotaRowAsync(TenantQuotaRow row, bool exchange)
-    {
-        ArgumentNullException.ThrowIfNull(row);
-
-        using var coreDbContext = _dbContextFactory.CreateDbContext();
-        var dbTenantQuotaRow = _mapper.Map<TenantQuotaRow, DbQuotaRow>(row);
-        dbTenantQuotaRow.UserId = row.UserId;
-
-<<<<<<< HEAD
-        var exist = coreDbContext.QuotaRows.Find(new object[] { dbTenantQuotaRow.TenantId, dbTenantQuotaRow.UserId, dbTenantQuotaRow.Path });
-=======
-        var exist = await coreDbContext.QuotaRows.FindAsync(new object[] { dbTenantQuotaRow.Tenant, dbTenantQuotaRow.UserId, dbTenantQuotaRow.Path });
->>>>>>> 6d89a03a
-
-        if (exist == null)
-        {
-            await coreDbContext.QuotaRows.AddAsync(dbTenantQuotaRow);
-            await coreDbContext.SaveChangesAsync();
-        }
-        else
-        {
-            if (exchange)
-            {
-<<<<<<< HEAD
-                coreDbContext.QuotaRows
-                    .Where(r => r.Path == row.Path && r.TenantId == row.TenantId && r.UserId == row.UserId)
-                    .ExecuteUpdate(x => x.SetProperty(p => p.Counter, p => (p.Counter + row.Counter)));
-=======
-                await coreDbContext.QuotaRows
-                    .Where(r => r.Path == row.Path && r.Tenant == row.Tenant && r.UserId == row.UserId)
-                    .ExecuteUpdateAsync(x => x.SetProperty(p => p.Counter, p => (p.Counter + row.Counter)));
->>>>>>> 6d89a03a
-            }
-            else
-            {
-                await coreDbContext.AddOrUpdateAsync(q => q.QuotaRows, dbTenantQuotaRow);
-                await coreDbContext.SaveChangesAsync();
-            }
-        }
-    }
-
-    public async Task<IEnumerable<TenantQuotaRow>> FindTenantQuotaRowsAsync(int tenantId)
-    {
-        return await FindUserQuotaRowsAsync(tenantId, Guid.Empty);
-    }
-
-    public async Task<IEnumerable<TenantQuotaRow>> FindUserQuotaRowsAsync(int tenantId, Guid userId)
-    {
-        using var coreDbContext = _dbContextFactory.CreateDbContext();
-        var q = coreDbContext.QuotaRows.Where(r => r.UserId == userId);
-
-        if (tenantId != Tenant.DefaultTenant)
-        {
-            q = q.Where(r => r.TenantId == tenantId);
-        }
-
-        return await q.ProjectTo<TenantQuotaRow>(_mapper.ConfigurationProvider).ToListAsync();
-    }
+// (c) Copyright Ascensio System SIA 2010-2022
+//
+// This program is a free software product.
+// You can redistribute it and/or modify it under the terms
+// of the GNU Affero General Public License (AGPL) version 3 as published by the Free Software
+// Foundation. In accordance with Section 7(a) of the GNU AGPL its Section 15 shall be amended
+// to the effect that Ascensio System SIA expressly excludes the warranty of non-infringement of
+// any third-party rights.
+//
+// This program is distributed WITHOUT ANY WARRANTY, without even the implied warranty
+// of MERCHANTABILITY or FITNESS FOR A PARTICULAR  PURPOSE. For details, see
+// the GNU AGPL at: http://www.gnu.org/licenses/agpl-3.0.html
+//
+// You can contact Ascensio System SIA at Lubanas st. 125a-25, Riga, Latvia, EU, LV-1021.
+//
+// The  interactive user interfaces in modified source and object code versions of the Program must
+// display Appropriate Legal Notices, as required under Section 5 of the GNU AGPL version 3.
+//
+// Pursuant to Section 7(b) of the License you must retain the original Product logo when
+// distributing the program. Pursuant to Section 7(e) we decline to grant you any rights under
+// trademark law for use of our trademarks.
+//
+// All the Product's GUI elements, including illustrations and icon sets, as well as technical writing
+// content are licensed under the terms of the Creative Commons Attribution-ShareAlike 4.0
+// International. See the License terms at http://creativecommons.org/licenses/by-sa/4.0/legalcode
+
+namespace ASC.Core.Data;
+
+[Scope(Additional = typeof(DbQuotaServiceExtensions))]
+class DbQuotaService : IQuotaService
+{
+    private readonly IDbContextFactory<CoreDbContext> _dbContextFactory;
+    private readonly IMapper _mapper;
+    public DbQuotaService(IDbContextFactory<CoreDbContext> dbContextManager, IMapper mapper)
+    {
+        _dbContextFactory = dbContextManager;
+        _mapper = mapper;
+    }
+
+    public async Task<IEnumerable<TenantQuota>> GetTenantQuotasAsync()
+    {
+        using var coreDbContext = _dbContextFactory.CreateDbContext();
+
+        return _mapper.Map<List<DbQuota>, List<TenantQuota>>(await coreDbContext.Quotas.ToListAsync());
+    }
+
+    public async Task<TenantQuota> GetTenantQuotaAsync(int id)
+    {
+        using var coreDbContext = _dbContextFactory.CreateDbContext();
+
+        return _mapper.Map<DbQuota, TenantQuota>(await coreDbContext.Quotas.SingleOrDefaultAsync(r => r.TenantId == id));
+    }
+
+    public async Task<TenantQuota> SaveTenantQuotaAsync(TenantQuota quota)
+    {
+        ArgumentNullException.ThrowIfNull(quota);
+
+        using var coreDbContext = _dbContextFactory.CreateDbContext();
+        await coreDbContext.AddOrUpdateAsync(q => q.Quotas, _mapper.Map<TenantQuota, DbQuota>(quota));
+        await coreDbContext.SaveChangesAsync();
+
+        return quota;
+    }
+
+    public async Task RemoveTenantQuotaAsync(int id)
+    {
+        using var coreDbContext = _dbContextFactory.CreateDbContext();
+        var d = await coreDbContext.Quotas
+                 .Where(r => r.TenantId == id)
+                 .SingleOrDefaultAsync();
+
+        if (d != null)
+        {
+            coreDbContext.Quotas.Remove(d);
+            await coreDbContext.SaveChangesAsync();
+    }
+    }
+
+
+    public async Task SetTenantQuotaRowAsync(TenantQuotaRow row, bool exchange)
+    {
+        ArgumentNullException.ThrowIfNull(row);
+
+        using var coreDbContext = _dbContextFactory.CreateDbContext();
+        var dbTenantQuotaRow = _mapper.Map<TenantQuotaRow, DbQuotaRow>(row);
+        dbTenantQuotaRow.UserId = row.UserId;
+
+        var exist = await coreDbContext.QuotaRows.FindAsync(new object[] { dbTenantQuotaRow.TenantId, dbTenantQuotaRow.UserId, dbTenantQuotaRow.Path });
+
+        if (exist == null)
+        {
+            await coreDbContext.QuotaRows.AddAsync(dbTenantQuotaRow);
+            await coreDbContext.SaveChangesAsync();
+        }
+        else
+        {
+            if (exchange)
+            {
+                await coreDbContext.QuotaRows
+                    .Where(r => r.Path == row.Path && r.TenantId == row.TenantId && r.UserId == row.UserId)
+                    .ExecuteUpdateAsync(x => x.SetProperty(p => p.Counter, p => (p.Counter + row.Counter)));
+            }
+            else
+            {
+                await coreDbContext.AddOrUpdateAsync(q => q.QuotaRows, dbTenantQuotaRow);
+                await coreDbContext.SaveChangesAsync();
+            }
+        }
+    }
+
+    public async Task<IEnumerable<TenantQuotaRow>> FindTenantQuotaRowsAsync(int tenantId)
+    {
+        return await FindUserQuotaRowsAsync(tenantId, Guid.Empty);
+    }
+
+    public async Task<IEnumerable<TenantQuotaRow>> FindUserQuotaRowsAsync(int tenantId, Guid userId)
+    {
+        using var coreDbContext = _dbContextFactory.CreateDbContext();
+        var q = coreDbContext.QuotaRows.Where(r => r.UserId == userId);
+
+        if (tenantId != Tenant.DefaultTenant)
+        {
+            q = q.Where(r => r.TenantId == tenantId);
+        }
+
+        return await q.ProjectTo<TenantQuotaRow>(_mapper.ConfigurationProvider).ToListAsync();
+    }
 }
-
+
 public static class DbQuotaServiceExtensions
 {
     public static void Register(DIHelper services)
