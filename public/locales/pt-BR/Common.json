--- conflicted
+++ resolved
@@ -104,11 +104,8 @@
   "Days": "dias",
   "DefaultQuota": "Cota padrão",
   "Delete": "Excluir",
-<<<<<<< HEAD
   "DisableUserButton": "Desabilitar",
-=======
   "DenyAccess": "Negar acesso",
->>>>>>> ee84c163
   "Description": "Descrição",
   "DeveloperTools": "Ferramentas de desenvolvimento",
   "Disabled": "Desabilitado",
