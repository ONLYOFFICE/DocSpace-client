--- conflicted
+++ resolved
@@ -2483,7 +2483,6 @@
       fileOptions = removeSeparator(fileOptions);
 
       return fileOptions;
-<<<<<<< HEAD
     } else if (isTemplate) {
       let templateOptions = [
         "select",
@@ -2499,10 +2498,6 @@
 
       return templateOptions;
     } else if (isRoom) {
-=======
-    }
-    if (isRoom) {
->>>>>>> 811d6e73
       const canInviteUserInRoom = item.security?.EditAccess;
       const canRemoveRoom = item.security?.Delete;
 
@@ -2537,12 +2532,9 @@
         "unpin-room",
         "mute-room",
         "unmute-room",
-<<<<<<< HEAD
-        "save-as-template",
-=======
         "edit-index",
         "export-room-index",
->>>>>>> 811d6e73
+        "save-as-template",
         "separator1",
         "duplicate-room",
         "download",
