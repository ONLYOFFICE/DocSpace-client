/*
 *
 * (c) Copyright Ascensio System Limited 2010-2018
 *
 * This program is freeware. You can redistribute it and/or modify it under the terms of the GNU 
 * General Public License (GPL) version 3 as published by the Free Software Foundation (https://www.gnu.org/copyleft/gpl.html). 
 * In accordance with Section 7(a) of the GNU GPL its Section 15 shall be amended to the effect that 
 * Ascensio System SIA expressly excludes the warranty of non-infringement of any third-party rights.
 *
 * THIS PROGRAM IS DISTRIBUTED WITHOUT ANY WARRANTY; WITHOUT EVEN THE IMPLIED WARRANTY OF MERCHANTABILITY OR
 * FITNESS FOR A PARTICULAR PURPOSE. For more details, see GNU GPL at https://www.gnu.org/copyleft/gpl.html
 *
 * You can contact Ascensio System SIA by email at sales@onlyoffice.com
 *
 * The interactive user interfaces in modified source and object code versions of ONLYOFFICE must display 
 * Appropriate Legal Notices, as required under Section 5 of the GNU GPL version 3.
 *
 * Pursuant to Section 7 § 3(b) of the GNU GPL you must retain the original ONLYOFFICE logo which contains 
 * relevant author attributions when distributing the software. If the display of the logo in its graphic 
 * form is not reasonably feasible for technical reasons, you must include the words "Powered by ONLYOFFICE" 
 * in every copy of the program you distribute. 
 * Pursuant to Section 7 § 3(e) we decline to grant you any rights under trademark law for use of our trademarks.
 *
*/


using System;
using System.Collections.Generic;
using System.Diagnostics;
using System.IO;
using System.Threading;
using System.Threading.Tasks;

using ASC.Common;
using ASC.Common.Logging;
using ASC.Common.Utils;
using ASC.Core;
using ASC.Core.Notify.Signalr;

using Microsoft.Extensions.Configuration;
using Microsoft.Extensions.Hosting;
using Microsoft.Extensions.Options;

using SocketIOClient;

namespace ASC.Socket.IO.Svc
{
    [Singletone]
    public class SocketServiceLauncher : IHostedService
    {
        private int PingInterval { get; set; }
        private int ReconnectAttempts { get; set; }
        private Process Proc { get; set; }
        private ProcessStartInfo StartInfo { get; set; }
        private SocketIO SocketClient { get; set; }
        private CancellationTokenSource CancellationTokenSource { get; set; }
        private ILog Logger { get; set; }
        private string LogDir { get; set; }
        private IConfiguration Configuration { get; set; }
        private ConfigurationExtension ConfigurationExtension { get; }
        private CoreBaseSettings CoreBaseSettings { get; set; }
        private SignalrServiceClient SignalrServiceClient { get; set; }
        private IHostEnvironment HostEnvironment { get; set; }

        public SocketServiceLauncher(
            IOptionsMonitor<ILog> options,
            IConfiguration configuration,
            ConfigurationExtension configurationExtension,
            CoreBaseSettings coreBaseSettings,
            IOptionsSnapshot<SignalrServiceClient> signalrServiceClient,
            IHostEnvironment hostEnvironment)
        {
            Logger = options.CurrentValue;
            Configuration = configuration;
            ConfigurationExtension = configurationExtension;
            CoreBaseSettings = coreBaseSettings;
            SignalrServiceClient = signalrServiceClient.Value;
            HostEnvironment = hostEnvironment;
        }

        public Task StartAsync(CancellationToken cancellationToken)
        {
            try
            {
                var settings = ConfigurationExtension.GetSetting<SocketSettings>("socket");

                PingInterval = settings.PingInterval.GetValueOrDefault(10000);
                ReconnectAttempts = settings.ReconnectAttempts.GetValueOrDefault(5);

                StartInfo = new ProcessStartInfo
                {
                    CreateNoWindow = false,
                    UseShellExecute = false,
                    FileName = "node",
                    WindowStyle = ProcessWindowStyle.Hidden,
<<<<<<< HEAD
                    Arguments = $"\"{Path.GetFullPath(CrossPlatform.PathCombine(HostEnvironment.ContentRootPath, settings.Path, "app.js"))}\"",
=======
                    Arguments = string.Format("\"{0}\"", Path.GetFullPath(CrossPlatform.PathCombine(HostEnvironment.ContentRootPath, settings.Path, "server.js"))),
>>>>>>> dadf439c
                    WorkingDirectory = AppDomain.CurrentDomain.BaseDirectory
                };

                StartInfo.EnvironmentVariables.Add("core.machinekey", Configuration["core:machinekey"]);
                StartInfo.EnvironmentVariables.Add("port", settings.Port);

                if (!string.IsNullOrEmpty(settings.RedisHost) && !string.IsNullOrEmpty(settings.RedisPort))
                {
                    StartInfo.EnvironmentVariables.Add("redis:host", settings.RedisHost);
                    StartInfo.EnvironmentVariables.Add("redis:port", settings.RedisPort);
                }

                if (CoreBaseSettings.Standalone)
                {
                    StartInfo.EnvironmentVariables.Add("portal.internal.url", "http://localhost");
                }

                LogDir = Logger.LogDirectory;
                StartInfo.EnvironmentVariables.Add("logPath", CrossPlatform.PathCombine(LogDir, "socket-io.%DATE%.log"));
                StartNode();
            }
            catch (Exception e)
            {
                Logger.Error(e);
            }

            return Task.CompletedTask;
        }

        public Task StopAsync(CancellationToken cancellationToken)
        {
            StopPing();
            StopNode();
            return Task.CompletedTask;
        }

        private void StartNode()
        {
            StopNode();
            Proc = Process.Start(StartInfo);

            CancellationTokenSource = new CancellationTokenSource();

            var task = new Task(StartPing, CancellationTokenSource.Token, TaskCreationOptions.LongRunning);
            task.Start(TaskScheduler.Default);
        }

        private void StopNode()
        {
            try
            {
                if (Proc != null && !Proc.HasExited)
                {
                    Proc.Kill();
                    if (!Proc.WaitForExit(10000)) /* wait 10 seconds */
                    {
                        Logger.Warn("The process does not wait for completion.");
                    }
                    Proc.Close();
                    Proc.Dispose();
                    Proc = null;
                }
            }
            catch (Exception e)
            {
                Logger.Error("SocketIO failed stop", e);
            }
        }

        private async void StartPing()
        {
<<<<<<< HEAD
            Thread.Sleep(PingInterval);

            var error = false;
            WebSocket = new WebSocket($"ws://127.0.0.1:{StartInfo.EnvironmentVariables["port"]}/socket.io/?EIO=3&transport=websocket");
            WebSocket.SetCookie(new WebSocketSharp.Net.Cookie("authorization", SignalrServiceClient.CreateAuthToken()));
            WebSocket.EmitOnPing = true;

            WebSocket.Log.Level = WebSocketSharp.LogLevel.Trace;

            WebSocket.Log.Output = (logData, filePath) =>
            {
                if (logData.Message.Contains("SocketException"))
                {
                    error = true;
                }

                Logger.Debug(logData.Message);
            };

            WebSocket.OnOpen += (sender, e) =>
            {
                Logger.Info("Open");
                error = false;

                Thread.Sleep(PingInterval);

                Task.Run(() =>
                {
                    while (WebSocket.Ping())
                    {
                        Logger.Debug("Ping " + WebSocket.ReadyState);
                        Thread.Sleep(PingInterval);
                    }
                    Logger.Debug("Reconnect" + WebSocket.ReadyState);

                }, CancellationTokenSource.Token);
            };

            WebSocket.OnClose += (sender, e) =>
            {
                Logger.Info("Close");
                if (CancellationTokenSource.IsCancellationRequested) return;

                if (error)
                {
                    Process.GetCurrentProcess().Kill();
                }
                else
                {
                    WebSocket.Connect();
                }

            };

            WebSocket.OnMessage += (sender, e) =>
            {
                if (e.Data.Contains("error"))
                {
                    Logger.Error("Auth error");
                    CancellationTokenSource.Cancel();
                }
            };

            WebSocket.OnError += (sender, e) =>
            {
                Logger.Error("Error", e.Exception);
            };

            WebSocket.Connect();
        }

=======
            try
            {
                var settings = ConfigurationExtension.GetSetting<SocketSettings>("socket");

                var uri = new Uri($"ws://localhost:{settings.Port}"); //TODO: replace localhost to variable 

                var token = SignalrServiceClient.CreateAuthToken();

                SocketClient = new SocketIO(uri, new SocketIOOptions
                {
                    ExtraHeaders = new Dictionary<string, string>
                    {
                        { "Authorization", token }
                    },
                    ConnectionTimeout = TimeSpan.FromSeconds(30),
                    Reconnection = true,
                    ReconnectionAttempts = ReconnectAttempts,
                    EIO = 4,
                    Path = "/socket.io",
                    Transport = SocketIOClient.Transport.TransportProtocol.WebSocket,
                    RandomizationFactor = 0.5

                });

                SocketClient.OnConnected += IOClient_OnConnected;
                SocketClient.OnDisconnected += IOClient_OnDisconnected;
                SocketClient.OnReconnectAttempt += IOClient_OnReconnectAttempt;
                SocketClient.OnError += IOClient_OnError;
                SocketClient.On("pong", response =>
                {
                    Logger.Debug($"pong (server) at {response}");
                });

                Logger.Debug("Try to connect...");

                await SocketClient.ConnectAsync();
            }
            catch (Exception ex)
            {
                if (CancellationTokenSource.IsCancellationRequested) return;

                Logger.Error(ex.Message);

                StopNode();
                Process.GetCurrentProcess().Kill();
            }
        }

        private async void IOClient_OnConnected(object sender, EventArgs e)
        {
            var socket = sender as SocketIO;

            Logger.Info($"Socket_OnConnected Socket.Id: {socket.Id}");

            while (SocketClient.Connected)
            {
                if (CancellationTokenSource.IsCancellationRequested) return;

                await Task.Delay(PingInterval);

                if (!SocketClient.Connected)
                    break;

                await SocketClient.EmitAsync("ping", DateTime.UtcNow.ToString());
            }
        }

        private void IOClient_OnDisconnected(object sender, string e)
        {
            Logger.Debug($"Socket_OnDisconnected {e}");
        }

        private void IOClient_OnReconnectAttempt(object sender, int attempt)
        {
            Logger.Debug($"Try to reconnect... attempt {attempt}");

            if (attempt >= ReconnectAttempts)
            {
                StopPing();
                Process.GetCurrentProcess().Kill();
            }
        }

        private void IOClient_OnError(object sender, string e)
        {
            Logger.Error($"IOClient_OnError {e}");
        }

>>>>>>> dadf439c
        private void StopPing()
        {
            try
            {
                if (SocketClient != null)
                {
                    SocketClient.OnConnected -= IOClient_OnConnected;
                    SocketClient.OnDisconnected -= IOClient_OnDisconnected;
                    SocketClient.OnReconnectAttempt -= IOClient_OnReconnectAttempt;
                    SocketClient.OnError -= IOClient_OnError;

                    SocketClient.Dispose();
                    SocketClient = null;
                }

                CancellationTokenSource.Cancel();
            }
            catch (Exception ex)
            {
                Logger.Error($"Ping failed stop {ex.Message}");
                StopNode();
                Process.GetCurrentProcess().Kill();
            }
        }
    }
}<|MERGE_RESOLUTION|>--- conflicted
+++ resolved
@@ -25,7 +25,7 @@
 
 
 using System;
-using System.Collections.Generic;
+using System.Collections.Generic;
 using System.Diagnostics;
 using System.IO;
 using System.Threading;
@@ -35,44 +35,44 @@
 using ASC.Common.Logging;
 using ASC.Common.Utils;
 using ASC.Core;
-using ASC.Core.Notify.Signalr;
-
+using ASC.Core.Notify.Signalr;
+
 using Microsoft.Extensions.Configuration;
 using Microsoft.Extensions.Hosting;
-using Microsoft.Extensions.Options;
-
-using SocketIOClient;
-
+using Microsoft.Extensions.Options;
+
+using SocketIOClient;
+
 namespace ASC.Socket.IO.Svc
-{
+{
     [Singletone]
     public class SocketServiceLauncher : IHostedService
     {
-        private int PingInterval { get; set; }
+        private int PingInterval { get; set; }
         private int ReconnectAttempts { get; set; }
         private Process Proc { get; set; }
-        private ProcessStartInfo StartInfo { get; set; }
-        private SocketIO SocketClient { get; set; }
-        private CancellationTokenSource CancellationTokenSource { get; set; }
+        private ProcessStartInfo StartInfo { get; set; }
+        private SocketIO SocketClient { get; set; }
+        private CancellationTokenSource CancellationTokenSource { get; set; }
         private ILog Logger { get; set; }
         private string LogDir { get; set; }
-        private IConfiguration Configuration { get; set; }
-        private ConfigurationExtension ConfigurationExtension { get; }
+        private IConfiguration Configuration { get; set; }
+        private ConfigurationExtension ConfigurationExtension { get; }
         private CoreBaseSettings CoreBaseSettings { get; set; }
         private SignalrServiceClient SignalrServiceClient { get; set; }
         private IHostEnvironment HostEnvironment { get; set; }
 
-        public SocketServiceLauncher(
-            IOptionsMonitor<ILog> options,
-            IConfiguration configuration,
-            ConfigurationExtension configurationExtension,
-            CoreBaseSettings coreBaseSettings,
-            IOptionsSnapshot<SignalrServiceClient> signalrServiceClient,
+        public SocketServiceLauncher(
+            IOptionsMonitor<ILog> options,
+            IConfiguration configuration,
+            ConfigurationExtension configurationExtension,
+            CoreBaseSettings coreBaseSettings,
+            IOptionsSnapshot<SignalrServiceClient> signalrServiceClient,
             IHostEnvironment hostEnvironment)
         {
             Logger = options.CurrentValue;
-            Configuration = configuration;
-            ConfigurationExtension = configurationExtension;
+            Configuration = configuration;
+            ConfigurationExtension = configurationExtension;
             CoreBaseSettings = coreBaseSettings;
             SignalrServiceClient = signalrServiceClient.Value;
             HostEnvironment = hostEnvironment;
@@ -84,8 +84,8 @@
             {
                 var settings = ConfigurationExtension.GetSetting<SocketSettings>("socket");
 
-                PingInterval = settings.PingInterval.GetValueOrDefault(10000);
-                ReconnectAttempts = settings.ReconnectAttempts.GetValueOrDefault(5);
+                PingInterval = settings.PingInterval.GetValueOrDefault(10000);
+                ReconnectAttempts = settings.ReconnectAttempts.GetValueOrDefault(5);
 
                 StartInfo = new ProcessStartInfo
                 {
@@ -93,11 +93,7 @@
                     UseShellExecute = false,
                     FileName = "node",
                     WindowStyle = ProcessWindowStyle.Hidden,
-<<<<<<< HEAD
-                    Arguments = $"\"{Path.GetFullPath(CrossPlatform.PathCombine(HostEnvironment.ContentRootPath, settings.Path, "app.js"))}\"",
-=======
-                    Arguments = string.Format("\"{0}\"", Path.GetFullPath(CrossPlatform.PathCombine(HostEnvironment.ContentRootPath, settings.Path, "server.js"))),
->>>>>>> dadf439c
+                    Arguments = $"\"{Path.GetFullPath(CrossPlatform.PathCombine(HostEnvironment.ContentRootPath, settings.Path, "server.js"))}\"",
                     WorkingDirectory = AppDomain.CurrentDomain.BaseDirectory
                 };
 
@@ -116,7 +112,7 @@
                 }
 
                 LogDir = Logger.LogDirectory;
-                StartInfo.EnvironmentVariables.Add("logPath", CrossPlatform.PathCombine(LogDir, "socket-io.%DATE%.log"));
+                StartInfo.EnvironmentVariables.Add("logPath", CrossPlatform.PathCombine(LogDir, "socket-io.%DATE%.log"));
                 StartNode();
             }
             catch (Exception e)
@@ -139,8 +135,8 @@
             StopNode();
             Proc = Process.Start(StartInfo);
 
-            CancellationTokenSource = new CancellationTokenSource();
-
+            CancellationTokenSource = new CancellationTokenSource();
+
             var task = new Task(StartPing, CancellationTokenSource.Token, TaskCreationOptions.LongRunning);
             task.Start(TaskScheduler.Default);
         }
@@ -169,189 +165,115 @@
 
         private async void StartPing()
         {
-<<<<<<< HEAD
-            Thread.Sleep(PingInterval);
-
-            var error = false;
-            WebSocket = new WebSocket($"ws://127.0.0.1:{StartInfo.EnvironmentVariables["port"]}/socket.io/?EIO=3&transport=websocket");
-            WebSocket.SetCookie(new WebSocketSharp.Net.Cookie("authorization", SignalrServiceClient.CreateAuthToken()));
-            WebSocket.EmitOnPing = true;
-
-            WebSocket.Log.Level = WebSocketSharp.LogLevel.Trace;
-
-            WebSocket.Log.Output = (logData, filePath) =>
-            {
-                if (logData.Message.Contains("SocketException"))
-                {
-                    error = true;
-                }
-
-                Logger.Debug(logData.Message);
-            };
-
-            WebSocket.OnOpen += (sender, e) =>
-            {
-                Logger.Info("Open");
-                error = false;
-
-                Thread.Sleep(PingInterval);
-
-                Task.Run(() =>
-                {
-                    while (WebSocket.Ping())
-                    {
-                        Logger.Debug("Ping " + WebSocket.ReadyState);
-                        Thread.Sleep(PingInterval);
-                    }
-                    Logger.Debug("Reconnect" + WebSocket.ReadyState);
-
-                }, CancellationTokenSource.Token);
-            };
-
-            WebSocket.OnClose += (sender, e) =>
-            {
-                Logger.Info("Close");
+            try
+            {
+                var settings = ConfigurationExtension.GetSetting<SocketSettings>("socket");
+
+                var uri = new Uri($"ws://localhost:{settings.Port}"); //TODO: replace localhost to variable 
+
+                var token = SignalrServiceClient.CreateAuthToken();
+
+                SocketClient = new SocketIO(uri, new SocketIOOptions
+                {
+                    ExtraHeaders = new Dictionary<string, string>
+                    {
+                        { "Authorization", token }
+                    },
+                    ConnectionTimeout = TimeSpan.FromSeconds(30),
+                    Reconnection = true,
+                    ReconnectionAttempts = ReconnectAttempts,
+                    EIO = 4,
+                    Path = "/socket.io",
+                    Transport = SocketIOClient.Transport.TransportProtocol.WebSocket,
+                    RandomizationFactor = 0.5
+
+                });
+
+                SocketClient.OnConnected += IOClient_OnConnected;
+                SocketClient.OnDisconnected += IOClient_OnDisconnected;
+                SocketClient.OnReconnectAttempt += IOClient_OnReconnectAttempt;
+                SocketClient.OnError += IOClient_OnError;
+                SocketClient.On("pong", response =>
+                {
+                    Logger.Debug($"pong (server) at {response}");
+                });
+
+                Logger.Debug("Try to connect...");
+
+                await SocketClient.ConnectAsync();
+            }
+            catch (Exception ex)
+            {
+                if (CancellationTokenSource.IsCancellationRequested) return;
+
+                Logger.Error(ex.Message);
+
+                StopNode();
+                Process.GetCurrentProcess().Kill();
+            }
+        }
+
+        private async void IOClient_OnConnected(object sender, EventArgs e)
+        {
+            var socket = sender as SocketIO;
+
+            Logger.Info($"Socket_OnConnected Socket.Id: {socket.Id}");
+
+            while (SocketClient.Connected)
+            {
                 if (CancellationTokenSource.IsCancellationRequested) return;
 
-                if (error)
-                {
-                    Process.GetCurrentProcess().Kill();
-                }
-                else
-                {
-                    WebSocket.Connect();
-                }
-
-            };
-
-            WebSocket.OnMessage += (sender, e) =>
-            {
-                if (e.Data.Contains("error"))
-                {
-                    Logger.Error("Auth error");
-                    CancellationTokenSource.Cancel();
-                }
-            };
-
-            WebSocket.OnError += (sender, e) =>
-            {
-                Logger.Error("Error", e.Exception);
-            };
-
-            WebSocket.Connect();
-        }
-
-=======
+                await Task.Delay(PingInterval);
+
+                if (!SocketClient.Connected)
+                    break;
+
+                await SocketClient.EmitAsync("ping", DateTime.UtcNow.ToString());
+            }
+        }
+
+        private void IOClient_OnDisconnected(object sender, string e)
+        {
+            Logger.Debug($"Socket_OnDisconnected {e}");
+        }
+
+        private void IOClient_OnReconnectAttempt(object sender, int attempt)
+        {
+            Logger.Debug($"Try to reconnect... attempt {attempt}");
+
+            if (attempt >= ReconnectAttempts)
+            {
+                StopPing();
+                Process.GetCurrentProcess().Kill();
+            }
+        }
+
+        private void IOClient_OnError(object sender, string e)
+        {
+            Logger.Error($"IOClient_OnError {e}");
+        }
+
+        private void StopPing()
+        {
             try
             {
-                var settings = ConfigurationExtension.GetSetting<SocketSettings>("socket");
-
-                var uri = new Uri($"ws://localhost:{settings.Port}"); //TODO: replace localhost to variable 
-
-                var token = SignalrServiceClient.CreateAuthToken();
-
-                SocketClient = new SocketIO(uri, new SocketIOOptions
-                {
-                    ExtraHeaders = new Dictionary<string, string>
-                    {
-                        { "Authorization", token }
-                    },
-                    ConnectionTimeout = TimeSpan.FromSeconds(30),
-                    Reconnection = true,
-                    ReconnectionAttempts = ReconnectAttempts,
-                    EIO = 4,
-                    Path = "/socket.io",
-                    Transport = SocketIOClient.Transport.TransportProtocol.WebSocket,
-                    RandomizationFactor = 0.5
-
-                });
-
-                SocketClient.OnConnected += IOClient_OnConnected;
-                SocketClient.OnDisconnected += IOClient_OnDisconnected;
-                SocketClient.OnReconnectAttempt += IOClient_OnReconnectAttempt;
-                SocketClient.OnError += IOClient_OnError;
-                SocketClient.On("pong", response =>
-                {
-                    Logger.Debug($"pong (server) at {response}");
-                });
-
-                Logger.Debug("Try to connect...");
-
-                await SocketClient.ConnectAsync();
-            }
-            catch (Exception ex)
-            {
-                if (CancellationTokenSource.IsCancellationRequested) return;
-
-                Logger.Error(ex.Message);
-
-                StopNode();
-                Process.GetCurrentProcess().Kill();
-            }
-        }
-
-        private async void IOClient_OnConnected(object sender, EventArgs e)
-        {
-            var socket = sender as SocketIO;
-
-            Logger.Info($"Socket_OnConnected Socket.Id: {socket.Id}");
-
-            while (SocketClient.Connected)
-            {
-                if (CancellationTokenSource.IsCancellationRequested) return;
-
-                await Task.Delay(PingInterval);
-
-                if (!SocketClient.Connected)
-                    break;
-
-                await SocketClient.EmitAsync("ping", DateTime.UtcNow.ToString());
-            }
-        }
-
-        private void IOClient_OnDisconnected(object sender, string e)
-        {
-            Logger.Debug($"Socket_OnDisconnected {e}");
-        }
-
-        private void IOClient_OnReconnectAttempt(object sender, int attempt)
-        {
-            Logger.Debug($"Try to reconnect... attempt {attempt}");
-
-            if (attempt >= ReconnectAttempts)
-            {
-                StopPing();
-                Process.GetCurrentProcess().Kill();
-            }
-        }
-
-        private void IOClient_OnError(object sender, string e)
-        {
-            Logger.Error($"IOClient_OnError {e}");
-        }
-
->>>>>>> dadf439c
-        private void StopPing()
-        {
-            try
-            {
                 if (SocketClient != null)
                 {
-                    SocketClient.OnConnected -= IOClient_OnConnected;
-                    SocketClient.OnDisconnected -= IOClient_OnDisconnected;
-                    SocketClient.OnReconnectAttempt -= IOClient_OnReconnectAttempt;
-                    SocketClient.OnError -= IOClient_OnError;
+                    SocketClient.OnConnected -= IOClient_OnConnected;
+                    SocketClient.OnDisconnected -= IOClient_OnDisconnected;
+                    SocketClient.OnReconnectAttempt -= IOClient_OnReconnectAttempt;
+                    SocketClient.OnError -= IOClient_OnError;
 
                     SocketClient.Dispose();
                     SocketClient = null;
                 }
-
+
                 CancellationTokenSource.Cancel();
             }
             catch (Exception ex)
             {
-                Logger.Error($"Ping failed stop {ex.Message}");
-                StopNode();
+                Logger.Error($"Ping failed stop {ex.Message}");
+                StopNode();
                 Process.GetCurrentProcess().Kill();
             }
         }
