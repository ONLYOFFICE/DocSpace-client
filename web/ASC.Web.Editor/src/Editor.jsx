import React, { useEffect, useState } from "react";

import Toast from "@appserver/components/toast";
import toastr from "studio/toastr";
import { toast } from "react-toastify";
import { Trans } from "react-i18next";
import Box from "@appserver/components/box";
import { regDesktop } from "@appserver/common/desktop";
import Loaders from "@appserver/common/components/Loaders";
import {
  combineUrl,
  getObjectByLocation,
  loadScript,
  //showLoader,
  //hideLoader,
} from "@appserver/common/utils";
import {
  getDocServiceUrl,
  openEdit,
  setEncryptionKeys,
  getEncryptionAccess,
  getFileInfo,
  getRecentFolderList,
  getFolderInfo,
  updateFile,
  removeFromFavorite,
  markAsFavorite,
  getPresignedUri,
  convertFile,
} from "@appserver/common/api/files";
import FilesFilter from "@appserver/common/api/files/filter";

import throttle from "lodash/throttle";
import { isIOS, deviceType } from "react-device-detect";
import { homepage } from "../package.json";

import { AppServerConfig, FolderType } from "@appserver/common/constants";
import SharingDialog from "files/SharingDialog";
import { getDefaultFileName, SaveAs, canConvert } from "files/utils";
import SelectFileDialog from "files/SelectFileDialog";
import SelectFolderDialog from "files/SelectFolderDialog";
import { StyledSelectFolder, StyledSelectFile } from "./StyledEditor";
import i18n from "./i18n";
import Text from "@appserver/components/text";
import TextInput from "@appserver/components/text-input";
import Checkbox from "@appserver/components/checkbox";

import store from "studio/store";

const { auth: authStore } = store;

let documentIsReady = false;

const text = "text";
const spreadSheet = "spreadsheet";
const presentation = "presentation";
const insertImageAction = "imageFileType";
const mailMergeAction = "mailMergeFileType";
const compareFilesAction = "documentsFileType";

let docTitle = null;
let actionLink;
let docSaved = null;
let docEditor;
let fileInfo;
let successAuth;
let isSharingAccess;
let user = null;
let personal;
const url = window.location.href;
const filesUrl = url.substring(0, url.indexOf("/doceditor"));

toast.configure();

const Editor = () => {
  const urlParams = getObjectByLocation(window.location);
  const fileId = urlParams
    ? urlParams.fileId || urlParams.fileid || null
    : null;
  const version = urlParams ? urlParams.version || null : null;
  const doc = urlParams ? urlParams.doc || null : null;
  const isDesktop = window["AscDesktopEditor"] !== undefined;

  const [isLoading, setIsLoading] = useState(true);
  const [isAuthenticated, setIsAuthenticated] = useState(true);
  const [titleSelectorFolder, setTitleSelectorFolder] = useState("");
  const [extension, setExtension] = useState();
  const [urlSelectorFolder, setUrlSelectorFolder] = useState("");
  const [openNewTab, setNewOpenTab] = useState(false);

  const throttledChangeTitle = throttle(() => changeTitle(), 500);

  useEffect(() => {
    init();
  }, []);

  const loadUsersRightsList = () => {
    SharingDialog.getSharingSettings(fileId).then((sharingSettings) => {
      docEditor.setSharingSettings({
        sharingSettings,
      });
    });
  };

  const insertImage = (link) => {
    docEditor.insertImage({
      c: "add",
      fileType: link.filetype,
      url: link.url,
    });
  };

  const mailMerge = (link) => {
    docEditor.setMailMergeRecipients({
      fileType: link.filetype,
      url: link.url,
    });
  };

  const compareFiles = (link) => {
    docEditor.setRevisedFile({
      fileType: link.filetype,
      url: link.url,
    });
  };
  const updateFavorite = (favorite) => {
    docEditor.setFavorite(favorite);
  };

  const getRecent = async (config) => {
    try {
      const recentFolderList = await getRecentFolderList();

      const filesArray = recentFolderList.files.slice(0, 25);

      const recentFiles = filesArray.filter(
        (file) =>
          file.rootFolderType !== FolderType.SHARE &&
          ((config.documentType === text && file.fileType === 7) ||
            (config.documentType === spreadSheet && file.fileType === 5) ||
            (config.documentType === presentation && file.fileType === 6))
      );

      const groupedByFolder = recentFiles.reduce((r, a) => {
        r[a.folderId] = [...(r[a.folderId] || []), a];
        return r;
      }, {});

      const requests = Object.entries(groupedByFolder).map((item) =>
        getFolderInfo(item[0])
          .then((folderInfo) =>
            Promise.resolve({
              files: item[1],
              folderInfo: folderInfo,
            })
          )
          .catch((e) => console.error(e))
      );

      let recent = [];

      let responses = await Promise.all(requests);

      for (let res of responses) {
        res.files.forEach((file) => {
          const convertedData = convertRecentData(file, res.folderInfo);
          if (Object.keys(convertedData).length !== 0)
            recent.push(convertedData);
        });
      }

      return recent;
    } catch (e) {
      console.error(e);
    }

    return null;
  };

  const initDesktop = (config) => {
    const isEncryption = config.editorConfig["encryptionKeys"] !== undefined;

    regDesktop(
      user,
      isEncryption,
      config.editorConfig.encryptionKeys,
      (keys) => {
        setEncryptionKeys(keys);
      },
      true,
      (callback) => {
        getEncryptionAccess(fileId)
          .then((keys) => {
            var data = {
              keys,
            };

            callback(data);
          })
          .catch((error) => {
            console.log(error);
            toastr.error(
              typeof error === "string" ? error : error.message,
              null,
              0,
              true
            );
          });
      },
      i18n.t
    );
  };

  const init = async () => {
    try {
      if (!fileId) return;

      console.log(
        `Editor componentDidMount fileId=${fileId}, version=${version}, doc=${doc}`
      );

      if (isIPad()) {
        const vh = window.innerHeight * 0.01;
        document.documentElement.style.setProperty("--vh", `${vh}px`);
      }

      //showLoader();
      const docApiUrl = await getDocServiceUrl();

      try {
        await authStore.init(true);
        user = authStore.userStore.user;
        personal = authStore.settingsStore.personal;
        successAuth = !!user;
      } catch (e) {
        successAuth = false;
      }

      if (!doc && !successAuth) {
        window.open(
          combineUrl(AppServerConfig.proxyURL, "/login"),
          "_self",
          "",
          true
        );
        return;
      }

      if (successAuth) {
        try {
          fileInfo = await getFileInfo(fileId);

          if (url.indexOf("#message/") > -1) {
            const needConvert = canConvert(fileInfo.fileExst);

            if (needConvert) {
              const convert = await convertFile(fileId, true);
              location.href = convert[0].result.webUrl;
            }
          }
        } catch (err) {
          console.error(err);
        }

        setIsAuthenticated(successAuth);
      }

      const config = await openEdit(fileId, version, doc);

      actionLink = config?.editorConfig?.actionLink;

      if (isDesktop) {
        initDesktop();
      }

      if (successAuth) {
        const recent = await getRecent(config); //TODO: too slow for 1st loading

        if (recent) {
          config.editorConfig = {
            ...config.editorConfig,
            recent: recent,
          };
        }
      }

      isSharingAccess = fileInfo && fileInfo.canShare;

      if (url.indexOf("action=view") !== -1) {
        config.editorConfig.mode = "view";
      }

      setIsLoading(false);

      loadScript(docApiUrl, "scripDocServiceAddress", () => onLoad(config));
    } catch (error) {
      console.log(error);
      toastr.error(
        typeof error === "string" ? error : error.message,
        null,
        0,
        true
      );
    }
  };

  const convertRecentData = (file, folder) => {
    let obj = {};
    const folderName = folder.title;
    const fileName = file.title;

    if (+fileId !== file.id)
      obj = {
        folder: folderName,
        title: fileName,
        url: file.webUrl,
      };
    return obj;
  };

  const isIPad = () => {
    return isIOS && deviceType === "tablet";
  };

  const setFavicon = (documentType) => {
    const favicon = document.getElementById("favicon");
    if (!favicon) return;
    let icon = null;
    switch (documentType) {
      case "text":
        icon = "text.ico";
        break;
      case "presentation":
        icon = "presentation.ico";
        break;
      case "spreadsheet":
        icon = "spreadsheet.ico";
        break;
      default:
        break;
    }

    if (icon) favicon.href = `${homepage}/images/${icon}`;
  };

  const changeTitle = () => {
    docSaved ? setDocumentTitle(docTitle) : setDocumentTitle(`*${docTitle}`);
  };

  const setDocumentTitle = (subTitle = null) => {
    //const { isAuthenticated, settingsStore, product: currentModule } = auth;
    //const { organizationName } = settingsStore;
    const organizationName = "ONLYOFFICE"; //TODO: Replace to API variant
    const moduleTitle = "Documents"; //TODO: Replace to API variant

    let title;
    if (subTitle) {
      if (isAuthenticated && moduleTitle) {
        title = subTitle + " - " + moduleTitle;
      } else {
        title = subTitle + " - " + organizationName;
      }
    } else if (moduleTitle && organizationName) {
      title = moduleTitle + " - " + organizationName;
    } else {
      title = organizationName;
    }

    document.title = title;
  };

  const onLoad = (config) => {
    try {
      if (!window.DocsAPI) throw new Error("DocsAPI is not defined");

      console.log("Editor config: ", config);

      docTitle = config.document.title;

      setFavicon(config.documentType);
      setDocumentTitle(docTitle);

      if (window.innerWidth < 720) {
        config.type = "mobile";
      }

      let goBack;

      if (fileInfo) {
        const filterObj = FilesFilter.getDefault();
        filterObj.folder = fileInfo.folderId;
        const urlFilter = filterObj.toUrlParams();

        goBack = {
          blank: true,
          requestClose: false,
          text: i18n.t("FileLocation"),
          url: `${combineUrl(filesUrl, `/filter?${urlFilter}`)}`,
        };
      }

      config.editorConfig.customization = {
        ...config.editorConfig.customization,
        goback: goBack,
      };

<<<<<<< HEAD
      if (personal && fileInfo && user && user.id !== fileInfo.createdBy.id) {
=======
      if (personal && !fileInfo) {
>>>>>>> bf066291
        //TODO: add conditions for SaaS
        config.document.info.favorite = null;
      }

      if (url.indexOf("anchor") !== -1) {
        const splitUrl = url.split("anchor=");
        const decodeURI = decodeURIComponent(splitUrl[1]);
        const obj = JSON.parse(decodeURI);

        config.editorConfig.actionLink = {
          action: obj.action,
        };
      }

      if (successAuth) {
        const documentType = config.documentType;
        const fileExt =
          documentType === text
            ? "docx"
            : documentType === presentation
            ? "pptx"
            : "xlsx";

        const defaultFileName = getDefaultFileName(fileExt);

        if (!user.isVisitor)
          config.editorConfig.createUrl = combineUrl(
            window.location.origin,
            AppServerConfig.proxyURL,
            "products/files/",
            `/httphandlers/filehandler.ashx?action=create&doctype=text&title=${encodeURIComponent(
              defaultFileName
            )}`
          );
      }
      let onRequestSharingSettings,
        onRequestRename,
        onRequestSaveAs,
        onRequestInsertImage,
        onRequestMailMergeRecipients,
        onRequestCompareFile;

      if (isSharingAccess) {
        onRequestSharingSettings = onSDKRequestSharingSettings;
      }

      if (fileInfo && fileInfo.canEdit) {
        onRequestRename = onSDKRequestRename;
      }

      if (successAuth) {
        onRequestSaveAs = onSDKRequestSaveAs;
        onRequestInsertImage = onSDKRequestInsertImage;
        onRequestMailMergeRecipients = onSDKRequestMailMergeRecipients;
        onRequestCompareFile = onSDKRequestCompareFile;
      }

      const events = {
        events: {
          onAppReady: onSDKAppReady,
          onDocumentStateChange: onDocumentStateChange,
          onMetaChange: onMetaChange,
          onDocumentReady: onDocumentReady,
          onInfo: onSDKInfo,
          onWarning: onSDKWarning,
          onError: onSDKError,
          onRequestSharingSettings,
          onRequestRename,
          onMakeActionLink: onMakeActionLink,
          onRequestInsertImage,
          onRequestSaveAs,
          onRequestMailMergeRecipients,
          onRequestCompareFile,
        },
      };

      const newConfig = Object.assign(config, events);

      docEditor = window.DocsAPI.DocEditor("editor", newConfig);
    } catch (error) {
      console.log(error);
      toastr.error(error.message, null, 0, true);
    }
  };

  const onSDKAppReady = () => {
    console.log("ONLYOFFICE Document Editor is ready");

    const index = url.indexOf("#message/");
    if (index > -1) {
      const splitUrl = url.split("#message/");
      const message = decodeURIComponent(splitUrl[1]).replaceAll("+", " ");
      history.pushState({}, null, url.substring(0, index));
      docEditor.showMessage(message);
    }
  };

  const onSDKInfo = (event) => {
    console.log(
      "ONLYOFFICE Document Editor is opened in mode " + event.data.mode
    );
  };

  const [isVisible, setIsVisible] = useState(false);
  const [isFileDialogVisible, setIsFileDialogVisible] = useState(false);
  const [isFolderDialogVisible, setIsFolderDialogVisible] = useState(false);
  const [filesType, setFilesType] = useState("");

  const onSDKRequestSharingSettings = () => {
    setIsVisible(true);
  };

  const onSDKRequestRename = (event) => {
    const title = event.data;
    updateFile(fileInfo.id, title);
  };

  const onMakeActionLink = (event) => {
    var ACTION_DATA = event.data;

    const link = generateLink(ACTION_DATA);

    const urlFormation = !actionLink ? url : url.split("&anchor=")[0];

    const linkFormation = `${urlFormation}&anchor=${link}`;

    docEditor.setActionLink(linkFormation);
  };

  const generateLink = (actionData) => {
    return encodeURIComponent(JSON.stringify(actionData));
  };

  const onCancel = () => {
    setIsVisible(false);
  };

  const onSDKWarning = (event) => {
    console.log(
      "ONLYOFFICE Document Editor reports a warning: code " +
        event.data.warningCode +
        ", description " +
        event.data.warningDescription
    );
  };

  const onSDKError = (event) => {
    console.log(
      "ONLYOFFICE Document Editor reports an error: code " +
        event.data.errorCode +
        ", description " +
        event.data.errorDescription
    );
  };

  const onDocumentStateChange = (event) => {
    if (!documentIsReady) return;

    docSaved = !event.data;
    throttledChangeTitle();
  };

  const onDocumentReady = () => {
    documentIsReady = true;

    if (isSharingAccess) {
      loadUsersRightsList();
    }
  };

  const onMetaChange = (event) => {
    const newTitle = event.data.title;
    const favorite = event.data.favorite;

    if (newTitle && newTitle !== docTitle) {
      setDocumentTitle(newTitle);
      docTitle = newTitle;
    }

    if (!newTitle)
      favorite
        ? markAsFavorite([+fileId])
            .then(() => updateFavorite(favorite))
            .catch((error) => console.log("error", error))
        : removeFromFavorite([+fileId])
            .then(() => updateFavorite(favorite))
            .catch((error) => console.log("error", error));
  };

  const onSDKRequestInsertImage = () => {
    setFilesType(insertImageAction);
    setIsFileDialogVisible(true);
  };

  const onSDKRequestMailMergeRecipients = () => {
    setFilesType(mailMergeAction);
    setIsFileDialogVisible(true);
  };

  const onSDKRequestCompareFile = () => {
    setFilesType(compareFilesAction);
    setIsFileDialogVisible(true);
  };
  const onSelectFile = async (file) => {
    try {
      const link = await getPresignedUri(file.id);

      if (filesType === insertImageAction) insertImage(link);
      if (filesType === mailMergeAction) mailMerge(link);
      if (filesType === compareFilesAction) compareFiles(link);
    } catch (e) {
      console.error(e);
    }
  };

  const onCloseFileDialog = () => {
    setIsFileDialogVisible(false);
  };

  const onSDKRequestSaveAs = (event) => {
    setTitleSelectorFolder(event.data.title);
    setUrlSelectorFolder(event.data.url);
    setExtension(event.data.title.split(".").pop());

    setIsFolderDialogVisible(true);
  };

  const onCloseFolderDialog = () => {
    setIsFolderDialogVisible(false);
    setNewOpenTab(false);
  };

  const onClickSaveSelectFolder = (e, folderId) => {
    const currentExst = titleSelectorFolder.split(".").pop();

    const title =
      currentExst !== extension
        ? titleSelectorFolder.concat(`.${extension}`)
        : titleSelectorFolder;

    SaveAs(title, urlSelectorFolder, folderId, openNewTab);
  };

  const onChangeInput = (e) => {
    setTitleSelectorFolder(e.target.value);
  };

  const onClickCheckbox = () => {
    setNewOpenTab(!openNewTab);
  };

  const getFileTypeTranslation = () => {
    switch (filesType) {
      case mailMergeAction:
        return i18n.t("MailMergeFileType");
      case insertImageAction:
        return i18n.t("ImageFileType");
      case compareFilesAction:
        return i18n.t("DocumentsFileType");
    }
  };
  const SelectFileHeader = () => {
    return (
      <StyledSelectFile>
        <Text className="editor-select-file_text">
          {filesType === mailMergeAction ? (
            getFileTypeTranslation()
          ) : (
            <Trans i18n={i18n} i18nKey="SelectFilesType" ns="Editor">
              Select files of type: {{ fileType: getFileTypeTranslation() }}
            </Trans>
          )}
        </Text>
      </StyledSelectFile>
    );
  };

  const insertImageActionProps = {
    isImageOnly: true,
  };

  const mailMergeActionProps = {
    isTablesOnly: true,
    searchParam: "xlsx",
  };
  const compareFilesActionProps = {
    isDocumentsOnly: true,
  };

  const fileTypeDetection = () => {
    if (filesType === insertImageAction) {
      return insertImageActionProps;
    }
    if (filesType === mailMergeAction) {
      return mailMergeActionProps;
    }
    if (filesType === compareFilesAction) {
      return compareFilesActionProps;
    }
  };

  return (
    <Box
      widthProp="100vw"
      heightProp={isIPad() ? "calc(var(--vh, 1vh) * 100)" : "100vh"}
    >
      <Toast />

      {!isLoading ? (
        <>
          <div id="editor"></div>
          {isSharingAccess && (
            <SharingDialog
              isVisible={isVisible}
              sharingObject={fileInfo}
              onCancel={onCancel}
              onSuccess={loadUsersRightsList}
            />
          )}

          {isFileDialogVisible && (
            <SelectFileDialog
              resetTreeFolders
              onSelectFile={onSelectFile}
              isPanelVisible={isFileDialogVisible}
              onClose={onCloseFileDialog}
              foldersType="exceptTrashFolder"
              {...fileTypeDetection()}
              header={<SelectFileHeader />}
              headerName={i18n.t("SelectFileTitle")}
            />
          )}

          {isFolderDialogVisible && (
            <SelectFolderDialog
              resetTreeFolders
              showButtons
              isPanelVisible={isFolderDialogVisible}
              isSetFolderImmediately
              asideHeightContent="calc(100% - 50px)"
              onClose={onCloseFolderDialog}
              foldersType="exceptSortedByTags"
              onSave={onClickSaveSelectFolder}
              header={
                <StyledSelectFolder>
                  <Text className="editor-select-folder_text">
                    {i18n.t("FileName")}
                  </Text>
                  <TextInput
                    className="editor-select-folder_text-input"
                    scale
                    onChange={onChangeInput}
                    value={titleSelectorFolder}
                  />
                </StyledSelectFolder>
              }
              headerName={i18n.t("FolderForSave")}
              {...(extension !== "fb2" && {
                footer: (
                  <StyledSelectFolder>
                    <Checkbox
                      className="editor-select-folder_checkbox"
                      label={i18n.t("OpenSavedDocument")}
                      onChange={onClickCheckbox}
                      isChecked={openNewTab}
                    />
                  </StyledSelectFolder>
                ),
              })}
            />
          )}
        </>
      ) : (
        <Box paddingProp="16px">
          <Loaders.Rectangle height="96vh" />
        </Box>
      )}
    </Box>
  );
};

export default Editor;<|MERGE_RESOLUTION|>--- conflicted
+++ resolved
@@ -404,11 +404,7 @@
         goback: goBack,
       };
 
-<<<<<<< HEAD
-      if (personal && fileInfo && user && user.id !== fileInfo.createdBy.id) {
-=======
       if (personal && !fileInfo) {
->>>>>>> bf066291
         //TODO: add conditions for SaaS
         config.document.info.favorite = null;
       }
