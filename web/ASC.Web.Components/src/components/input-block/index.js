import React from 'react';
import PropTypes from 'prop-types';
import styled from 'styled-components';
import { InputGroup, InputGroupAddon } from 'reactstrap';
import TextInput from '../text-input';
import { Icons } from '../icons';
import IconButton from '../icon-button';
import commonInputStyle from '../text-input/common-input-styles';

const iconNames = Object.keys(Icons);

const StyledIconBlock = styled.div`
  display: flex;
  align-items: center;
  width: ${props =>
    (props.size === 'base' && '22px') ||
    (props.size === 'middle' && '27px') ||
    (props.size === 'big' && '30px') ||
    (props.size === 'huge' && '30px')
  };
  height: 100%;
  padding-right: 7px;
`;

const StyledChildrenBlock = styled.div`
  display: flex;
  align-items: center;
  padding: 2px 0px 2px 2px;
`;

const CustomInputGroup = ({ isIconFill, hasError, hasWarning, isDisabled, scale, ...props }) => (
  <InputGroup {...props}></InputGroup>
)
const StyledInputGroup = styled(CustomInputGroup)`
  ${commonInputStyle}
  :focus-within{
      border-color: #2DA7DB;
  }
  .input-group-prepend,
  .input-group-append{
      margin: 0;
  }
`;

const InputBlock = React.forwardRef((props, ref) => {
  //console.log("InputBlock render");
  const { onChange, value, children, size } = props;

  let iconButtonSize = 0;

  if (typeof props.iconSize == "number" && props.iconSize > 0) {
    iconButtonSize = props.iconSize;
  } else {
    switch (size) {
      case 'base':
        iconButtonSize = 15;
        break;
      case 'middle':
        iconButtonSize = 18;
        break;
      case 'big':
        iconButtonSize = 21;
        break;
      case 'huge':
        iconButtonSize = 24;
        break;

      default:
        break;
    }
  }

  const onIconClick = (e) => {
    props.onIconClick(e, value);
  }

  return (
    <StyledInputGroup hasError={props.hasError} hasWarning={props.hasWarning} isDisabled={props.isDisabled} scale={props.scale} size={props.size}>
      <InputGroupAddon addonType="prepend">
        <StyledChildrenBlock>
          {children}
        </StyledChildrenBlock>
      </InputGroupAddon>
      <TextInput
        id={props.id}
        name={props.name}
<<<<<<< HEAD
=======
        type={props.type}
>>>>>>> 8d08df32
        value={value}
        isDisabled={props.isDisabled}
        hasError={props.hasError}
        hasWarning={props.hasWarning}
        placeholder={props.placeholder}
        tabIndex={props.tabIndex}
        type={props.type}
        maxLength={props.maxLength}
        onBlur={props.onBlur}
        onFocus={props.onFocus}
        isReadOnly={props.isReadOnly}
        autoFocus={props.autoFocus}
        autoComplete={props.autoComplete}
        size={props.size}
        scale={props.scale}
        onChange={onChange}
        withBorder={false}
      />
      {
        iconNames.includes(props.iconName)
        &&
        <InputGroupAddon addonType="append">
          <StyledIconBlock>
            <IconButton
              size={iconButtonSize}
              color={props.iconColor}
              iconName={props.iconName}
              isFill={props.isIconFill}
              isDisabled={props.isDisabled}
              onClick={typeof props.onIconClick == 'function' ? onIconClick : undefined} />
          </StyledIconBlock>
        </InputGroupAddon>
      }
    </StyledInputGroup>
  );
});

InputBlock.propTypes = {

  id: PropTypes.string,
  name: PropTypes.string,
  type: PropTypes.oneOf(['text', 'password']),
  maxLength: PropTypes.number,
  placeholder: PropTypes.string,
  tabIndex: PropTypes.number,

  size: PropTypes.oneOf(['base', 'middle', 'big', 'huge']),
  scale: PropTypes.bool,

  onChange: PropTypes.func,
  onBlur: PropTypes.func,
  onFocus: PropTypes.func,

  isAutoFocussed: PropTypes.bool,
  isDisabled: PropTypes.bool,
  isReadOnly: PropTypes.bool,
  hasError: PropTypes.bool,
  hasWarning: PropTypes.bool,
  autoComplete: PropTypes.string,

  value: PropTypes.string,
  iconName: PropTypes.string,
  iconColor: PropTypes.string,
  iconSize: PropTypes.number,
  isIconFill: PropTypes.bool,
  isDisabled: PropTypes.bool,
  onIconClick: PropTypes.func,
  onChange: PropTypes.func,

  children: PropTypes.oneOfType([
    PropTypes.arrayOf(PropTypes.node),
    PropTypes.node
  ])
}

InputBlock.defaultProps = {

  type: 'text',
  maxLength: 255,
  size: 'base',
  scale: false,
  tabIndex: -1,
  hasError: false,
  hasWarning: false,
  autoComplete: 'off',

  value: '',
  iconName: "",
  iconColor: "#ffffff",
  isIconFill: false,
  isDisabled: false
}

export default InputBlock<|MERGE_RESOLUTION|>--- conflicted
+++ resolved
@@ -84,10 +84,7 @@
       <TextInput
         id={props.id}
         name={props.name}
-<<<<<<< HEAD
-=======
         type={props.type}
->>>>>>> 8d08df32
         value={value}
         isDisabled={props.isDisabled}
         hasError={props.hasError}
