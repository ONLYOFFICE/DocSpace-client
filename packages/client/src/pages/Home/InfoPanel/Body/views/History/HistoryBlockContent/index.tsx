--- conflicted
+++ resolved
@@ -32,6 +32,7 @@
 import HistoryUserGroupRoleChange from "./UserGroupRoleChange";
 import HistoryRoomTagList from "./RoomTagList";
 import { getFeedInfo } from "../FeedInfo";
+import HistoryMainTextFolderInfo from "./MainTextFolderInfo";
 
 import { HistoryBlockContentProps } from "./HistoryBlockContent.types";
 
@@ -42,32 +43,18 @@
   const { actionType, targetType } = getFeedInfo(feed);
 
   return (
-<<<<<<< HEAD
-    <>
+    <div className="info-panel_history-block">
       {(targetType === "user" || targetType === "group") &&
         actionType === "update" && <HistoryUserGroupRoleChange feed={feed} />}
-=======
-    <div className="info-panel_history-block">
-      {targetType === "user" && actionType === "update" && (
-        <HistoryUserList feed={feed} />
-      )}
-
-      {targetType === "group" && actionType === "update" && (
-        <HistoryGroupList feed={feed} />
-      )}
->>>>>>> 7fe70039
 
       <HistoryMainText feed={feed} />
 
       {(targetType === "file" || targetType === "folder") &&
-<<<<<<< HEAD
-=======
         actionType !== "delete" && (
           <HistoryMainTextFolderInfo feed={feed} actionType={actionType} />
         )}
 
       {(targetType === "file" || targetType === "folder") &&
->>>>>>> 7fe70039
         (actionType === "rename" || historyWithFileList) && (
           <HistoryItemList
             feed={feed}
@@ -87,14 +74,7 @@
       {targetType === "roomTag" && (
         <HistoryRoomTagList feed={feed} actionType={actionType} />
       )}
-<<<<<<< HEAD
-    </>
-=======
-
-      {(targetType === "user" || targetType === "group") &&
-        actionType === "update" && <HistoryUserGroupRoleChange feed={feed} />}
     </div>
->>>>>>> 7fe70039
   );
 };
 
