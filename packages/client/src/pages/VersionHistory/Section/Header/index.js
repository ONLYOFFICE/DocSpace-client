// (c) Copyright Ascensio System SIA 2009-2024
//
// This program is a free software product.
// You can redistribute it and/or modify it under the terms
// of the GNU Affero General Public License (AGPL) version 3 as published by the Free Software
// Foundation. In accordance with Section 7(a) of the GNU AGPL its Section 15 shall be amended
// to the effect that Ascensio System SIA expressly excludes the warranty of non-infringement of
// any third-party rights.
//
// This program is distributed WITHOUT ANY WARRANTY, without even the implied warranty
// of MERCHANTABILITY or FITNESS FOR A PARTICULAR  PURPOSE. For details, see
// the GNU AGPL at: http://www.gnu.org/licenses/agpl-3.0.html
//
// You can contact Ascensio System SIA at Lubanas st. 125a-25, Riga, Latvia, EU, LV-1021.
//
// The  interactive user interfaces in modified source and object code versions of the Program must
// display Appropriate Legal Notices, as required under Section 5 of the GNU AGPL version 3.
//
// Pursuant to Section 7(b) of the License you must retain the original Product logo when
// distributing the program. Pursuant to Section 7(e) we decline to grant you any rights under
// trademark law for use of our trademarks.
//
// All the Product's GUI elements, including illustrations and icon sets, as well as technical writing
// content are licensed under the terms of the Creative Commons Attribution-ShareAlike 4.0
// International. See the License terms at http://creativecommons.org/licenses/by-sa/4.0/legalcode

import ArrowPathReactSvgUrl from "PUBLIC_DIR/images/arrow.path.react.svg?url";
<<<<<<< HEAD
import React from "react";
import styled, { css } from "styled-components";
import { Heading } from "@docspace/shared/components/heading";
=======
import styled from "styled-components";
import Headline from "@docspace/shared/components/headline/Headline";
>>>>>>> 434ad0d3
import { IconButton } from "@docspace/shared/components/icon-button";
import { desktop, tablet } from "@docspace/shared/utils";

const StyledContainer = styled.div`
  display: grid;
  grid-template-columns: auto 1fr auto auto;
  align-items: center;

  .arrow-button {
    margin-inline: -8px 15px;
    min-width: 17px;

    svg {
      ${({ theme }) =>
        theme.interfaceDirection === "rtl" && "transform: scaleX(-1);"}
    }

    @media ${tablet} {
      padding-block: 8px;
      padding-inline: 8px 0;
      margin-inline-start: -8px;
    }
  }

  .headline-header {
    @media ${desktop} {
      margin-inline-start: -9px;
    }
  }
`;

const SectionHeaderContent = (props) => {
  const { title, onClickBack } = props;

  return (
    <StyledContainer>
      <IconButton
        iconName={ArrowPathReactSvgUrl}
        size="17"
        isFill
        onClick={onClickBack}
        className="arrow-button"
      />

<<<<<<< HEAD
      <Heading className="headline-header" type="content" truncate={true}>
=======
      <Headline className="headline-header" type="content" truncate>
>>>>>>> 434ad0d3
        {title}
      </Heading>
    </StyledContainer>
  );
};

export default SectionHeaderContent;<|MERGE_RESOLUTION|>--- conflicted
+++ resolved
@@ -25,14 +25,8 @@
 // International. See the License terms at http://creativecommons.org/licenses/by-sa/4.0/legalcode
 
 import ArrowPathReactSvgUrl from "PUBLIC_DIR/images/arrow.path.react.svg?url";
-<<<<<<< HEAD
-import React from "react";
-import styled, { css } from "styled-components";
+import styled from "styled-components";
 import { Heading } from "@docspace/shared/components/heading";
-=======
-import styled from "styled-components";
-import Headline from "@docspace/shared/components/headline/Headline";
->>>>>>> 434ad0d3
 import { IconButton } from "@docspace/shared/components/icon-button";
 import { desktop, tablet } from "@docspace/shared/utils";
 
@@ -77,11 +71,7 @@
         className="arrow-button"
       />
 
-<<<<<<< HEAD
-      <Heading className="headline-header" type="content" truncate={true}>
-=======
-      <Headline className="headline-header" type="content" truncate>
->>>>>>> 434ad0d3
+      <Heading className="headline-header" type="content" truncate>
         {title}
       </Heading>
     </StyledContainer>
