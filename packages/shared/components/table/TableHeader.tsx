--- conflicted
+++ resolved
@@ -1708,13 +1708,8 @@
       sortBy,
       sorted,
       isLengthenHeader,
-<<<<<<< HEAD
-      sortingVisible,
-      infoPanelVisible,
-=======
       sortingVisible = true,
       infoPanelVisible = false,
->>>>>>> 0c2e6a05
       showSettings = true,
       tagRef,
       settingsTitle,
