--- conflicted
+++ resolved
@@ -453,11 +453,7 @@
       openConnectWindow,
       fetchThirdPartyProviders,
       setConnectDialogVisible,
-<<<<<<< HEAD
       setSelectedThirdPartyAccount,
-=======
-      personal,
->>>>>>> b1e363fc
       isConnectDialogReconnect,
       saveAfterReconnectOAuth,
       setSaveAfterReconnectOAuth,
