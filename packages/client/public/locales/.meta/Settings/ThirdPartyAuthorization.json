--- conflicted
+++ resolved
@@ -3,11 +3,7 @@
   "content": "Third-party Authorization",
   "content_en_sha1_hash": "3861395ee9ebb8b36b5c86c31bb334a7938d4491",
   "created_at": "2025-05-19T21:30:52.873Z",
-<<<<<<< HEAD
-  "updated_at": "2025-06-08T12:02:32.727Z",
-=======
   "updated_at": "2025-06-24T16:31:24.401Z",
->>>>>>> 0de93b01
   "comment": {
     "text": "This translation key is used to display the label \"Third-party Authorization\" in various UI contexts, such as buttons and dialog titles, primarily within integration settings and portal settings. It appears on a page that allows users to manage third-party services integrations.",
     "is_auto": true,
@@ -16,13 +12,8 @@
   "usage": [
     {
       "file_path": "/packages/client/src/pages/PortalSettings/Layout/Article/Body/index.js",
-<<<<<<< HEAD
-      "line_number": 209,
-      "context": "return t(\"PortalAccess\", { productName: t(\"Common:ProductName\") });\n case \"TwoFactorAuth\":\n return t(\"TwoFactorAuth\");\n case \"ManagementCategoryIntegration\":\n return t(\"ManagementCategoryIntegration\");\n case \"ThirdPartyAuthorization\":\n return t(\"ThirdPartyAuthorization\");\n case \"Migration\":\n return t(\"Migration\");\n case \"Backup\":\n return t(\"Common:Backup\");",
-=======
       "line_number": 212,
       "context": "return t(\"PortalAccess\", { productName: t(\"Common:ProductName\") });\n case \"TwoFactorAuth\":\n return t(\"TwoFactorAuth\");\n case \"ManagementCategoryIntegration\":\n return t(\"ManagementCategoryIntegration\");\n case \"ThirdPartyAuthorization\":\n return t(\"ThirdPartyAuthorization\");\n case \"Migration\":\n return t(\"Migration\");\n case \"Backup\":\n return t(\"Backup\");",
->>>>>>> 0de93b01
       "module": "/packages/client"
     },
     {
@@ -57,7 +48,7 @@
       "ai_spell_check_issues": [
         {
           "type": "incorrect_translation",
-          "description": "The translation 'المصادقة مع الطرف الثالث' while technically accurate, doesn't convey the common meaning of 'Authorization' as granting permission. 'Authorization' implies a process or privilege, while 'المصادقة مع الطرف الثالث' leans towards authentication or verification with a third party. A more appropriate translation would focus on the granting of access.",
+          "description": "While \"المصادقة مع الطرف الثالث\" is a literal translation, \"Authorization\" implies granting permission, which is better conveyed by a phrase like \"تفويض الطرف الثالث\" or \"السماح للطرف الثالث\". \"المصادقة\" typically refers to verification or authentication, not authorization.",
           "suggestion": "تفويض الطرف الثالث"
         }
       ],
@@ -75,8 +66,8 @@
       "ai_spell_check_issues": [
         {
           "type": "incorrect_translation",
-          "description": "While \"Удостоверяване от Трето Лице\" is technically correct, it's a very formal and potentially confusing translation for \"Third-party Authorization\".  A more natural and user-friendly translation might be preferable.",
-          "suggestion": "Consider alternatives like \"Авторизация от Трети Страни\" or \"Разрешения от Трети Страни\" which are more commonly used in this context."
+          "description": "While \"Удостоверяване от Трето Лице\" is a literal translation, it's not the most natural or commonly used phrasing in Bulgarian for \"Third-party Authorization.\" \"Разрешение от Трета Страна\" or \"Оторизация от Трета Страна\" would be more idiomatic.",
+          "suggestion": "Consider \"Разрешение от Трета Страна\" or \"Оторизация от Трета Страна\"."
         }
       ],
       "approved_at": null
@@ -93,8 +84,8 @@
       "ai_spell_check_issues": [
         {
           "type": "incorrect_translation",
-          "description": "The German translation \"Dienste von Drittanbietern\" translates to \"Third-party Services\" rather than \"Third-party Authorization.\" While related, it doesn't convey the precise meaning of authorization.",
-          "suggestion": "Consider a more accurate translation like \"Drittanbieter-Autorisierung\" or \"Berechtigungen von Drittanbietern\" to more closely reflect 'Third-party Authorization'."
+          "description": "'Third-party Authorization' implies a formal granting of permission. 'Dienste von Drittanbietern' translates to 'Third-party services' which is a broader and less precise term. While technically not incorrect, it misses the specific nuance of authorization.",
+          "suggestion": "Consider 'Drittanbieter-Autorisierung' or 'Berechtigungen von Drittanbietern' to more closely reflect the English meaning. The best option would depend on the surrounding context and desired level of formality."
         }
       ],
       "approved_at": null
@@ -123,8 +114,8 @@
       "ai_spell_check_issues": [
         {
           "type": "incorrect_translation",
-          "description": "The French translation 'Tiers autorisé' is a literal translation and doesn't accurately convey the meaning of 'Third-party Authorization'. 'Tiers' refers to a third party, but 'autorisé' is a passive form. It's missing the active voice or action of granting authorization.",
-          "suggestion": "Autorisation par un tiers"
+          "description": "The translation 'Tiers autorisé' doesn't fully convey the meaning of 'Third-party Authorization'. While 'Tiers' correctly refers to third parties, 'autorisé' implies a single authorization, whereas the English term suggests a broader framework.",
+          "suggestion": "Autorisation par des tiers"
         }
       ],
       "approved_at": null
@@ -135,8 +126,8 @@
       "ai_spell_check_issues": [
         {
           "type": "incorrect_translation",
-          "description": "While \"Երրորդ կողմի լիազորում\" is a literal translation, \"Third-party Authorization\" often implies a permission or agreement granted to a third party, which might be better conveyed with a more nuanced term in Armenian.",
-          "suggestion": "Consider alternatives like \"Երրորդ կողմի խնձիրավիճակ\" (Third-party Agreement) or \"Երրորդ կողմի թույլտվություն\" (Third-party Permission) depending on the specific context."
+          "description": "While \"Երրորդ կողմի լիազորում\" is a literal translation, it might not be the most natural or commonly used term for \"Third-party Authorization\" in an Armenian user interface. It sounds somewhat formal and technical.",
+          "suggestion": "Consider alternatives like \"Երրորդ կողմի աջակցություն\" (Third-party support) or a more context-specific phrasing depending on the exact functionality.  A user research or feedback from native Armenian speakers is highly recommended to find the most appropriate term."
         }
       ],
       "approved_at": null
@@ -153,13 +144,8 @@
       "ai_spell_check_issues": [
         {
           "type": "incorrect_translation",
-          "description": "While '第三者機関による認証' is technically correct, it's a very literal and formal translation of 'Third-party Authorization.' It doesn't convey the ease or typical understanding of third-party authorization in a settings context. 'サードパーティ認証' would be more natural and commonly used.",
-          "suggestion": "サードパーティ認証"
-        },
-        {
-          "type": "cultural",
-          "description": "The use of '機関' (kikan - institution/agency) sounds overly formal and bureaucratic for a user-facing setting. It creates a sense of something complex and potentially intimidating.",
-          "suggestion": "Consider alternatives that are more approachable and less formal. For example, omitting '機関' entirely or using a more casual term depending on the specific brand voice."
+          "description": "The translation '第三者機関による認証' is too literal and formal for a settings label. 'Third-party Authorization' typically refers to permission granted to a third party to access or use services, not necessarily an authentication process *by* a third party.",
+          "suggestion": "Consider a translation that conveys the idea of granting permission to third parties, such as 'サードパーティ連携' (Sādo pāti renkei - Third-party connection/integration) or '第三者連携' (Daisansha renkei - Third-party connection/integration)."
         }
       ],
       "approved_at": null
@@ -176,13 +162,8 @@
       "ai_spell_check_issues": [
         {
           "type": "incorrect_translation",
-          "description": "The Lao translation \"ການອະນຸຍາດໃຫ້ສິດກັບບຸກຄົນທີ 3\" is a literal translation and can be improved for clarity and natural language. 'ການອະນຸຍາດໃຫ້ສິດ' is a bit redundant; 'ການອະນຸຍາດ' alone is sufficient.",
-          "suggestion": "ການອະນຸຍາດໃຫ້ບຸກຄົນທີ 3"
-        },
-        {
-          "type": "formatting",
-          "description": "While not strictly incorrect, the phrase \"ບຸກຄົນທີ 3\" is commonly seen, a more natural phrasing could improve readability.",
-          "suggestion": "ບຸກຄົນທີສາມ"
+          "description": "The translation \"ການອະນຸຍາດໃຫ້ສິດກັບບຸກຄົນທີ 3\" is a literal translation that doesn't fully capture the nuance of \"Third-party Authorization.\" It implies granting rights *to* a third person, rather than authorization *by* a third party. A more accurate translation would convey the concept of allowing access or approval through a third party.",
+          "suggestion": "Consider alternatives such as \"ການອະນຸຍາດຈາກບຸກຄົນທີ 3\", \"ການຮັບອະນຸຍາດຈາກບຸກຄົນທີ 3\", or a more contextual translation depending on the specific function."
         }
       ],
       "approved_at": null
@@ -208,7 +189,13 @@
     "pt": {
       "ai_translated": false,
       "ai_model": null,
-      "ai_spell_check_issues": [],
+      "ai_spell_check_issues": [
+        {
+          "type": "incorrect_translation",
+          "description": "While 'Autorização para Terceiros' is understandable, a more idiomatic and precise translation of 'Third-party Authorization' would be 'Autorização de Terceiros'. 'Para' implies authorization *for* third parties, whereas 'de' signifies authorization *by* or *from* third parties, which aligns better with the intended meaning.",
+          "suggestion": "Autorização de Terceiros"
+        }
+      ],
       "approved_at": null
     },
     "pt-BR": {
@@ -223,8 +210,8 @@
       "ai_spell_check_issues": [
         {
           "type": "incorrect_translation",
-          "description": "While 'Autentificare de terță parte' is understandable, it's not the most natural or commonly used translation for 'Third-party Authorization'. 'Autorizare de la terți' or 'Autorizare prin terți' would be more accurate and idiomatic.",
-          "suggestion": "Autorizare de la terți"
+          "description": "While \"Autentificare de terță parte\" is a possible translation, \"Autorizare de terță parte\" would be a more direct and commonly used equivalent for 'Third-party Authorization'. 'Autentificare' implies authentication or verification, while 'Autorizare' better reflects the granting of permission.",
+          "suggestion": "Autorizare de terță parte"
         }
       ],
       "approved_at": null
@@ -235,8 +222,8 @@
       "ai_spell_check_issues": [
         {
           "type": "incorrect_translation",
-          "description": "The Russian translation \"Сторонние сервисы\" (Storonnie servisyi) translates to 'Third-party services' rather than 'Third-party Authorization'. While 'services' can be implied, the direct meaning is lost.",
-          "suggestion": "Consider \"Разрешение сторонних приложений\" (Razreshenie storonnih prilozheniy) for 'Third-party Authorization' or \"Авторизация сторонних приложений\" (Avtorizatsiya storonnih prilozheniy) if authorization is the key element."
+          "description": "The translation \"Сторонние сервисы\" (Storonnie servisyi) translates to \"Third-party services\" rather than \"Third-party Authorization\". While \"сторонние\" (storonnie) relates to third-party, the concept of \"Authorization\" is lost.",
+          "suggestion": "Consider \"Разрешение сторонних приложений\" (Razreshenie storonnikh prilozheniy) or \"Авторизация сторонних сервисов\" (Avtorizatsiya storonnikh servisov) to better reflect the English term."
         }
       ],
       "approved_at": null
@@ -247,8 +234,8 @@
       "ai_spell_check_issues": [
         {
           "type": "incorrect_translation",
-          "description": "The translation \"තෙවන පාර්ශ්ව බලයදීම\" while containing the correct components (Third-party, Power/Authorization), the overall phrasing is not the most natural or common way to express \"Third-party Authorization\" in Sinhala. It sounds somewhat literal.",
-          "suggestion": "Consider alternative translations like \"තෙවන පාර්ශ්ව අවසරය\" (Third-party permission), \"තෙවන පාර්ශ්ව අනුමැතිය\" (Third-party approval), or \"තෙවන පාර්ශ්ව බලතීන්ත\" (Third-party empowerment). The best choice depends on the specific nuance desired."
+          "description": "The translation 'තෙවන පාර්ශ්ව බලයදීම' while containing the correct words, doesn't accurately convey the meaning of 'Third-party Authorization'. 'Authorization' implies granting permission or rights. 'බලයදීම' translates closer to 'empowerment' or 'giving power' rather than authorization.",
+          "suggestion": "A more accurate translation might be 'තෙවන පාර්ශ්ව අවසරය' (Thavena parshwa avasariya) which translates to 'Third-party Permission'. Or 'තෙවන පාර්ශ්වික අධිකාරය' (Thavena parshvika adhikaaraya) for 'Third-party Authority'."
         }
       ],
       "approved_at": null
@@ -265,8 +252,8 @@
       "ai_spell_check_issues": [
         {
           "type": "incorrect_translation",
-          "description": "While 'Pooblastilo tretje osebe' is a literal translation, it's not the most natural or common way to express 'Third-party Authorization' in Slovenian. It sounds quite formal and legalistic.",
-          "suggestion": "Consider alternatives like 'Avtorizacija tretjih oseb' or 'Odobritev tretjih oseb'. 'Avtorizacija' is closer in meaning to 'Authorization' in a general sense and 'Odobritev' implies approval or permission. The best option depends on the specific context, but they are more idiomatic."
+          "description": "While \"Pooblastilo tretje osebe\" is technically correct, it's a very literal and somewhat clunky translation of \"Third-party Authorization.\" A more natural and common term in Slovenian for this context would be \"Avtorizacija tretje osebe\" or potentially \"Dovoljenje tretje osebe\" depending on the specific nuance required.",
+          "suggestion": "Consider using \"Avtorizacija tretje osebe\" or \"Dovoljenje tretje osebe\" for a more idiomatic translation."
         }
       ],
       "approved_at": null
@@ -274,19 +261,19 @@
     "sr-Cyrl-RS": {
       "ai_translated": false,
       "ai_model": null,
-      "ai_spell_check_issues": [
-        {
-          "type": "incorrect_translation",
-          "description": "While technically correct, \"Ауторизација треће стране\" is a rather formal and less natural phrasing in Serbian. A more common and user-friendly translation would be something along the lines of \"Овлашћење треће стране\" or \"Повезивање са трећом страном\". \"Трећа страна\" is accurate but can sound stiff in a user interface.",
-          "suggestion": "Consider \"Овлашћење треће стране\" or \"Повезивање са трећом страном\"."
-        }
-      ],
+      "ai_spell_check_issues": [],
       "approved_at": null
     },
     "sr-Latn-RS": {
       "ai_translated": false,
       "ai_model": null,
-      "ai_spell_check_issues": [],
+      "ai_spell_check_issues": [
+        {
+          "type": "incorrect_translation",
+          "description": "While \"Autorizacija treće strane\" is understandable, a more natural and common translation for \"Third-party Authorization\" in Serbian (Latin) would be \"Autorizacija spoljašnjih strana\" or \"Autorizacija od trećih strana\". \"Treće strane\" can sound slightly awkward in this context.",
+          "suggestion": "Autorizacija spoljašnjih strana"
+        }
+      ],
       "approved_at": null
     },
     "tr": {
@@ -304,7 +291,13 @@
     "vi": {
       "ai_translated": false,
       "ai_model": null,
-      "ai_spell_check_issues": [],
+      "ai_spell_check_issues": [
+        {
+          "type": "incorrect_translation",
+          "description": "While \"Ủy quyền của bên thứ ba\" is a literal translation, it might sound a bit formal and less natural in Vietnamese. A more common and understandable translation would be something like \"Phân quyền cho bên thứ ba\" or \"Cấp quyền cho bên thứ ba\".",
+          "suggestion": "Phân quyền cho bên thứ ba"
+        }
+      ],
       "approved_at": null
     },
     "zh-CN": {
