--- conflicted
+++ resolved
@@ -3,11 +3,7 @@
   "content": "Can't find your language? Contact us at <1>{{supportEmail}}</1> to take part in the translation program and get rewards.",
   "content_en_sha1_hash": "d9fc9ee07a76cc5a6bc5a5eeaad93f29138ddd5e",
   "created_at": "2025-05-19T21:30:46.900Z",
-<<<<<<< HEAD
-  "updated_at": "2025-05-26T07:57:32.806Z",
-=======
   "updated_at": "2025-05-28T09:30:02.822Z",
->>>>>>> 398dda3c
   "comment": {
     "text": "This translation key is used to display a message when the user cannot find their preferred language in the available options. It appears as a tooltip in the profile settings section, inviting users to contact support for further assistance. Translators should aim to preserve the friendly and encouraging tone of this text.",
     "is_auto": true,
@@ -34,13 +30,13 @@
       "ai_spell_check_issues": [
         {
           "type": "incorrect_translation",
-          "description": "The phrase \"Can't find your language?\" is translated as \"لا يمكن العثور على اللغة الخاصة بك؟\", which is literally \"Is it not possible to find your language?\" A more natural translation might be \"هل اللغة غير موجودة؟\" or \"لا توجد لغتك؟\"",
+          "description": "The phrase 'Can't find your language?' is translated as 'لا يمكن العثور على اللغة الخاصة بك؟'. While understandable, a more natural translation might be 'هل اللغة غير موجودة؟' or 'لا توجد لغتك؟'.",
           "suggestion": "هل اللغة غير موجودة؟"
         },
         {
-          "type": "formatting",
-          "description": "The HTML tags <1> and </1> are inconsistent and likely incorrect. They should match, and their purpose is unclear. Assuming they are meant for `<em>` or `<strong>`, they should be corrected.",
-          "suggestion": "Replace <1> with <em> and </1> with </em>"
+          "type": "incorrect_translation",
+          "description": "The English phrase 'to take part in the translation program' is translated as 'للمشاركة في برنامج الترجمة'. While accurate, a slightly more engaging translation might be 'للمساعدة في ترجمة'.",
+          "suggestion": "للمساعدة في ترجمة"
         }
       ],
       "approved_at": null
@@ -51,13 +47,13 @@
       "ai_spell_check_issues": [
         {
           "type": "incorrect_translation",
-          "description": "The phrase \"take part in the translation program\" is not accurately conveyed. 'Tərcümədə iştirak etmək' literally means 'to participate in translation'. A more natural phrasing might be something like 'tərcümə proqramına qoşulmaq' (to join the translation program).",
-          "suggestion": "Consider rewording to something like: 'Tərcümə proqramına qoşulmaq istəyirsinizsə bizimlə əlaqə saxlayın'."
-        },
-        {
-          "type": "formatting",
-          "description": "The `<1>` tags are inconsistent with the English content. It's important to ensure the structure is the same.",
-          "suggestion": "Verify that the placement of the `<1>{{supportEmail}}</1>` tag is identical to the English version."
+          "description": "The phrase \"take part in the translation program\" is not accurately reflected. The Azerbaijani translation emphasizes participation and reward but doesn't explicitly mention a 'translation program'.",
+          "suggestion": "Tərcümə proqramına qoşulmaq və mükafat qazanmaq istəyirsinizsə bizimlə əlaqə saxlayın."
+        },
+        {
+          "type": "formatting",
+          "description": "The HTML tags <1> and </1> are unusual. It's unclear what their purpose is. They should be investigated and potentially removed or replaced with standard HTML if relevant.",
+          "suggestion": "Remove the unusual HTML tags if they serve no purpose. If they represent specific formatting or markup, ensure they are correct and standard."
         }
       ],
       "approved_at": null
@@ -68,8 +64,8 @@
       "ai_spell_check_issues": [
         {
           "type": "incorrect_translation",
-          "description": "The phrase \"to take part in the translation program\" is translated as \"за да се включите в превода\". A more accurate translation would convey the purpose of participating in a translation *program* rather than just a single translation.",
-          "suggestion": "за да се включите в програмата за преводи"
+          "description": "The phrase \"take part in the translation program\" is not accurately conveyed. \"Включите в превода\" literally translates to 'participate in the translation', which is too literal and doesn't capture the nuance of joining a program.",
+          "suggestion": "Свържете се с нас на <1>{{supportEmail}}</1>, за да се включите в програмата за преводи и да получите награда."
         }
       ],
       "approved_at": null
@@ -80,13 +76,8 @@
       "ai_spell_check_issues": [
         {
           "type": "incorrect_translation",
-          "description": "The phrase \"zúčastněte se překladu\" is overly literal. A more natural translation of 'take part in the translation program' would be something like 'zapojte se do překladatelského programu' or 'přidejte se do překladatelského programu'.",
-          "suggestion": "zapojte se do překladatelského programu"
-        },
-        {
-          "type": "incorrect_translation",
-          "description": "The original English implies 'get rewards' in relation to participating in the translation program. The Czech translation implies they get a reward simply by contacting support. While not a critical error, it shifts the meaning slightly.",
-          "suggestion": "a získejte odměnu za účast v překladatelském programu"
+          "description": "The phrase 'take part in the translation program' is not accurately translated. 'zúčastněte se překladu' literally means 'participate in the translation', which implies performing the translation, not joining a program to do so.",
+          "suggestion": "Consider a more accurate translation such as 'zúčastněte se překladatelského programu' (participate in the translation program) or 'připojte se k překladatelskému programu' (join the translation program)."
         }
       ],
       "approved_at": null
@@ -109,13 +100,13 @@
       "ai_spell_check_issues": [
         {
           "type": "incorrect_translation",
-          "description": "The phrase \"take part in the translation\" is not the most natural way to say it in Spanish. A more common and accurate translation would be \"participar en el programa de traducción\".",
+          "description": "The phrase 'take part in the translation' is not the most natural way to express participation in a translation program in Spanish. A more idiomatic translation would be 'participar en el programa de traducción'.",
           "suggestion": "participar en el programa de traducción"
         },
         {
           "type": "incorrect_translation",
-          "description": "While \"obtener recompensas\" is grammatically correct, a more natural and idiomatic translation for \"get rewards\" would be \"recibir recompensas\".",
-          "suggestion": "recibir recompensas"
+          "description": "The term 'translation' might be better translated as 'traducción' to specify that it is a translation project. Using just 'traducción' sounds more natural in context.",
+          "suggestion": "participar en el programa de traducción y obtener recompensas."
         }
       ],
       "approved_at": null
@@ -132,13 +123,8 @@
       "ai_spell_check_issues": [
         {
           "type": "incorrect_translation",
-          "description": "The phrase \"take part in the translation\" is not the most natural way to express \"take part in the translation program\" in French. It implies participating in the act of translating itself, rather than the program.",
-          "suggestion": "Vous ne trouvez pas votre langue ? Contactez-nous à <1>{{supportEmail}}</1> pour participer au programme de traduction et obtenez des récompenses."
-        },
-        {
-          "type": "incorrect_translation",
-          "description": "The English content mentions \"rewards\", while the French translation uses \"avantages\". While 'avantages' can mean rewards, it's a broader term and doesn't convey the same specific meaning.",
-          "suggestion": "Vous ne trouvez pas votre langue ? Contactez-nous à <1>{{supportEmail}}</1> pour participer au programme de traduction et obtenez des récompenses."
+          "description": "The English phrase \"get rewards\" is translated as \"obtenez des avantages.\" While \"avantages\" is correct, \"get rewards\" implies a more concrete reward system. A better translation might be \"recevez des récompenses\" to better convey the original meaning.",
+          "suggestion": "recevez des récompenses"
         }
       ],
       "approved_at": null
@@ -148,14 +134,14 @@
       "ai_model": null,
       "ai_spell_check_issues": [
         {
-          "type": "incorrect_translation",
-          "description": "The Armenian translation of \"Can't find your language?\" is a bit literal. A more natural phrasing in Armenian would be something like \"If you can't find your language...\" or \"Is your language not listed?\".",
-          "suggestion": "If you can't find your language... or Is your language not listed?"
-        },
-        {
-          "type": "incorrect_translation",
-          "description": "The phrase \"մասնակցել թարգմանչական ծրագրին և ստանալ պարգևներ\" can be improved for flow. It translates literally to \"participate in the translation program and receive rewards.\" A more engaging phrasing would improve readability.",
-          "suggestion": "to join the translation program and receive rewards."
+          "type": "formatting",
+          "description": "The HTML tag <1> is not standard or widely understood. It appears to be an attempt to mark the support email, but a more conventional HTML tag like <span> or <a> is recommended.",
+          "suggestion": "Replace <1> with <span> or use an <a> tag for a hyperlink if applicable."
+        },
+        {
+          "type": "incorrect_translation",
+          "description": "The phrase \"Չե՞ք կարողանում գտնել ձեր լեզուն\" translates literally as \"Can't you find your language?\" which is grammatically correct but sounds somewhat awkward in Armenian. A more natural phrasing would be \"Եթե չեք գտնում ձեր լեզուն\" (If you don't find your language) or \"Ձեր լեզուն չգտնվո՞ւմ\" (Is your language not found?).",
+          "suggestion": "Consider rephrasing to \"Եթե չեք գտնում ձեր լեզուն\" or \"Ձեր լեզուն չգտնվո՞ւմ\" for a more natural flow."
         }
       ],
       "approved_at": null
@@ -166,8 +152,8 @@
       "ai_spell_check_issues": [
         {
           "type": "incorrect_translation",
-          "description": "The phrase 'take part in the translation' is not the most natural way to express 'take part in the translation program' in Italian. It suggests participating in the act of translating, rather than joining a program.",
-          "suggestion": "Consider 'partecipare al programma di traduzione' for a more accurate translation of 'take part in the translation program'."
+          "description": "The phrase 'take part in the translation' is a literal translation of 'take part in the translation program'. A more natural Italian translation would be 'partecipare al programma di traduzione'.",
+          "suggestion": "partecipare al programma di traduzione"
         }
       ],
       "approved_at": null
@@ -178,13 +164,13 @@
       "ai_spell_check_issues": [
         {
           "type": "incorrect_translation",
-          "description": "The phrase \"take part in the translation program\" is not accurately reflected in the Japanese translation. The current translation, \"翻訳に参加して\", is more like 'participate in the translation' without conveying the idea of a 'program'.",
-          "suggestion": "言語が見つかりませんか？翻訳プログラムに参加して報酬を得るには、<1>{{supportEmail}}</1>までご連絡ください。 (Gengo ga mitsukarimasen ka? Honyaku puroguramu ni sanka shite hōshū o eru ni wa, <1>{{supportEmail}}</1> made go-renraku kudasai.)"
-        },
-        {
-          "type": "formatting",
-          "description": "The HTML tag <1> is not standard. It appears to be an attempt to wrap around the email address. However, it doesn't appear to have a closing tag or be properly formatted. It also should not be translated.",
-          "suggestion": "The tag should be examined and corrected by the developers to ensure it is properly implemented and handles translations as intended. In the translated context, the tag itself should remain unchanged. The expectation is that the placeholders and tags are preserved during translation."
+          "description": "The phrase \"take part in the translation program\" is not accurately translated. The Japanese translation uses a generic \"翻訳に参加する\" (translation program participation) which lacks the nuance of a program offering rewards.",
+          "suggestion": "Consider a more specific translation that conveys the participation in a program that provides incentives, such as \"翻訳プロジェクトに参加して報酬を得る\" (Participate in the translation project and receive rewards)."
+        },
+        {
+          "type": "grammar",
+          "description": "The sentence structure can be improved for better flow. Currently, it feels slightly awkward.",
+          "suggestion": "Reorder the sentence to place the offer of rewards closer to the act of contacting support. Example: \"言語が見つかりませんか？翻訳に参加して報酬を得るには、<1>{{supportEmail}}</1>までご連絡ください。」 could become “言語が見つかりませんか？<1>{{supportEmail}}</1>までご連絡ください。翻訳に参加して報酬を得るには、お気軽にご連絡ください。” (Can't find your language? Contact us at <1>{{supportEmail}}</1> and feel free to contact us to participate in the translation program and receive rewards.)"
         }
       ],
       "approved_at": null
@@ -195,13 +181,13 @@
       "ai_spell_check_issues": [
         {
           "type": "incorrect_translation",
-          "description": "The phrase 'Can't find your language?' is translated as '아직 모국어가 없나요?'. While understandable, a more accurate translation might be '원하는 언어가 없나요?' which directly translates to 'Don't you have the language you want?' or something similar to preserve the original intent of searching for a specific language.",
-          "suggestion": "Consider translating 'Can't find your language?' as '원하는 언어가 없나요?'"
-        },
-        {
-          "type": "formatting",
-          "description": "The HTML tag `<1>{{supportEmail}}</1>` is consistent with the English source. The Korean translation keeps the same format, which is acceptable but could be reviewed for cultural appropriateness in presentation.  It's slightly unusual to have HTML tags visible in text.",
-          "suggestion": "Review the need and appropriateness of including HTML tags within the translated text based on the platform's style guidelines."
+          "description": "The phrase \"Can't find your language?\" is translated as \"아직 모국어가 없나요?\" which literally means \"Don't you yet have your mother tongue?\" While understandable, it's a slightly awkward and not the most natural way to phrase the question in Korean. A more natural translation would be something like \"저희가 원하시는 언어가 없나요?\" (Don't we have the language you want?).",
+          "suggestion": "저희가 원하시는 언어가 없나요?"
+        },
+        {
+          "type": "incorrect_translation",
+          "description": "The phrase \"take part in the translation program and get rewards\" is translated as \"번역에 참여하시고 리워드를 받으세요.\" which is accurate but could be more engaging. It is very literal.",
+          "suggestion": "번역 프로그램에 참여하셔서 보상을 받으세요."
         }
       ],
       "approved_at": null
@@ -212,13 +198,13 @@
       "ai_spell_check_issues": [
         {
           "type": "incorrect_translation",
-          "description": "The Lao translation 'ເພື່ອໃຫ້ພວກເຮົາມີສ່ວນຮ່ວມໃນການແປພາສາ' doesn't accurately convey the meaning of 'to take part in the translation program'. It translates to 'so that we can participate in translation'. The intent is to invite the user to participate, not to state that 'we' will participate.",
-          "suggestion": "ເພື່ອເຂົ້າຮ່ວມໂຄງການແປພາສາ, ກະລຸນາຕິດຕໍ່ພວກເຮົາທີ່ <1> {{supportEmail}} </1>."
-        },
-        {
-          "type": "formatting",
-          "description": "The Lao translation lacks the necessary Lao punctuation, particularly a question mark after 'ບໍ່ສາມາດຫາພາສາຂອງທ່ານໄດ້ແມ່ນບໍ່?'.",
-          "suggestion": "ບໍ່ສາມາດຫາພາສາຂອງທ່ານໄດ້ແມ່ນບໍ່?"
+          "description": "The Lao translation 'ເພື່ອໃຫ້ພວກເຮົາມີສ່ວນຮ່ວມໃນການແປພາສາ' does not accurately convey the meaning of 'to take part in the translation program'. It translates to something like 'so that we can participate in translating languages', which changes the meaning to imply the user is inviting the translators to participate.",
+          "suggestion": "ເພື່ອເຂົ້າຮ່ວມໃນໂຄງການແປພາສາ ແລະຮັບຂອງຂວັນ"
+        },
+        {
+          "type": "missing_content",
+          "description": "The Lao translation is missing the mention of 'and get rewards' which is present in the English version.  This removes a key incentive.",
+          "suggestion": "ເພື່ອກຽມເຂົ້າຮ່ວມໃນການແປພາສາ ແລະ ຮັບຂອງຂວັນ"
         }
       ],
       "approved_at": null
@@ -229,13 +215,13 @@
       "ai_spell_check_issues": [
         {
           "type": "incorrect_translation",
-          "description": "The translation of \"take part in the translation program\" is not accurately reflected in \"tulkotu\".  \"Tulkotu\" simply means \"to translate\". It doesn't convey the broader concept of participating in a translation program.",
-          "suggestion": "Consider a phrase like \"piedalīties tulkošanas programmā\" which means \"to participate in a translation program\"."
-        },
-        {
-          "type": "formatting",
-          "description": "The HTML tags <1> and </1> are unusual and might not be the expected formatting. Confirm that this is the intended format.",
-          "suggestion": "Check the standard format for the content and adjust accordingly. It might be simpler HTML tags like <span> or <div>, or no tags at all."
+          "description": "The phrase 'take part in the translation program' is not accurately conveyed. 'Tulkotu' implies simply 'to translate' rather than participating in a program.",
+          "suggestion": "Vai nevarat atrast savu valodu? Sazinieties ar mums, rakstot e-pastu uz <1>{{supportEmail}}</1>, lai piedalītos tulkošanas programmā un saņemtu atlīdzību."
+        },
+        {
+          "type": "formatting",
+          "description": "The angle brackets <1>...</1> are present in the Latvian translation, mirroring the English, but their purpose might not be clear to a Latvian user. It's best to remove them or replace them with a more appropriate visual cue if needed.",
+          "suggestion": "Vai nevarat atrast savu valodu? Sazinieties ar mums, rakstot e-pastu uz {{supportEmail}}, lai piedalītos tulkošanas programmā un saņemtu atlīdzību."
         }
       ],
       "approved_at": null
@@ -246,13 +232,13 @@
       "ai_spell_check_issues": [
         {
           "type": "incorrect_translation",
-          "description": "The phrase \"to take part in the translation\" is not the most natural translation of \"to take part in the translation program\". A more accurate rendering would convey the idea of contributing to the translation process.",
-          "suggestion": "Consider: \"om mee te helpen met de vertaling\" or \"om te helpen met de vertaling\""
-        },
-        {
-          "type": "incorrect_translation",
-          "description": "While technically correct, \"beloningen te krijgen\" is a slightly awkward phrasing in Dutch. A more fluent translation would be more direct.",
-          "suggestion": "Consider: \"en beloningen te ontvangen\" or simply \"en beloningen\""
+          "description": "The English phrase \"translation program\" is better translated as something more specific to the context. \"Vertaling\" can mean translation in general, but it's unclear if it refers to participating in a translation project or simply having the language translated.",
+          "suggestion": "Consider using a phrase like \"vertalingsproject\" or \"meedoen aan de vertaling\" to clarify the meaning."
+        },
+        {
+          "type": "incorrect_translation",
+          "description": "The phrase \"beloningen te krijgen\" is somewhat awkward in Dutch. It's grammatically correct, but not the most natural way to express 'to get rewards'.",
+          "suggestion": "Rephrase to something like \"om beloningen te ontvangen\" or \"en beloningen te ontvangen.\""
         }
       ],
       "approved_at": null
@@ -263,13 +249,13 @@
       "ai_spell_check_issues": [
         {
           "type": "incorrect_translation",
-          "description": "The English phrase 'take part in the translation program' is not accurately reflected in the Polish translation 'pomóc w tłumaczeniu'. 'Pomóc w tłumaczeniu' translates to 'help with translation', implying assistance rather than participation in a program.",
-          "suggestion": "Consider a more accurate translation of 'take part in the translation program', such as 'dołączyć do programu tłumaczeniowego' or 'wziąć udział w programie tłumaczeniowym'."
-        },
-        {
-          "type": "incorrect_translation",
-          "description": "The English phrase 'get rewards' is translated as 'zdobyć za nie nagrody'. While technically correct, it sounds slightly unnatural in Polish. 'Zdobyć' implies earning or acquiring rewards through effort.",
-          "suggestion": "A more natural translation for 'get rewards' would be 'otrzymać nagrody' or 'dostać nagrody'."
+          "description": "The phrase \"take part in the translation program\" is translated as \"pomóc w tłumaczeniu\", which translates to \"help with translation.\" It doesn't convey the meaning of joining a program.",
+          "suggestion": "Consider a more accurate translation like \"dołączyć do programu tłumaczeń\" or \"wziąć udział w programie tłumaczeniowym\" to better reflect joining a translation program."
+        },
+        {
+          "type": "incorrect_translation",
+          "description": "The phrase \"get rewards\" is translated as \"zdobyć za nie nagrody\". This construction is a bit awkward. While technically correct, it’s not the most natural way to say it in Polish.",
+          "suggestion": "Consider using a more direct translation, such as \"otrzymać nagrody\" or \"dostać nagrody\"."
         }
       ],
       "approved_at": null
@@ -292,18 +278,18 @@
       "ai_spell_check_issues": [
         {
           "type": "incorrect_translation",
-          "description": "The English phrase 'Can't find your language?' is somewhat informally translated as 'Limba dvs nu este afișată?'. A more accurate and natural translation might be 'Nu găsiți limba dvs?' or 'Limba dumneavoastră nu este listată?'.",
-          "suggestion": "Nu găsiți limba dvs?"
-        },
-        {
-          "type": "incorrect_translation",
-          "description": "The English phrase 'to take part in the translation program and get rewards' is translated as 'dacă doriți să contribuiți la traducerea și să obțineți beneficii'. While technically correct, it lacks the emphasis on participation in a *program*.  A more accurate translation would reflect this.",
-          "suggestion": "dacă doriți să participați la programul de traducere și să obțineți beneficii."
-        },
-        {
-          "type": "formatting",
-          "description": "The HTML tags <1> and </1> are not standard. They seem intended to mark the email address, but a more common approach would use `<1>` and `</1>` for clarity or another standard format.  They are also inconsistent with the English content. It is more likely to be an HTML tag indicating a variable, like `{supportEmail}`.",
-          "suggestion": "Check for correct HTML tag or confirm variable placeholder. If it's a variable, ensure consistency with English format (e.g., `{supportEmail}`)."
+          "description": "The English phrase \"take part in the translation program\" is not accurately reflected in the Romanian translation \"doriți să contribuiți la traducerea\". \"Contribuție\" implies a general contribution, while the original implies participation in a specific program.  A better translation would be something like \"să vă alăturați programului de traducere\".",
+          "suggestion": "Consider revising to something like: \"să vă alăturați programului de traducere\""
+        },
+        {
+          "type": "incorrect_translation",
+          "description": "The English phrase \"get rewards\" is translated as \"să obțineți beneficii\". While \"beneficii\" is a valid translation for \"benefits\", \"rewards\" carries a connotation of specific incentives or prizes. A more accurate translation might be \"să primiți recompense\".",
+          "suggestion": "Consider revising to \"să primiți recompense\""
+        },
+        {
+          "type": "formatting",
+          "description": "The HTML tags `<1>{{supportEmail}}</1>` are consistent between the English and Romanian versions, which is good. However, ensure the `{{supportEmail}}` variable is correctly handled in the rendering engine to dynamically insert the email address.",
+          "suggestion": "Verify correct variable substitution for `{{supportEmail}}` during rendering."
         }
       ],
       "approved_at": null
@@ -314,13 +300,13 @@
       "ai_spell_check_issues": [
         {
           "type": "incorrect_translation",
-          "description": "The phrase \"get rewards\" is translated as \"получить до 1 года бесплатного использования\" which means \"get up to 1 year of free usage.\" This deviates significantly from the original meaning of receiving rewards or incentives. It implies a specific, time-limited free usage, not general rewards.",
-          "suggestion": "Consider a translation closer to \"получить вознаграждение\" (get a reward) or \"получить бонусы\" (get bonuses) to better reflect the original meaning."
-        },
-        {
-          "type": "formatting",
-          "description": "The formatting tags <1>{{supportEmail}}</1> appear identical in both English and Russian translations. While technically correct, it’s a minor point. It might be worthwhile to ensure consistency across all translations for this particular formatting.",
-          "suggestion": "Review the formatting guidelines for consistent tag application across all translations. Potentially consider different formatting if the surrounding content or style calls for it."
+          "description": "The phrase 'get rewards' is translated as 'get up to 1 year of free use'. This significantly alters the meaning of the original text. The original implies a reward program, while the translation implies a free usage period.",
+          "suggestion": "Consider a translation closer to the original meaning of 'rewards', such as 'получить вознаграждение' or 'получить бонусы'."
+        },
+        {
+          "type": "formatting",
+          "description": "The HTML tag <1> is used in both the English and Russian texts. While this indicates a variable, it's important to confirm this is the correct format for the target platform.  It's assumed to be correct given the prompt.",
+          "suggestion": "Verify the correct format for variable injection in the target environment."
         }
       ],
       "approved_at": null
@@ -331,18 +317,13 @@
       "ai_spell_check_issues": [
         {
           "type": "incorrect_translation",
-          "description": "The phrase \"Can't find your language?\" is not accurately translated. A more natural Sinhala phrasing would be something like \"ඔබට අවශ්‍ය භාෂාව නොමැත්තේ?\" or \"ඔබගේ බޭරුම් භාෂාව මෙහි නොමැත්තේ?\"",
-          "suggestion": "ඔබට අවශ්‍ය භාෂාව මෙහි නොමැත්තේ? (Obata avashyada bhashaava mehi novatheneva?)"
-        },
-        {
-          "type": "incorrect_translation",
-          "description": "The phrase \"to take part in the translation program and get rewards\" is not perfectly accurate. \"ත්‍යාග දිනා ගැනීමට අප අමතන්න\" (Thiyaaga dinaagettu apa amatanna) literally means 'contact us to win rewards', which implies a direct reward for contacting, not necessarily joining a program.",
-          "suggestion": "ඔබගේ භාෂාව පරිවර්තනය කිරීමට අප හා සම්බන්ධ වන්න. <1>{{supportEmail}}</1>."
-        },
-        {
-          "type": "formatting",
-          "description": "The `<1>` tags are present in the Sinhala translation. These should be removed if they are not intended as part of the text's meaning.",
-          "suggestion": "Remove the `<1>` tags surrounding the email address."
+          "description": "The phrase \"take part in the translation program\" is not accurately conveyed. The Sinhala translation \"පරිවර්තන වැඩසටහනට සහභාගී වී\" literally translates to 'participate in the translation project/program'. It's correct but a bit formal and could be softened.",
+          "suggestion": "පරිවර්තනය කිරීමට උදව් කරන්න. (Parivathanaya udaw karnna) - Help with the translation."
+        },
+        {
+          "type": "incorrect_translation",
+          "description": "The English 'rewards' is best conveyed with more specific terms depending on what is offered. Simply translating to 'ත්‍යාග' (thyaag) means 'gifts' which isn't quite accurate. It needs to be something tangible or appealing.",
+          "suggestion": "මිතුරන් සහ විශේෂ දීමනා ලබා ගැනීමට අප අමතන්න. (Mithuran saha wishesh deemanawa laba ganneka ama thanna.) - Contact us to get friends and special offers."
         }
       ],
       "approved_at": null
@@ -353,8 +334,8 @@
       "ai_spell_check_issues": [
         {
           "type": "incorrect_translation",
-          "description": "The phrase 'take part in the translation program' is not accurately reflected by 'pridať k prekladateľom'. A more accurate translation would emphasize participation in a program, not just joining translators.",
-          "suggestion": "Consider rephrasing to something like 'zúčastniť sa prekladateľského programu' or 'pripojiť sa k prekladateľskému tímu'."
+          "description": "The English phrase \"take part in the translation program\" is translated as \"pridať k prekladateľom\". While understandable, a more accurate translation would be something like \"zapojiť sa do prekladateľského programu\" or \"stať sa prekladateľom\".",
+          "suggestion": "zapojiť sa do prekladateľského programu"
         }
       ],
       "approved_at": null
@@ -362,18 +343,7 @@
     "sl": {
       "ai_translated": false,
       "ai_model": null,
-      "ai_spell_check_issues": [
-        {
-          "type": "incorrect_translation",
-          "description": "The phrase \"take part in the translation program\" is not accurately reflected in the Slovenian translation. \"Sodelovanje pri prevodu\" is more akin to 'collaboration in translation' and doesn't convey the idea of being *invited* to participate in a program.",
-          "suggestion": "Consider a phrasing closer to 'pridruži se programu prevajanja' (join the translation program) or 'postani del programa prevajanja' (become part of the translation program)."
-        },
-        {
-          "type": "incorrect_translation",
-          "description": "The term \"rewards\" is generic. A more specific and appealing term might be more effective in Slovenian.",
-          "suggestion": "Consider alternatives like 'nagrade in priznanja' (rewards and recognition) or 'darila' (gifts), depending on the specific rewards being offered."
-        }
-      ],
+      "ai_spell_check_issues": [],
       "approved_at": null
     },
     "sr-Cyrl-RS": {
@@ -382,8 +352,13 @@
       "ai_spell_check_issues": [
         {
           "type": "incorrect_translation",
-          "description": "The phrase \"take part in the translation program\" is not accurately reflected. \"Будете део програма за превођење\" translates more literally to \"be part of the translation program\", which misses the active meaning of participating.",
-          "suggestion": "Не можете пронаћи ваш језик? Контактирајте нас на <1>{{supportEmail}}</1> да учествујете у програму за превођење и добијете награде."
+          "description": "The phrase \"Can't find your language?\" is somewhat literally translated. A more natural Serbian (Cyrillic) equivalent would be something like \"Не можете да пронађете језик који тражите?\" or \"Не можете да нађете језик који тражите?\"",
+          "suggestion": "Не можете да пронађете језик који тражите? or Не можете да нађете језик који тражите?"
+        },
+        {
+          "type": "incorrect_translation",
+          "description": "The phrase \"to take part in the translation program and get rewards\" is a little awkward. \"да будете део програма за превођење и добијете награде\" could be improved to something more concise and natural.",
+          "suggestion": "да учествујете у програму превода и добијете награде."
         }
       ],
       "approved_at": null
@@ -391,7 +366,13 @@
     "sr-Latn-RS": {
       "ai_translated": false,
       "ai_model": null,
-      "ai_spell_check_issues": [],
+      "ai_spell_check_issues": [
+        {
+          "type": "incorrect_translation",
+          "description": "The phrase 'take part in the translation program' is not perfectly captured by 'da budete deo programa za prevođenje'. A more accurate translation would be 'da učestvujete u programu za prevođenje'.",
+          "suggestion": "da učestvujete u programu za prevođenje"
+        }
+      ],
       "approved_at": null
     },
     "tr": {
@@ -400,13 +381,13 @@
       "ai_spell_check_issues": [
         {
           "type": "incorrect_translation",
-          "description": "The phrase \"take part in the translation program\" is not accurately translated. 'Çeviride yer almak' is a more literal translation of 'to be in the translation,' not 'to participate in the translation program'.",
-          "suggestion": "Dilinizi bulamıyor musunuz? Çeviri programımıza katılmak için <1>{{supportEmail}}</1> adresinden bize ulaşın ve ödüller kazanın."
-        },
-        {
-          "type": "formatting",
-          "description": "The HTML tag <1> is not standard and may cause rendering issues. It's unclear what this is intended to represent. Assuming it's meant to highlight or have a specific styling, the HTML should be reviewed.",
-          "suggestion": "Review the purpose of <1> and use appropriate HTML tags or CSS classes instead. If it's meant to be bold, use <b> or <strong>. If it's for highlighting, review the desired visual effect."
+          "description": "The phrase 'take part in the translation program' is not accurately translated. 'Çeviride yer almak' literally means 'to be in the translation' which is not idiomatic and doesn't convey the meaning of participating in a program.",
+          "suggestion": "Bir çeviri programında yer almak için veya çeviri programına katılmak için bize ulaşın."
+        },
+        {
+          "type": "formatting",
+          "description": "The formatting tags <1> and </1> are present in both the English and Turkish text. This is unusual and likely unintended.  These should be reviewed to confirm whether they represent a specific system tag or are extraneous.",
+          "suggestion": "Remove or adjust the formatting tags based on the intended use."
         }
       ],
       "approved_at": null
@@ -417,13 +398,8 @@
       "ai_spell_check_issues": [
         {
           "type": "incorrect_translation",
-          "description": "The phrase \"take part in the translation\" is a bit literal and doesn't flow naturally in Ukrainian. It implies the user is doing the translation themselves, not just participating in a translation program.",
-          "suggestion": "Участь у програмі перекладу (Participation in the translation program) or просто Зв'яжіться з нами (Contact us) would be more natural."
-        },
-        {
-          "type": "formatting",
-          "description": "The tags <1> and </1> seem unnecessary and might cause rendering issues. It's unclear what these are intended to do.",
-          "suggestion": "Remove the tags <1> and </1>. The email address should be rendered normally within the text."
+          "description": "The phrase \"take part in the translation\" is not the most natural way to express the idea in Ukrainian. A more fluent option would be to convey the meaning of contributing to or helping with the translation process.",
+          "suggestion": "Узяти участь у перекладі can be rephrased to something like \"допомогти з перекладом\" (help with the translation) or \"сприяти перекладу\" (contribute to the translation)."
         }
       ],
       "approved_at": null
@@ -434,8 +410,8 @@
       "ai_spell_check_issues": [
         {
           "type": "incorrect_translation",
-          "description": "The phrase \"take part in the translation program\" is translated as \"tham gia phiên dịch\".  \"Phiên dịch\" usually refers to interpreting, not translation. A more appropriate translation for 'translation program' would be 'chương trình dịch thuật'.",
-          "suggestion": "Hãy liên hệ với chúng tôi tại <1>{{supportEmail}}</1> để tham gia chương trình dịch thuật và nhận phần thưởng."
+          "description": "The word 'translation program' is translated as 'phiên dịch'. While 'phiên dịch' can refer to translation, in this context, 'chương trình dịch' or 'dự án dịch' would be more accurate, as it implies a program or project involving multiple translators and rewards.",
+          "suggestion": "Hãy liên hệ với chúng tôi tại <1>{{supportEmail}}</1> để tham gia chương trình dịch/dự án dịch và nhận phần thưởng."
         }
       ],
       "approved_at": null
