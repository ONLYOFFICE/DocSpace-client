import React, { useEffect, useState, useTransition, Suspense } from "react";
import styled, { css } from "styled-components";
import Submenu from "@docspace/components/submenu";
import Badge from "@docspace/components/badge";
import Box from "@docspace/components/box";
import { inject, observer } from "mobx-react";
import { combineUrl } from "@docspace/common/utils";
import config from "PACKAGE_FILE";

import { useNavigate } from "react-router-dom";
import JavascriptSDK from "./JavascriptSDK";
import Webhooks from "./Webhooks";
import PluginPage from "./Plugins";
import Api from "./Api";

import { useTranslation } from "react-i18next";
import { isMobile, isMobileOnly } from "react-device-detect";
import AppLoader from "@docspace/common/components/AppLoader";
import SSOLoader from "./sub-components/ssoLoader";
import { WebhookConfigsLoader } from "./Webhooks/sub-components/Loaders";
<<<<<<< HEAD
import OAuth from "./OAuth";
=======
import { DeviceType } from "@docspace/common/constants";
>>>>>>> 4d8bfe64

const StyledSubmenu = styled(Submenu)`
  .sticky {
    z-index: 201;
  }
`;

const DeveloperToolsWrapper = (props) => {
  const { loadBaseInfo, currentDeviceType, enablePlugins } = props;
  const navigate = useNavigate();

  const [isLoading, setIsLoading] = useState(false);

  const { t, ready } = useTranslation([
    "JavascriptSdk",
    "Webhooks",
    "Settings",
    "WebPlugins",
    "OAuth",
  ]);
  const [isPending, startTransition] = useTransition();

  const sdkLabel = (
    <Box displayProp="flex" style={{ gap: "8px" }}>
      {t("JavascriptSdk")}
    </Box>
  );

  const pluginLabel = (
    <Box displayProp="flex" style={{ gap: "8px" }}>
      {t("WebPlugins:Plugins")}
      <Box>
        <Badge
          label={t("Settings:BetaLabel")}
          backgroundColor="#7763F0"
          fontSize="9px"
          borderRadius="50px"
          noHover={true}
          isHovered={false}
        />
      </Box>
    </Box>
  );

  const data = [
    {
      id: "api",
      name: t("Settings:Api"),
      content: <Api />,
    },
    {
      id: "javascript-sdk",
      name: sdkLabel,
      content: <JavascriptSDK />,
    },
    {
      id: "webhooks",
      name: t("Webhooks:Webhooks"),
      content: <Webhooks />,
    },
    {
      id: "oauth",
      name: t("OAuth:OAuth"),
      content: <OAuth />,
    },
  ];

  if (enablePlugins) {
    data.push({
      id: "plugins",
      name: pluginLabel,
      content: <PluginPage />,
    });
  }

  const [currentTab, setCurrentTab] = useState(
    data.findIndex((item) => location.pathname.includes(item.id))
  );

  const load = async () => {
    //await loadBaseInfo();
  };

  useEffect(() => {
    const path = location.pathname;
    const currentTab = data.findIndex((item) => path.includes(item.id));
    if (currentTab !== -1) {
      setCurrentTab(currentTab);
    }
  }, []);

  useEffect(() => {
    ready && startTransition(load);
  }, [ready]);

  const onSelect = (e) => {
    navigate(
      combineUrl(
        window.DocSpaceConfig?.proxy?.url,
        config.homepage,
        `/portal-settings/developer-tools/${e.id}`
      )
    );
  };

  const loaders = [<SSOLoader />, <AppLoader />];

  return (
    <Suspense fallback={loaders[currentTab] || <AppLoader />}>
      <StyledSubmenu
        data={data}
        startSelect={currentTab}
        onSelect={onSelect}
        topProps={
          currentDeviceType === DeviceType.desktop
            ? 0
            : currentDeviceType === DeviceType.mobile
            ? "53px"
            : "61px"
        }
      />
    </Suspense>
  );
};

export default inject(({ setup, auth }) => {
  const { initSettings } = setup;

  const { settingsStore } = auth;

  return {
    enablePlugins: settingsStore.enablePlugins,
    currentDeviceType: settingsStore.currentDeviceType,
    loadBaseInfo: async () => {
      await initSettings();
    },
  };
})(observer(DeveloperToolsWrapper));<|MERGE_RESOLUTION|>--- conflicted
+++ resolved
@@ -18,11 +18,8 @@
 import AppLoader from "@docspace/common/components/AppLoader";
 import SSOLoader from "./sub-components/ssoLoader";
 import { WebhookConfigsLoader } from "./Webhooks/sub-components/Loaders";
-<<<<<<< HEAD
 import OAuth from "./OAuth";
-=======
 import { DeviceType } from "@docspace/common/constants";
->>>>>>> 4d8bfe64
 
 const StyledSubmenu = styled(Submenu)`
   .sticky {
