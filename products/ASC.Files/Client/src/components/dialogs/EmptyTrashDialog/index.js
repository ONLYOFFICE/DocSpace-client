--- conflicted
+++ resolved
@@ -3,16 +3,7 @@
 import ModalDialogContainer from "../ModalDialogContainer";
 import { ModalDialog, Button, Text } from "@appserver/components";
 import { withTranslation } from "react-i18next";
-<<<<<<< HEAD
-import { api, utils, toastr } from "@appserver/common";
-import {
-  fetchFiles,
-  setSecondaryProgressBarData,
-  clearSecondaryProgressData,
-} from "../../../store/files/actions";
-=======
-import { api, toastr } from "asc-web-common";
->>>>>>> a586f8fe
+import { api, toastr } from "@appserver/common";
 import { TIMEOUT } from "../../../helpers/constants";
 import { inject, observer } from "mobx-react";
 
@@ -167,14 +158,14 @@
       clearSecondaryProgressData,
     } = secondaryProgressDataStore;
 
-    return {
+  return {
       currentFolderId: selectedFolderStore.id,
       isLoading,
       filter,
 
       fetchFiles,
-      setSecondaryProgressBarData,
-      clearSecondaryProgressData,
+  setSecondaryProgressBarData,
+  clearSecondaryProgressData,
     };
   }
 )(withRouter(observer(EmptyTrashDialog)));