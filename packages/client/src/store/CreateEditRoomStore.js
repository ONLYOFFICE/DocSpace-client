// (c) Copyright Ascensio System SIA 2009-2025
//
// This program is a free software product.
// You can redistribute it and/or modify it under the terms
// of the GNU Affero General Public License (AGPL) version 3 as published by the Free Software
// Foundation. In accordance with Section 7(a) of the GNU AGPL its Section 15 shall be amended
// to the effect that Ascensio System SIA expressly excludes the warranty of non-infringement of
// any third-party rights.
//
// This program is distributed WITHOUT ANY WARRANTY, without even the implied warranty
// of MERCHANTABILITY or FITNESS FOR A PARTICULAR  PURPOSE. For details, see
// the GNU AGPL at: http://www.gnu.org/licenses/agpl-3.0.html
//
// You can contact Ascensio System SIA at Lubanas st. 125a-25, Riga, Latvia, EU, LV-1021.
//
// The  interactive user interfaces in modified source and object code versions of the Program must
// display Appropriate Legal Notices, as required under Section 5 of the GNU AGPL version 3.
//
// Pursuant to Section 7(b) of the License you must retain the original Product logo when
// distributing the program. Pursuant to Section 7(e) we decline to grant you any rights under
// trademark law for use of our trademarks.
//
// All the Product's GUI elements, including illustrations and icon sets, as well as technical writing
// content are licensed under the terms of the Creative Commons Attribution-ShareAlike 4.0
// International. See the License terms at http://creativecommons.org/licenses/by-sa/4.0/legalcode

import { makeAutoObservable } from "mobx";
import isEqual from "lodash/isEqual";
import api from "@docspace/shared/api";
import { toastr } from "@docspace/shared/components/toast";
import { isDesktop } from "@docspace/shared/utils";
import FilesFilter from "@docspace/shared/api/files/filter";
import { getCategoryUrl } from "SRC_DIR/helpers/utils";
import { CategoryType } from "SRC_DIR/helpers/constants";
import { FolderType, RoomsType } from "@docspace/shared/enums";
import { calculateRoomLogoParams } from "SRC_DIR/helpers/filesUtils";
import {
  createTemplate,
  getCreateTemplateProgress,
  setTemplateAvailable,
  updateRoomMemberRole,
} from "@docspace/shared/api/rooms";

class CreateEditRoomStore {
  roomParams = null;

  isLoading = null;

  confirmDialogIsLoading = false;

  onClose = null;

  filesStore = null;

  tagsStore = null;

  selectedFolderStore = null;

  filesActionsStore = null;

  thirdPartyStore = null;

  settingsStore = null;

  infoPanelStore = null;

  currentQuotaStore = null;

  watermarksSettings = {};

  initialWatermarksSettings = {};

  isImageType = false;

  dialogsStore = null;

  selectedRoomType = null;

  constructor(
    filesStore,
    filesActionsStore,
    selectedFolderStore,
    tagsStore,
    thirdPartyStore,
    settingsStore,
    infoPanelStore,
    currentQuotaStore,
    clientLoadingStore,
    dialogsStore,
    avatarEditorDialogStore,
  ) {
    makeAutoObservable(this);

    this.filesStore = filesStore;
    this.tagsStore = tagsStore;
    this.selectedFolderStore = selectedFolderStore;
    this.filesActionsStore = filesActionsStore;
    this.thirdPartyStore = thirdPartyStore;
    this.settingsStore = settingsStore;
    this.infoPanelStore = infoPanelStore;
    this.currentQuotaStore = currentQuotaStore;
    this.clientLoadingStore = clientLoadingStore;
    this.dialogsStore = dialogsStore;
    this.avatarEditorDialogStore = avatarEditorDialogStore;
  }

  setSelectedRoomType = (type) => {
    this.selectedRoomType = type;
  };

  setRoomParams = (roomParams) => {
    this.roomParams = roomParams;
  };

  setIsLoading = (isLoading) => {
    this.isLoading = isLoading;
  };

  setConfirmDialogIsLoading = (confirmDialogIsLoading) => {
    this.confirmDialogIsLoading = confirmDialogIsLoading;
  };

  setOnClose = (onClose) => {
    this.onClose = onClose;
  };

  setIsRoomCreatedByCurrentUser = (value) => {
    this.isRoomCreatedByCurrentUser = value;
  };

  setInitialWatermarks = (watermarksSettings) => {
    this.resetWatermarks();

    this.initialWatermarksSettings = !watermarksSettings
      ? { enabled: false }
      : watermarksSettings;

    this.initialWatermarksSettings.isImage =
      !!this.initialWatermarksSettings.imageUrl;

    this.initialWatermarksSettings.image = "";

    this.setWatermarks(this.initialWatermarksSettings);
  };

  setWatermarks = (object, isInit) => {
    if (isInit) {
      this.watermarksSettings = { ...object };
      return;
    }

    Object.keys(object).forEach((key) => {
      this.watermarksSettings[key] = object[key];
    });
  };

  resetWatermarks = () => {
    this.watermarksSettings = {};
    this.initialWatermarksSettings = {};
  };

  isCorrectWatermark = (watermarkSettings) => {
    if (!watermarkSettings) return true;

    return !(
      watermarkSettings.additions === 0 &&
      !watermarkSettings.image &&
      !watermarkSettings.imageUrl
    );
  };

  getWatermarkRequest = async (watermarksSettings) => {
    const watermarkImage = watermarksSettings.image;
    if (!watermarkImage && !watermarksSettings.imageUrl) {
      return Promise.resolve({
        rotate: watermarksSettings.rotate,
        text: watermarksSettings.text,
        additions: watermarksSettings.additions,
      });
    }
    if (!watermarkImage && watermarksSettings.imageUrl) {
      return Promise.resolve({
        imageScale: watermarksSettings.imageScale,
        rotate: watermarksSettings.rotate,
        imageUrl: watermarksSettings.imageUrl,
        // imageId: watermarksSettings.image.id,
        imageWidth: watermarksSettings.imageWidth,
        imageHeight: watermarksSettings.imageHeight,
      });
    }

    const uploadWatermarkData = new FormData();
    uploadWatermarkData.append(0, watermarkImage);

    const response = await api.rooms.uploadRoomLogo(uploadWatermarkData);

    const getMeta = (url) => {
      // url for this.watermarksSettings.image.viewUrl
      return new Promise((resolve, reject) => {
        const img = new Image();
        const imgUrl = url ?? URL.createObjectURL(watermarkImage);
        img.onload = () => resolve(img);
        img.onerror = (err) => reject(err);
        img.src = imgUrl;
      });
    };
    return getMeta().then((img) => {
      return {
        imageScale: watermarksSettings.imageScale,
        rotate: watermarksSettings.rotate,
        imageUrl: response.data,
        // imageId: watermarksSettings.image.id,
        imageWidth: img.naturalWidth,
        imageHeight: img.naturalHeight,
      };
    });
  };

  getLogoParams = (uploadedFile, icon) => {
    const img = new Image();
    const url = URL.createObjectURL(uploadedFile);

    return new Promise((resolve, reject) => {
      img.onload = () => {
        const { x, y, zoom } = icon;

        return resolve({ ...calculateRoomLogoParams(img, x, y, zoom) });
      };
      img.onerror = (err) => reject(err);

      img.src = url;
    });
  };

  onSaveEditRoom = async (t, newParams, room) => {
    const { isDefaultRoomsQuotaSet } = this.currentQuotaStore;
    const { cover } = this.dialogsStore;
    const { uploadedFile, getUploadedLogoData } = this.avatarEditorDialogStore;
    const { changeRoomOwner, updateCurrentFolder } = this.filesActionsStore;

    const { id: currentFolderId } = this.selectedFolderStore;

    const {
      quota,
      denyDownload,
      indexing,
      lifetime,
      watermark,
      title,
      roomOwner,
      icon,
      invitations,
      roomId,
      isAvailable,
    } = newParams;

    const quotaLimit = quota || room.quotaLimit;
    const isTitleChanged = !isEqual(title, room.title);
    const isDenyDownloadChanged = denyDownload !== room.denyDownload;
    const isIndexingChanged = indexing !== room.indexing;
    const isQuotaChanged = quotaLimit !== room.quotaLimit;
    const isLifetimeChanged = !isEqual(lifetime, room.lifetime);
    const isOwnerChanged = roomOwner && roomOwner.id !== room.createdBy.id;
    const isWatermarkChanged = !isEqual(watermark, room.watermark);

    const tags = newParams.tags.map((tag) => tag.name);
    const prevTags = room.tags.sort();
    const currTags = newParams.tags.map((p) => p.name).sort();
    const isTagsChanged = !isEqual(prevTags, currTags);

    const editRoomParams = {
      ...(isTitleChanged && {
        title: title || t("Common:NewRoom"),
      }),
      ...(isDenyDownloadChanged && {
        denyDownload,
      }),
      ...(isIndexingChanged && {
        indexing,
      }),
      ...(isTagsChanged && {
        tags,
      }),
      ...(isLifetimeChanged && {
        lifetime: lifetime ?? {
          enabled: false,
        },
      }),
      ...(isDefaultRoomsQuotaSet &&
        isQuotaChanged && {
          quota: +quotaLimit,
        }),
      ...(cover && {
        cover: cover.cover,
        color: cover.color,
      }),
    };

    if (isWatermarkChanged && this.isCorrectWatermark(watermark)) {
      editRoomParams.watermark = watermark
        ? await this.getWatermarkRequest(watermark)
        : {
            enabled: false,
          };
    }

    const isDeleteLogo = !!room.logo.original && !icon.uploadedFile;
    const additionalRequest = [];

    if (uploadedFile) {
      additionalRequest.push(
        this.getLogoParams(uploadedFile, icon),
        getUploadedLogoData(),
      );
    }

    const requests = [];

    try {
      try {
        if (additionalRequest.length) {
          const [logoParamsData, uploadedData] =
            await Promise.all(additionalRequest);

          editRoomParams.logo = {
            tmpFile: uploadedData.responseData.data,
            ...logoParamsData,
          };
        }
      } catch (e) {
        toastr.error(e);
      }

      if (Object.keys(editRoomParams).length)
        await api.rooms.editRoom(room.id, editRoomParams);

      if (isOwnerChanged) {
        requests.push(changeRoomOwner(t, roomOwner.id));
      }

      if (isDeleteLogo) {
        requests.push(api.rooms.removeLogoFromRoom(room.id));
      }

      if (isIndexingChanged)
        requests.push(updateCurrentFolder(null, currentFolderId));

      if (room.isTemplate && invitations?.length) {
        requests.push(
          updateRoomMemberRole(roomId, {
            invitations,
            notify: false,
            sharingMessage: "",
          }),
        );
      }

      if (room.isTemplate && isAvailable !== undefined) {
        requests.push(setTemplateAvailable(roomId, isAvailable));
      }

      if (requests.length) {
        await Promise.all(requests);
      }
    } catch (e) {
      toastr.error(e);
    }
  };

  onSaveAsTemplate = async (item, roomParams, openCreatedTemplate) => {
    this.filesStore.setRoomCreated(true);

    const { title, icon, tags, invitations, roomType, isAvailable } =
      roomParams;

    const tagsToAddList = tags.map((tag) => tag.name);
    const isDeleteLogo = !!item.logo.original && !icon.uploadedFile;

    const roomData = {
      title,
      roomId: item.id,
      tags: tagsToAddList,
      public: isAvailable,
      copylogo: true,
    };

    if (isDeleteLogo) {
      roomData.logo = null;
      roomData.copylogo = false;
    }

    if (!isDeleteLogo && typeof icon.uploadedFile !== "string") {
      const roomLogo = await this.getRoomLogo(icon);
      roomData.logo = roomLogo;
    }

    let isCompleted = false;
    let isError = false;
    let progressData;

    const room = await createTemplate(roomData);
    progressData = room;

    isCompleted = progressData?.isCompleted;
    isError = progressData?.error;

    while (!isCompleted) {
      progressData = await this.getProgress(getCreateTemplateProgress);
      isCompleted = progressData.isCompleted;
      isError = progressData.error;

      if (isError) break;
    }

    if (isError) {
      return Promise.reject(progressData.error);
    }

    if (!progressData) return;

    await updateRoomMemberRole(progressData.templateId, {
      invitations,
      notify: false,
      sharingMessage: "",
    });

    if (openCreatedTemplate) {
      this.onOpenNewRoom({
        id: progressData.templateId,
        title,
        roomType,
        rootFolderType: FolderType.RoomTemplates,
      });
    }

    return Promise.resolve(progressData);
  };

  getRoomLogo = async (icon) => {
    try {
      const [logoParamsData, uploadedData] = await Promise.all([
        this.getLogoParams(icon.uploadedFile, icon),
        this.avatarEditorDialogStore.getUploadedLogoData(),
      ]);

      return {
        tmpFile: uploadedData.responseData.data,
        ...logoParamsData,
      };
    } catch (err) {
      toastr.error(err);
    }
  };

  onCreateRoom = async (t, withConfirm = false, successToast = null) => {
    const roomParams = this.roomParams;

    const {
      processCreatingRoomFromData,
      setProcessCreatingRoomFromData,
      preparingDataForCopyingToRoom,
    } = this.filesActionsStore;
    const { deleteThirdParty } = this.thirdPartyStore;
    const { createRoom, selection, bufferSelection } = this.filesStore;
<<<<<<< HEAD
    const { getUploadedLogoData } = this.avatarEditorDialogStore;
=======
    const { preparingDataForCopyingToRoom } = this.filesActionsStore;
>>>>>>> 6d75c6b4
    const { isDefaultRoomsQuotaSet } = this.currentQuotaStore;
    const { cover } = this.dialogsStore;

    const {
      denyDownload,
      indexing,
      lifetime,
      tags,
      storageLocation,
      quota,
      type,
      title,
      createAsNewFolder,
      icon,
      watermark,
      isTemplate,
      roomId,
      logo,
    } = roomParams;

    const isThirdparty = storageLocation.isThirdparty;
    const storageFolderId = storageLocation.storageFolderId;
    const thirdpartyAccount = storageLocation.thirdpartyAccount;
    const isThirdPartyRoom = isThirdparty && storageFolderId;

    const quotaLimit = isDefaultRoomsQuotaSet && !isThirdparty ? quota : null;

    const tagsToAddList = tags.map((tag) => tag.name);

    const createRoomData = {
      roomId,
      roomType: type,
      title: title || t("Common:NewRoom"),
      ...(isThirdPartyRoom && {
        createAsNewFolder: createAsNewFolder ?? true,
      }),
      ...(quotaLimit && {
        quota: +quotaLimit,
      }),
      ...(cover && {
        cover: cover.cover,
        color: cover.color,
      }),
      ...(denyDownload && {
        denyDownload,
      }),
      ...(indexing && {
        indexing,
      }),
      ...(lifetime && {
        lifetime,
      }),
      ...(tagsToAddList.length && {
        tags: tagsToAddList,
      }),
    };

    if (watermark && this.isCorrectWatermark(watermark)) {
      createRoomData.watermark = await this.getWatermarkRequest(watermark);
    }

    this.setIsLoading(true);

    const isDeleteLogo = isTemplate
      ? !!logo.original && !icon.uploadedFile
      : false;

    const copyLogo =
      !isDeleteLogo &&
      icon.uploadedFile &&
      typeof icon.uploadedFile === "string";

    try {
      if (icon.uploadedFile && typeof icon.uploadedFile !== "string") {
        const roomLogo = await this.getRoomLogo(icon);
        createRoomData.logo = roomLogo;
      }

      withConfirm && this.setConfirmDialogIsLoading(true);

      let room = null;
      if (isThirdPartyRoom) {
        room = await api.rooms.createRoomInThirdpary(
          storageFolderId,
          createRoomData,
        );
      } else if (isTemplate) {
        room = await this.onCreateTemplateRoom({
          ...createRoomData,
          copyLogo: !!copyLogo,
        });
      } else {
        room = await createRoom(createRoomData);
      }

      this.dialogsStore.setIsNewRoomByCurrentUser(true);

      // delete thirdparty account if not needed
      if (!isThirdparty && storageFolderId)
        deleteThirdParty(thirdpartyAccount.providerId);

      this.onOpenNewRoom(room);

      if (processCreatingRoomFromData) {
        const selections =
          selection.length > 0 && selection[0] != null
            ? selection
            : bufferSelection != null
              ? [bufferSelection]
              : [];

        preparingDataForCopyingToRoom(room.id, selections, t).catch((error) =>
          toastr.error(error),
        );
      }
    } catch (err) {
      toastr.error(err);
    } finally {
      if (successToast) toastr.success(successToast);

      this.setIsLoading(false);
      this.setConfirmDialogIsLoading(false);
      this.onClose();

      processCreatingRoomFromData && setProcessCreatingRoomFromData(false);
    }
  };

  getProgress = (request) => {
    return new Promise((resolve, reject) => {
      setTimeout(async () => {
        try {
          await request().then((res) => {
            resolve(res);
          });
        } catch (error) {
          reject(error);
        }
      }, 1000);
    });
  };

  onCreateTemplateRoom = async (roomParams) => {
    this.filesStore.setRoomCreated(true);

    const { roomId, tags, title, logo, roomType, copyLogo, color, cover } =
      roomParams;

    let isFinished = false;
    let progressData;

    const data = {
      templateId: roomId,
      title,
      logo,
      tags,
      CopyLogo: copyLogo,
      color,
      cover,
    };

    const room = await api.rooms.createRoomFromTemplate(data);

    progressData = room;

    while (!isFinished) {
      progressData = await this.getProgress(
        api.rooms.getCreateRoomFromTemplateProgress,
      );

      isFinished = progressData.isCompleted;
    }

    return {
      id: progressData.roomId,
      title,
      roomType,
      rootFolderType: FolderType.Rooms,
    };
  };

  onOpenNewRoom = async (room) => {
    const { setIsSectionBodyLoading } = this.clientLoadingStore;
    const { setSelection } = this.filesStore;
    const { setView, setIsVisible } = this.infoPanelStore;
    const { getPublicKey } = this.filesActionsStore;

    const state = {
      isRoot: false,
      title: room.title,
      isRoom: true,
      isPublicRoomType: room.roomType === RoomsType.PublicRoom,
      rootFolderType: room.rootFolderType,
    };

    const newFilter = FilesFilter.getDefault();
    newFilter.folder = room.id;

    if (
      room.roomType === RoomsType.PublicRoom ||
      room.roomType === RoomsType.FormRoom
    ) {
      const shareKey = await getPublicKey({ ...room, shared: true });
      if (shareKey) newFilter.key = shareKey;
    }

    setIsSectionBodyLoading(true);

    const path = getCategoryUrl(CategoryType.SharedRoom, room.id);

    setSelection && setSelection([]);

    window.DocSpace.navigate(`${path}?${newFilter.toUrlParams()}`, { state });

    if (isDesktop()) {
      setIsVisible(true);
      setView("info_members");
    }
  };
}

export default CreateEditRoomStore;<|MERGE_RESOLUTION|>--- conflicted
+++ resolved
@@ -462,11 +462,6 @@
     } = this.filesActionsStore;
     const { deleteThirdParty } = this.thirdPartyStore;
     const { createRoom, selection, bufferSelection } = this.filesStore;
-<<<<<<< HEAD
-    const { getUploadedLogoData } = this.avatarEditorDialogStore;
-=======
-    const { preparingDataForCopyingToRoom } = this.filesActionsStore;
->>>>>>> 6d75c6b4
     const { isDefaultRoomsQuotaSet } = this.currentQuotaStore;
     const { cover } = this.dialogsStore;
 
