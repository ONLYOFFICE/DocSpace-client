--- conflicted
+++ resolved
@@ -299,17 +299,10 @@
       submitButtonLabel={t("OKButton")}
       messageText={messageText}
       selectActionText={t("Common:ConflictResolveSelectAction")}
-<<<<<<< HEAD
-      overwriteTitle={t("Common:OverwriteTitle")}
-      overwriteDescription={t("Common:OverwriteDescription")}
-      duplicateTitle={t("CreateFileCopy")}
-      duplicateDescription={t("Common:CreateDescription")}
-=======
       overwriteTitle={overwriteTitle}
       overwriteDescription={overwriteDescription}
       duplicateTitle={duplicateTitle}
       duplicateDescription={duplicateDescription}
->>>>>>> 94e07e5b
       skipTitle={t("Common:SkipTitle")}
       skipDescription={skipDescription}
     />
