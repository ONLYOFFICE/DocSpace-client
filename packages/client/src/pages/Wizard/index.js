import React, { useState, useRef, useEffect } from "react";
import axios from "axios";
import { useTranslation } from "react-i18next";
import { withRouter } from "react-router";
import { inject, observer } from "mobx-react";
import { isMobileOnly } from "react-device-detect";

import Text from "@docspace/components/text";
import FormWrapper from "@docspace/components/form-wrapper";
import EmailInput from "@docspace/components/email-input";
import PasswordInput from "@docspace/components/password-input";
import IconButton from "@docspace/components/icon-button";
import ComboBox from "@docspace/components/combobox";
import Link from "@docspace/components/link";
import Checkbox from "@docspace/components/checkbox";
import Button from "@docspace/components/button";
import FieldContainer from "@docspace/components/field-container";
import ErrorContainer from "@docspace/common/components/ErrorContainer";

import Loader from "@docspace/components/loader";

import withCultureNames from "@docspace/common/hoc/withCultureNames";
import { EmailSettings } from "@docspace/components/utils/email";
import {
  combineUrl,
  createPasswordHash,
  convertLanguage,
} from "@docspace/common/utils";

<<<<<<< HEAD
import { setDocumentTitle } from "SRC_DIR/helpers/utils";
import { inject, observer } from "mobx-react";
import withCultureNames from "@docspace/common/hoc/withCultureNames";
=======
import {
  Wrapper,
  WizardContainer,
  StyledLink,
  StyledInfo,
  StyledAcceptTerms,
} from "./StyledWizard";
import DocspaceLogo from "SRC_DIR/DocspaceLogo";
import RefreshReactSvgUrl from "PUBLIC_DIR/images/refresh.react.svg?url";
>>>>>>> b39b2949

const emailSettings = new EmailSettings();
emailSettings.allowDomainPunycode = true;

<<<<<<< HEAD
const WizardContainer = styled.div`
  width: 960px;
  margin: 0 auto;
  margin-top: 63px;

  .wizard-form {
    margin-top: 33px;
    display: grid;
    grid-template-columns: 1fr;
    grid-row-gap: 32px;
  }

  @media ${tablet} {
    width: 100%;
    max-width: 480px;
  }

  @media (max-width: 520px) {
    width: calc(100% - 32px);
  }
`;

class Body extends Component {
  constructor(props) {
    super(props);

    this.state = {
      password: "",
      isValidPass: false,
      errorLoading: false,
      errorMessage: null,
      errorInitWizard: null,
      sending: false,
      visibleModal: false,
      emailValid: false,
      email: "",
      changeEmail: "",
      license: false,
      timezones: null,
      selectLanguage: null,
      selectTimezone: null,

      emailNeeded: true,
      emailOwner: "fake@mail.com",

      hasErrorEmail: false,
      hasErrorPass: false,
      hasErrorLicense: false,

      checkingMessages: [],
    };
  }

  async componentDidMount() {
    const {
      wizardToken,
      getPortalPasswordSettings,
      getPortalCultures,
      getPortalTimezones,
      setIsWizardLoaded,
      getMachineName,
      getIsRequiredLicense,
      history,
      i18n,
      cultureNames,
      culture,
    } = this.props;

    const convertedCulture = convertLanguage(culture);

    window.addEventListener("keyup", this.onKeyPressHandler);

    if (!wizardToken) {
      history.push(combineUrl(window.DocSpaceConfig?.proxy?.url, "/"));
    } else {
      await axios
        .all([
          getPortalPasswordSettings(wizardToken),
          getMachineName(wizardToken),
          getIsRequiredLicense(),
          getPortalTimezones(wizardToken).then(() => {
            const { timezones, timezone } = this.props;
            const zones = this.mapTimezonesToArray(timezones);
            const select = zones.filter((zone) => zone.key === timezone);
            this.setState({
              timezones: zones,
              selectTimezone: {
                key: select[0].key,
                label: select[0].label,
              },
            });
          }),
        ])
        .then(() => {
          let select = cultureNames.filter(
            (lang) => lang.key === convertedCulture
          );
          if (!select.length)
            select = cultureNames.filter((lang) => lang.key === "en");

          this.setState({
            selectLanguage: {
              key: select[0].key,
              label: select[0].label,
            },
          });
          setIsWizardLoaded(true);
        })
        .catch((error) => {
          let errorMessage = "";
          if (typeof err === "object") {
            errorMessage =
              error?.response?.data?.error?.message ||
              error?.statusText ||
              error?.message ||
              "";
          } else {
            errorMessage = error;
          }
          console.error(errorMessage);
          this.setState({
            errorInitWizard: errorMessage,
          });
        });
    }
  }

  shouldComponentUpdate(nextProps, nextState) {
    if (
      nextProps.isWizardLoaded === true ||
      nextState.errorInitWizard !== null
    ) {
      return true;
    } else {
      return false;
    }
  }

  componentDidUpdate(prevProps) {
    const { tReady, t } = this.props;

    if (tReady && prevProps.tReady !== tReady) {
      setDocumentTitle(t("WizardTitle"));
    }
  }
  componentWillUnmount() {
    window.removeEventListener("keyup", this.onKeyPressHandler);
  }

  mapTimezonesToArray = (timezones) => {
=======
const Wizard = (props) => {
  const {
    passwordSettings,
    isWizardLoaded,
    setIsWizardLoaded,
    wizardToken,
    history,
    getPortalPasswordSettings,
    getMachineName,
    getIsRequiredLicense,
    getPortalTimezones,
    machineName,
    urlLicense,
    theme,
    cultureNames,
    culture,
    timezone,
    hashSettings,
    setPortalOwner,
    setWizardComplete,
    getPortalSettings,
  } = props;
  const { t } = useTranslation(["Wizard", "Common"]);

  const [email, setEmail] = useState("");
  const [hasErrorEmail, setHasErrorEmail] = useState(false);
  const [password, setPassword] = useState("");
  const [hasErrorPass, setHasErrorPass] = useState(false);
  const [agreeTerms, setAgreeTerms] = useState(false);
  const [hasErrorAgree, setHasErrorAgree] = useState(false);
  const [selectedLanguage, setSelectedLanguage] = useState(null);
  const [timezones, setTimezones] = useState(null);
  const [selectedTimezone, setSelectedTimezone] = useState(null);
  const [isCreated, setIsCreated] = useState(false);
  const [errorInitWizard, setErrorInitWizard] = useState(false);

  const refPassInput = useRef(null);

  const userCulture = window.navigator
    ? window.navigator.language ||
      window.navigator.systemLanguage ||
      window.navigator.userLanguage
    : culture;

  const convertedCulture = convertLanguage(userCulture);

  const mapTimezonesToArray = (timezones) => {
>>>>>>> b39b2949
    return timezones.map((timezone) => {
      return { key: timezone.id, label: timezone.displayName };
    });
  };

  const getUserTimezone = () => {
    return Intl.DateTimeFormat().resolvedOptions().timeZone || timezone;
  };

  const fetchData = async () => {
    await axios
      .all([
        getPortalPasswordSettings(wizardToken),
        getMachineName(wizardToken),
        getIsRequiredLicense(),
        getPortalTimezones(wizardToken).then((data) => {
          const userTimezone = getUserTimezone();
          const zones = mapTimezonesToArray(data);
          const select =
            zones.filter((zone) => zone.key === userTimezone) ||
            zones.filter((zone) => zone.key === timezone);

          setTimezones(zones);
          setSelectedTimezone({
            key: select[0]?.key,
            label: select[0]?.label,
          });
        }),
      ])
      .then(() => {
        let select = cultureNames.filter(
          (lang) => lang.key === convertedCulture
        );
        if (!select.length)
          select = cultureNames.filter((lang) => lang.key === "en");

        setSelectedLanguage({
          key: select[0].key,
          label: select[0].label,
          icon: select[0].icon,
        });
        setIsWizardLoaded(true);
      })
      .catch((error) => {
        let errorMessage = "";
        if (typeof err === "object") {
          errorMessage =
            error?.response?.data?.error?.message ||
            error?.statusText ||
            error?.message ||
            "";
        } else {
          errorMessage = error;
        }
        console.error(errorMessage);
        setErrorInitWizard(true);
      });
  };

  useEffect(() => {
    if (!wizardToken)
      history.push(combineUrl(window.DocSpaceConfig?.proxy?.url, "/"));
    else fetchData();
  }, []);

  const onEmailChangeHandler = (result) => {
    setEmail(result.value);
    setHasErrorEmail(!result.isValid);
  };

  const onChangePassword = (e) => {
    setPassword(e.target.value);
  };

  const isValidPassHandler = (value) => {
    setHasErrorPass(!value);
  };

  const generatePassword = () => {
    if (isCreated) return;
    refPassInput.current.onGeneratePassword();
  };

  const onLanguageSelect = (lang) => {
    setSelectedLanguage(lang);
  };

  const onTimezoneSelect = (timezone) => {
    setSelectedTimezone(timezone);
  };

<<<<<<< HEAD
      setPortalOwner(
        emailTrim,
        hash,
        selectLanguage.key,
        selectTimezone.key,
        wizardToken,
        analytics
      )
        .then(() => {
          setWizardComplete();
          getPortalSettings();
        })
        .then(() =>
          history.push(combineUrl(window.DocSpaceConfig?.proxy?.url, "/login"))
        )
        .catch((error) => {
          let errorMessage = "";
          if (typeof err === "object") {
            errorMessage =
              error?.response?.data?.error?.message ||
              error?.statusText ||
              error?.message ||
              "";
          } else {
            errorMessage = error;
          }

          this.setState({
            errorLoading: true,
            sending: false,
            errorMessage: errorMessage,
          });
        });
    } else {
      this.setState({ visibleModal: true });
    }
=======
  const onAgreeTermsChange = () => {
    if (hasErrorAgree && !agreeTerms) setHasErrorAgree(false);
    setAgreeTerms(!agreeTerms);
>>>>>>> b39b2949
  };

  const validateFields = () => {
    const emptyEmail = email.trim() === "";
    const emptyPassword = password.trim() === "";

    if (emptyEmail || emptyPassword) {
      emptyEmail && setHasErrorEmail(true);
      emptyPassword && setHasErrorPass(true);
    }

    if (!agreeTerms) {
      setHasErrorAgree(true);
    }

    if (
      emptyEmail ||
      emptyPassword ||
      hasErrorEmail ||
      hasErrorPass ||
      !agreeTerms
    )
      return false;

    return true;
  };

  const onContinueClick = async () => {
    if (!validateFields()) return;

    setIsCreated(true);

    const emailTrim = email.trim();
    const analytics = true;
    const hash = createPasswordHash(password, hashSettings);

    try {
      await setPortalOwner(
        emailTrim,
        hash,
        selectedLanguage.key,
        selectedTimezone.key,
        wizardToken,
        analytics
      );
      setWizardComplete();
      getPortalSettings();
      history.push(combineUrl(window.DocSpaceConfig?.proxy?.url, "/login"));
    } catch (error) {
      console.error(error);
      setIsCreated(false);
    }
  };

  if (!isWizardLoaded)
    return <Loader className="pageLoader" type="rombs" size="40px" />;

<<<<<<< HEAD
  onSelectContextLanguage = (obj) => {
    this.setState({
      selectLanguage: {
        key: obj.item.key,
        label: obj.item.label,
      },
    });
  };
  onSelectContextTimezones = (obj) => {
    this.setState({
      selectTimezone: {
        key: obj.item.key,
        label: obj.item.label,
      },
    });
  };
  onInputFileHandler = (file) => {
    const {
      setLicense,
      wizardToken,
      licenseUpload,
      resetLicenseUploaded,
    } = this.props;

    if (licenseUpload) resetLicenseUploaded();

    this.setState({ hasErrorLicense: false });

    let fd = new FormData();
    fd.append("files", file);

    setLicense(wizardToken, fd).catch((error) => {
      let errorMessage = "";
      if (typeof err === "object") {
        errorMessage =
          error?.response?.data?.error?.message ||
          error?.statusText ||
          error?.message ||
          "";
      } else {
        errorMessage = error;
      }
      this.setState({
        errorLoading: true,
        errorMessage: errorMessage,
        hasErrorLicense: true,
      });
    });
  };

  render() {
    const {
      t,
      isWizardLoaded,
      machineName,
      passwordSettings,
      culture,
      isLicenseRequired,
      urlLicense,
      cultureNames,
      theme,
    } = this.props;

    const {
      sending,
      selectLanguage,
      license,
      selectTimezone,
      timezones,
      emailNeeded,
      email,
      emailOwner,
      password,
      errorLoading,
      visibleModal,
      errorMessage,
      errorInitWizard,
      changeEmail,
      hasErrorEmail,
      hasErrorPass,
      hasErrorLicense,
      checkingMessages,
    } = this.state;

    console.log("wizard render");

    const convertedCulture = convertLanguage(culture);

    if (errorInitWizard) {
      return (
        <ErrorContainer
          headerText={t("Common:SomethingWentWrong")}
          bodyText={t("ErrorInitWizard")}
          buttonText={t("ErrorInitWizardButton")}
          buttonUrl="/"
        />
      );
    } else if (isWizardLoaded) {
      return (
        <WizardContainer>
          <ModalContainer
            t={t}
            errorLoading={errorLoading}
            visibleModal={visibleModal}
            errorMessage={errorMessage}
            emailOwner={changeEmail ? changeEmail : emailOwner}
            settings={emailSettings}
            checkingMessages={checkingMessages}
            onEmailChangeHandler={this.onEmailChangeHandler}
            onSaveEmailHandler={this.onSaveEmailHandler}
            onCloseModal={this.onCloseModal}
          />
=======
  if (errorInitWizard)
    return (
      <ErrorContainer
        headerText={t("Common:SomethingWentWrong")}
        bodyText={t("ErrorInitWizard")}
        buttonText={t("ErrorInitWizardButton")}
        buttonUrl="/"
      />
    );
>>>>>>> b39b2949

  return (
    <Wrapper>
      <WizardContainer>
        <DocspaceLogo className="docspace-logo" />
        <Text fontWeight={700} fontSize="23px" className="welcome-text">
          {t("WelcomeTitle")}
        </Text>
        <FormWrapper>
          <Text fontWeight={600} fontSize="16px" className="form-header">
            {t("Desc")}
          </Text>
          <FieldContainer
            className="wizard-field"
            isVertical={true}
            labelVisible={false}
            hasError={hasErrorEmail}
            errorMessage={t("ErrorEmail")}
          >
            <EmailInput
              name="wizard-email"
              tabIndex={1}
              size="large"
              scale={true}
              placeholder={t("Common:Email")}
              emailSettings={emailSettings}
              hasError={hasErrorEmail}
              onValidateInput={onEmailChangeHandler}
              isDisabled={isCreated}
            />
          </FieldContainer>

          <FieldContainer
            className="wizard-field password-field"
            isVertical={true}
            labelVisible={false}
            hasError={hasErrorPass}
            errorMessage={t("ErrorPassword")}
          >
            <PasswordInput
              ref={refPassInput}
              tabIndex={2}
              size="large"
              scale={true}
              inputValue={password}
              passwordSettings={passwordSettings}
              isDisabled={isCreated}
              placeholder={t("Common:Password")}
              hideNewPasswordButton={true}
              isDisableTooltip={true}
              isTextTooltipVisible={false}
              hasError={hasErrorPass}
              onChange={onChangePassword}
              autoComplete="current-password"
              onValidateInput={isValidPassHandler}
            />
          </FieldContainer>
          <StyledLink>
            <IconButton
              size="12"
              iconName={RefreshReactSvgUrl}
              onClick={generatePassword}
            />
            <Link
              className="generate-password-link"
              type="action"
              fontWeight={600}
              isHovered={true}
              onClick={generatePassword}
            >
              {t("GeneratePassword")}
            </Link>
          </StyledLink>
          <StyledInfo>
            <Text color="#A3A9AE" fontWeight={400}>
              {t("Domain")}
            </Text>
            <Text fontWeight={600} className="machine-name">
              {machineName}
            </Text>
          </StyledInfo>
          <StyledInfo>
            <Text color="#A3A9AE" fontWeight={400}>
              {t("Common:Language")}
            </Text>
            <ComboBox
              withoutPadding
              directionY="both"
              options={cultureNames}
              selectedOption={selectedLanguage}
              onSelect={onLanguageSelect}
              isDisabled={isCreated}
              scaled={isMobileOnly}
              scaledOptions={false}
              size="content"
              showDisabledItems={true}
              dropDownMaxHeight={364}
              manualWidth="250px"
              isDefaultMode={!isMobileOnly}
              withBlur={isMobileOnly}
              fillIcon={false}
              modernView={true}
            />
          </StyledInfo>
          <StyledInfo>
            <Text color="#A3A9AE" fontWeight={400}>
              {t("Timezone")}
            </Text>
            <ComboBox
              withoutPadding
              directionY="both"
              options={timezones}
              selectedOption={selectedTimezone}
              onSelect={onTimezoneSelect}
              isDisabled={isCreated}
              scaled={isMobileOnly}
              scaledOptions={false}
              size="content"
              showDisabledItems={true}
              dropDownMaxHeight={364}
              manualWidth="350px"
              isDefaultMode={!isMobileOnly}
              withBlur={isMobileOnly}
              fillIcon={false}
              modernView={true}
            />
          </StyledInfo>

          <StyledAcceptTerms>
            <Checkbox
              className="wizard-checkbox"
              id="license"
              name="confirm"
              label={t("License")}
              isChecked={agreeTerms}
              onChange={onAgreeTermsChange}
              isDisabled={isCreated}
              hasError={hasErrorAgree}
            />
            <Link
              type="page"
              color={
                hasErrorAgree
                  ? theme.checkbox.errorColor
                  : theme.client.wizard.linkColor
              }
              fontSize="13px"
              target="_blank"
              href={
                urlLicense
                  ? urlLicense
                  : "https://gnu.org/licenses/gpl-3.0.html"
              }
            >
              {t("LicenseLink")}
            </Link>
          </StyledAcceptTerms>

          <Button
            size="medium"
            scale={true}
            primary
            label={t("Common:ContinueButton")}
            isLoading={isCreated}
            onClick={onContinueClick}
          />
        </FormWrapper>
      </WizardContainer>
    </Wrapper>
  );
};

export default inject(({ auth, wizard }) => {
  const {
    passwordSettings,
    wizardToken,
    timezone,
    urlLicense,
    hashSettings,
    getPortalSettings,
    setWizardComplete,
    getPortalTimezones,
    getPortalPasswordSettings,
    theme,
  } = auth.settingsStore;

  const { language } = auth;
  const {
    isWizardLoaded,
    machineName,
    isLicenseRequired,
    licenseUpload,
    setIsWizardLoaded,
    getMachineName,
    getIsRequiredLicense,
    setPortalOwner,
    setLicense,
    resetLicenseUploaded,
  } = wizard;

  return {
    theme,
    isLoaded: auth.isLoaded,
    culture: language,
    wizardToken,
    passwordSettings,
    timezone,
    urlLicense,
    hashSettings,
    isWizardLoaded,
    machineName,
    isLicenseRequired,
    licenseUpload,
    getPortalSettings,
    setWizardComplete,
    getPortalPasswordSettings,
    getPortalTimezones,
    setIsWizardLoaded,
    getMachineName,
    getIsRequiredLicense,
    setPortalOwner,
    setLicense,
    resetLicenseUploaded,
  };
})(withRouter(withCultureNames(observer(Wizard))));<|MERGE_RESOLUTION|>--- conflicted
+++ resolved
@@ -27,11 +27,6 @@
   convertLanguage,
 } from "@docspace/common/utils";
 
-<<<<<<< HEAD
-import { setDocumentTitle } from "SRC_DIR/helpers/utils";
-import { inject, observer } from "mobx-react";
-import withCultureNames from "@docspace/common/hoc/withCultureNames";
-=======
 import {
   Wrapper,
   WizardContainer,
@@ -41,163 +36,10 @@
 } from "./StyledWizard";
 import DocspaceLogo from "SRC_DIR/DocspaceLogo";
 import RefreshReactSvgUrl from "PUBLIC_DIR/images/refresh.react.svg?url";
->>>>>>> b39b2949
 
 const emailSettings = new EmailSettings();
 emailSettings.allowDomainPunycode = true;
 
-<<<<<<< HEAD
-const WizardContainer = styled.div`
-  width: 960px;
-  margin: 0 auto;
-  margin-top: 63px;
-
-  .wizard-form {
-    margin-top: 33px;
-    display: grid;
-    grid-template-columns: 1fr;
-    grid-row-gap: 32px;
-  }
-
-  @media ${tablet} {
-    width: 100%;
-    max-width: 480px;
-  }
-
-  @media (max-width: 520px) {
-    width: calc(100% - 32px);
-  }
-`;
-
-class Body extends Component {
-  constructor(props) {
-    super(props);
-
-    this.state = {
-      password: "",
-      isValidPass: false,
-      errorLoading: false,
-      errorMessage: null,
-      errorInitWizard: null,
-      sending: false,
-      visibleModal: false,
-      emailValid: false,
-      email: "",
-      changeEmail: "",
-      license: false,
-      timezones: null,
-      selectLanguage: null,
-      selectTimezone: null,
-
-      emailNeeded: true,
-      emailOwner: "fake@mail.com",
-
-      hasErrorEmail: false,
-      hasErrorPass: false,
-      hasErrorLicense: false,
-
-      checkingMessages: [],
-    };
-  }
-
-  async componentDidMount() {
-    const {
-      wizardToken,
-      getPortalPasswordSettings,
-      getPortalCultures,
-      getPortalTimezones,
-      setIsWizardLoaded,
-      getMachineName,
-      getIsRequiredLicense,
-      history,
-      i18n,
-      cultureNames,
-      culture,
-    } = this.props;
-
-    const convertedCulture = convertLanguage(culture);
-
-    window.addEventListener("keyup", this.onKeyPressHandler);
-
-    if (!wizardToken) {
-      history.push(combineUrl(window.DocSpaceConfig?.proxy?.url, "/"));
-    } else {
-      await axios
-        .all([
-          getPortalPasswordSettings(wizardToken),
-          getMachineName(wizardToken),
-          getIsRequiredLicense(),
-          getPortalTimezones(wizardToken).then(() => {
-            const { timezones, timezone } = this.props;
-            const zones = this.mapTimezonesToArray(timezones);
-            const select = zones.filter((zone) => zone.key === timezone);
-            this.setState({
-              timezones: zones,
-              selectTimezone: {
-                key: select[0].key,
-                label: select[0].label,
-              },
-            });
-          }),
-        ])
-        .then(() => {
-          let select = cultureNames.filter(
-            (lang) => lang.key === convertedCulture
-          );
-          if (!select.length)
-            select = cultureNames.filter((lang) => lang.key === "en");
-
-          this.setState({
-            selectLanguage: {
-              key: select[0].key,
-              label: select[0].label,
-            },
-          });
-          setIsWizardLoaded(true);
-        })
-        .catch((error) => {
-          let errorMessage = "";
-          if (typeof err === "object") {
-            errorMessage =
-              error?.response?.data?.error?.message ||
-              error?.statusText ||
-              error?.message ||
-              "";
-          } else {
-            errorMessage = error;
-          }
-          console.error(errorMessage);
-          this.setState({
-            errorInitWizard: errorMessage,
-          });
-        });
-    }
-  }
-
-  shouldComponentUpdate(nextProps, nextState) {
-    if (
-      nextProps.isWizardLoaded === true ||
-      nextState.errorInitWizard !== null
-    ) {
-      return true;
-    } else {
-      return false;
-    }
-  }
-
-  componentDidUpdate(prevProps) {
-    const { tReady, t } = this.props;
-
-    if (tReady && prevProps.tReady !== tReady) {
-      setDocumentTitle(t("WizardTitle"));
-    }
-  }
-  componentWillUnmount() {
-    window.removeEventListener("keyup", this.onKeyPressHandler);
-  }
-
-  mapTimezonesToArray = (timezones) => {
-=======
 const Wizard = (props) => {
   const {
     passwordSettings,
@@ -245,7 +87,6 @@
   const convertedCulture = convertLanguage(userCulture);
 
   const mapTimezonesToArray = (timezones) => {
->>>>>>> b39b2949
     return timezones.map((timezone) => {
       return { key: timezone.id, label: timezone.displayName };
     });
@@ -337,48 +178,9 @@
     setSelectedTimezone(timezone);
   };
 
-<<<<<<< HEAD
-      setPortalOwner(
-        emailTrim,
-        hash,
-        selectLanguage.key,
-        selectTimezone.key,
-        wizardToken,
-        analytics
-      )
-        .then(() => {
-          setWizardComplete();
-          getPortalSettings();
-        })
-        .then(() =>
-          history.push(combineUrl(window.DocSpaceConfig?.proxy?.url, "/login"))
-        )
-        .catch((error) => {
-          let errorMessage = "";
-          if (typeof err === "object") {
-            errorMessage =
-              error?.response?.data?.error?.message ||
-              error?.statusText ||
-              error?.message ||
-              "";
-          } else {
-            errorMessage = error;
-          }
-
-          this.setState({
-            errorLoading: true,
-            sending: false,
-            errorMessage: errorMessage,
-          });
-        });
-    } else {
-      this.setState({ visibleModal: true });
-    }
-=======
   const onAgreeTermsChange = () => {
     if (hasErrorAgree && !agreeTerms) setHasErrorAgree(false);
     setAgreeTerms(!agreeTerms);
->>>>>>> b39b2949
   };
 
   const validateFields = () => {
@@ -436,120 +238,6 @@
   if (!isWizardLoaded)
     return <Loader className="pageLoader" type="rombs" size="40px" />;
 
-<<<<<<< HEAD
-  onSelectContextLanguage = (obj) => {
-    this.setState({
-      selectLanguage: {
-        key: obj.item.key,
-        label: obj.item.label,
-      },
-    });
-  };
-  onSelectContextTimezones = (obj) => {
-    this.setState({
-      selectTimezone: {
-        key: obj.item.key,
-        label: obj.item.label,
-      },
-    });
-  };
-  onInputFileHandler = (file) => {
-    const {
-      setLicense,
-      wizardToken,
-      licenseUpload,
-      resetLicenseUploaded,
-    } = this.props;
-
-    if (licenseUpload) resetLicenseUploaded();
-
-    this.setState({ hasErrorLicense: false });
-
-    let fd = new FormData();
-    fd.append("files", file);
-
-    setLicense(wizardToken, fd).catch((error) => {
-      let errorMessage = "";
-      if (typeof err === "object") {
-        errorMessage =
-          error?.response?.data?.error?.message ||
-          error?.statusText ||
-          error?.message ||
-          "";
-      } else {
-        errorMessage = error;
-      }
-      this.setState({
-        errorLoading: true,
-        errorMessage: errorMessage,
-        hasErrorLicense: true,
-      });
-    });
-  };
-
-  render() {
-    const {
-      t,
-      isWizardLoaded,
-      machineName,
-      passwordSettings,
-      culture,
-      isLicenseRequired,
-      urlLicense,
-      cultureNames,
-      theme,
-    } = this.props;
-
-    const {
-      sending,
-      selectLanguage,
-      license,
-      selectTimezone,
-      timezones,
-      emailNeeded,
-      email,
-      emailOwner,
-      password,
-      errorLoading,
-      visibleModal,
-      errorMessage,
-      errorInitWizard,
-      changeEmail,
-      hasErrorEmail,
-      hasErrorPass,
-      hasErrorLicense,
-      checkingMessages,
-    } = this.state;
-
-    console.log("wizard render");
-
-    const convertedCulture = convertLanguage(culture);
-
-    if (errorInitWizard) {
-      return (
-        <ErrorContainer
-          headerText={t("Common:SomethingWentWrong")}
-          bodyText={t("ErrorInitWizard")}
-          buttonText={t("ErrorInitWizardButton")}
-          buttonUrl="/"
-        />
-      );
-    } else if (isWizardLoaded) {
-      return (
-        <WizardContainer>
-          <ModalContainer
-            t={t}
-            errorLoading={errorLoading}
-            visibleModal={visibleModal}
-            errorMessage={errorMessage}
-            emailOwner={changeEmail ? changeEmail : emailOwner}
-            settings={emailSettings}
-            checkingMessages={checkingMessages}
-            onEmailChangeHandler={this.onEmailChangeHandler}
-            onSaveEmailHandler={this.onSaveEmailHandler}
-            onCloseModal={this.onCloseModal}
-          />
-=======
   if (errorInitWizard)
     return (
       <ErrorContainer
@@ -559,7 +247,6 @@
         buttonUrl="/"
       />
     );
->>>>>>> b39b2949
 
   return (
     <Wrapper>
