--- conflicted
+++ resolved
@@ -1,11 +1,10 @@
-<<<<<<< HEAD
 import React from "react";
 import styled from "styled-components";
 
 import Text from "@docspace/components/text";
 import Link from "@docspace/components/link";
 import { Base } from "@docspace/components/themes";
-import { combineUrl } from "@docspace/common/utils";
+import { combineUrl } from "@docspace/shared/utils/combineUrl";
 import commonIconsStyles from "@docspace/components/utils/common-icons-style";
 
 import ArrowRightIcon from "PUBLIC_DIR/images/arrow.right.react.svg";
@@ -52,14 +51,6 @@
     margin: 0;
   }
 `;
-=======
-import { Text } from "@docspace/shared/components/text";
-import { Link } from "@docspace/shared/components/link";
-import { Badge } from "@docspace/shared/components/badge";
-import { Base } from "@docspace/shared/themes";
-import { StyledMobileCategoryWrapper, StyledArrowRightIcon } from "./styles";
-import { combineUrl } from "@docspace/shared/utils/combineUrl";
->>>>>>> 1bbb151d
 
 const MobileCategoryWrapper = (props) => {
   const { title, url, subtitle, onClickLink, isDisabled, withPaidBadge } =
