{
  "AccessingProblem": "Ако сте съществуващ потребител и имате проблеми с достъпа до това пространство, моля, свържете се с администратора.",
  "ActionCannotBeUndone": "<1>Моля, обърнете внимание:</1> тази акция не може да бъде отменена.",
  "AdditionalStorage": "Допълнителни {{amount}}",
  "AddPaymentMethod": "Добавяне на метод на плащане",
  "AdministratorDescription": "{{productName}} конфигурация, създаване и администриране на стаи, възможност за изпращане на покани и управление на потребители в {{productName}} и във виртуални стаи, възможност за управление на правата за достъп.",
  "AllTransactions": "Всички транзакции",
  "Amount": "Сума",
  "AmountSelection": "Избор на сума",
  "AutomaticallyTopUpCard": "Автоматично зареждайте картата ми, когато кредитният ми баланс падне под праг",
  "AutomaticPayments": "Автоматични плащания",
  "AutoTopUp": "Автоматично зареждане",
  "AutoTopUpEnabled": "Автоматичното презареждане е активирано.",
  "AvailableLimit": "<1>Наличен лимит по текущия план:</1> {{amount}}",
  "Balance": "Баланс: <1>{{balance}}</1>",
  "BalanceInsufficient": "Баланс: <1>{{balance}}</1> | Недостатъчно средства",
  "BalanceText": "Баланс",
  "Benefits": "Ползи",
  "BilledMonthly": "Фактуриране на месечна база",
  "BringCreditBackUpTo": "Вдигнете кредита обратно до",
  "BusinessExpired": "Вашият абонаментен план {{planName}} е изтекъл на {{date}}",
  "BusinessFinalDateInfo": "Абонаментът ще бъде автоматично подновен на {{finalDate}} с актуализирани цени и спецификации. Можете да го анулирате или да промените информацията си за фактуриране в портала за клиенти на Stripe",
  "BusinessPlanPaymentOverdue": "Не могат да се добавят нови потребители и да се създават нови стаи. Просрочено плащане по план {{planName}}.",
  "BusinessRequestDescription": "Ценовите планове с повече от {{peopleNumber}} администратори са достъпни само при заявка.",
  "BusinessSuggestion": "Персонализирайте плана си {{planName}}",
  "BusinessTitle": "Използвате план {{planName}}",
  "BusinessUpdated": "Планът {{planName}} е актуализиран",
  "Buy": "Купувай",
  "CancelChange": "Отказ от промяна",
  "CannotCreateNewRoom": "Стаята не може да бъде създадена",
  "CannotCreatePaidUsers": "Платени потребители не могат да бъдат добавени",
  "CannotRestoreRoom": "Стаята не може да бъде възстановена",
  "CardLinked": "Свързана карта",
  "CardUnlinked": "Картата е прекъсната",
  "ChangeShedule": "Промяна на планирано",
  "ChargeAmount": "Ще бъде начислена сума от <1>{{price}}</1> към запаметения ви начин на плащане.",
  "ChooseNewPayer": "Изберете нов платец",
  "ChooseNewPlan": "Искате ли да изберете нов ценови план?",
  "ConfirmPayment": "Потвърди плащане",
<<<<<<< HEAD
=======
  "ConnectAndConfigureServices": "Тази секция се използва за свързване и конфигуриране на услугите.",
  "ContactUs": "За въпроси относно продажбите се свържете с нас на",
>>>>>>> 0de93b01
  "Cost": "Разход",
  "Credit": "Кредит",
  "CurrencyPerMonth": "{{currency}}/месец",
  "CurrentBalance": "Текущ баланс: <1>{{balance}}</1>",
  "CurrentPaymentMonth": "Текущо плащане: {{price}}/месец ({{size}})",
  "Debit": "Дебит",
  "DelayedPayment": "Забавено плащане на {{planName}} плана с дата {{date}}",
  "DiskStorage": "Дисково хранилище",
  "Downgrade": "Намаляване на версията",
  "DowngradeNow": "Понижаване сега",
  "DueToday": "Пазено за днес",
  "EnterAmount": "Въведете цяло число...",
  "EnterAnIntegerAmountBetween": "Въведете цяло число в диапазона между {{min}} и {{max}}",
  "ErrorNotification": "Неуспешно актуализиране на тарифния план. Опитайте отново по-късно или се свържете с отдела по продажби.",
  "ExtraStorage": "Допълнително място за съхранение ({{storageUnit}})",
  "FirstAddPaymentMethod": "Първо трябва да добавите метод на плащане.",
  "ForDays": "за дни: {{count}}",
  "FromTo": "От <1>{{fromDate}}</1> до <2>{{toDate}}</2>",
  "GoToPayments": "Отидете в Плащания",
  "GoToService": "Отидете към услугата",
  "GoToStripe": "Отидете в Stripe",
  "GracePeriodActivatedDescription": "По време на гратисния период администраторите не могат да създават нови стаи и да добавят нови потребители. След падежа на гратисния период {{productName}} ще стане недостъпен до извършване на плащането.",
  "GracePeriodActivatedInfo": "Гратисният период е в сила <1>от {{fromDate}} до {{byDate}}</1> (оставащи дни: {{delayDaysCount}}).",
  "InvalidEmailWithActiveSubscription": "Абонаментът Ви остава активен, но Ви препоръчваме да изберете нов платец, който получава достъп до настройките за абонамент в {{productName}}.",
  "InvalidEmailWithActiveSubscriptionForAdmin": "Абонаментът ви остава активен, но препоръчваме да се свържете със собственика на {{productName}}, за да изберете нов платец.",
  "InvalidEmailWithoutActiveSubscription": "Препоръчваме да изберете нов платец, който ще разполага с достъп до настройките за абонамент в {{productName}}.",
  "InvalidEmailWithoutActiveSubscriptionByAdmin": "Препоръчваме да се свържете със собственика на {{productName}}, за да изберете нов платец.",
  "LinkNewCard": "За да свържете нова карта, моля, следвайте тази връзка.",
  "LinkNewCardEmail": "За да свържете нова карта, моля, свържете се с плащащия <1>{{email}}</1>",
  "ManagerTypesDescription": "Типове администраторски акаунти и техните привилегии",
  "NewRoomWillExceedLimit": "Създаването на тази стая не е възможно, тъй като лимитът за броя стаи, включени в текущия ви план, е достигнат.",
  "NewStorageImmidiatelyAvailable": "Новото хранилище ще бъде достъпно веднага след плащане.",
  "NewUsersWillExceedMembersLimit": "Добавянето на нови платени потребители не е възможно, тъй като лимитът за броя на администраторите, включени в текущия ви план, е достигнат.",
  "NoFindingsFound": "Няма намерени резултати",
  "NotPossibleRoomRestoring": "Възстановяването на тази стая не е възможно, тъй като лимитът за броя стаи, включени в текущия ви план, е достигнат.",
  "NoTransactionsFilter": "Няма съвпадащи транзакции с този филтър. Опитайте друг или премахнете филтъра, за да видите всички транзакции.",
  "NoWalletTransaction": "Още няма транзакции.",
  "NoWalletTransactionDescription": "След като започнете да използвате портфейла, историята на плащанията ще бъде показана тук.",
  "NumberOfRoomsAccordingToTariff": "Брой стаи според тарифния ви план: {{currentValue}}/{{maxValue}}",
  "NumberOfUsersAccordingToTariff": "Брой администратори според тарифния ви план: {{currentValue}}/{{maxValue}}",
  "PartialPaymentDescription": "Оттук нататък, пълната сума ще бъде таксувана веднъж на всеки билов цикъл на редовната ви дата за фактуриране.",
  "PartialPaymentNoDate": "Днес плащате само за избрания размер на {{storageUnit}} за оставащите дни до датата на фактуриране.",
  "PartialPaymentWithDate": "Днес плащате само за избрания размер на {{storageUnit}} за оставащите дни до датата на фактуриране ({{startDate}} до {{endDate}}).",
  "Pay": "Плащане",
  "Payer": "Платец",
  "PayerDescription": "Този потребител има достъп до подробности за плащането и е единственият потребител, който може да коригира квотата и да извършва плащания. Собственикът на {{productName}}, както и самият управител на плащанията, могат да преназначат ролята на управител на плащанията с помощта на портала за клиенти на Stripe.",
  "PaymentMethod": "Начин на плащане",
  "PerStorage": "{{currency}} на {{amount}}/месец",
  "PerStorageWitnMinValue": "{{currency}} на {{amount}}/месец <1>(мин {{minValue}}{{storageUnit}})</1>",
  "PlanUpgrade": "Планов ъпгрейд",
  "PreviousPlan": "<1>Предишен план:</1> {{amount}} <2>({{price}}/месец)</2>",
  "PriceCalculation": "Изчислете цената си",
  "PriceForEach": "{{currency}} на {{amount}}",
  "ProductNameWallet": "{{productName}} Портфейл",
  "Quantity": "Количество",
  "RecommendedTopUpAmount": "Препоръчителна сума за попълване: {{amount}}",
  "RemainingDays": "Останалите дни от цикъла на фактуриране: {{count}}",
  "Reminder": "Напомняне:",
  "RenewSubscription": "Подновете абонамента за плана {{planName}}",
  "RoomManagerDescription": "Администриране и архивиране на стаи, покана и управление на потребители. За стаята могат да бъдат назначени няколко администратора.",
  "RoomsQuotaAlmostExhausted": "Квотата от стаи е почти изчерпана.",
  "ServiceConfigurationNotice": "Тази секция се използва за свързване и конфигуриране на услугите. Моля, обърнете внимание, само плащащият може да прави промени. Свържете се с тях за всякакви актуализации.",
  "ServiceManagementUnavailable": "Управлението на услугите е недостъпно по време на гратисния период и няма да бъдат начислени такси за услугите през това време. За да възстановите пълната функционалност, моля, надстройте до план {{planName}}.",
  "StartingNextMonth": "Започвайки следващия месец",
  "StartupSuggestion": "Правете повече с плана {{planName}}",
  "StartupTitle": "Използвате безплатен план {{planName}}",
  "StorageCapacityUpdated": "Капацитетът за съхранение е актуализиран.",
  "StorageRestrictions": "Без действие, качването, създаването и редактирането на файлове и папки ще бъдат ограничени, докато не освободите място.",
  "StorageTariffDeactivated": "Вашият абонамент за допълнително място за съхранение е бил деактивиран поради неплащане.",
  "StorageUpgradeMessage": "{{fromSize}} → {{toSize}} общо",
  "StorageUponRequest": "Допълнително място за съхранение, надвишаващо {{amount}}, е налично при заявка.",
  "StorageUsed": "<1>Използвано място за съхранение:</1> {{amount}}",
  "StripeCustomerPortal": "отидете на Stripe портала за клиенти",
  "SubscriptionAutoCancellation": "Абонаментът ще бъде автоматично прекратен на {{finalDate}}.",
  "SubscriptionAutoRenewed": "Абонаментът ще бъде автоматично подновен на {{finalDate}} с обновени цени и спецификации.",
  "SubscriptionCancellation": "Отказ от абонамент",
  "SwitchPlan": "Предстои да преминете към план <1>{{planName}}</1>.",
  "TariffPlan": "Тарифна програма",
  "ToppedUpWallet": "Успешно попълнихте портфейла си.",
  "TopUp": "Добавяне на средства",
  "TopUpBalance": "Попълни баланса",
  "TopUpTakeSomeTimeToComplete": "Презареждането може да отнеме известно време за завършване.",
  "TopUpToReactivateStorage": "За да активирате отново абонамента си, моля, заредете портфейла си чрез „Услуги“. След като плащането приключи, допълнителното ви място за съхранение ще стане отново достъпно.",
  "TopUpWallet": "Попълни портфейла",
  "Total": "Общо",
  "TotalPricePerMonth": "<2>{{price}}</2><3>/месец</3>",
  "TotalPricePerYear": "<2>{{price}}</2><3>/годишно</3>",
  "TransactionHistory": "История на транзакциите",
  "TransactionPeriod": "Период на транзакциите",
  "TransactionsLimit": "Страницата показва последните 25 транзакции за избрания период. Пълната история на транзакциите е достъпна чрез бутона \"{{buttonName}}\".",
  "Upgrade": "Обновяване",
  "UpgradeNow": "Надстройте сега",
  "UpgradePlan": "Надграждане на абонамента",
  "UserNotFound": "Потребителят <1>{{email}}</1> не е намерен.",
  "UserNotFoundMatchingEmail": "Не можахме да намерим потребителя със съответстващия Stripe имейл.",
  "UsersQuotaAlmostExhausted": "Квотата за платени потребители е почти изчерпана.",
  "Wallet": "Портфейл",
  "WalletDescription": "Портфейлът {{productName}} ви позволява лесно да закупите място за съхранение. Добавете средства към вашия портфейл и изберете необходимите услуги в секцията „Услуги“, за да започнете.",
  "WalletRefilled": "Портфейлът е попълнен",
  "WalletToppedUp": "Портфейлът е успешно попълнен",
  "WantToCancelStoragePlan": "Сигурни ли сте, че искате да прекратите абонамента си за допълнително място за съхранение?",
  "Warning": "Ще запазите пълния си достъп до {{amount}} до края на платения си период на фактуриране. Ако вашето хранилище надхвърли новия лимит в началото на следващия период, ще бъдете таксувани за действителната използвана сума, закръглена до най-близкия {{storageUnit}}.",
  "WhenBalanceDropsTo": "Когато балансът падне до {{min}}, портфейлът ще бъде автоматично попълнен до {{max}}.",
  "WhenBalanceGoesBellow": "Когато балансът падне под",
  "WouldYouLikeToEnableAutoTopUps": "Искате ли да активирате автоматични презареждания, за да не ви свърши балансът?",
  "YouHaveNotAddedAnyPayment": "Нямате добавени плащания.",
  "YourCurrentPayment": "Вашият настоящ платеж",
  "YourCurrentPlan": "<1>Вашият текущ план:</1> {{amount}} <2>({{price}}/месец)</2>",
  "YourPrice": "Вашата цена"
}<|MERGE_RESOLUTION|>--- conflicted
+++ resolved
@@ -37,11 +37,8 @@
   "ChooseNewPayer": "Изберете нов платец",
   "ChooseNewPlan": "Искате ли да изберете нов ценови план?",
   "ConfirmPayment": "Потвърди плащане",
-<<<<<<< HEAD
-=======
   "ConnectAndConfigureServices": "Тази секция се използва за свързване и конфигуриране на услугите.",
   "ContactUs": "За въпроси относно продажбите се свържете с нас на",
->>>>>>> 0de93b01
   "Cost": "Разход",
   "Credit": "Кредит",
   "CurrencyPerMonth": "{{currency}}/месец",
