{
  "key_path": "InviteContacts",
  "content": "Invite contacts",
  "content_en_sha1_hash": "43f0bde391682834922b0b6b0e4c82714e94586e",
  "created_at": "2025-05-19T21:30:45.983Z",
<<<<<<< HEAD
  "updated_at": "2025-08-29T14:33:37.933Z",
=======
  "updated_at": "2025-09-01T11:05:24.097Z",
>>>>>>> b75318d3
  "comment": {
    "text": "The translation key \"InviteContacts\" is used to display the phrase \"Invite contacts\". It appears as a button label on a UI element, allowing users to add new contact information.",
    "is_auto": true,
    "updated_at": "2025-05-20T09:35:48.011Z"
  },
  "usage": [
    {
      "file_path": "/packages/client/src/components/EmptyContainer/sub-components/EmptyViewContainer/EmptyViewContainer.helpers.tsx",
      "line_number": 221,
      "context": "t(\"EmptyView:UploadDevicePDFFormOptionDescription\"),\n \"pdf\",\n );\n \n const inviteUser = createInviteOption(\n t(\"Common:InviteContacts\"),\n t(\"EmptyView:InviteUsersOptionDescription\", {\n productName: t(\"Common:ProductName\"),\n }),\n );",
      "module": "/packages/client"
    },
    {
      "file_path": "/packages/client/src/pages/Home/InfoPanel/Body/sub-components/ItemTitle/RoomsItemTitle.tsx",
      "line_number": 261,
      "context": "id=\"info_add-user\"\n className=\"icon\"\n title={\n isTemplate\n ? t(\"Files:AccessSettings\")\n : t(\"Common:InviteContacts\")\n }\n iconName={PersonPlusReactSvgUrl}\n isFill\n onClick={\n isTemplate ? onOpenTemplateAccessOptions : onClickInviteUsers",
      "module": "/packages/client"
    },
    {
      "file_path": "/packages/client/src/store/ContextOptionsStore.js",
<<<<<<< HEAD
      "line_number": 1900,
=======
      "line_number": 1942,
>>>>>>> b75318d3
      "context": "disabled: !isTemplateOwner,\n },\n {\n id: \"option_invite-users-to-room\",\n key: \"invite-users-to-room\",\n label: t(\"Common:InviteContacts\"),\n icon: PersonReactSvgUrl,\n onClick: (e) => this.onClickInviteUsers(e, item.roomType),\n disabled: false,\n action: item.id,\n },",
      "module": "/packages/client"
    }
  ],
  "languages": {
    "en": {
      "ai_translated": false,
      "ai_model": null,
      "ai_spell_check_issues": [],
      "approved_at": null
    },
    "ar-SA": {
      "ai_translated": false,
      "ai_model": null,
      "ai_spell_check_issues": [],
      "approved_at": null
    },
    "az": {
      "ai_translated": false,
      "ai_model": null,
      "ai_spell_check_issues": [
        {
          "type": "incorrect_translation",
          "description": "The translation 'Əlaqələri dəvət edin' is a literal translation but doesn't quite capture the natural phrasing for inviting contacts. It sounds slightly formal and robotic.",
          "suggestion": "Consider a more natural phrasing like 'Yaşayışdakıları dəvət et' or 'Əlaqələrinizi dəvət etmələri üçün' depending on the specific context of the invite button/link."
        }
      ],
      "approved_at": null
    },
    "bg": {
      "ai_translated": false,
      "ai_model": null,
      "ai_spell_check_issues": [],
      "approved_at": null
    },
    "cs": {
      "ai_translated": false,
      "ai_model": null,
      "ai_spell_check_issues": [],
      "approved_at": null
    },
    "de": {
      "ai_translated": false,
      "ai_model": null,
      "ai_spell_check_issues": [],
      "approved_at": null
    },
    "el-GR": {
      "ai_translated": false,
      "ai_model": null,
      "ai_spell_check_issues": [],
      "approved_at": null
    },
    "es": {
      "ai_translated": false,
      "ai_model": null,
      "ai_spell_check_issues": [],
      "approved_at": null
    },
    "fi": {
      "ai_translated": false,
      "ai_model": null,
      "ai_spell_check_issues": [],
      "approved_at": null
    },
    "fr": {
      "ai_translated": false,
      "ai_model": null,
      "ai_spell_check_issues": [],
      "approved_at": null
    },
    "hy-AM": {
      "ai_translated": false,
      "ai_model": null,
      "ai_spell_check_issues": [],
      "approved_at": null
    },
    "it": {
      "ai_translated": false,
      "ai_model": null,
      "ai_spell_check_issues": [],
      "approved_at": null
    },
    "ja-JP": {
      "ai_translated": false,
      "ai_model": null,
      "ai_spell_check_issues": [],
      "approved_at": null
    },
    "ko-KR": {
      "ai_translated": false,
      "ai_model": null,
      "ai_spell_check_issues": [],
      "approved_at": null
    },
    "lo-LA": {
      "ai_translated": false,
      "ai_model": null,
      "ai_spell_check_issues": [],
      "approved_at": null
    },
    "lv": {
      "ai_translated": false,
      "ai_model": null,
      "ai_spell_check_issues": [],
      "approved_at": null
    },
    "nl": {
      "ai_translated": false,
      "ai_model": null,
      "ai_spell_check_issues": [],
      "approved_at": null
    },
    "pl": {
      "ai_translated": false,
      "ai_model": null,
      "ai_spell_check_issues": [],
      "approved_at": null
    },
    "pt": {
      "ai_translated": false,
      "ai_model": null,
      "ai_spell_check_issues": [],
      "approved_at": null
    },
    "pt-BR": {
      "ai_translated": false,
      "ai_model": null,
      "ai_spell_check_issues": [],
      "approved_at": null
    },
    "ro": {
      "ai_translated": false,
      "ai_model": null,
      "ai_spell_check_issues": [],
      "approved_at": null
    },
    "ru": {
      "ai_translated": false,
      "ai_model": null,
      "ai_spell_check_issues": [],
      "approved_at": null
    },
    "si": {
      "ai_translated": false,
      "ai_model": null,
      "ai_spell_check_issues": [],
      "approved_at": null
    },
    "sk": {
      "ai_translated": false,
      "ai_model": null,
      "ai_spell_check_issues": [],
      "approved_at": null
    },
    "sl": {
      "ai_translated": false,
      "ai_model": null,
      "ai_spell_check_issues": [],
      "approved_at": null
    },
    "sr-Cyrl-RS": {
      "ai_translated": false,
      "ai_model": null,
      "ai_spell_check_issues": [
        {
          "type": "incorrect_translation",
          "description": "The Serbian (Cyrillic) translation \"Позовите контакте\" is not the most natural or accurate translation of \"Invite contacts.\" While \"Позовите\" (Pozovite) means 'Invite', the noun 'kontakte' is a less common and slightly awkward form.  A more natural translation would use the plural nominative form.",
          "suggestion": "Позовите контакти"
        }
      ],
      "approved_at": null
    },
    "sr-Latn-RS": {
      "ai_translated": false,
      "ai_model": null,
      "ai_spell_check_issues": [
        {
          "type": "incorrect_translation",
          "description": "The Serbian translation 'Pozovite kontakte' is not the most natural or accurate translation of 'Invite contacts'. 'Pozovite' implies calling someone, which isn't the intended meaning of 'invite'.",
          "suggestion": "Dodajte kontakte"
        }
      ],
      "approved_at": null
    },
    "tr": {
      "ai_translated": false,
      "ai_model": null,
      "ai_spell_check_issues": [],
      "approved_at": null
    },
    "uk-UA": {
      "ai_translated": false,
      "ai_model": null,
      "ai_spell_check_issues": [],
      "approved_at": null
    },
    "vi": {
      "ai_translated": false,
      "ai_model": null,
      "ai_spell_check_issues": [
        {
          "type": "incorrect_translation",
          "description": "The translation \"Mời liên hệ\" is not an ideal translation for \"Invite contacts.\" While \"Mời\" means 'invite', \"liên hệ\" is more accurately 'contact' rather than 'contacts'. It doesn't convey the plural sense.",
          "suggestion": "Mời thêm liên hệ"
        }
      ],
      "approved_at": null
    },
    "zh-CN": {
      "ai_translated": false,
      "ai_model": null,
      "ai_spell_check_issues": [],
      "approved_at": null
    }
  }
}<|MERGE_RESOLUTION|>--- conflicted
+++ resolved
@@ -3,11 +3,7 @@
   "content": "Invite contacts",
   "content_en_sha1_hash": "43f0bde391682834922b0b6b0e4c82714e94586e",
   "created_at": "2025-05-19T21:30:45.983Z",
-<<<<<<< HEAD
-  "updated_at": "2025-08-29T14:33:37.933Z",
-=======
   "updated_at": "2025-09-01T11:05:24.097Z",
->>>>>>> b75318d3
   "comment": {
     "text": "The translation key \"InviteContacts\" is used to display the phrase \"Invite contacts\". It appears as a button label on a UI element, allowing users to add new contact information.",
     "is_auto": true,
@@ -28,11 +24,7 @@
     },
     {
       "file_path": "/packages/client/src/store/ContextOptionsStore.js",
-<<<<<<< HEAD
-      "line_number": 1900,
-=======
       "line_number": 1942,
->>>>>>> b75318d3
       "context": "disabled: !isTemplateOwner,\n },\n {\n id: \"option_invite-users-to-room\",\n key: \"invite-users-to-room\",\n label: t(\"Common:InviteContacts\"),\n icon: PersonReactSvgUrl,\n onClick: (e) => this.onClickInviteUsers(e, item.roomType),\n disabled: false,\n action: item.id,\n },",
       "module": "/packages/client"
     }
