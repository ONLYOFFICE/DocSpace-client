/*
 *
 * (c) Copyright Ascensio System Limited 2010-2018
 *
 * This program is freeware. You can redistribute it and/or modify it under the terms of the GNU 
 * General Public License (GPL) version 3 as published by the Free Software Foundation (https://www.gnu.org/copyleft/gpl.html). 
 * In accordance with Section 7(a) of the GNU GPL its Section 15 shall be amended to the effect that 
 * Ascensio System SIA expressly excludes the warranty of non-infringement of any third-party rights.
 *
 * THIS PROGRAM IS DISTRIBUTED WITHOUT ANY WARRANTY; WITHOUT EVEN THE IMPLIED WARRANTY OF MERCHANTABILITY OR
 * FITNESS FOR A PARTICULAR PURPOSE. For more details, see GNU GPL at https://www.gnu.org/copyleft/gpl.html
 *
 * You can contact Ascensio System SIA by email at sales@onlyoffice.com
 *
 * The interactive user interfaces in modified source and object code versions of ONLYOFFICE must display 
 * Appropriate Legal Notices, as required under Section 5 of the GNU GPL version 3.
 *
 * Pursuant to Section 7 § 3(b) of the GNU GPL you must retain the original ONLYOFFICE logo which contains 
 * relevant author attributions when distributing the software. If the display of the logo in its graphic 
 * form is not reasonably feasible for technical reasons, you must include the words "Powered by ONLYOFFICE" 
 * in every copy of the program you distribute. 
 * Pursuant to Section 7 § 3(e) we decline to grant you any rights under trademark law for use of our trademarks.
 *
*/

namespace ASC.Feed.Data;

public class FeedReadedDataProvider
{
    private FeedDbContext FeedDbContext => _lazyFeedDbContext.Value;

    private const string _dbId = Constants.FeedDbId;

    private readonly AuthContext _authContext;
    private readonly TenantManager _tenantManager;
    private readonly Lazy<FeedDbContext> _lazyFeedDbContext;

    public FeedReadedDataProvider(AuthContext authContext, TenantManager tenantManager, DbContextManager<FeedDbContext> dbContextManager)
    {
        _authContext = authContext;
        _tenantManager = tenantManager;
        _lazyFeedDbContext = new Lazy<FeedDbContext>(() => dbContextManager.Get(_dbId));
    }

    public DateTime GetTimeReaded()
    {
        return GetTimeReaded(GetUser(), "all", GetTenant());
    }

    public DateTime GetTimeReaded(string module)
    {
        return GetTimeReaded(GetUser(), module, GetTenant());
    }

    public DateTime GetTimeReaded(Guid user, string module, int tenant)
    {
        return FeedDbContext.FeedReaded
            .Where(r => r.Tenant == tenant)
            .Where(r => r.UserId == user)
            .Where(r => r.Module == module)
            .Max(r => r.TimeStamp);
    }

    public void SetTimeReaded()
    {
        SetTimeReaded(GetUser(), DateTime.UtcNow, "all", GetTenant());
    }

    public void SetTimeReaded(string module)
    {
        SetTimeReaded(GetUser(), DateTime.UtcNow, module, GetTenant());
    }

    public void SetTimeReaded(Guid user)
    {
        SetTimeReaded(user, DateTime.UtcNow, "all", GetTenant());
    }

    public void SetTimeReaded(Guid user, DateTime time, string module, int tenant)
    {
        if (string.IsNullOrEmpty(module))
        {
            return;
        }

        var feedReaded = new FeedReaded
        {
            UserId = user,
            TimeStamp = time,
            Module = module,
            Tenant = tenant
        };

        FeedDbContext.AddOrUpdate(r => r.FeedReaded, feedReaded);
        FeedDbContext.SaveChanges();
    }

<<<<<<< HEAD
        private int GetTenant()
        {
            return TenantManager.GetCurrentTenant().Id;
        }
=======
    public IEnumerable<string> GetReadedModules(DateTime fromTime)
    {
        return GetReadedModules(GetUser(), GetTenant(), fromTime);
    }
>>>>>>> 0635eea5

    public IEnumerable<string> GetReadedModules(Guid user, int tenant, DateTime fromTime)
    {
        return FeedDbContext.FeedReaded
            .Where(r => r.Tenant == tenant)
            .Where(r => r.UserId == user)
            .Where(r => r.TimeStamp >= fromTime)
            .Select(r => r.Module)
            .ToList();
    }

    private int GetTenant()
    {
        return _tenantManager.GetCurrentTenant().TenantId;
    }

    private Guid GetUser()
    {
        return _authContext.CurrentAccount.ID;
    }
}
<|MERGE_RESOLUTION|>--- conflicted
+++ resolved
@@ -1,129 +1,122 @@
-/*
- *
- * (c) Copyright Ascensio System Limited 2010-2018
- *
- * This program is freeware. You can redistribute it and/or modify it under the terms of the GNU 
- * General Public License (GPL) version 3 as published by the Free Software Foundation (https://www.gnu.org/copyleft/gpl.html). 
- * In accordance with Section 7(a) of the GNU GPL its Section 15 shall be amended to the effect that 
- * Ascensio System SIA expressly excludes the warranty of non-infringement of any third-party rights.
- *
- * THIS PROGRAM IS DISTRIBUTED WITHOUT ANY WARRANTY; WITHOUT EVEN THE IMPLIED WARRANTY OF MERCHANTABILITY OR
- * FITNESS FOR A PARTICULAR PURPOSE. For more details, see GNU GPL at https://www.gnu.org/copyleft/gpl.html
- *
- * You can contact Ascensio System SIA by email at sales@onlyoffice.com
- *
- * The interactive user interfaces in modified source and object code versions of ONLYOFFICE must display 
- * Appropriate Legal Notices, as required under Section 5 of the GNU GPL version 3.
- *
- * Pursuant to Section 7 § 3(b) of the GNU GPL you must retain the original ONLYOFFICE logo which contains 
- * relevant author attributions when distributing the software. If the display of the logo in its graphic 
- * form is not reasonably feasible for technical reasons, you must include the words "Powered by ONLYOFFICE" 
- * in every copy of the program you distribute. 
- * Pursuant to Section 7 § 3(e) we decline to grant you any rights under trademark law for use of our trademarks.
- *
-*/
-
-namespace ASC.Feed.Data;
-
-public class FeedReadedDataProvider
-{
-    private FeedDbContext FeedDbContext => _lazyFeedDbContext.Value;
-
-    private const string _dbId = Constants.FeedDbId;
-
-    private readonly AuthContext _authContext;
-    private readonly TenantManager _tenantManager;
-    private readonly Lazy<FeedDbContext> _lazyFeedDbContext;
-
-    public FeedReadedDataProvider(AuthContext authContext, TenantManager tenantManager, DbContextManager<FeedDbContext> dbContextManager)
-    {
-        _authContext = authContext;
-        _tenantManager = tenantManager;
-        _lazyFeedDbContext = new Lazy<FeedDbContext>(() => dbContextManager.Get(_dbId));
-    }
-
-    public DateTime GetTimeReaded()
-    {
-        return GetTimeReaded(GetUser(), "all", GetTenant());
-    }
-
-    public DateTime GetTimeReaded(string module)
-    {
-        return GetTimeReaded(GetUser(), module, GetTenant());
-    }
-
-    public DateTime GetTimeReaded(Guid user, string module, int tenant)
-    {
-        return FeedDbContext.FeedReaded
-            .Where(r => r.Tenant == tenant)
-            .Where(r => r.UserId == user)
-            .Where(r => r.Module == module)
-            .Max(r => r.TimeStamp);
-    }
-
-    public void SetTimeReaded()
-    {
-        SetTimeReaded(GetUser(), DateTime.UtcNow, "all", GetTenant());
-    }
-
-    public void SetTimeReaded(string module)
-    {
-        SetTimeReaded(GetUser(), DateTime.UtcNow, module, GetTenant());
-    }
-
-    public void SetTimeReaded(Guid user)
-    {
-        SetTimeReaded(user, DateTime.UtcNow, "all", GetTenant());
-    }
-
-    public void SetTimeReaded(Guid user, DateTime time, string module, int tenant)
-    {
-        if (string.IsNullOrEmpty(module))
-        {
-            return;
-        }
-
-        var feedReaded = new FeedReaded
-        {
-            UserId = user,
-            TimeStamp = time,
-            Module = module,
-            Tenant = tenant
-        };
-
-        FeedDbContext.AddOrUpdate(r => r.FeedReaded, feedReaded);
-        FeedDbContext.SaveChanges();
-    }
-
-<<<<<<< HEAD
-        private int GetTenant()
-        {
-            return TenantManager.GetCurrentTenant().Id;
-        }
-=======
-    public IEnumerable<string> GetReadedModules(DateTime fromTime)
-    {
-        return GetReadedModules(GetUser(), GetTenant(), fromTime);
-    }
->>>>>>> 0635eea5
-
-    public IEnumerable<string> GetReadedModules(Guid user, int tenant, DateTime fromTime)
-    {
-        return FeedDbContext.FeedReaded
-            .Where(r => r.Tenant == tenant)
-            .Where(r => r.UserId == user)
-            .Where(r => r.TimeStamp >= fromTime)
-            .Select(r => r.Module)
-            .ToList();
-    }
-
-    private int GetTenant()
-    {
-        return _tenantManager.GetCurrentTenant().TenantId;
-    }
-
-    private Guid GetUser()
-    {
-        return _authContext.CurrentAccount.ID;
-    }
-}
+/*
+ *
+ * (c) Copyright Ascensio System Limited 2010-2018
+ *
+ * This program is freeware. You can redistribute it and/or modify it under the terms of the GNU 
+ * General Public License (GPL) version 3 as published by the Free Software Foundation (https://www.gnu.org/copyleft/gpl.html). 
+ * In accordance with Section 7(a) of the GNU GPL its Section 15 shall be amended to the effect that 
+ * Ascensio System SIA expressly excludes the warranty of non-infringement of any third-party rights.
+ *
+ * THIS PROGRAM IS DISTRIBUTED WITHOUT ANY WARRANTY; WITHOUT EVEN THE IMPLIED WARRANTY OF MERCHANTABILITY OR
+ * FITNESS FOR A PARTICULAR PURPOSE. For more details, see GNU GPL at https://www.gnu.org/copyleft/gpl.html
+ *
+ * You can contact Ascensio System SIA by email at sales@onlyoffice.com
+ *
+ * The interactive user interfaces in modified source and object code versions of ONLYOFFICE must display 
+ * Appropriate Legal Notices, as required under Section 5 of the GNU GPL version 3.
+ *
+ * Pursuant to Section 7 § 3(b) of the GNU GPL you must retain the original ONLYOFFICE logo which contains 
+ * relevant author attributions when distributing the software. If the display of the logo in its graphic 
+ * form is not reasonably feasible for technical reasons, you must include the words "Powered by ONLYOFFICE" 
+ * in every copy of the program you distribute. 
+ * Pursuant to Section 7 § 3(e) we decline to grant you any rights under trademark law for use of our trademarks.
+ *
+*/
+
+namespace ASC.Feed.Data;
+
+public class FeedReadedDataProvider
+{
+    private FeedDbContext FeedDbContext => _lazyFeedDbContext.Value;
+
+    private const string _dbId = Constants.FeedDbId;
+
+    private readonly AuthContext _authContext;
+    private readonly TenantManager _tenantManager;
+    private readonly Lazy<FeedDbContext> _lazyFeedDbContext;
+
+    public FeedReadedDataProvider(AuthContext authContext, TenantManager tenantManager, DbContextManager<FeedDbContext> dbContextManager)
+    {
+        _authContext = authContext;
+        _tenantManager = tenantManager;
+        _lazyFeedDbContext = new Lazy<FeedDbContext>(() => dbContextManager.Get(_dbId));
+    }
+
+    public DateTime GetTimeReaded()
+    {
+        return GetTimeReaded(GetUser(), "all", GetTenant());
+    }
+
+    public DateTime GetTimeReaded(string module)
+    {
+        return GetTimeReaded(GetUser(), module, GetTenant());
+    }
+
+    public DateTime GetTimeReaded(Guid user, string module, int tenant)
+    {
+        return FeedDbContext.FeedReaded
+            .Where(r => r.Tenant == tenant)
+            .Where(r => r.UserId == user)
+            .Where(r => r.Module == module)
+            .Max(r => r.TimeStamp);
+    }
+
+    public void SetTimeReaded()
+    {
+        SetTimeReaded(GetUser(), DateTime.UtcNow, "all", GetTenant());
+    }
+
+    public void SetTimeReaded(string module)
+    {
+        SetTimeReaded(GetUser(), DateTime.UtcNow, module, GetTenant());
+    }
+
+    public void SetTimeReaded(Guid user)
+    {
+        SetTimeReaded(user, DateTime.UtcNow, "all", GetTenant());
+    }
+
+    public void SetTimeReaded(Guid user, DateTime time, string module, int tenant)
+    {
+        if (string.IsNullOrEmpty(module))
+        {
+            return;
+        }
+
+        var feedReaded = new FeedReaded
+        {
+            UserId = user,
+            TimeStamp = time,
+            Module = module,
+            Tenant = tenant
+        };
+
+        FeedDbContext.AddOrUpdate(r => r.FeedReaded, feedReaded);
+        FeedDbContext.SaveChanges();
+    }
+
+    public IEnumerable<string> GetReadedModules(DateTime fromTime)
+    {
+        return GetReadedModules(GetUser(), GetTenant(), fromTime);
+    }
+
+    public IEnumerable<string> GetReadedModules(Guid user, int tenant, DateTime fromTime)
+    {
+        return FeedDbContext.FeedReaded
+            .Where(r => r.Tenant == tenant)
+            .Where(r => r.UserId == user)
+            .Where(r => r.TimeStamp >= fromTime)
+            .Select(r => r.Module)
+            .ToList();
+    }
+
+    private int GetTenant()
+    {
+        return _tenantManager.GetCurrentTenant().Id;
+    }
+
+    private Guid GetUser()
+    {
+        return _authContext.CurrentAccount.ID;
+    }
+}