--- conflicted
+++ resolved
@@ -3,11 +3,7 @@
   "content": "Deactivate",
   "content_en_sha1_hash": "d65ded94286c61f4f34527624be77ef1afce3b5a",
   "created_at": "2025-05-19T21:30:44.433Z",
-<<<<<<< HEAD
-  "updated_at": "2025-05-26T07:57:32.549Z",
-=======
   "updated_at": "2025-05-28T09:30:02.541Z",
->>>>>>> 398dda3c
   "comment": {
     "text": "The translation key \"Deactivate\" is used to display the text \"Deactivate\" on buttons and labels in UI elements that allow users to deactivate or disable certain features, typically related to account management or data removal. This text appears in button components, such as confirm deletion or suspension buttons, in portal settings pages and login interfaces.",
     "is_auto": true,
@@ -46,8 +42,8 @@
       "ai_spell_check_issues": [
         {
           "type": "incorrect_translation",
-          "description": "While 'Deaktiv edin' is a possible translation for 'Deactivate', it is an imperative form ('Deactivate it!'). The more neutral and common translation would be 'Dəaktiv etmə' or 'Dəaktivasiya et'. 'Deaktiv edin' implies an instruction or command.",
-          "suggestion": "Dəaktiv etmə or Dəaktivasiya et"
+          "description": "The translation \"Deaktiv edin\" is a command form (imperative) meaning \"Deactivate it/them.\" The English word \"Deactivate\" is a verb that can be used in various contexts. A more neutral and accurate translation might be \"Dəaktivasiya et\" or \"Xətlərin dəf etməsi\" depending on the specific context of the original English content. \"Deaktiv edin\" might not be appropriate if the English text isn't giving a direct command.",
+          "suggestion": "Consider \"Dəaktivasiya et\" or \"Xətlərin dəf etməsi\", or evaluate if the context requires the imperative form."
         }
       ],
       "approved_at": null
@@ -100,8 +96,8 @@
       "ai_spell_check_issues": [
         {
           "type": "incorrect_translation",
-          "description": "The Armenian translation \"Ապագործունացնել\" is overly complex and not the most natural way to express 'Deactivate'. It literally translates to something like 'to make inactive/non-working'. While technically correct, it's not idiomatic.",
-          "suggestion": "Consider a simpler and more common Armenian equivalent such as \"չմաշտնել\" (ch'mashtnel) - 'to disable', or \"դանդաղեցնել\" (dandlaghecel) - 'to switch off', or even a direct transliteration like \"դեակտիվացնել\" (deaktivatsnel) if appropriate for the context, though this might sound technical."
+          "description": "The Armenian translation \"Ապագործունացնել\" is a very uncommon and somewhat awkward way to translate \"Deactivate.\" It implies a forceful removal of activity or purpose, which might not be the intended meaning. A more common and clearer translation would be something like \"չմաշտել\" (ch'mashtel) or \"գործնազործել\" (gorznazordzel).",
+          "suggestion": "Consider using \"չմաշտել\" (ch'mashtel) or \"գործնազործել\" (gorznazordzel) as a more natural and accurate translation of \"Deactivate.\""
         }
       ],
       "approved_at": null
@@ -118,8 +114,8 @@
       "ai_spell_check_issues": [
         {
           "type": "incorrect_translation",
-          "description": "'停止する' (Teishi suru) generally means 'to stop' or 'to halt'. While it can sometimes imply deactivation, it's not the most accurate translation for 'Deactivate'. 'Deactivate' often implies rendering something unusable or inactive, rather than simply stopping a process.",
-          "suggestion": "Consider alternatives like '無効にする' (Mueki ni suru - to invalidate), '機能を停止する' (Kinou wo teishi suru - to stop functionality), or '取り消す' (Torikesu - to cancel) depending on the context. '無効化する' (Mueki-ka suru) is another option."
+          "description": "The Japanese translation \"停止する\" (teishi suru) translates to 'stop' or 'cease' rather than 'deactivate'. While 'deactivate' can involve stopping something, it implies a process of removing activation. A more appropriate translation would depend on the context, but alternatives like \"無効にする\" (mueki ni suru - to invalidate/disable) or \"解除する\" (kaisetsu suru - to release/cancel) might be better depending on the specific meaning of 'deactivate'.",
+          "suggestion": "Consider alternatives like \"無効にする\" (mueki ni suru) or \"解除する\" (kaisetsu suru) depending on context."
         }
       ],
       "approved_at": null
@@ -148,7 +144,7 @@
       "ai_spell_check_issues": [
         {
           "type": "incorrect_translation",
-          "description": "The Dutch translation 'Deactiveer' is not the correct translation for 'Deactivate'. While it's close, the correct translation is 'Deactiveren'.",
+          "description": "The Dutch translation \"Deactiveer\" is a direct transliteration of \"Deactivate\" and doesn't reflect the proper Dutch verb form. The correct Dutch translation would be \"Deactiveren\".",
           "suggestion": "Deactiveren"
         }
       ],
