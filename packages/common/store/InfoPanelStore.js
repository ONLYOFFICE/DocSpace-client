import { makeAutoObservable } from "mobx";

import { getUserById } from "@docspace/common/api/people";
import { combineUrl, getUserRole } from "@docspace/common/utils";
import { FolderType } from "@docspace/common/constants";
import config from "PACKAGE_FILE";
import Filter from "../api/people/filter";
import { getRoomInfo } from "../api/rooms";

const observedKeys = [
  "id",
  "title",
  "thumbnailStatus",
  "thumbnailUrl",
  "version",
  "comment",
];

class InfoPanelStore {
  isVisible = false;
  isMobileHidden = false;

  selection = null;
  selectionHistory = null;
  selectionParentRoom = null;
  selectionHistory = null;

  roomsView = "info_details";
  fileView = "info_history";

  updateRoomMembers = null;
  isScrollLocked = false;
  historyWithFileList = false;

  authStore = null;
  settingsStore = null;
  peopleStore = null;
  filesStore = null;
  selectedFolderStore = null;
  treeFoldersStore = null;
  membersList = null;

  constructor() {
    makeAutoObservable(this);
  }

  // Setters

  setIsVisible = (bool) => {
    this.setView("info_details");
    this.isVisible = bool;
    this.isScrollLocked = false;
  };

  setIsMobileHidden = (bool) => (this.isMobileHidden = bool);

  setSelection = (selection) => {
    if (this.getIsAccounts() && (!selection.email || !selection.displayName)) {
      this.selection = selection.length
        ? selection
        : { isSelectedFolder: true };
      return;
    }
    this.selection = selection;
    this.isScrollLocked = false;
  };

  setSelectionParentRoom = (obj) => (this.selectionParentRoom = obj);
  setSelectionHistory = (obj) => (this.selectionHistory = obj);

  setSelectionHistory = (obj) => {
    this.selectionHistory = obj;
    this.historyWithFileList = this.selection.isFolder || this.selection.isRoom;
  };

  setView = (view) => {
    this.roomsView = view;
    this.fileView = view === "info_members" ? "info_history" : view;
    this.isScrollLocked = false;
    this.setMembersList(null);
  };

  setUpdateRoomMembers = (updateRoomMembers) => {
    this.updateRoomMembers = updateRoomMembers;
  };

  setIsScrollLocked = (isScrollLocked) => {
    this.isScrollLocked = isScrollLocked;
  };

  // Selection helpers //

  getSelectedItems = () => {
    const {
      selection: filesStoreSelection,
      bufferSelection: filesStoreBufferSelection,
    } = this.filesStore;

    const {
      selection: peopleStoreSelection,
      bufferSelection: peopleStoreBufferSelection,
    } = this.peopleStore.selectionStore;

    return this.getIsAccounts()
      ? peopleStoreSelection.length
        ? [...peopleStoreSelection]
        : peopleStoreBufferSelection
        ? [peopleStoreBufferSelection]
        : []
      : filesStoreSelection?.length > 0
      ? [...filesStoreSelection]
      : filesStoreBufferSelection
      ? [filesStoreBufferSelection]
      : [];
  };

  getSelectedFolder = () => {
    const selectedFolderStore = { ...this.selectedFolderStore };
    return {
      ...selectedFolderStore,
      isFolder: true,
      isRoom: !!this.selectedFolderStore.roomType,
    };
  };

  calculateSelection = (
    props = { selectedItems: [], selectedFolder: null }
  ) => {
    const selectedItems = props.selectedItems.length
      ? props.selectedItems
      : this.getSelectedItems();

    const selectedFolder = props.selectedFolder
      ? props.selectedFolder
      : this.getSelectedFolder();

    return selectedItems.length === 0
      ? this.normalizeSelection({
          ...selectedFolder,
          isSelectedFolder: true,
          isSelectedItem: false,
        })
      : selectedItems.length === 1
      ? this.normalizeSelection({
          ...selectedItems[0],
          isSelectedFolder: false,
          isSelectedItem: true,
        })
      : [...Array(selectedItems.length).keys()];
  };

  normalizeSelection = (selection) => {
    const isContextMenuSelection = selection.isContextMenuSelection;
    return {
      ...selection,
      isRoom: selection.isRoom || !!selection.roomType,
      icon: this.getInfoPanelItemIcon(selection, 32),
      isContextMenuSelection: false,
      wasContextMenuSelection: !!isContextMenuSelection,
    };
  };

  reloadSelection = () => {
    this.setSelection(this.calculateSelection());
  };

  updateRoomLogoCacheBreaker = () => {
    const logo = this.selection.logo;
    this.setSelection({
      ...this.selection,
      logo: {
        small: logo.small.split("?")[0] + "?" + new Date().getTime(),
        medium: logo.medium.split("?")[0] + "?" + new Date().getTime(),
        large: logo.large.split("?")[0] + "?" + new Date().getTime(),
        original: logo.original.split("?")[0] + "?" + new Date().getTime(),
      },
    });
  };

  reloadSelectionParentRoom = async () => {
    if (!this.getIsRooms) return;

    const currentFolderRoomId =
      this.selectedFolderStore.pathParts &&
      this.selectedFolderStore.pathParts[1];
    const prevRoomId = this.selectionParentRoom?.id;

    if (!currentFolderRoomId || currentFolderRoomId === prevRoomId) return;

    const newSelectionParentRoom = await getRoomInfo(currentFolderRoomId);

    if (prevRoomId === newSelectionParentRoom.id) return;

    this.setSelectionParentRoom(
      this.normalizeSelection(newSelectionParentRoom)
    );
  };

  isItemChanged = (oldItem, newItem) => {
    for (let i = 0; i < observedKeys.length; i++) {
      const value = observedKeys[i];
      if (oldItem[value] !== newItem[value]) return true;
    }
    return false;
  };

  // Icon helpers //

  getInfoPanelItemIcon = (item, size) => {
    return item.isRoom || !!item.roomType
      ? item.rootFolderType === FolderType.Archive
        ? this.settingsStore.getIcon(
            size,
            null,
            null,
            null,
            item.roomType,
            true
          )
        : item.logo && item.logo.medium
        ? item.logo.medium
        : item.icon
        ? item.icon
        : this.settingsStore.getIcon(size, null, null, null, item.roomType)
      : item.isFolder
      ? this.settingsStore.getFolderIcon(item.providerKey, size)
      : this.settingsStore.getIcon(size, item.fileExst || ".file");
  };

  // User link actions //

  openUser = async (user, navigate) => {
    if (user.id === this.authStore.userStore.user.id) {
      this.openSelfProfile(navigate);
      return;
    }

    const fetchedUser = await this.fetchUser(user.id);
    this.openAccountsWithSelectedUser(fetchedUser, navigate);
  };

  openSelfProfile = (navigate) => {
    const path = [
      window.DocSpaceConfig?.proxy?.url,
      config.homepage,
      "/accounts",
      "/profile",
    ];
    this.selectedFolderStore.setSelectedFolder(null);
    this.treeFoldersStore.setSelectedNode(["accounts", "filter"]);
    navigate(combineUrl(...path));
  };

  openAccountsWithSelectedUser = async (user, navigate) => {
    const { getUsersList } = this.peopleStore.usersStore;
    const { setSelection } = this.peopleStore.selectionStore;

    const path = [
      window.DocSpaceConfig?.proxy?.url,
      config.homepage,
      "/accounts",
    ];

    const newFilter = Filter.getDefault();
    newFilter.page = 0;
    newFilter.search = user.email;
    path.push(`filter?${newFilter.toUrlParams()}`);
    const userList = await getUsersList(newFilter);

    navigate(combineUrl(...path));
    this.selectedFolderStore.setSelectedFolder(null);
    this.treeFoldersStore.setSelectedNode(["accounts"]);
    setSelection([user]);
  };

  fetchUser = async (userId) => {
    const { getStatusType, getUserContextOptions } =
      this.peopleStore.usersStore;

    const fetchedUser = await getUserById(userId);
    fetchedUser.role = getUserRole(fetchedUser);
    fetchedUser.statusType = getStatusType(fetchedUser);
    fetchedUser.options = getUserContextOptions(
      false,
      fetchedUser.isOwner,
      fetchedUser.statusType,
      fetchedUser.status
    );

    return fetchedUser;
  };

  // Routing helpers //

  getCanDisplay = () => {
    const pathname = window.location.pathname.toLowerCase();
    const isFiles = this.getIsFiles(pathname);
    const isRooms = this.getIsRooms(pathname);
    const isAccounts = this.getIsAccounts(pathname);
    const isGallery = this.getIsGallery(pathname);
    return isRooms || isFiles || isGallery || isAccounts;
  };

  getIsFiles = (givenPathName) => {
    const pathname = givenPathName || window.location.pathname.toLowerCase();
    return (
      pathname.indexOf("files") !== -1 || pathname.indexOf("personal") !== -1
    );
  };

  getIsRooms = (givenPathName) => {
    const pathname = givenPathName || window.location.pathname.toLowerCase();
    return (
      pathname.indexOf("rooms") !== -1 && !(pathname.indexOf("personal") !== -1)
    );
  };

  getIsAccounts = (givenPathName) => {
    const pathname = givenPathName || window.location.pathname.toLowerCase();
    return (
      pathname.indexOf("accounts") !== -1 && !(pathname.indexOf("view") !== -1)
    );
  };

  getIsGallery = (givenPathName) => {
    const pathname = givenPathName || window.location.pathname.toLowerCase();
    return pathname.indexOf("form-gallery") !== -1;
  };

  getIsTrash = (givenPathName) => {
    const pathname = givenPathName || window.location.pathname.toLowerCase();
    return pathname.indexOf("files/trash") !== -1;
  };

<<<<<<< HEAD
  openShareTab = () => {
    this.setView("info_share");
    this.isVisible = true;
=======
  setMembersList = (membersList) => {
    this.membersList = membersList;
>>>>>>> 55d92a8f
  };
}

export default InfoPanelStore;<|MERGE_RESOLUTION|>--- conflicted
+++ resolved
@@ -332,14 +332,13 @@
     return pathname.indexOf("files/trash") !== -1;
   };
 
-<<<<<<< HEAD
+  setMembersList = (membersList) => {
+    this.membersList = membersList;
+  };
+
   openShareTab = () => {
     this.setView("info_share");
     this.isVisible = true;
-=======
-  setMembersList = (membersList) => {
-    this.membersList = membersList;
->>>>>>> 55d92a8f
   };
 }
 
