--- conflicted
+++ resolved
@@ -2,12 +2,8 @@
 import ComboBox from "@appserver/components/src/components/combobox";
 import constants from "@appserver/common/src/constants";
 import DropDownItem from "@appserver/components/src/components/drop-down-item";
-<<<<<<< HEAD
 import { getAccessIcon } from "../../../helpers/files-helpers";
-=======
-import { getAccessIcon } from "../../../store/files/selectors";
 import { ReactSVG } from "react-svg";
->>>>>>> 782e069f
 
 const { ShareAccessRights } = constants;
 
@@ -106,14 +102,10 @@
     </>
   );
 
-<<<<<<< HEAD
-  const accessIcon = getAccessIcon(access);
+  const accessIconUrl = getAccessIcon(access);
   const selectedOption = arrowIconColor
     ? { key: 0, arrowIconColor }
     : { key: 0 };
-=======
-  const accessIconUrl = getAccessIcon(access);
->>>>>>> 782e069f
 
   return (
     <ComboBox
