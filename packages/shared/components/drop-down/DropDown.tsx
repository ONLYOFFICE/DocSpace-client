// (c) Copyright Ascensio System SIA 2009-2024
//
// This program is a free software product.
// You can redistribute it and/or modify it under the terms
// of the GNU Affero General Public License (AGPL) version 3 as published by the Free Software
// Foundation. In accordance with Section 7(a) of the GNU AGPL its Section 15 shall be amended
// to the effect that Ascensio System SIA expressly excludes the warranty of non-infringement of
// any third-party rights.
//
// This program is distributed WITHOUT ANY WARRANTY, without even the implied warranty
// of MERCHANTABILITY or FITNESS FOR A PARTICULAR  PURPOSE. For details, see
// the GNU AGPL at: http://www.gnu.org/licenses/agpl-3.0.html
//
// You can contact Ascensio System SIA at Lubanas st. 125a-25, Riga, Latvia, EU, LV-1021.
//
// The  interactive user interfaces in modified source and object code versions of the Program must
// display Appropriate Legal Notices, as required under Section 5 of the GNU AGPL version 3.
//
// Pursuant to Section 7(b) of the License you must retain the original Product logo when
// distributing the program. Pursuant to Section 7(e) we decline to grant you any rights under
// trademark law for use of our trademarks.
//
// All the Product's GUI elements, including illustrations and icon sets, as well as technical writing
// content are licensed under the terms of the Creative Commons Attribution-ShareAlike 4.0
// International. See the License terms at http://creativecommons.org/licenses/by-sa/4.0/legalcode

import React from "react";
import { useTheme } from "styled-components";

import { Portal } from "../portal";
import { DomHelpers, isTablet } from "../../utils";

import StyledDropdown from "./DropDown.styled";

import { VirtualList } from "./sub-components/VirtualList";
import { Row } from "./sub-components/Row";

import { DropDownProps } from "./DropDown.types";
import { DEFAULT_PARENT_HEIGHT } from "./DropDown.constants";
import { isIOS, isMobile } from "react-device-detect";

const DropDown = ({
  directionY = "bottom",
  directionX = "left",

  open,
  enableOnClickOutside,
  isDefaultMode = true,
  fixedDirection = false,
  smallSectionWidth,
  forwardedRef,
  disableOnClickOutside,
  right,
  offsetLeft = 0,
  top,
  children,
  maxHeight,
  showDisabledItems,
  isMobileView,
  isNoFixedHeightOptions,
  enableKeyboardEvents,
  appendTo,
  eventTypes,
  zIndex,
  clickOutsideAction,
  manualWidth,
  manualX,
  manualY,
  className,
  style,
<<<<<<< HEAD
  onCloseDropdown,
=======
  topSpace,
>>>>>>> 7693563c
}: DropDownProps) => {
  const theme = useTheme();

  const documentResizeListener = React.useRef<null | (() => void)>(null);
  const dropDownRef = React.useRef<null | HTMLDivElement>(null);

  const [state, setState] = React.useState({
    directionX,
    directionY,
    manualY,
    width: 0,
    isDropdownReady: false, // need to avoid scrollbar appearing during dropdown position calculation
  });

  const checkPositionPortal = React.useCallback(() => {
    const parent = forwardedRef;

    if (!parent?.current || fixedDirection) {
      setState((s) => ({
        ...s,
        isDropdownReady: true,
        width: dropDownRef.current?.offsetWidth || 0,
      }));
      return;
    }

    const dropDown = dropDownRef.current;

    const parentRects = parent.current.getBoundingClientRect();

    const dropDownHeight = dropDownRef.current?.offsetParent
      ? dropDownRef.current.offsetHeight
      : DomHelpers.getHiddenElementOuterHeight(dropDownRef.current);

    let bottom = parentRects.bottom;

    const viewport = DomHelpers.getViewport();
    const scrollBarWidth =
      viewport.width - document.documentElement.clientWidth;

    const dropDownRects = dropDownRef.current?.getBoundingClientRect();

    if (
      directionY === "top" ||
      (directionY === "both" &&
        parentRects.bottom + dropDownHeight > viewport.height)
    ) {
      bottom -= parent.current.clientHeight + dropDownHeight;
      if (topSpace && bottom < 0) bottom = topSpace;
    }

    if (dropDown) {
      if (theme?.interfaceDirection === "ltr") {
        if (right) {
          dropDown.style.right = right;
        } else if (directionX === "right") {
          dropDown.style.left = `${parentRects.right - dropDown.clientWidth}px`;
        } else if (
          dropDownRects &&
          parentRects.left + dropDownRects.width > viewport.width
        ) {
          if (parentRects.right - dropDownRects.width < 0) {
            dropDown.style.left = "0px";
          } else {
            dropDown.style.left = `${
              parentRects.right - dropDown.clientWidth
            }px`;
          }
        } else {
          dropDown.style.left = `${parentRects.left + offsetLeft}px`;
        }
      } else if (right) {
        dropDown.style.left = right;
      } else if (directionX === "right") {
        dropDown.style.left = `${parentRects.left - scrollBarWidth}px`;
      } else if (dropDownRects && parentRects.right - dropDownRects.width < 0) {
        if (parentRects.left + dropDownRects.width > viewport.width) {
          dropDown.style.left = `${
            viewport.width - dropDown.clientWidth - scrollBarWidth
          }px`;
        } else {
          dropDown.style.left = `${parentRects.left - scrollBarWidth}px`;
        }
      } else {
        dropDown.style.left = `${
          parentRects.right - dropDown.clientWidth - offsetLeft - scrollBarWidth
        }px`;
      }
    }
    if (dropDownRef.current)
      dropDownRef.current.style.top = top || `${bottom}px`;

    setState((s) => ({
      ...s,
      directionX,
      directionY,
      width: dropDownRef.current ? dropDownRef.current.offsetWidth : 240,
      isDropdownReady: true,
    }));
  }, [
    directionX,
    directionY,
    fixedDirection,
    forwardedRef,
    offsetLeft,
    right,
    theme?.interfaceDirection,
    top,
  ]);

  const checkPosition = React.useCallback(() => {
    if (!dropDownRef.current || fixedDirection) {
      setState((s) => ({
        ...s,
        isDropdownReady: true,
        width: dropDownRef.current?.offsetWidth || 0,
      }));
      return;
    }

    if (dropDownRef.current) {
      const isRtl = theme?.interfaceDirection === "rtl";
      const rects = dropDownRef.current.getBoundingClientRect();
      const parentRects = forwardedRef?.current?.getBoundingClientRect();

      const container = DomHelpers.getViewport();

      const dimensions = parentRects
        ? {
            toTopCorner: parentRects.top,
            parentHeight: parentRects.height,
            containerHeight: parentRects.top,
          }
        : {
            toTopCorner: rects.top,
            parentHeight: DEFAULT_PARENT_HEIGHT,
            containerHeight: container.height,
          };

      let left;
      let rightVar;

      if (isRtl) {
        rightVar =
          rects.right > container.width && rects.width < container.width;
        left =
          rects.width &&
          rects.right > (container.width - rects.width || 250) &&
          rects.right < container.width - rects.width &&
          rects.width < container.width;
      } else {
        left = rects.left < 0 && rects.width < container.width;
        rightVar =
          rects.width &&
          rects.left < (rects.width || 250) &&
          rects.left > rects.width &&
          rects.width < container.width;
      }

      const topVar =
        rects.bottom > dimensions.containerHeight &&
        dimensions.toTopCorner > rects.height;
      const bottom = rects.top < 0;

      const x = left
        ? "left"
        : rightVar || smallSectionWidth
          ? "right"
          : state.directionX;

      const y = bottom ? "bottom" : topVar ? "top" : state.directionY;

      const mY = topVar ? `${dimensions.parentHeight}px` : state.manualY;

      setState((s) => ({
        ...s,
        directionX: x,
        directionY: y,
        manualY: mY,
        width: dropDownRef.current ? dropDownRef.current.offsetWidth : 240,
        isDropdownReady: true,
      }));
    }
  }, [
    fixedDirection,
    theme?.interfaceDirection,
    forwardedRef,
    smallSectionWidth,
    state.directionX,
    state.directionY,
    state.manualY,
  ]);

  // const handleClickOutside = (e: any) => {
  //   if (e.type !== "touchstart") {
  //     e.preventDefault();
  //   }

  //   toggleDropDown(e);
  // };

  // const toggleDropDown = (e: any) => {
  //   clickOutsideAction?.(e, open);
  // };

  const bindDocumentResizeListener = React.useCallback(() => {
    if (!documentResizeListener.current) {
      documentResizeListener.current = () => {
        if (open) {
          if (isDefaultMode) {
            checkPositionPortal();
          } else {
            checkPosition();
          }
        }
      };

      window.addEventListener("resize", documentResizeListener.current);

      if (isIOS && isMobile)
        window.visualViewport?.addEventListener(
          "resize",
          documentResizeListener.current,
        );
    }
  }, [checkPosition, checkPositionPortal, isDefaultMode, open]);

  const unbindDocumentResizeListener = React.useCallback(() => {
    if (documentResizeListener.current) {
      window.removeEventListener("resize", documentResizeListener.current);

      if (isIOS && isMobile)
        window.visualViewport?.removeEventListener(
          "resize",
          documentResizeListener.current,
        );

      documentResizeListener.current = null;
    }
  }, []);

  const getItemHeight = (item: React.ReactElement) => {
    const isTabletDevice = isTablet();

    const height = item?.props.height ?? 32;
    const heightTablet = item?.props.heightTablet ?? 36;

    if (item && item.props.isSeparator) {
      return isTabletDevice ? 16 : 12;
    }

    return isTabletDevice ? heightTablet : height;
  };

  const hideDisabledItems = () => {
    if (React.Children.count(children) > 0) {
      const enabledChildren = React.Children.map(children, (child) => {
        const props =
          child &&
          React.isValidElement(child) &&
          (child.props as { disabled?: boolean });
        if (props && !props?.disabled) return child;
      });

      const sizeEnabledChildren = enabledChildren?.length;

      const cleanChildren = React.Children.map(
        enabledChildren,
        (child, index) => {
          const props =
            child &&
            React.isValidElement(child) &&
            (child.props as { isSeparator?: boolean });
          if (props && !props?.isSeparator) return child;
          if (
            index !== 0 &&
            sizeEnabledChildren &&
            index !== sizeEnabledChildren - 1
          )
            return child;
        },
      );

      return cleanChildren;
    }
  };

  const renderDropDown = () => {
    // Need to avoid conflict between inline styles from checkPositionPortal and styled-component styles
    const directionXStylesDisabled =
      isDefaultMode && forwardedRef?.current && !fixedDirection;

    let cleanChildren = children;
    let itemCount = children ? React.Children.toArray(children).length : 0;

    if (!showDisabledItems) {
      cleanChildren = hideDisabledItems();
      if (cleanChildren)
        itemCount = React.Children.toArray(cleanChildren).length;
    }

    const rowHeights =
      cleanChildren &&
      Array.isArray(cleanChildren) &&
      React.Children.map(cleanChildren, (child: React.ReactElement) => {
        return getItemHeight(child);
      });

    const getItemSize = (index: number) => rowHeights && rowHeights[index];
    const fullHeight =
      cleanChildren &&
      rowHeights &&
      rowHeights.reduce((a: number, b: number) => a + b, 0);
    const calculatedHeight =
      fullHeight > 0 && maxHeight && fullHeight < maxHeight
        ? fullHeight
        : maxHeight;

    const dropDownMaxHeightProp = maxHeight
      ? { height: `${calculatedHeight}px` }
      : {};

    return (
      <>
        {/* {withBackdrop ? ( //TODO: consider a solution when there will be a structure of correct z index for components
          <Backdrop
            visible={open || false}
            zIndex={199} // TODO: zIndex should almost be equal to the dropdown index
            onClick={toggleDropDown}
            withoutBlur={!withBlur}
            isAside={isAside}
            withBackground={withBackground}
            withoutBackground={withoutBackground}
          />
        ) : null} */}
        <StyledDropdown
          ref={dropDownRef}
          style={style}
          // {...this.props}
          directionX={state.directionX}
          directionY={state.directionY}
          manualY={state.manualY}
          isMobileView={isMobileView}
          itemCount={itemCount}
          {...dropDownMaxHeightProp}
          directionXStylesDisabled={directionXStylesDisabled}
          isDropdownReady={state.isDropdownReady}
          open={open}
          maxHeight={maxHeight}
          zIndex={zIndex}
          manualWidth={manualWidth}
          className={className}
          manualX={manualX}
        >
          <VirtualList
            Row={Row}
            theme={theme}
            width={state.width}
            itemCount={itemCount}
            maxHeight={maxHeight}
            cleanChildren={cleanChildren}
            calculatedHeight={calculatedHeight}
            isNoFixedHeightOptions={isNoFixedHeightOptions || false}
            getItemSize={getItemSize}
            isOpen={open || false}
            enableKeyboardEvents={enableKeyboardEvents || false}
            isDropdownReady={state.isDropdownReady}
            onCloseDropdown={onCloseDropdown}
          >
            {children}
          </VirtualList>
        </StyledDropdown>
      </>
    );
  };

  React.useEffect(() => {
    if (open) {
      enableOnClickOutside?.();
      bindDocumentResizeListener();
      if (isDefaultMode) {
        setTimeout(() => checkPositionPortal?.(), 0);
        return;
      }
      checkPosition?.();
    } else {
      // disableOnClickOutside;
    }
  }, [
    checkPosition,
    checkPositionPortal,
    enableOnClickOutside,
    // disableOnClickOutside,
    isDefaultMode,
    open,
    bindDocumentResizeListener,
  ]);

  React.useEffect(() => {
    if (!dropDownRef.current) return;

    const listener = (evt: Event) => {
      const target = evt.target as HTMLElement;

      if (dropDownRef.current && dropDownRef.current.contains(target)) return;
      clickOutsideAction?.(evt, !open);
    };

    const types: string[] = !eventTypes
      ? []
      : Array.isArray(eventTypes)
        ? eventTypes
        : [eventTypes];

    if (!open) {
      types?.forEach((type) => {
        window.removeEventListener(type, listener);
      });

      return;
    }

    types?.forEach((type) => {
      window.addEventListener(type, listener);
    });

    return () => {
      types?.forEach((type) => {
        window.removeEventListener(type, listener);
      });
    };
  }, [clickOutsideAction, eventTypes, open]);

  React.useEffect(() => {
    return () => {
      // disableOnClickOutside?.();
      unbindDocumentResizeListener();
    };
  }, [disableOnClickOutside, unbindDocumentResizeListener]);

  const element = renderDropDown();

  if (isDefaultMode) {
    return <Portal element={element} appendTo={appendTo} />;
  }

  return element;
};

const EnhancedComponent = DropDown;

export { EnhancedComponent };<|MERGE_RESOLUTION|>--- conflicted
+++ resolved
@@ -68,11 +68,8 @@
   manualY,
   className,
   style,
-<<<<<<< HEAD
+  topSpace,
   onCloseDropdown,
-=======
-  topSpace,
->>>>>>> 7693563c
 }: DropDownProps) => {
   const theme = useTheme();
 
