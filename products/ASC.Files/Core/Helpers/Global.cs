--- conflicted
+++ resolved
@@ -29,7 +29,7 @@
 using System.Collections.Generic;
 using System.IO;
 using System.Text.RegularExpressions;
-
+
 using ASC.Common;
 using ASC.Common.Caching;
 using ASC.Common.Logging;
@@ -38,23 +38,23 @@
 using ASC.Core.Users;
 using ASC.Data.Storage;
 using ASC.Files.Core;
-using ASC.Files.Core.Data;
+using ASC.Files.Core.Data;
 using ASC.Files.Core.Resources;
 using ASC.Files.Core.Security;
 using ASC.Web.Core;
-using ASC.Web.Core.Files;
+using ASC.Web.Core.Files;
 using ASC.Web.Core.Users;
 using ASC.Web.Core.WhiteLabel;
 using ASC.Web.Files.Utils;
-
+
 using Microsoft.Extensions.Configuration;
-using Microsoft.Extensions.DependencyInjection;
+using Microsoft.Extensions.DependencyInjection;
 using Microsoft.Extensions.Options;
-
+
 using Constants = ASC.Core.Configuration.Constants;
 
 namespace ASC.Web.Files.Classes
-{
+{
     [Singletone]
     public class GlobalNotify
     {
@@ -82,10 +82,10 @@
                         GlobalFolder.ProjectsRootFolderCache.Clear();
                         GlobalFolder.UserRootFolderCache.Clear();
                         GlobalFolder.CommonFolderCache.Clear();
-                        GlobalFolder.ShareFolderCache.Clear();
-                        GlobalFolder.RecentFolderCache.Clear();
-                        GlobalFolder.FavoritesFolderCache.Clear();
-                        GlobalFolder.TemplatesFolderCache.Clear();
+                        GlobalFolder.ShareFolderCache.Clear();
+                        GlobalFolder.RecentFolderCache.Clear();
+                        GlobalFolder.FavoritesFolderCache.Clear();
+                        GlobalFolder.TemplatesFolderCache.Clear();
                         GlobalFolder.PrivacyFolderCache.Clear();
                         GlobalFolder.TrashFolderCache.Clear();
                     }
@@ -101,7 +101,7 @@
             }
         }
     }
-
+
     [Scope]
     public class Global
     {
@@ -128,14 +128,14 @@
             CoreSettings = coreSettings;
             DisplayUserSettingsHelper = displayUserSettingsHelper;
             CustomNamingPeople = customNamingPeople;
-            FileSecurityCommon = fileSecurityCommon;
-
+            FileSecurityCommon = fileSecurityCommon;
+
             ThumbnailExtension = configuration["files:thumbnail:exts"] ?? "png";
         }
 
         #region Property
-
-        public string ThumbnailExtension;
+
+        public string ThumbnailExtension;
 
         public const int MaxTitle = 170;
 
@@ -206,7 +206,7 @@
             return userInfo.DisplayUserName(false, DisplayUserSettingsHelper);
         }
     }
-
+
     [Scope]
     public class GlobalStore
     {
@@ -229,7 +229,7 @@
             return StorageFactory.GetStorage(string.Empty, FileConstant.StorageTemplate);
         }
     }
-
+
     [Scope]
     public class GlobalSpace
     {
@@ -252,7 +252,7 @@
             return FilesUserSpaceUsage.GetUserSpaceUsage(userId);
         }
     }
-
+
     [Scope]
     public class GlobalFolder
     {
@@ -264,8 +264,8 @@
         private UserManager UserManager { get; }
         private SettingsManager SettingsManager { get; }
         private GlobalStore GlobalStore { get; }
-        private IServiceProvider ServiceProvider { get; }
-        private Global Global { get; }
+        private IServiceProvider ServiceProvider { get; }
+        private Global Global { get; }
         private ILog Logger { get; }
 
         public GlobalFolder(
@@ -278,7 +278,7 @@
             SettingsManager settingsManager,
             GlobalStore globalStore,
             IOptionsMonitor<ILog> options,
-            IServiceProvider serviceProvider,
+            IServiceProvider serviceProvider,
             Global global
         )
         {
@@ -290,8 +290,8 @@
             UserManager = userManager;
             SettingsManager = settingsManager;
             GlobalStore = globalStore;
-            ServiceProvider = serviceProvider;
-            Global = global;
+            ServiceProvider = serviceProvider;
+            Global = global;
             Logger = options.Get("ASC.Files");
         }
 
@@ -343,25 +343,25 @@
         {
             var cacheKey = string.Format("my/{0}/{1}", TenantManager.GetCurrentTenant().TenantId, value);
             UserRootFolderCache.Remove(cacheKey, out _);
-        }
-
-        public bool IsFirstVisit(IDaoFactory daoFactory)
-        {
-            var cacheKey = string.Format("my/{0}/{1}", TenantManager.GetCurrentTenant().TenantId, AuthContext.CurrentAccount.ID);
-
-            if (!UserRootFolderCache.TryGetValue(cacheKey, out var _))
-            {
-                var folderDao = daoFactory.GetFolderDao<int>();
-                var myFolderId = folderDao.GetFolderIDUser(false);
-
-                if (Equals(myFolderId, 0))
-                {
-                    return true;
-                }
-            }
-
-            return false;
-        }
+        }
+
+        public bool IsFirstVisit(IDaoFactory daoFactory)
+        {
+            var cacheKey = string.Format("my/{0}/{1}", TenantManager.GetCurrentTenant().TenantId, AuthContext.CurrentAccount.ID);
+
+            if (!UserRootFolderCache.TryGetValue(cacheKey, out var _))
+            {
+                var folderDao = daoFactory.GetFolderDao<int>();
+                var myFolderId = folderDao.GetFolderIDUser(false);
+
+                if (Equals(myFolderId, 0))
+                {
+                    return true;
+                }
+            }
+
+            return false;
+        }
 
         internal static readonly IDictionary<int, int> CommonFolderCache =
                 new ConcurrentDictionary<int, int>(); /*Use SYNCHRONIZED for cross thread blocks*/
@@ -406,94 +406,94 @@
         public T GetFolderShare<T>(IDaoFactory daoFactory)
         {
             return (T)Convert.ChangeType(GetFolderShare(daoFactory), typeof(T));
-        }
-
-        internal static readonly IDictionary<int, int> RecentFolderCache =
-    new ConcurrentDictionary<int, int>(); /*Use SYNCHRONIZED for cross thread blocks*/
-
-        public int GetFolderRecent(IDaoFactory daoFactory)
-        {
-            if (!AuthContext.IsAuthenticated) return 0;
-            if (UserManager.GetUsers(AuthContext.CurrentAccount.ID).IsVisitor(UserManager)) return 0;
-
-            if (!RecentFolderCache.TryGetValue(TenantManager.GetCurrentTenant().TenantId, out var recentFolderId))
-            {
-                var folderDao = daoFactory.GetFolderDao<int>();
-                recentFolderId = folderDao.GetFolderIDRecent(true);
-
-                if (!recentFolderId.Equals(0))
-                    RecentFolderCache[TenantManager.GetCurrentTenant().TenantId] = recentFolderId;
-            }
-
-            return recentFolderId;
-        }
-
-        internal static readonly IDictionary<int, int> FavoritesFolderCache =
-            new ConcurrentDictionary<int, int>(); /*Use SYNCHRONIZED for cross thread blocks*/
-
-        public int GetFolderFavorites(IDaoFactory daoFactory)
-        {
-            if (!AuthContext.IsAuthenticated) return 0;
-            if (UserManager.GetUsers(AuthContext.CurrentAccount.ID).IsVisitor(UserManager)) return 0;
-
-            if (!FavoritesFolderCache.TryGetValue(TenantManager.GetCurrentTenant().TenantId, out var favoriteFolderId))
-            {
-                var folderDao = daoFactory.GetFolderDao<int>();
-                favoriteFolderId = folderDao.GetFolderIDFavorites(true);
-
-                if (!favoriteFolderId.Equals(0))
-                    FavoritesFolderCache[TenantManager.GetCurrentTenant().TenantId] = favoriteFolderId;
-            }
-
-            return favoriteFolderId;
-        }
-
-        internal static readonly IDictionary<int, int> TemplatesFolderCache =
-            new ConcurrentDictionary<int, int>(); /*Use SYNCHRONIZED for cross thread blocks*/
-
-        public int GetFolderTemplates(IDaoFactory daoFactory)
-        {
-            if (!AuthContext.IsAuthenticated) return 0;
-            if (UserManager.GetUsers(AuthContext.CurrentAccount.ID).IsVisitor(UserManager)) return 0;
-
-            if (!TemplatesFolderCache.TryGetValue(TenantManager.GetCurrentTenant().TenantId, out var templatesFolderId))
-            {
-                var folderDao = daoFactory.GetFolderDao<int>();
-                templatesFolderId = folderDao.GetFolderIDTemplates(true);
-
-                if (!templatesFolderId.Equals(0))
-                    TemplatesFolderCache[TenantManager.GetCurrentTenant().TenantId] = templatesFolderId;
-            }
-
-            return templatesFolderId;
-        }
-
-        internal static readonly IDictionary<string, int> PrivacyFolderCache =
-            new ConcurrentDictionary<string, int>(); /*Use SYNCHRONIZED for cross thread blocks*/
-
+        }
+
+        internal static readonly IDictionary<int, int> RecentFolderCache =
+    new ConcurrentDictionary<int, int>(); /*Use SYNCHRONIZED for cross thread blocks*/
+
+        public int GetFolderRecent(IDaoFactory daoFactory)
+        {
+            if (!AuthContext.IsAuthenticated) return 0;
+            if (UserManager.GetUsers(AuthContext.CurrentAccount.ID).IsVisitor(UserManager)) return 0;
+
+            if (!RecentFolderCache.TryGetValue(TenantManager.GetCurrentTenant().TenantId, out var recentFolderId))
+            {
+                var folderDao = daoFactory.GetFolderDao<int>();
+                recentFolderId = folderDao.GetFolderIDRecent(true);
+
+                if (!recentFolderId.Equals(0))
+                    RecentFolderCache[TenantManager.GetCurrentTenant().TenantId] = recentFolderId;
+            }
+
+            return recentFolderId;
+        }
+
+        internal static readonly IDictionary<int, int> FavoritesFolderCache =
+            new ConcurrentDictionary<int, int>(); /*Use SYNCHRONIZED for cross thread blocks*/
+
+        public int GetFolderFavorites(IDaoFactory daoFactory)
+        {
+            if (!AuthContext.IsAuthenticated) return 0;
+            if (UserManager.GetUsers(AuthContext.CurrentAccount.ID).IsVisitor(UserManager)) return 0;
+
+            if (!FavoritesFolderCache.TryGetValue(TenantManager.GetCurrentTenant().TenantId, out var favoriteFolderId))
+            {
+                var folderDao = daoFactory.GetFolderDao<int>();
+                favoriteFolderId = folderDao.GetFolderIDFavorites(true);
+
+                if (!favoriteFolderId.Equals(0))
+                    FavoritesFolderCache[TenantManager.GetCurrentTenant().TenantId] = favoriteFolderId;
+            }
+
+            return favoriteFolderId;
+        }
+
+        internal static readonly IDictionary<int, int> TemplatesFolderCache =
+            new ConcurrentDictionary<int, int>(); /*Use SYNCHRONIZED for cross thread blocks*/
+
+        public int GetFolderTemplates(IDaoFactory daoFactory)
+        {
+            if (!AuthContext.IsAuthenticated) return 0;
+            if (UserManager.GetUsers(AuthContext.CurrentAccount.ID).IsVisitor(UserManager)) return 0;
+
+            if (!TemplatesFolderCache.TryGetValue(TenantManager.GetCurrentTenant().TenantId, out var templatesFolderId))
+            {
+                var folderDao = daoFactory.GetFolderDao<int>();
+                templatesFolderId = folderDao.GetFolderIDTemplates(true);
+
+                if (!templatesFolderId.Equals(0))
+                    TemplatesFolderCache[TenantManager.GetCurrentTenant().TenantId] = templatesFolderId;
+            }
+
+            return templatesFolderId;
+        }
+
+        internal static readonly IDictionary<string, int> PrivacyFolderCache =
+            new ConcurrentDictionary<string, int>(); /*Use SYNCHRONIZED for cross thread blocks*/
+
         public T GetFolderPrivacy<T>(IDaoFactory daoFactory)
         {
             return (T)Convert.ChangeType(GetFolderPrivacy(daoFactory), typeof(T));
-        }
-
-        public int GetFolderPrivacy(IDaoFactory daoFactory)
-        {
-            if (!AuthContext.IsAuthenticated) return 0;
-            if (UserManager.GetUsers(AuthContext.CurrentAccount.ID).IsVisitor(UserManager)) return 0;
-
-            var cacheKey = string.Format("privacy/{0}/{1}", TenantManager.GetCurrentTenant().TenantId, AuthContext.CurrentAccount.ID);
-
-            if (!PrivacyFolderCache.TryGetValue(cacheKey, out var privacyFolderId))
-            {
-                var folderDao = daoFactory.GetFolderDao<int>();
-                privacyFolderId = folderDao.GetFolderIDPrivacy(true);
-
-                if (!Equals(privacyFolderId, 0))
-                    PrivacyFolderCache[cacheKey] = privacyFolderId;
-            }
-            return privacyFolderId;
-        }
-
+        }
+
+        public int GetFolderPrivacy(IDaoFactory daoFactory)
+        {
+            if (!AuthContext.IsAuthenticated) return 0;
+            if (UserManager.GetUsers(AuthContext.CurrentAccount.ID).IsVisitor(UserManager)) return 0;
+
+            var cacheKey = string.Format("privacy/{0}/{1}", TenantManager.GetCurrentTenant().TenantId, AuthContext.CurrentAccount.ID);
+
+            if (!PrivacyFolderCache.TryGetValue(cacheKey, out var privacyFolderId))
+            {
+                var folderDao = daoFactory.GetFolderDao<int>();
+                privacyFolderId = folderDao.GetFolderIDPrivacy(true);
+
+                if (!Equals(privacyFolderId, 0))
+                    PrivacyFolderCache[cacheKey] = privacyFolderId;
+            }
+            return privacyFolderId;
+        }
+
 
         internal static readonly IDictionary<string, object> TrashFolderCache =
             new ConcurrentDictionary<string, object>(); /*Use SYNCHRONIZED for cross thread blocks*/
@@ -579,45 +579,41 @@
         }
 
         private void SaveFile(FileMarker fileMarker, FileDao fileDao, int folder, string filePath, IDataStore storeTemp)
-        {
-            try
-            {
-                if (FileUtility.GetFileExtension(filePath) == "." + Global.ThumbnailExtension
-                    && storeTemp.IsFile("", Regex.Replace(filePath, "\\." + Global.ThumbnailExtension + "$", "")))
-                    return;
-
-                var fileName = Path.GetFileName(filePath);
-                var file = ServiceProvider.GetService<File<int>>();
-
-                file.Title = fileName;
-                file.FolderID = folder;
-                file.Comment = FilesCommonResource.CommentCreate;
-
-                using (var stream = storeTemp.GetReadStream("", filePath))
-                {
-                    file.ContentLength = stream.CanSeek ? stream.Length : storeTemp.GetFileSize("", filePath);
-<<<<<<< HEAD
-                    file = fileDao.SaveFileAsync(file, stream).Result;
-=======
-                    file = fileDao.SaveFile(file, stream, false);
->>>>>>> 678b9ae1
-                }
-
-                var pathThumb = filePath + "." + Global.ThumbnailExtension;
-                if (storeTemp.IsFile("", pathThumb))
-                {
-                    using (var streamThumb = storeTemp.GetReadStream("", pathThumb))
-                    {
-                        fileDao.SaveThumbnail(file, streamThumb);
-                    }
-                    file.ThumbnailStatus = Thumbnail.Created;
-                }
-
-                fileMarker.MarkAsNew(file);
-            }
-            catch (Exception ex)
-            {
-                Logger.Error(ex);
+        {
+            try
+            {
+                if (FileUtility.GetFileExtension(filePath) == "." + Global.ThumbnailExtension
+                    && storeTemp.IsFile("", Regex.Replace(filePath, "\\." + Global.ThumbnailExtension + "$", "")))
+                    return;
+
+                var fileName = Path.GetFileName(filePath);
+                var file = ServiceProvider.GetService<File<int>>();
+
+                file.Title = fileName;
+                file.FolderID = folder;
+                file.Comment = FilesCommonResource.CommentCreate;
+
+                using (var stream = storeTemp.GetReadStream("", filePath))
+                {
+                    file.ContentLength = stream.CanSeek ? stream.Length : storeTemp.GetFileSize("", filePath);
+                    file = fileDao.SaveFileAsync(file, stream, false).Result;
+                }
+
+                var pathThumb = filePath + "." + Global.ThumbnailExtension;
+                if (storeTemp.IsFile("", pathThumb))
+                {
+                    using (var streamThumb = storeTemp.GetReadStream("", pathThumb))
+                    {
+                        fileDao.SaveThumbnail(file, streamThumb);
+                    }
+                    file.ThumbnailStatus = Thumbnail.Created;
+                }
+
+                fileMarker.MarkAsNew(file);
+            }
+            catch (Exception ex)
+            {
+                Logger.Error(ex);
             }
         }
 
@@ -626,7 +622,7 @@
             get { return UserManager.GetUsers(AuthContext.CurrentAccount.ID).IsOutsider(UserManager); }
         }
     }
-
+
     [Scope]
     public class GlobalFolderHelper
     {
@@ -643,37 +639,37 @@
 
         public int FolderProjects => GlobalFolder.GetFolderProjects(DaoFactory);
         public int FolderCommon => GlobalFolder.GetFolderCommon(FileMarker, DaoFactory);
-        public int FolderMy => GlobalFolder.GetFolderMy(FileMarker, DaoFactory);
-        public int FolderPrivacy => GlobalFolder.GetFolderPrivacy(DaoFactory);
-        public int FolderRecent => GlobalFolder.GetFolderRecent(DaoFactory);
-        public int FolderFavorites => GlobalFolder.GetFolderFavorites(DaoFactory);
+        public int FolderMy => GlobalFolder.GetFolderMy(FileMarker, DaoFactory);
+        public int FolderPrivacy => GlobalFolder.GetFolderPrivacy(DaoFactory);
+        public int FolderRecent => GlobalFolder.GetFolderRecent(DaoFactory);
+        public int FolderFavorites => GlobalFolder.GetFolderFavorites(DaoFactory);
         public int FolderTemplates => GlobalFolder.GetFolderTemplates(DaoFactory);
 
-        public T GetFolderMy<T>()
-        {
-            return (T)Convert.ChangeType(FolderMy, typeof(T));
-        }
-
-        public T GetFolderCommon<T>()
-        {
-            return (T)Convert.ChangeType(FolderCommon, typeof(T));
-        }
-
-        public T GetFolderProjects<T>()
-        {
-            return (T)Convert.ChangeType(FolderProjects, typeof(T));
-        }
-
-        public T GetFolderTrash<T>()
-        {
-            return (T)Convert.ChangeType(FolderTrash, typeof(T));
-        }
-
-        public T GetFolderPrivacy<T>()
-        {
-            return (T)Convert.ChangeType(FolderPrivacy, typeof(T));
-        }
-
+        public T GetFolderMy<T>()
+        {
+            return (T)Convert.ChangeType(FolderMy, typeof(T));
+        }
+
+        public T GetFolderCommon<T>()
+        {
+            return (T)Convert.ChangeType(FolderCommon, typeof(T));
+        }
+
+        public T GetFolderProjects<T>()
+        {
+            return (T)Convert.ChangeType(FolderProjects, typeof(T));
+        }
+
+        public T GetFolderTrash<T>()
+        {
+            return (T)Convert.ChangeType(FolderTrash, typeof(T));
+        }
+
+        public T GetFolderPrivacy<T>()
+        {
+            return (T)Convert.ChangeType(FolderPrivacy, typeof(T));
+        }
+
         public void SetFolderMy<T>(T val)
         {
             GlobalFolder.SetFolderMy(val);
