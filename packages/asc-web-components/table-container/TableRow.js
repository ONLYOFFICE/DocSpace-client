import React, { useRef } from "react";
import PropTypes from "prop-types";
import { StyledTableRow } from "./StyledTableContainer";
import TableCell from "./TableCell";
import ContextMenu from "../context-menu";
import ContextMenuButton from "../context-menu-button";
<<<<<<< HEAD
=======
import Checkbox from "../checkbox";
import Loader from "../loader";
>>>>>>> dadf439c

const TableRow = (props) => {
  const {
    fileContextClick,
    onHideContextMenu,
    children,
    contextOptions,
    className,
    style,
    selectionProp,
<<<<<<< HEAD
    isFolder,
    title,
=======
    hasAccess,
    inProgress,
>>>>>>> dadf439c
    ...rest
  } = props;

  const cm = useRef();
  const row = useRef();

  const onContextMenu = (e) => {
    fileContextClick && fileContextClick();
    if (cm.current && !cm.current.menuRef.current) {
      row.current.click(e);
    }
    cm.current.show(e);
  };

  const renderContext =
    Object.prototype.hasOwnProperty.call(props, "contextOptions") &&
    contextOptions.length > 0;

  const getOptions = () => {
    fileContextClick && fileContextClick();
    return contextOptions;
  };

  return (
    <StyledTableRow
      onContextMenu={onContextMenu}
      className={`${className} table-container_row`}
      {...rest}
    >
<<<<<<< HEAD
=======
      <TableCell
        hasAccess={hasAccess}
        checked={checked}
        {...selectionProp}
        style={style}
        className={`${selectionProp?.className} table-container_row-checkbox-wrapper`}
      >
        {inProgress ? (
          <Loader
            className="table-container_row-loader"
            type="oval"
            size="16px"
          />
        ) : (
          <>
            <div className="table-container_element">{element}</div>
            <Checkbox
              className="table-container_row-checkbox not-selectable"
              onChange={onChange}
              isChecked={checked}
            />
          </>
        )}
      </TableCell>
>>>>>>> dadf439c
      {children}
      <div>
        <TableCell
          {...selectionProp}
          style={style}
          forwardedRef={row}
          className={`${selectionProp?.className} table-container_row-context-menu-wrapper`}
        >
          <ContextMenu
            onHide={onHideContextMenu}
            ref={cm}
            model={contextOptions}
          ></ContextMenu>
          {renderContext ? (
            <ContextMenuButton
              color="#A3A9AE"
              hoverColor="#657077"
              className="expandButton"
              getData={getOptions}
              directionX="right"
              isNew={true}
              onClick={onContextMenu}
              title={title}
            />
          ) : (
            <div className="expandButton"> </div>
          )}
        </TableCell>
      </div>
    </StyledTableRow>
  );
};

TableRow.defaultProps = {
  hasAccess: true,
};

TableRow.propTypes = {
  fileContextClick: PropTypes.func,
  children: PropTypes.any,
  contextOptions: PropTypes.array,
  checked: PropTypes.bool,
  element: PropTypes.any,
  onContentSelect: PropTypes.func,
  onHideContextMenu: PropTypes.func,
  item: PropTypes.object,
  selectionProp: PropTypes.object,
  className: PropTypes.oneOfType([PropTypes.string, PropTypes.array]),
  style: PropTypes.object,
  hasAccess: PropTypes.bool,
  inProgress: PropTypes.bool,
};

export default TableRow;<|MERGE_RESOLUTION|>--- conflicted
+++ resolved
@@ -4,11 +4,8 @@
 import TableCell from "./TableCell";
 import ContextMenu from "../context-menu";
 import ContextMenuButton from "../context-menu-button";
-<<<<<<< HEAD
-=======
 import Checkbox from "../checkbox";
 import Loader from "../loader";
->>>>>>> dadf439c
 
 const TableRow = (props) => {
   const {
@@ -16,16 +13,16 @@
     onHideContextMenu,
     children,
     contextOptions,
+    checked,
+    element,
+    onContentSelect,
+    item,
     className,
     style,
     selectionProp,
-<<<<<<< HEAD
-    isFolder,
+    hasAccess,
     title,
-=======
-    hasAccess,
     inProgress,
->>>>>>> dadf439c
     ...rest
   } = props;
 
@@ -49,14 +46,16 @@
     return contextOptions;
   };
 
+  const onChange = (e) => {
+    onContentSelect && onContentSelect(e.target.checked, item);
+  };
+
   return (
     <StyledTableRow
       onContextMenu={onContextMenu}
       className={`${className} table-container_row`}
       {...rest}
     >
-<<<<<<< HEAD
-=======
       <TableCell
         hasAccess={hasAccess}
         checked={checked}
@@ -81,7 +80,6 @@
           </>
         )}
       </TableCell>
->>>>>>> dadf439c
       {children}
       <div>
         <TableCell
