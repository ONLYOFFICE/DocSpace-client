--- conflicted
+++ resolved
@@ -171,27 +171,6 @@
             </>
           ) : null}
 
-<<<<<<< HEAD
-=======
-          {(locked &&
-            (item.access === ShareAccessRights.Collaborator ||
-              item.access === ShareAccessRights.Editing)) ||
-          isAvailableLockFile ? (
-            <IconButton
-              iconNode={<IconLock />}
-              className="badge lock-file icons-group"
-              size={sizeQuickButton}
-              data-id={id}
-              data-locked={!!locked}
-              onClick={onClickLock}
-              color={colorLock}
-              isDisabled={isDisabled || !isAvailableLockFile}
-              hoverColor="accent"
-              title={locked ? t("Common:UnblockFile") : t("Common:BlockFile")}
-            />
-          ) : null}
-
->>>>>>> f9186b6d
           {isAvailableDownloadFile ? (
             <IconButton
               iconNode={<FileActionsDownloadReactSvg />}
@@ -243,13 +222,13 @@
             />
           ) : null}
 
-          {(locked && item.access === ShareAccessRights.Collaborator) ||
+          {(locked &&
+            (item.access === ShareAccessRights.Collaborator ||
+              item.access === ShareAccessRights.Editing)) ||
           isAvailableLockFile ? (
             <IconButton
               iconNode={<IconLock />}
-              className={classNames("badge lock-file icons-group", {
-                "file-locked": locked,
-              })}
+              className="badge lock-file icons-group"
               size={sizeQuickButton}
               data-id={id}
               data-locked={!!locked}
