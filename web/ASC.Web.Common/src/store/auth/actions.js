--- conflicted
+++ resolved
@@ -167,10 +167,7 @@
 export function getPortalSettings(dispatch) {
   return api.settings.getSettings().then((settings) => {
     const { passwordHash: hashSettings, ...otherSettings } = settings;
-<<<<<<< HEAD
-=======
     const logoSettings = { logoUrl: "images/nav.logo.opened.react.svg" };
->>>>>>> f3a66960
     dispatch(
       setSettings(
         hashSettings
