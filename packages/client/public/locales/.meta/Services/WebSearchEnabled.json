{
  "key_path": "WebSearchEnabled",
  "content": "AI {{webSearch}} service successfully enabled.",
  "content_en_sha1_hash": "6de860134663bb3e8ab9b87226b7db91a94fffe6",
  "created_at": "2025-12-19T10:16:50.611Z",
<<<<<<< HEAD
  "updated_at": "2025-12-19T10:17:08.402Z",
  "comment": {
    "text": "",
    "is_auto": false,
    "updated_at": null
=======
  "updated_at": "2025-12-22T10:08:35.491Z",
  "comment": {
    "text": "Confirmation message displayed after successfully enabling the web search AI service. This message appears within a UI element, likely a dialog or notification, confirming the activation of the web search functionality. Translators should ensure \"Common:WebSearchAI\" is properly localized for the value displayed within this confirmation.",
    "is_auto": true,
    "updated_at": "2025-12-22T10:08:35.491Z"
>>>>>>> 7bd0b0d7
  },
  "usage": [
    {
      "file_path": "/packages/client/src/pages/PortalSettings/categories/services/index.tsx",
      "line_number": 284,
      "context": "}\n if (confirmActionType === AI_TOOLS) {\n return t(\"Services:AIToolsEnabled\");\n }\n if (confirmActionType === WEB_SEARCH) {\n return t(\"Services:WebSearchEnabled\", {\n webSearch: t(\"Common:WebSearchAI\"),\n });\n }\n };",
      "module": "/packages/client"
    }
  ],
  "languages": {
    "en": {
      "ai_translated": false,
      "ai_model": null,
      "ai_spell_check_issues": [],
      "approved_at": null
    },
    "ar-SA": {
      "ai_translated": false,
      "ai_model": null,
      "ai_spell_check_issues": [],
      "approved_at": null
    },
    "az": {
      "ai_translated": false,
      "ai_model": null,
      "ai_spell_check_issues": [],
      "approved_at": null
    },
    "bg": {
      "ai_translated": false,
      "ai_model": null,
      "ai_spell_check_issues": [],
      "approved_at": null
    },
    "cs": {
      "ai_translated": false,
      "ai_model": null,
      "ai_spell_check_issues": [],
      "approved_at": null
    },
    "de": {
      "ai_translated": false,
      "ai_model": null,
      "ai_spell_check_issues": [],
      "approved_at": null
    },
    "el-GR": {
      "ai_translated": false,
      "ai_model": null,
      "ai_spell_check_issues": [],
      "approved_at": null
    },
    "es": {
      "ai_translated": false,
      "ai_model": null,
      "ai_spell_check_issues": [],
      "approved_at": null
    },
    "fi": {
      "ai_translated": false,
      "ai_model": null,
      "ai_spell_check_issues": [],
      "approved_at": null
    },
    "fr": {
      "ai_translated": false,
      "ai_model": null,
      "ai_spell_check_issues": [],
      "approved_at": null
    },
    "hy-AM": {
      "ai_translated": false,
      "ai_model": null,
      "ai_spell_check_issues": [],
      "approved_at": null
    },
    "it": {
      "ai_translated": false,
      "ai_model": null,
      "ai_spell_check_issues": [],
      "approved_at": null
    },
    "ja-JP": {
      "ai_translated": false,
      "ai_model": null,
      "ai_spell_check_issues": [],
      "approved_at": null
    },
    "ko-KR": {
      "ai_translated": false,
      "ai_model": null,
      "ai_spell_check_issues": [],
      "approved_at": null
    },
    "lo-LA": {
      "ai_translated": false,
      "ai_model": null,
      "ai_spell_check_issues": [],
      "approved_at": null
    },
    "lv": {
      "ai_translated": false,
      "ai_model": null,
      "ai_spell_check_issues": [],
      "approved_at": null
    },
    "nl": {
      "ai_translated": false,
      "ai_model": null,
      "ai_spell_check_issues": [],
      "approved_at": null
    },
    "pl": {
      "ai_translated": false,
      "ai_model": null,
      "ai_spell_check_issues": [],
      "approved_at": null
    },
    "pt": {
      "ai_translated": false,
      "ai_model": null,
      "ai_spell_check_issues": [],
      "approved_at": null
    },
    "pt-BR": {
      "ai_translated": false,
      "ai_model": null,
      "ai_spell_check_issues": [],
      "approved_at": null
    },
    "ro": {
      "ai_translated": false,
      "ai_model": null,
      "ai_spell_check_issues": [],
      "approved_at": null
    },
    "ru": {
      "ai_translated": false,
      "ai_model": null,
      "ai_spell_check_issues": [],
      "approved_at": null
    },
    "si": {
      "ai_translated": false,
      "ai_model": null,
      "ai_spell_check_issues": [],
      "approved_at": null
    },
    "sk": {
      "ai_translated": false,
      "ai_model": null,
      "ai_spell_check_issues": [],
      "approved_at": null
    },
    "sl": {
      "ai_translated": false,
      "ai_model": null,
      "ai_spell_check_issues": [],
      "approved_at": null
    },
    "sq-AL": {
      "ai_translated": false,
      "ai_model": null,
      "ai_spell_check_issues": [],
      "approved_at": null
    },
    "sr-Cyrl-RS": {
      "ai_translated": false,
      "ai_model": null,
      "ai_spell_check_issues": [],
      "approved_at": null
    },
    "sr-Latn-RS": {
      "ai_translated": false,
      "ai_model": null,
      "ai_spell_check_issues": [],
      "approved_at": null
    },
    "tr": {
      "ai_translated": false,
      "ai_model": null,
      "ai_spell_check_issues": [],
      "approved_at": null
    },
    "uk-UA": {
      "ai_translated": false,
      "ai_model": null,
      "ai_spell_check_issues": [],
      "approved_at": null
    },
    "vi": {
      "ai_translated": false,
      "ai_model": null,
      "ai_spell_check_issues": [],
      "approved_at": null
    },
    "zh-CN": {
      "ai_translated": false,
      "ai_model": null,
      "ai_spell_check_issues": [],
      "approved_at": null
    }
  }
}<|MERGE_RESOLUTION|>--- conflicted
+++ resolved
@@ -3,19 +3,11 @@
   "content": "AI {{webSearch}} service successfully enabled.",
   "content_en_sha1_hash": "6de860134663bb3e8ab9b87226b7db91a94fffe6",
   "created_at": "2025-12-19T10:16:50.611Z",
-<<<<<<< HEAD
-  "updated_at": "2025-12-19T10:17:08.402Z",
-  "comment": {
-    "text": "",
-    "is_auto": false,
-    "updated_at": null
-=======
   "updated_at": "2025-12-22T10:08:35.491Z",
   "comment": {
     "text": "Confirmation message displayed after successfully enabling the web search AI service. This message appears within a UI element, likely a dialog or notification, confirming the activation of the web search functionality. Translators should ensure \"Common:WebSearchAI\" is properly localized for the value displayed within this confirmation.",
     "is_auto": true,
     "updated_at": "2025-12-22T10:08:35.491Z"
->>>>>>> 7bd0b0d7
   },
   "usage": [
     {
