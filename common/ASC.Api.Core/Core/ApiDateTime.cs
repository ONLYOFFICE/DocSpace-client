/*
 *
 * (c) Copyright Ascensio System Limited 2010-2018
 *
 * This program is freeware. You can redistribute it and/or modify it under the terms of the GNU 
 * General Public License (GPL) version 3 as published by the Free Software Foundation (https://www.gnu.org/copyleft/gpl.html). 
 * In accordance with Section 7(a) of the GNU GPL its Section 15 shall be amended to the effect that 
 * Ascensio System SIA expressly excludes the warranty of non-infringement of any third-party rights.
 *
 * THIS PROGRAM IS DISTRIBUTED WITHOUT ANY WARRANTY; WITHOUT EVEN THE IMPLIED WARRANTY OF MERCHANTABILITY OR
 * FITNESS FOR A PARTICULAR PURPOSE. For more details, see GNU GPL at https://www.gnu.org/copyleft/gpl.html
 *
 * You can contact Ascensio System SIA by email at sales@onlyoffice.com
 *
 * The interactive user interfaces in modified source and object code versions of ONLYOFFICE must display 
 * Appropriate Legal Notices, as required under Section 5 of the GNU GPL version 3.
 *
 * Pursuant to Section 7 § 3(b) of the GNU GPL you must retain the original ONLYOFFICE logo which contains 
 * relevant author attributions when distributing the software. If the display of the logo in its graphic 
 * form is not reasonably feasible for technical reasons, you must include the words "Powered by ONLYOFFICE" 
 * in every copy of the program you distribute. 
 * Pursuant to Section 7 § 3(e) we decline to grant you any rights under trademark law for use of our trademarks.
 *
*/


using System;
using System.ComponentModel;
using System.Globalization;
using System.Runtime.Serialization;
<<<<<<< HEAD
using System.Text.Json;
using System.Text.Json.Serialization;

using ASC.Common.Utils;
using ASC.Core;
=======

using ASC.Common;
using ASC.Common.Utils;
using ASC.Core;

using Newtonsoft.Json;
>>>>>>> eab3a9b2

namespace ASC.Api.Core
{
    [DataContract(Name = "date", Namespace = "")]
    [TypeConverter(typeof(ApiDateTimeTypeConverter))]
    public class ApiDateTime : IComparable<ApiDateTime>, IComparable
    {
        internal static readonly string[] Formats = new[]
                                                       {
                                                           "o",
                                                           "yyyy'-'MM'-'dd'T'HH'-'mm'-'ss'.'fffffffK",
                                                           "yyyy'-'MM'-'dd'T'HH'-'mm'-'ss'.'fffK",
                                                           "yyyy'-'MM'-'dd'T'HH':'mm':'ss'.'fffK",
                                                           "yyyy'-'MM'-'dd'T'HH'-'mm'-'ssK",
                                                           "yyyy'-'MM'-'dd'T'HH':'mm':'ssK",
                                                           "yyyy'-'MM'-'dd"
                                                       };

        public ApiDateTime()
            : this(null, null, null)
        {
        }

        public ApiDateTime(TenantManager tenantManager, TimeZoneConverter timeZoneConverter, DateTime? dateTime)
            : this(tenantManager, dateTime, null, timeZoneConverter)
        {
        }

        public ApiDateTime(TenantManager tenantManager, DateTime? dateTime, TimeZoneInfo timeZone, TimeZoneConverter timeZoneConverter)
        {
            if (dateTime.HasValue && dateTime.Value > DateTime.MinValue && dateTime.Value < DateTime.MaxValue)
            {
                TenantManager = tenantManager;
                TimeZoneConverter = timeZoneConverter;
                SetDate(dateTime.Value, timeZone);
            }
            else
            {
                UtcTime = DateTime.MinValue;
                TimeZoneOffset = TimeSpan.Zero;
            }
        }

        public ApiDateTime(DateTime utcTime, TimeSpan offset)
        {
            UtcTime = new DateTime(utcTime.Ticks, DateTimeKind.Utc);
            TimeZoneOffset = offset;
        }

        public static ApiDateTime Parse(string data, TenantManager tenantManager, TimeZoneConverter timeZoneConverter)
        {
            return Parse(data, null, tenantManager, timeZoneConverter);
        }

        public static ApiDateTime Parse(string data, TimeZoneInfo tz, TenantManager tenantManager, TimeZoneConverter timeZoneConverter)
        {
            if (string.IsNullOrEmpty(data)) throw new ArgumentNullException("data");

            if (data.Length < 7) throw new ArgumentException("invalid date time format");

            var offsetPart = data.Substring(data.Length - 6, 6);
            if (DateTime.TryParseExact(data, Formats, CultureInfo.InvariantCulture, DateTimeStyles.AdjustToUniversal, out var dateTime))
            {
                //Parse time   
                var tzOffset = TimeSpan.Zero;
                if (offsetPart.Contains(":") && TimeSpan.TryParse(offsetPart.TrimStart('+'), out tzOffset))
                {
                    return new ApiDateTime(dateTime, tzOffset);
                }
                if (!data.EndsWith("Z", true, CultureInfo.InvariantCulture))
                {
                    if (tz == null)
                    {
                        tz = GetTimeZoneInfo(tenantManager, timeZoneConverter);
                    }
                    tzOffset = tz.GetUtcOffset(dateTime);
                    dateTime = dateTime.Subtract(tzOffset);
                }
                return new ApiDateTime(dateTime, tzOffset);

            }
            throw new ArgumentException("invalid date time format: " + data);
        }


        private void SetDate(DateTime value, TimeZoneInfo timeZone)
        {
            TimeZoneOffset = TimeSpan.Zero;
            UtcTime = DateTime.MinValue;

            if (timeZone == null)
            {
                timeZone = GetTimeZoneInfo(TenantManager, TimeZoneConverter);
            }

            //Hack
            if (timeZone.IsInvalidTime(new DateTime(value.Ticks, DateTimeKind.Unspecified)))
            {
                value = value.AddHours(1);
            }

            if (value.Kind == DateTimeKind.Local)
            {
                value = TimeZoneInfo.ConvertTimeToUtc(new DateTime(value.Ticks, DateTimeKind.Unspecified), timeZone);
            }
            if (value.Kind == DateTimeKind.Unspecified)
            {
                //Assume it's utc
                value = new DateTime(value.Ticks, DateTimeKind.Utc);
            }

            if (value.Kind == DateTimeKind.Utc)
            {
                UtcTime = value; //Set UTC time
                TimeZoneOffset = timeZone.GetUtcOffset(value);
            }

        }

        private static TimeZoneInfo GetTimeZoneInfo(TenantManager tenantManager, TimeZoneConverter timeZoneConverter)
        {
            var timeZone = TimeZoneInfo.Local;
            try
            {
                timeZone = timeZoneConverter.GetTimeZone(tenantManager.GetCurrentTenant().TimeZone);
            }
            catch (Exception)
            {
                //Tenant failed
            }
            return timeZone;
        }

        private string ToRoundTripString(DateTime date, TimeSpan offset)
        {
            var dateString = date.ToString("yyyy'-'MM'-'dd'T'HH':'mm':'ss'.'fffffff", CultureInfo.InvariantCulture);
            var offsetString = offset.Ticks == 0 ? "Z" : ((offset < TimeSpan.Zero) ? "-" : "+") + offset.ToString("hh\\:mm", CultureInfo.InvariantCulture);
            return dateString + offsetString;
        }

        public static ApiDateTime FromDate(TenantManager tenantManager, TimeZoneConverter timeZoneConverter, DateTime d)
        {
            var date = new ApiDateTime(tenantManager, timeZoneConverter, d);
            return date;
        }

        public static ApiDateTime FromDate(TenantManager tenantManager, TimeZoneConverter timeZoneConverter, DateTime? d)
        {
            if (d.HasValue)
            {
                var date = new ApiDateTime(tenantManager, timeZoneConverter, d);
                return date;
            }
            return null;
        }


        public static bool operator >(ApiDateTime left, ApiDateTime right)
        {
            if (ReferenceEquals(left, right)) return false;
            if (left == null) return false;

            return left.CompareTo(right) > 0;
        }
        public static bool operator >=(ApiDateTime left, ApiDateTime right)
        {
            if (ReferenceEquals(left, right)) return false;
            if (left == null) return false;

            return left.CompareTo(right) >= 0;
        }

        public static bool operator <=(ApiDateTime left, ApiDateTime right)
        {
            return !(left >= right);
        }

        public static bool operator <(ApiDateTime left, ApiDateTime right)
        {
            return !(left > right);
        }

        public static bool operator ==(ApiDateTime left, ApiDateTime right)
        {
            return Equals(left, right);
        }

        public static bool operator !=(ApiDateTime left, ApiDateTime right)
        {
            return !(left == right);
        }

        public static implicit operator DateTime(ApiDateTime d)
        {
            if (d == null) return DateTime.MinValue;
            return d.UtcTime;
        }

        public static implicit operator DateTime?(ApiDateTime d)
        {
            if (d == null) return null;
            return d.UtcTime;
        }

        public int CompareTo(DateTime other)
        {
            return CompareTo(new ApiDateTime(TenantManager, TimeZoneConverter, other));
        }

        public int CompareTo(ApiDateTime other)
        {
            if (other == null) return 1;
            return UtcTime.CompareTo(other.UtcTime);
        }

        public override bool Equals(object obj)
        {
            if (obj is null) return false;
            if (ReferenceEquals(this, obj)) return true;
            if (obj.GetType() != typeof(ApiDateTime)) return false;
            return Equals((ApiDateTime)obj);
        }

        public bool Equals(ApiDateTime other)
        {
            if (other is null) return false;
            if (ReferenceEquals(this, other)) return true;
            return UtcTime.Equals(other.UtcTime) && TimeZoneOffset.Equals(other.TimeZoneOffset);
        }

        public override int GetHashCode()
        {
            unchecked
            {
                return UtcTime.GetHashCode() * 397 + TimeZoneOffset.GetHashCode();
            }
        }

        public int CompareTo(object obj)
        {
            if (obj is DateTime)
                return CompareTo((DateTime)obj);
            return obj is ApiDateTime ? CompareTo((ApiDateTime)obj) : 0;
        }

        public override string ToString()
        {
            var localUtcTime = UtcTime;

            if (!UtcTime.Equals(DateTime.MinValue))
                localUtcTime = UtcTime.Add(TimeZoneOffset);

            return ToRoundTripString(localUtcTime, TimeZoneOffset);
        }

        public DateTime UtcTime { get; private set; }
        public TimeSpan TimeZoneOffset { get; private set; }
        public TenantManager TenantManager { get; }
        public TimeZoneConverter TimeZoneConverter { get; }

        public static ApiDateTime GetSample()
        {
            return new ApiDateTime(DateTime.UtcNow, TimeSpan.Zero);
        }
    }

    public class ApiDateTimeTypeConverter : DateTimeConverter
    {
        public override object ConvertTo(ITypeDescriptorContext context, CultureInfo culture, object value, Type destinationType)
        {
            if (destinationType == typeof(string))
                return value.ToString();
            return base.ConvertTo(context, culture, value, destinationType);
        }

        public override object ConvertFrom(ITypeDescriptorContext context, CultureInfo culture, object value)
        {
            if (value is string)
            {
                return ApiDateTime.Parse((string)value, null, null);
            }
            if (value is DateTime)
            {
                return new ApiDateTime(null, null, (DateTime)value);
            }
            return base.ConvertFrom(context, culture, value);
        }
    }

    public class ApiDateTimeConverter : JsonConverter<ApiDateTime>
    {
        public override ApiDateTime Read(ref Utf8JsonReader reader, Type typeToConvert, JsonSerializerOptions options)
        {
            if (reader.TryGetDateTime(out var result))
            {
                return new ApiDateTime(result, TimeSpan.Zero);
            }
            else
            {
                if (DateTime.TryParseExact(reader.GetString(), ApiDateTime.Formats, CultureInfo.InvariantCulture, DateTimeStyles.RoundtripKind, out var dateTime))
                {
                    return new ApiDateTime(dateTime, TimeSpan.Zero);
                }
                else
                {
                    return new ApiDateTime();
                }
            }
        }

        public override void Write(Utf8JsonWriter writer, ApiDateTime value, JsonSerializerOptions options)
        {
            writer.WriteStringValue(value.ToString());
        }
    }

    public class ApiDateTimeHelper
    {
        public TenantManager TenantManager { get; }
        public TimeZoneConverter TimeZoneConverter { get; }

        public ApiDateTimeHelper(TenantManager tenantManager, TimeZoneConverter timeZoneConverter)
        {
            TenantManager = tenantManager;
            TimeZoneConverter = timeZoneConverter;
        }

        public ApiDateTime Get(DateTime? from) => ApiDateTime.FromDate(TenantManager, TimeZoneConverter, from);
    }

    public static class ApiDateTimeHelperExtension
    {
        public static DIHelper AddApiDateTimeHelper(this DIHelper services)
        {
            services.TryAddScoped<ApiDateTimeHelper>();

            return services
                .AddTenantManagerService();
        }
    }
}<|MERGE_RESOLUTION|>--- conflicted
+++ resolved
@@ -1,385 +1,377 @@
-/*
- *
- * (c) Copyright Ascensio System Limited 2010-2018
- *
- * This program is freeware. You can redistribute it and/or modify it under the terms of the GNU 
- * General Public License (GPL) version 3 as published by the Free Software Foundation (https://www.gnu.org/copyleft/gpl.html). 
- * In accordance with Section 7(a) of the GNU GPL its Section 15 shall be amended to the effect that 
- * Ascensio System SIA expressly excludes the warranty of non-infringement of any third-party rights.
- *
- * THIS PROGRAM IS DISTRIBUTED WITHOUT ANY WARRANTY; WITHOUT EVEN THE IMPLIED WARRANTY OF MERCHANTABILITY OR
- * FITNESS FOR A PARTICULAR PURPOSE. For more details, see GNU GPL at https://www.gnu.org/copyleft/gpl.html
- *
- * You can contact Ascensio System SIA by email at sales@onlyoffice.com
- *
- * The interactive user interfaces in modified source and object code versions of ONLYOFFICE must display 
- * Appropriate Legal Notices, as required under Section 5 of the GNU GPL version 3.
- *
- * Pursuant to Section 7 § 3(b) of the GNU GPL you must retain the original ONLYOFFICE logo which contains 
- * relevant author attributions when distributing the software. If the display of the logo in its graphic 
- * form is not reasonably feasible for technical reasons, you must include the words "Powered by ONLYOFFICE" 
- * in every copy of the program you distribute. 
- * Pursuant to Section 7 § 3(e) we decline to grant you any rights under trademark law for use of our trademarks.
- *
-*/
-
-
-using System;
-using System.ComponentModel;
-using System.Globalization;
-using System.Runtime.Serialization;
-<<<<<<< HEAD
-using System.Text.Json;
-using System.Text.Json.Serialization;
-
-using ASC.Common.Utils;
-using ASC.Core;
-=======
-
-using ASC.Common;
-using ASC.Common.Utils;
-using ASC.Core;
-
-using Newtonsoft.Json;
->>>>>>> eab3a9b2
-
-namespace ASC.Api.Core
-{
-    [DataContract(Name = "date", Namespace = "")]
-    [TypeConverter(typeof(ApiDateTimeTypeConverter))]
-    public class ApiDateTime : IComparable<ApiDateTime>, IComparable
-    {
-        internal static readonly string[] Formats = new[]
-                                                       {
-                                                           "o",
-                                                           "yyyy'-'MM'-'dd'T'HH'-'mm'-'ss'.'fffffffK",
-                                                           "yyyy'-'MM'-'dd'T'HH'-'mm'-'ss'.'fffK",
-                                                           "yyyy'-'MM'-'dd'T'HH':'mm':'ss'.'fffK",
-                                                           "yyyy'-'MM'-'dd'T'HH'-'mm'-'ssK",
-                                                           "yyyy'-'MM'-'dd'T'HH':'mm':'ssK",
-                                                           "yyyy'-'MM'-'dd"
-                                                       };
-
-        public ApiDateTime()
-            : this(null, null, null)
-        {
-        }
-
-        public ApiDateTime(TenantManager tenantManager, TimeZoneConverter timeZoneConverter, DateTime? dateTime)
-            : this(tenantManager, dateTime, null, timeZoneConverter)
-        {
-        }
-
-        public ApiDateTime(TenantManager tenantManager, DateTime? dateTime, TimeZoneInfo timeZone, TimeZoneConverter timeZoneConverter)
-        {
-            if (dateTime.HasValue && dateTime.Value > DateTime.MinValue && dateTime.Value < DateTime.MaxValue)
-            {
-                TenantManager = tenantManager;
-                TimeZoneConverter = timeZoneConverter;
-                SetDate(dateTime.Value, timeZone);
-            }
-            else
-            {
-                UtcTime = DateTime.MinValue;
-                TimeZoneOffset = TimeSpan.Zero;
-            }
-        }
-
-        public ApiDateTime(DateTime utcTime, TimeSpan offset)
-        {
-            UtcTime = new DateTime(utcTime.Ticks, DateTimeKind.Utc);
-            TimeZoneOffset = offset;
-        }
-
-        public static ApiDateTime Parse(string data, TenantManager tenantManager, TimeZoneConverter timeZoneConverter)
-        {
-            return Parse(data, null, tenantManager, timeZoneConverter);
-        }
-
-        public static ApiDateTime Parse(string data, TimeZoneInfo tz, TenantManager tenantManager, TimeZoneConverter timeZoneConverter)
-        {
-            if (string.IsNullOrEmpty(data)) throw new ArgumentNullException("data");
-
-            if (data.Length < 7) throw new ArgumentException("invalid date time format");
-
-            var offsetPart = data.Substring(data.Length - 6, 6);
-            if (DateTime.TryParseExact(data, Formats, CultureInfo.InvariantCulture, DateTimeStyles.AdjustToUniversal, out var dateTime))
-            {
-                //Parse time   
-                var tzOffset = TimeSpan.Zero;
-                if (offsetPart.Contains(":") && TimeSpan.TryParse(offsetPart.TrimStart('+'), out tzOffset))
-                {
-                    return new ApiDateTime(dateTime, tzOffset);
-                }
-                if (!data.EndsWith("Z", true, CultureInfo.InvariantCulture))
-                {
-                    if (tz == null)
-                    {
-                        tz = GetTimeZoneInfo(tenantManager, timeZoneConverter);
-                    }
-                    tzOffset = tz.GetUtcOffset(dateTime);
-                    dateTime = dateTime.Subtract(tzOffset);
-                }
-                return new ApiDateTime(dateTime, tzOffset);
-
-            }
-            throw new ArgumentException("invalid date time format: " + data);
-        }
-
-
-        private void SetDate(DateTime value, TimeZoneInfo timeZone)
-        {
-            TimeZoneOffset = TimeSpan.Zero;
-            UtcTime = DateTime.MinValue;
-
-            if (timeZone == null)
-            {
-                timeZone = GetTimeZoneInfo(TenantManager, TimeZoneConverter);
-            }
-
-            //Hack
-            if (timeZone.IsInvalidTime(new DateTime(value.Ticks, DateTimeKind.Unspecified)))
-            {
-                value = value.AddHours(1);
-            }
-
-            if (value.Kind == DateTimeKind.Local)
-            {
-                value = TimeZoneInfo.ConvertTimeToUtc(new DateTime(value.Ticks, DateTimeKind.Unspecified), timeZone);
-            }
-            if (value.Kind == DateTimeKind.Unspecified)
-            {
-                //Assume it's utc
-                value = new DateTime(value.Ticks, DateTimeKind.Utc);
-            }
-
-            if (value.Kind == DateTimeKind.Utc)
-            {
-                UtcTime = value; //Set UTC time
-                TimeZoneOffset = timeZone.GetUtcOffset(value);
-            }
-
-        }
-
-        private static TimeZoneInfo GetTimeZoneInfo(TenantManager tenantManager, TimeZoneConverter timeZoneConverter)
-        {
-            var timeZone = TimeZoneInfo.Local;
-            try
-            {
-                timeZone = timeZoneConverter.GetTimeZone(tenantManager.GetCurrentTenant().TimeZone);
-            }
-            catch (Exception)
-            {
-                //Tenant failed
-            }
-            return timeZone;
-        }
-
-        private string ToRoundTripString(DateTime date, TimeSpan offset)
-        {
-            var dateString = date.ToString("yyyy'-'MM'-'dd'T'HH':'mm':'ss'.'fffffff", CultureInfo.InvariantCulture);
-            var offsetString = offset.Ticks == 0 ? "Z" : ((offset < TimeSpan.Zero) ? "-" : "+") + offset.ToString("hh\\:mm", CultureInfo.InvariantCulture);
-            return dateString + offsetString;
-        }
-
-        public static ApiDateTime FromDate(TenantManager tenantManager, TimeZoneConverter timeZoneConverter, DateTime d)
-        {
-            var date = new ApiDateTime(tenantManager, timeZoneConverter, d);
-            return date;
-        }
-
-        public static ApiDateTime FromDate(TenantManager tenantManager, TimeZoneConverter timeZoneConverter, DateTime? d)
-        {
-            if (d.HasValue)
-            {
-                var date = new ApiDateTime(tenantManager, timeZoneConverter, d);
-                return date;
-            }
-            return null;
-        }
-
-
-        public static bool operator >(ApiDateTime left, ApiDateTime right)
-        {
-            if (ReferenceEquals(left, right)) return false;
-            if (left == null) return false;
-
-            return left.CompareTo(right) > 0;
-        }
-        public static bool operator >=(ApiDateTime left, ApiDateTime right)
-        {
-            if (ReferenceEquals(left, right)) return false;
-            if (left == null) return false;
-
-            return left.CompareTo(right) >= 0;
-        }
-
-        public static bool operator <=(ApiDateTime left, ApiDateTime right)
-        {
-            return !(left >= right);
-        }
-
-        public static bool operator <(ApiDateTime left, ApiDateTime right)
-        {
-            return !(left > right);
-        }
-
-        public static bool operator ==(ApiDateTime left, ApiDateTime right)
-        {
-            return Equals(left, right);
-        }
-
-        public static bool operator !=(ApiDateTime left, ApiDateTime right)
-        {
-            return !(left == right);
-        }
-
-        public static implicit operator DateTime(ApiDateTime d)
-        {
-            if (d == null) return DateTime.MinValue;
-            return d.UtcTime;
-        }
-
-        public static implicit operator DateTime?(ApiDateTime d)
-        {
-            if (d == null) return null;
-            return d.UtcTime;
-        }
-
-        public int CompareTo(DateTime other)
-        {
-            return CompareTo(new ApiDateTime(TenantManager, TimeZoneConverter, other));
-        }
-
-        public int CompareTo(ApiDateTime other)
-        {
-            if (other == null) return 1;
-            return UtcTime.CompareTo(other.UtcTime);
-        }
-
-        public override bool Equals(object obj)
-        {
-            if (obj is null) return false;
-            if (ReferenceEquals(this, obj)) return true;
-            if (obj.GetType() != typeof(ApiDateTime)) return false;
-            return Equals((ApiDateTime)obj);
-        }
-
-        public bool Equals(ApiDateTime other)
-        {
-            if (other is null) return false;
-            if (ReferenceEquals(this, other)) return true;
-            return UtcTime.Equals(other.UtcTime) && TimeZoneOffset.Equals(other.TimeZoneOffset);
-        }
-
-        public override int GetHashCode()
-        {
-            unchecked
-            {
-                return UtcTime.GetHashCode() * 397 + TimeZoneOffset.GetHashCode();
-            }
-        }
-
-        public int CompareTo(object obj)
-        {
-            if (obj is DateTime)
-                return CompareTo((DateTime)obj);
-            return obj is ApiDateTime ? CompareTo((ApiDateTime)obj) : 0;
-        }
-
-        public override string ToString()
-        {
-            var localUtcTime = UtcTime;
-
-            if (!UtcTime.Equals(DateTime.MinValue))
-                localUtcTime = UtcTime.Add(TimeZoneOffset);
-
-            return ToRoundTripString(localUtcTime, TimeZoneOffset);
-        }
-
-        public DateTime UtcTime { get; private set; }
-        public TimeSpan TimeZoneOffset { get; private set; }
-        public TenantManager TenantManager { get; }
-        public TimeZoneConverter TimeZoneConverter { get; }
-
-        public static ApiDateTime GetSample()
-        {
-            return new ApiDateTime(DateTime.UtcNow, TimeSpan.Zero);
-        }
-    }
-
-    public class ApiDateTimeTypeConverter : DateTimeConverter
-    {
-        public override object ConvertTo(ITypeDescriptorContext context, CultureInfo culture, object value, Type destinationType)
-        {
-            if (destinationType == typeof(string))
-                return value.ToString();
-            return base.ConvertTo(context, culture, value, destinationType);
-        }
-
-        public override object ConvertFrom(ITypeDescriptorContext context, CultureInfo culture, object value)
-        {
-            if (value is string)
-            {
-                return ApiDateTime.Parse((string)value, null, null);
-            }
-            if (value is DateTime)
-            {
-                return new ApiDateTime(null, null, (DateTime)value);
-            }
-            return base.ConvertFrom(context, culture, value);
-        }
-    }
-
-    public class ApiDateTimeConverter : JsonConverter<ApiDateTime>
-    {
-        public override ApiDateTime Read(ref Utf8JsonReader reader, Type typeToConvert, JsonSerializerOptions options)
-        {
-            if (reader.TryGetDateTime(out var result))
-            {
-                return new ApiDateTime(result, TimeSpan.Zero);
-            }
-            else
-            {
-                if (DateTime.TryParseExact(reader.GetString(), ApiDateTime.Formats, CultureInfo.InvariantCulture, DateTimeStyles.RoundtripKind, out var dateTime))
-                {
-                    return new ApiDateTime(dateTime, TimeSpan.Zero);
-                }
-                else
-                {
-                    return new ApiDateTime();
-                }
-            }
-        }
-
-        public override void Write(Utf8JsonWriter writer, ApiDateTime value, JsonSerializerOptions options)
-        {
-            writer.WriteStringValue(value.ToString());
-        }
-    }
-
-    public class ApiDateTimeHelper
-    {
-        public TenantManager TenantManager { get; }
-        public TimeZoneConverter TimeZoneConverter { get; }
-
-        public ApiDateTimeHelper(TenantManager tenantManager, TimeZoneConverter timeZoneConverter)
-        {
-            TenantManager = tenantManager;
-            TimeZoneConverter = timeZoneConverter;
-        }
-
-        public ApiDateTime Get(DateTime? from) => ApiDateTime.FromDate(TenantManager, TimeZoneConverter, from);
-    }
-
-    public static class ApiDateTimeHelperExtension
-    {
-        public static DIHelper AddApiDateTimeHelper(this DIHelper services)
-        {
-            services.TryAddScoped<ApiDateTimeHelper>();
-
-            return services
-                .AddTenantManagerService();
-        }
-    }
+/*
+ *
+ * (c) Copyright Ascensio System Limited 2010-2018
+ *
+ * This program is freeware. You can redistribute it and/or modify it under the terms of the GNU 
+ * General Public License (GPL) version 3 as published by the Free Software Foundation (https://www.gnu.org/copyleft/gpl.html). 
+ * In accordance with Section 7(a) of the GNU GPL its Section 15 shall be amended to the effect that 
+ * Ascensio System SIA expressly excludes the warranty of non-infringement of any third-party rights.
+ *
+ * THIS PROGRAM IS DISTRIBUTED WITHOUT ANY WARRANTY; WITHOUT EVEN THE IMPLIED WARRANTY OF MERCHANTABILITY OR
+ * FITNESS FOR A PARTICULAR PURPOSE. For more details, see GNU GPL at https://www.gnu.org/copyleft/gpl.html
+ *
+ * You can contact Ascensio System SIA by email at sales@onlyoffice.com
+ *
+ * The interactive user interfaces in modified source and object code versions of ONLYOFFICE must display 
+ * Appropriate Legal Notices, as required under Section 5 of the GNU GPL version 3.
+ *
+ * Pursuant to Section 7 § 3(b) of the GNU GPL you must retain the original ONLYOFFICE logo which contains 
+ * relevant author attributions when distributing the software. If the display of the logo in its graphic 
+ * form is not reasonably feasible for technical reasons, you must include the words "Powered by ONLYOFFICE" 
+ * in every copy of the program you distribute. 
+ * Pursuant to Section 7 § 3(e) we decline to grant you any rights under trademark law for use of our trademarks.
+ *
+*/
+
+
+using System;
+using System.ComponentModel;
+using System.Globalization;
+using System.Runtime.Serialization;
+using System.Text.Json;
+using System.Text.Json.Serialization;
+
+using ASC.Common;
+using ASC.Common.Utils;
+using ASC.Core;
+
+namespace ASC.Api.Core
+{
+    [DataContract(Name = "date", Namespace = "")]
+    [TypeConverter(typeof(ApiDateTimeTypeConverter))]
+    public class ApiDateTime : IComparable<ApiDateTime>, IComparable
+    {
+        internal static readonly string[] Formats = new[]
+                                                       {
+                                                           "o",
+                                                           "yyyy'-'MM'-'dd'T'HH'-'mm'-'ss'.'fffffffK",
+                                                           "yyyy'-'MM'-'dd'T'HH'-'mm'-'ss'.'fffK",
+                                                           "yyyy'-'MM'-'dd'T'HH':'mm':'ss'.'fffK",
+                                                           "yyyy'-'MM'-'dd'T'HH'-'mm'-'ssK",
+                                                           "yyyy'-'MM'-'dd'T'HH':'mm':'ssK",
+                                                           "yyyy'-'MM'-'dd"
+                                                       };
+
+        public ApiDateTime()
+            : this(null, null, null)
+        {
+        }
+
+        public ApiDateTime(TenantManager tenantManager, TimeZoneConverter timeZoneConverter, DateTime? dateTime)
+            : this(tenantManager, dateTime, null, timeZoneConverter)
+        {
+        }
+
+        public ApiDateTime(TenantManager tenantManager, DateTime? dateTime, TimeZoneInfo timeZone, TimeZoneConverter timeZoneConverter)
+        {
+            if (dateTime.HasValue && dateTime.Value > DateTime.MinValue && dateTime.Value < DateTime.MaxValue)
+            {
+                TenantManager = tenantManager;
+                TimeZoneConverter = timeZoneConverter;
+                SetDate(dateTime.Value, timeZone);
+            }
+            else
+            {
+                UtcTime = DateTime.MinValue;
+                TimeZoneOffset = TimeSpan.Zero;
+            }
+        }
+
+        public ApiDateTime(DateTime utcTime, TimeSpan offset)
+        {
+            UtcTime = new DateTime(utcTime.Ticks, DateTimeKind.Utc);
+            TimeZoneOffset = offset;
+        }
+
+        public static ApiDateTime Parse(string data, TenantManager tenantManager, TimeZoneConverter timeZoneConverter)
+        {
+            return Parse(data, null, tenantManager, timeZoneConverter);
+        }
+
+        public static ApiDateTime Parse(string data, TimeZoneInfo tz, TenantManager tenantManager, TimeZoneConverter timeZoneConverter)
+        {
+            if (string.IsNullOrEmpty(data)) throw new ArgumentNullException("data");
+
+            if (data.Length < 7) throw new ArgumentException("invalid date time format");
+
+            var offsetPart = data.Substring(data.Length - 6, 6);
+            if (DateTime.TryParseExact(data, Formats, CultureInfo.InvariantCulture, DateTimeStyles.AdjustToUniversal, out var dateTime))
+            {
+                //Parse time   
+                var tzOffset = TimeSpan.Zero;
+                if (offsetPart.Contains(":") && TimeSpan.TryParse(offsetPart.TrimStart('+'), out tzOffset))
+                {
+                    return new ApiDateTime(dateTime, tzOffset);
+                }
+                if (!data.EndsWith("Z", true, CultureInfo.InvariantCulture))
+                {
+                    if (tz == null)
+                    {
+                        tz = GetTimeZoneInfo(tenantManager, timeZoneConverter);
+                    }
+                    tzOffset = tz.GetUtcOffset(dateTime);
+                    dateTime = dateTime.Subtract(tzOffset);
+                }
+                return new ApiDateTime(dateTime, tzOffset);
+
+            }
+            throw new ArgumentException("invalid date time format: " + data);
+        }
+
+
+        private void SetDate(DateTime value, TimeZoneInfo timeZone)
+        {
+            TimeZoneOffset = TimeSpan.Zero;
+            UtcTime = DateTime.MinValue;
+
+            if (timeZone == null)
+            {
+                timeZone = GetTimeZoneInfo(TenantManager, TimeZoneConverter);
+            }
+
+            //Hack
+            if (timeZone.IsInvalidTime(new DateTime(value.Ticks, DateTimeKind.Unspecified)))
+            {
+                value = value.AddHours(1);
+            }
+
+            if (value.Kind == DateTimeKind.Local)
+            {
+                value = TimeZoneInfo.ConvertTimeToUtc(new DateTime(value.Ticks, DateTimeKind.Unspecified), timeZone);
+            }
+            if (value.Kind == DateTimeKind.Unspecified)
+            {
+                //Assume it's utc
+                value = new DateTime(value.Ticks, DateTimeKind.Utc);
+            }
+
+            if (value.Kind == DateTimeKind.Utc)
+            {
+                UtcTime = value; //Set UTC time
+                TimeZoneOffset = timeZone.GetUtcOffset(value);
+            }
+
+        }
+
+        private static TimeZoneInfo GetTimeZoneInfo(TenantManager tenantManager, TimeZoneConverter timeZoneConverter)
+        {
+            var timeZone = TimeZoneInfo.Local;
+            try
+            {
+                timeZone = timeZoneConverter.GetTimeZone(tenantManager.GetCurrentTenant().TimeZone);
+            }
+            catch (Exception)
+            {
+                //Tenant failed
+            }
+            return timeZone;
+        }
+
+        private string ToRoundTripString(DateTime date, TimeSpan offset)
+        {
+            var dateString = date.ToString("yyyy'-'MM'-'dd'T'HH':'mm':'ss'.'fffffff", CultureInfo.InvariantCulture);
+            var offsetString = offset.Ticks == 0 ? "Z" : ((offset < TimeSpan.Zero) ? "-" : "+") + offset.ToString("hh\\:mm", CultureInfo.InvariantCulture);
+            return dateString + offsetString;
+        }
+
+        public static ApiDateTime FromDate(TenantManager tenantManager, TimeZoneConverter timeZoneConverter, DateTime d)
+        {
+            var date = new ApiDateTime(tenantManager, timeZoneConverter, d);
+            return date;
+        }
+
+        public static ApiDateTime FromDate(TenantManager tenantManager, TimeZoneConverter timeZoneConverter, DateTime? d)
+        {
+            if (d.HasValue)
+            {
+                var date = new ApiDateTime(tenantManager, timeZoneConverter, d);
+                return date;
+            }
+            return null;
+        }
+
+
+        public static bool operator >(ApiDateTime left, ApiDateTime right)
+        {
+            if (ReferenceEquals(left, right)) return false;
+            if (left == null) return false;
+
+            return left.CompareTo(right) > 0;
+        }
+        public static bool operator >=(ApiDateTime left, ApiDateTime right)
+        {
+            if (ReferenceEquals(left, right)) return false;
+            if (left == null) return false;
+
+            return left.CompareTo(right) >= 0;
+        }
+
+        public static bool operator <=(ApiDateTime left, ApiDateTime right)
+        {
+            return !(left >= right);
+        }
+
+        public static bool operator <(ApiDateTime left, ApiDateTime right)
+        {
+            return !(left > right);
+        }
+
+        public static bool operator ==(ApiDateTime left, ApiDateTime right)
+        {
+            return Equals(left, right);
+        }
+
+        public static bool operator !=(ApiDateTime left, ApiDateTime right)
+        {
+            return !(left == right);
+        }
+
+        public static implicit operator DateTime(ApiDateTime d)
+        {
+            if (d == null) return DateTime.MinValue;
+            return d.UtcTime;
+        }
+
+        public static implicit operator DateTime?(ApiDateTime d)
+        {
+            if (d == null) return null;
+            return d.UtcTime;
+        }
+
+        public int CompareTo(DateTime other)
+        {
+            return CompareTo(new ApiDateTime(TenantManager, TimeZoneConverter, other));
+        }
+
+        public int CompareTo(ApiDateTime other)
+        {
+            if (other == null) return 1;
+            return UtcTime.CompareTo(other.UtcTime);
+        }
+
+        public override bool Equals(object obj)
+        {
+            if (obj is null) return false;
+            if (ReferenceEquals(this, obj)) return true;
+            if (obj.GetType() != typeof(ApiDateTime)) return false;
+            return Equals((ApiDateTime)obj);
+        }
+
+        public bool Equals(ApiDateTime other)
+        {
+            if (other is null) return false;
+            if (ReferenceEquals(this, other)) return true;
+            return UtcTime.Equals(other.UtcTime) && TimeZoneOffset.Equals(other.TimeZoneOffset);
+        }
+
+        public override int GetHashCode()
+        {
+            unchecked
+            {
+                return UtcTime.GetHashCode() * 397 + TimeZoneOffset.GetHashCode();
+            }
+        }
+
+        public int CompareTo(object obj)
+        {
+            if (obj is DateTime)
+                return CompareTo((DateTime)obj);
+            return obj is ApiDateTime ? CompareTo((ApiDateTime)obj) : 0;
+        }
+
+        public override string ToString()
+        {
+            var localUtcTime = UtcTime;
+
+            if (!UtcTime.Equals(DateTime.MinValue))
+                localUtcTime = UtcTime.Add(TimeZoneOffset);
+
+            return ToRoundTripString(localUtcTime, TimeZoneOffset);
+        }
+
+        public DateTime UtcTime { get; private set; }
+        public TimeSpan TimeZoneOffset { get; private set; }
+        public TenantManager TenantManager { get; }
+        public TimeZoneConverter TimeZoneConverter { get; }
+
+        public static ApiDateTime GetSample()
+        {
+            return new ApiDateTime(DateTime.UtcNow, TimeSpan.Zero);
+        }
+    }
+
+    public class ApiDateTimeTypeConverter : DateTimeConverter
+    {
+        public override object ConvertTo(ITypeDescriptorContext context, CultureInfo culture, object value, Type destinationType)
+        {
+            if (destinationType == typeof(string))
+                return value.ToString();
+            return base.ConvertTo(context, culture, value, destinationType);
+        }
+
+        public override object ConvertFrom(ITypeDescriptorContext context, CultureInfo culture, object value)
+        {
+            if (value is string)
+            {
+                return ApiDateTime.Parse((string)value, null, null);
+            }
+            if (value is DateTime)
+            {
+                return new ApiDateTime(null, null, (DateTime)value);
+            }
+            return base.ConvertFrom(context, culture, value);
+        }
+    }
+
+    public class ApiDateTimeConverter : JsonConverter<ApiDateTime>
+    {
+        public override ApiDateTime Read(ref Utf8JsonReader reader, Type typeToConvert, JsonSerializerOptions options)
+        {
+            if (reader.TryGetDateTime(out var result))
+            {
+                return new ApiDateTime(result, TimeSpan.Zero);
+            }
+            else
+            {
+                if (DateTime.TryParseExact(reader.GetString(), ApiDateTime.Formats, CultureInfo.InvariantCulture, DateTimeStyles.RoundtripKind, out var dateTime))
+                {
+                    return new ApiDateTime(dateTime, TimeSpan.Zero);
+                }
+                else
+                {
+                    return new ApiDateTime();
+                }
+            }
+        }
+
+        public override void Write(Utf8JsonWriter writer, ApiDateTime value, JsonSerializerOptions options)
+        {
+            writer.WriteStringValue(value.ToString());
+        }
+    }
+
+    public class ApiDateTimeHelper
+    {
+        public TenantManager TenantManager { get; }
+        public TimeZoneConverter TimeZoneConverter { get; }
+
+        public ApiDateTimeHelper(TenantManager tenantManager, TimeZoneConverter timeZoneConverter)
+        {
+            TenantManager = tenantManager;
+            TimeZoneConverter = timeZoneConverter;
+        }
+
+        public ApiDateTime Get(DateTime? from) => ApiDateTime.FromDate(TenantManager, TimeZoneConverter, from);
+    }
+
+    public static class ApiDateTimeHelperExtension
+    {
+        public static DIHelper AddApiDateTimeHelper(this DIHelper services)
+        {
+            services.TryAddScoped<ApiDateTimeHelper>();
+
+            return services
+                .AddTenantManagerService();
+        }
+    }
 }