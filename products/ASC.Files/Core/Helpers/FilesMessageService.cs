--- conflicted
+++ resolved
@@ -1,144 +1,136 @@
-// (c) Copyright Ascensio System SIA 2010-2022
-//
-// This program is a free software product.
-// You can redistribute it and/or modify it under the terms
-// of the GNU Affero General Public License (AGPL) version 3 as published by the Free Software
-// Foundation. In accordance with Section 7(a) of the GNU AGPL its Section 15 shall be amended
-// to the effect that Ascensio System SIA expressly excludes the warranty of non-infringement of
-// any third-party rights.
-//
-// This program is distributed WITHOUT ANY WARRANTY, without even the implied warranty
-// of MERCHANTABILITY or FITNESS FOR A PARTICULAR  PURPOSE. For details, see
-// the GNU AGPL at: http://www.gnu.org/licenses/agpl-3.0.html
-//
-// You can contact Ascensio System SIA at Lubanas st. 125a-25, Riga, Latvia, EU, LV-1021.
-//
-// The  interactive user interfaces in modified source and object code versions of the Program must
-// display Appropriate Legal Notices, as required under Section 5 of the GNU AGPL version 3.
-//
-// Pursuant to Section 7(b) of the License you must retain the original Product logo when
-// distributing the program. Pursuant to Section 7(e) we decline to grant you any rights under
-// trademark law for use of our trademarks.
-//
-// All the Product's GUI elements, including illustrations and icon sets, as well as technical writing
-// content are licensed under the terms of the Creative Commons Attribution-ShareAlike 4.0
-// International. See the License terms at http://creativecommons.org/licenses/by-sa/4.0/legalcode
-
-namespace ASC.Web.Files.Helpers;
-
-[Scope]
-public class FilesMessageService
-{
-    private readonly ILogger _logger;
-    private readonly MessageTarget _messageTarget;
-    private readonly MessageService _messageService;
-    private readonly IHttpContextAccessor _httpContextAccessor;
-
-    public FilesMessageService(
-        ILoggerProvider options,
-        MessageTarget messageTarget,
-        MessageService messageService)
-    {
-        _logger = options.CreateLogger("ASC.Messaging");
-        _messageTarget = messageTarget;
-        _messageService = messageService;
-    }
-
-    public FilesMessageService(
-        ILoggerProvider options,
-        MessageTarget messageTarget,
-        MessageService messageService,
-        IHttpContextAccessor httpContextAccessor)
-        : this(options, messageTarget, messageService)
-    {
-        _httpContextAccessor = httpContextAccessor;
-    }
-
-<<<<<<< HEAD
-    public void Send(IDictionary<string, StringValues> headers, MessageAction action)
-    {
-        SendHeadersMessage(headers, action, null);
-    }
-
-    public void Send(IDictionary<string, StringValues> headers, MessageAction action, params string[] description)
-    {
-        SendHeadersMessage(headers, action, null, description);
-    }
-
-=======
->>>>>>> e2cee2c2
-    public void Send<T>(FileEntry<T> entry, IDictionary<string, StringValues> headers, MessageAction action, params string[] description)
-    {
-        if (entry == null)
-        {
-            return;
-        }
-
-        SendHeadersMessage(headers, action, _messageTarget.Create(entry.Id), description);
-    }
-
-    public void Send<T1, T2>(FileEntry<T1> entry1, FileEntry<T2> entry2, IDictionary<string, StringValues> headers, MessageAction action, params string[] description)
-    {
-        if (entry1 == null || entry2 == null)
-        {
-            return;
-        }
-
-        SendHeadersMessage(headers, action, _messageTarget.Create(new[] { entry1.Id.ToString(), entry2.Id.ToString() }), description);
-    }
-
-    private void SendHeadersMessage(IDictionary<string, StringValues> headers, MessageAction action, MessageTarget target, params string[] description)
-    {
-        if (headers == null)//todo check need if
-        {
-            _logger.DebugEmptyRequestHeaders(action);
-
-            return;
-        }
-
-        _messageService.Send(headers, action, target, description);
-    }
-
-    public void Send<T>(FileEntry<T> entry, MessageAction action, string description)
-    {
-        if (entry == null)
-        {
-            return;
-        }
-
-        if (_httpContextAccessor == null)
-        {
-            _logger.DebugEmptyHttpRequest(action);
-
-            return;
-        }
-
-        _messageService.Send(action, _messageTarget.Create(entry.Id), description);
-    }
-
-    public void Send<T>(FileEntry<T> entry, MessageAction action, string d1, string d2)
-    {
-        if (entry == null)
-        {
-            return;
-        }
-
-        if (_httpContextAccessor == null)
-        {
-            _logger.DebugEmptyHttpRequest(action);
-            return;
-        }
-
-        _messageService.Send(action, _messageTarget.Create(entry.Id), d1, d2);
-    }
-
-    public void Send<T>(FileEntry<T> entry, MessageInitiator initiator, MessageAction action, params string[] description)
-    {
-        if (entry == null)
-        {
-            return;
-        }
-
-        _messageService.Send(initiator, action, _messageTarget.Create(entry.Id), description);
-    }
+// (c) Copyright Ascensio System SIA 2010-2022
+//
+// This program is a free software product.
+// You can redistribute it and/or modify it under the terms
+// of the GNU Affero General Public License (AGPL) version 3 as published by the Free Software
+// Foundation. In accordance with Section 7(a) of the GNU AGPL its Section 15 shall be amended
+// to the effect that Ascensio System SIA expressly excludes the warranty of non-infringement of
+// any third-party rights.
+//
+// This program is distributed WITHOUT ANY WARRANTY, without even the implied warranty
+// of MERCHANTABILITY or FITNESS FOR A PARTICULAR  PURPOSE. For details, see
+// the GNU AGPL at: http://www.gnu.org/licenses/agpl-3.0.html
+//
+// You can contact Ascensio System SIA at Lubanas st. 125a-25, Riga, Latvia, EU, LV-1021.
+//
+// The  interactive user interfaces in modified source and object code versions of the Program must
+// display Appropriate Legal Notices, as required under Section 5 of the GNU AGPL version 3.
+//
+// Pursuant to Section 7(b) of the License you must retain the original Product logo when
+// distributing the program. Pursuant to Section 7(e) we decline to grant you any rights under
+// trademark law for use of our trademarks.
+//
+// All the Product's GUI elements, including illustrations and icon sets, as well as technical writing
+// content are licensed under the terms of the Creative Commons Attribution-ShareAlike 4.0
+// International. See the License terms at http://creativecommons.org/licenses/by-sa/4.0/legalcode
+
+namespace ASC.Web.Files.Helpers;
+
+[Scope]
+public class FilesMessageService
+{
+    private readonly ILogger _logger;
+    private readonly MessageTarget _messageTarget;
+    private readonly MessageService _messageService;
+    private readonly IHttpContextAccessor _httpContextAccessor;
+
+    public FilesMessageService(
+        ILoggerProvider options,
+        MessageTarget messageTarget,
+        MessageService messageService)
+    {
+        _logger = options.CreateLogger("ASC.Messaging");
+        _messageTarget = messageTarget;
+        _messageService = messageService;
+    }
+
+    public FilesMessageService(
+        ILoggerProvider options,
+        MessageTarget messageTarget,
+        MessageService messageService,
+        IHttpContextAccessor httpContextAccessor)
+        : this(options, messageTarget, messageService)
+    {
+        _httpContextAccessor = httpContextAccessor;
+    }
+
+    public void Send(IDictionary<string, StringValues> headers, MessageAction action, params string[] description)
+    {
+        SendHeadersMessage(headers, action, null, description);
+    }
+
+    public void Send<T>(FileEntry<T> entry, IDictionary<string, StringValues> headers, MessageAction action, params string[] description)
+    {
+        if (entry == null)
+        {
+            return;
+        }
+
+        SendHeadersMessage(headers, action, _messageTarget.Create(entry.Id), description);
+    }
+
+    public void Send<T1, T2>(FileEntry<T1> entry1, FileEntry<T2> entry2, IDictionary<string, StringValues> headers, MessageAction action, params string[] description)
+    {
+        if (entry1 == null || entry2 == null)
+        {
+            return;
+        }
+
+        SendHeadersMessage(headers, action, _messageTarget.Create(new[] { entry1.Id.ToString(), entry2.Id.ToString() }), description);
+    }
+
+    private void SendHeadersMessage(IDictionary<string, StringValues> headers, MessageAction action, MessageTarget target, params string[] description)
+    {
+        if (headers == null)//todo check need if
+        {
+            _logger.DebugEmptyRequestHeaders(action);
+
+            return;
+        }
+
+        _messageService.Send(headers, action, target, description);
+    }
+
+    public void Send<T>(FileEntry<T> entry, MessageAction action, string description)
+    {
+        if (entry == null)
+        {
+            return;
+        }
+
+        if (_httpContextAccessor == null)
+        {
+            _logger.DebugEmptyHttpRequest(action);
+
+            return;
+        }
+
+        _messageService.Send(action, _messageTarget.Create(entry.Id), description);
+    }
+
+    public void Send<T>(FileEntry<T> entry, MessageAction action, string d1, string d2)
+    {
+        if (entry == null)
+        {
+            return;
+        }
+
+        if (_httpContextAccessor == null)
+        {
+            _logger.DebugEmptyHttpRequest(action);
+            return;
+        }
+
+        _messageService.Send(action, _messageTarget.Create(entry.Id), d1, d2);
+    }
+
+    public void Send<T>(FileEntry<T> entry, MessageInitiator initiator, MessageAction action, params string[] description)
+    {
+        if (entry == null)
+        {
+            return;
+        }
+
+        _messageService.Send(initiator, action, _messageTarget.Create(entry.Id), description);
+    }
 }