// (c) Copyright Ascensio System SIA 2010-2022
//
// This program is a free software product.
// You can redistribute it and/or modify it under the terms
// of the GNU Affero General Public License (AGPL) version 3 as published by the Free Software
// Foundation. In accordance with Section 7(a) of the GNU AGPL its Section 15 shall be amended
// to the effect that Ascensio System SIA expressly excludes the warranty of non-infringement of
// any third-party rights.
//
// This program is distributed WITHOUT ANY WARRANTY, without even the implied warranty
// of MERCHANTABILITY or FITNESS FOR A PARTICULAR  PURPOSE. For details, see
// the GNU AGPL at: http://www.gnu.org/licenses/agpl-3.0.html
//
// You can contact Ascensio System SIA at Lubanas st. 125a-25, Riga, Latvia, EU, LV-1021.
//
// The  interactive user interfaces in modified source and object code versions of the Program must
// display Appropriate Legal Notices, as required under Section 5 of the GNU AGPL version 3.
//
// Pursuant to Section 7(b) of the License you must retain the original Product logo when
// distributing the program. Pursuant to Section 7(e) we decline to grant you any rights under
// trademark law for use of our trademarks.
//
// All the Product's GUI elements, including illustrations and icon sets, as well as technical writing
// content are licensed under the terms of the Creative Commons Attribution-ShareAlike 4.0
// International. See the License terms at http://creativecommons.org/licenses/by-sa/4.0/legalcode

using Google.Api.Gax.ResourceNames;

using ThumbnailSize = Dropbox.Api.Files.ThumbnailSize;

namespace ASC.Files.Thirdparty.Dropbox;

[Transient]
internal class DropboxStorage : IThirdPartyStorage<FileMetadata, FolderMetadata, Metadata>, IDisposable
{
    public bool IsOpened { get; private set; }
    public long MaxChunkedUploadFileSize = 20L * 1024L * 1024L * 1024L;

    private DropboxClient _dropboxClient;
    private readonly TempStream _tempStream;

    public DropboxStorage(TempStream tempStream)
    {
        _tempStream = tempStream;
    }

    public void Open(OAuth20Token token)
    {
        if (IsOpened)
        {
            return;
        }

        _dropboxClient = new DropboxClient(token.AccessToken);

        IsOpened = true;
    }

    public void Close()
    {
        _dropboxClient.Dispose();

        IsOpened = false;
    }



    public string MakeDropboxPath(string parentPath, string name)
    {
        return (parentPath ?? "") + "/" + (name ?? "");
    }

    public async Task<bool> CheckAccessAsync()
    {
        try
        {
            await _dropboxClient.Users.GetSpaceUsageAsync();
            return true;
        }
        catch (AggregateException)
        {
            return false;
        }
    }


    public async Task<FolderMetadata> GetFolderAsync(string folderPath)
    {
        if (string.IsNullOrEmpty(folderPath) || folderPath == "/")
        {
            return new FolderMetadata(string.Empty, "/");
        }

        return await InternalGetFolderAsync(folderPath);
    }

    private async Task<FolderMetadata> InternalGetFolderAsync(string folderPath)
    {
        try
        {
            var metadata = await _dropboxClient.Files.GetMetadataAsync(folderPath);

            return metadata.AsFolder;
        }
        catch (AggregateException ex)
        {
            if (ex.InnerException is ApiException<GetMetadataError>
                && ex.InnerException.Message.StartsWith("path/not_found/"))
            {
                return null;
            }
            throw;
        }
    }

    public Task<FileMetadata> GetFileAsync(string filePath)
    {
        if (string.IsNullOrEmpty(filePath) || filePath == "/")
        {
            return Task.FromResult<FileMetadata>(null);
        }

        return InternalGetFileAsync(filePath);
    }

    private async Task<FileMetadata> InternalGetFileAsync(string filePath)
    {
        try
        {
            var data = await _dropboxClient.Files.GetMetadataAsync(filePath);

            return data.AsFile;
        }
        catch (AggregateException ex)
        {
            if (ex.InnerException is ApiException<GetMetadataError>
                && ex.InnerException.Message.StartsWith("path/not_found/"))
            {
                return null;
            }
            throw;
        }
    }


    public async Task<List<Metadata>> GetItemsAsync(string folderPath)
    {
        var data = await _dropboxClient.Files.ListFolderAsync(folderPath);
        return new List<Metadata>(data.Entries);
    }

    public async Task<Stream> GetThumbnailAsync(string filePath, int width, int height)
    {
        try
        {
            var path = new PathOrLink.Path(filePath);
            var size = Convert(width, height);
            var arg = new ThumbnailV2Arg(path, size: size);

            var responce = await _dropboxClient.Files.GetThumbnailV2Async(arg);
            return await responce.GetContentAsStreamAsync();
        }
        catch
        {
            return null;
        }
    }

    private ThumbnailSize Convert(int width, int height)
    {
        if (width > 368)
        {
            return ThumbnailSize.W480h320.Instance;
        }
        else
        {
            return ThumbnailSize.W256h256.Instance;
        }
    }

<<<<<<< HEAD
    public async Task<Stream> DownloadStreamAsync(string filePath, int offset = 0)
=======
    public Task<Stream> DownloadStreamAsync(FileMetadata file, int offset = 0)
>>>>>>> 0b31d564
    {
        var filePath = MakeId(file);
        ArgumentNullOrEmptyException.ThrowIfNullOrEmpty(filePath);

        return await InternalDownloadStreamAsync(filePath, offset);
    }

    private async Task<Stream> InternalDownloadStreamAsync(string filePath, int offset = 0)
    {
        using var response = await _dropboxClient.Files.DownloadAsync(filePath);
        var tempBuffer = _tempStream.Create();
        using (var str = await response.GetContentAsStreamAsync())
        {
            if (str != null)
            {
                await str.CopyToAsync(tempBuffer);
                await tempBuffer.FlushAsync();
                tempBuffer.Seek(offset, SeekOrigin.Begin);
            }
        }

        return tempBuffer;
    }

    public async Task<FolderMetadata> CreateFolderAsync(string title, string parentPath)
    {
        var path = MakeDropboxPath(parentPath, title);
        var result = await _dropboxClient.Files.CreateFolderV2Async(path, true);

        return result.Metadata;
    }

    public async Task<FileMetadata> CreateFileAsync(Stream fileStream, string title, string parentPath)
    {
        var path = MakeDropboxPath(parentPath, title);

        return await _dropboxClient.Files.UploadAsync(path, WriteMode.Add.Instance, true, body: fileStream);
    }

    public async Task DeleteItemAsync(Metadata dropboxItem)
    {
        await _dropboxClient.Files.DeleteV2Async(dropboxItem.PathDisplay);
    }

    public async Task<FolderMetadata> MoveFolderAsync(string dropboxFolderPath, string dropboxFolderPathTo, string folderName)
    {
        var pathTo = MakeDropboxPath(dropboxFolderPathTo, folderName);
        var result = await _dropboxClient.Files.MoveV2Async(dropboxFolderPath, pathTo, autorename: true);

        return (FolderMetadata)result.Metadata;
    }

    public async Task<FolderMetadata> RenameFolderAsync(string dropboxFolderPath, string folderName)
    {
        var folder = await GetFolderAsync(dropboxFolderPath);
        var pathTo = GetParentFolderId(folder);
        var result = await _dropboxClient.Files.MoveV2Async(dropboxFolderPath, MakeDropboxPath(pathTo, folderName), autorename: true);

        return (FolderMetadata)result.Metadata;
    }

    public async Task<FileMetadata> MoveFileAsync(string dropboxFilePath, string dropboxFolderPathTo, string fileName)
    {
        var pathTo = MakeDropboxPath(dropboxFolderPathTo, fileName);
        var result = await _dropboxClient.Files.MoveV2Async(dropboxFilePath, pathTo, autorename: true);

        return (FileMetadata)result.Metadata;
    }

    public async Task<FileMetadata> RenameFileAsync(string dropboxFilePath, string fileName)
    {
        var file = await GetFileAsync(dropboxFilePath);
        var pathTo = GetParentFolderId(file);
        var result = await _dropboxClient.Files.MoveV2Async(dropboxFilePath, MakeDropboxPath(pathTo, fileName), autorename: true);

        return (FileMetadata)result.Metadata;
    }

    public async Task<FolderMetadata> CopyFolderAsync(string dropboxFolderPath, string dropboxFolderPathTo, string folderName)
    {
        var pathTo = MakeDropboxPath(dropboxFolderPathTo, folderName);
        var result = await _dropboxClient.Files.CopyV2Async(dropboxFolderPath, pathTo, autorename: true);

        return (FolderMetadata)result.Metadata;
    }

    public async Task<FileMetadata> CopyFileAsync(string dropboxFilePath, string dropboxFolderPathTo, string fileName)
    {
        var pathTo = MakeDropboxPath(dropboxFolderPathTo, fileName);
        var result = await _dropboxClient.Files.CopyV2Async(dropboxFilePath, pathTo, autorename: true);

        return (FileMetadata)result.Metadata;
    }

    public async Task<FileMetadata> SaveStreamAsync(string filePath, Stream fileStream)
    {
        var metadata = await _dropboxClient.Files.UploadAsync(filePath, WriteMode.Overwrite.Instance, body: fileStream);

        return metadata.AsFile;
    }

    public async Task<string> CreateResumableSessionAsync()
    {
        var session = await _dropboxClient.Files.UploadSessionStartAsync(body: new MemoryStream());

        return session.SessionId;
    }

    public async Task TransferAsync(string dropboxSession, long offset, Stream stream)
    {
        await _dropboxClient.Files.UploadSessionAppendV2Async(new UploadSessionCursor(dropboxSession, (ulong)offset), body: stream);
    }

    public async Task<Metadata> FinishResumableSessionAsync(string dropboxSession, string dropboxFolderPath, string fileName, long offset)
    {
        var dropboxFilePath = MakeDropboxPath(dropboxFolderPath, fileName);
        return await FinishResumableSessionAsync(dropboxSession, dropboxFilePath, offset);
    }

    public async Task<Metadata> FinishResumableSessionAsync(string dropboxSession, string dropboxFilePath, long offset)
    {
        return await _dropboxClient.Files.UploadSessionFinishAsync(
            new UploadSessionCursor(dropboxSession, (ulong)offset),
            new CommitInfo(dropboxFilePath, WriteMode.Overwrite.Instance));
    }

    public string MakeId(Metadata dropboxItem)
    {
        string path = null;
        if (dropboxItem != null)
        {
            path = dropboxItem.PathDisplay;
        }

        return path;
    }

    public string GetParentFolderId(Metadata dropboxItem)
    {
        if (dropboxItem == null || IsRoot(dropboxItem.AsFolder))
        {
            return null;
        }

        var pathLength = dropboxItem.PathDisplay.Length - dropboxItem.Name.Length;

        return dropboxItem.PathDisplay.Substring(0, pathLength > 1 ? pathLength - 1 : 0);
    }

    public bool IsRoot(FolderMetadata dropboxFolder)
    {
        return dropboxFolder != null && dropboxFolder.Id == "/";
    }


    public Task<long> GetMaxUploadSizeAsync()
    {
        return Task.FromResult(MaxChunkedUploadFileSize);
    }

    public void Dispose()
    {
        if (_dropboxClient != null)
        {
            _dropboxClient.Dispose();
        }
    }
}<|MERGE_RESOLUTION|>--- conflicted
+++ resolved
@@ -1,353 +1,349 @@
-// (c) Copyright Ascensio System SIA 2010-2022
-//
-// This program is a free software product.
-// You can redistribute it and/or modify it under the terms
-// of the GNU Affero General Public License (AGPL) version 3 as published by the Free Software
-// Foundation. In accordance with Section 7(a) of the GNU AGPL its Section 15 shall be amended
-// to the effect that Ascensio System SIA expressly excludes the warranty of non-infringement of
-// any third-party rights.
-//
-// This program is distributed WITHOUT ANY WARRANTY, without even the implied warranty
-// of MERCHANTABILITY or FITNESS FOR A PARTICULAR  PURPOSE. For details, see
-// the GNU AGPL at: http://www.gnu.org/licenses/agpl-3.0.html
-//
-// You can contact Ascensio System SIA at Lubanas st. 125a-25, Riga, Latvia, EU, LV-1021.
-//
-// The  interactive user interfaces in modified source and object code versions of the Program must
-// display Appropriate Legal Notices, as required under Section 5 of the GNU AGPL version 3.
-//
-// Pursuant to Section 7(b) of the License you must retain the original Product logo when
-// distributing the program. Pursuant to Section 7(e) we decline to grant you any rights under
-// trademark law for use of our trademarks.
-//
-// All the Product's GUI elements, including illustrations and icon sets, as well as technical writing
-// content are licensed under the terms of the Creative Commons Attribution-ShareAlike 4.0
-// International. See the License terms at http://creativecommons.org/licenses/by-sa/4.0/legalcode
-
-using Google.Api.Gax.ResourceNames;
-
-using ThumbnailSize = Dropbox.Api.Files.ThumbnailSize;
-
-namespace ASC.Files.Thirdparty.Dropbox;
-
-[Transient]
-internal class DropboxStorage : IThirdPartyStorage<FileMetadata, FolderMetadata, Metadata>, IDisposable
-{
-    public bool IsOpened { get; private set; }
-    public long MaxChunkedUploadFileSize = 20L * 1024L * 1024L * 1024L;
-
-    private DropboxClient _dropboxClient;
-    private readonly TempStream _tempStream;
-
-    public DropboxStorage(TempStream tempStream)
-    {
-        _tempStream = tempStream;
-    }
-
-    public void Open(OAuth20Token token)
-    {
-        if (IsOpened)
-        {
-            return;
-        }
-
-        _dropboxClient = new DropboxClient(token.AccessToken);
-
-        IsOpened = true;
-    }
-
-    public void Close()
-    {
-        _dropboxClient.Dispose();
-
-        IsOpened = false;
-    }
-
-
-
-    public string MakeDropboxPath(string parentPath, string name)
-    {
-        return (parentPath ?? "") + "/" + (name ?? "");
-    }
-
-    public async Task<bool> CheckAccessAsync()
-    {
-        try
-        {
-            await _dropboxClient.Users.GetSpaceUsageAsync();
-            return true;
-        }
-        catch (AggregateException)
-        {
-            return false;
-        }
-    }
-
-
-    public async Task<FolderMetadata> GetFolderAsync(string folderPath)
-    {
-        if (string.IsNullOrEmpty(folderPath) || folderPath == "/")
-        {
-            return new FolderMetadata(string.Empty, "/");
-        }
-
-        return await InternalGetFolderAsync(folderPath);
-    }
-
-    private async Task<FolderMetadata> InternalGetFolderAsync(string folderPath)
-    {
-        try
-        {
-            var metadata = await _dropboxClient.Files.GetMetadataAsync(folderPath);
-
-            return metadata.AsFolder;
-        }
-        catch (AggregateException ex)
-        {
-            if (ex.InnerException is ApiException<GetMetadataError>
-                && ex.InnerException.Message.StartsWith("path/not_found/"))
-            {
-                return null;
-            }
-            throw;
-        }
-    }
-
-    public Task<FileMetadata> GetFileAsync(string filePath)
-    {
-        if (string.IsNullOrEmpty(filePath) || filePath == "/")
-        {
-            return Task.FromResult<FileMetadata>(null);
-        }
-
-        return InternalGetFileAsync(filePath);
-    }
-
-    private async Task<FileMetadata> InternalGetFileAsync(string filePath)
-    {
-        try
-        {
-            var data = await _dropboxClient.Files.GetMetadataAsync(filePath);
-
-            return data.AsFile;
-        }
-        catch (AggregateException ex)
-        {
-            if (ex.InnerException is ApiException<GetMetadataError>
-                && ex.InnerException.Message.StartsWith("path/not_found/"))
-            {
-                return null;
-            }
-            throw;
-        }
-    }
-
-
-    public async Task<List<Metadata>> GetItemsAsync(string folderPath)
-    {
-        var data = await _dropboxClient.Files.ListFolderAsync(folderPath);
-        return new List<Metadata>(data.Entries);
-    }
-
-    public async Task<Stream> GetThumbnailAsync(string filePath, int width, int height)
-    {
-        try
-        {
-            var path = new PathOrLink.Path(filePath);
-            var size = Convert(width, height);
-            var arg = new ThumbnailV2Arg(path, size: size);
-
-            var responce = await _dropboxClient.Files.GetThumbnailV2Async(arg);
-            return await responce.GetContentAsStreamAsync();
-        }
-        catch
-        {
-            return null;
-        }
-    }
-
-    private ThumbnailSize Convert(int width, int height)
-    {
-        if (width > 368)
-        {
-            return ThumbnailSize.W480h320.Instance;
-        }
-        else
-        {
-            return ThumbnailSize.W256h256.Instance;
-        }
-    }
-
-<<<<<<< HEAD
-    public async Task<Stream> DownloadStreamAsync(string filePath, int offset = 0)
-=======
-    public Task<Stream> DownloadStreamAsync(FileMetadata file, int offset = 0)
->>>>>>> 0b31d564
-    {
-        var filePath = MakeId(file);
-        ArgumentNullOrEmptyException.ThrowIfNullOrEmpty(filePath);
-
-        return await InternalDownloadStreamAsync(filePath, offset);
-    }
-
-    private async Task<Stream> InternalDownloadStreamAsync(string filePath, int offset = 0)
-    {
-        using var response = await _dropboxClient.Files.DownloadAsync(filePath);
-        var tempBuffer = _tempStream.Create();
-        using (var str = await response.GetContentAsStreamAsync())
-        {
-            if (str != null)
-            {
-                await str.CopyToAsync(tempBuffer);
-                await tempBuffer.FlushAsync();
-                tempBuffer.Seek(offset, SeekOrigin.Begin);
-            }
-        }
-
-        return tempBuffer;
-    }
-
-    public async Task<FolderMetadata> CreateFolderAsync(string title, string parentPath)
-    {
-        var path = MakeDropboxPath(parentPath, title);
-        var result = await _dropboxClient.Files.CreateFolderV2Async(path, true);
-
-        return result.Metadata;
-    }
-
-    public async Task<FileMetadata> CreateFileAsync(Stream fileStream, string title, string parentPath)
-    {
-        var path = MakeDropboxPath(parentPath, title);
-
-        return await _dropboxClient.Files.UploadAsync(path, WriteMode.Add.Instance, true, body: fileStream);
-    }
-
-    public async Task DeleteItemAsync(Metadata dropboxItem)
-    {
-        await _dropboxClient.Files.DeleteV2Async(dropboxItem.PathDisplay);
-    }
-
-    public async Task<FolderMetadata> MoveFolderAsync(string dropboxFolderPath, string dropboxFolderPathTo, string folderName)
-    {
-        var pathTo = MakeDropboxPath(dropboxFolderPathTo, folderName);
-        var result = await _dropboxClient.Files.MoveV2Async(dropboxFolderPath, pathTo, autorename: true);
-
-        return (FolderMetadata)result.Metadata;
-    }
-
-    public async Task<FolderMetadata> RenameFolderAsync(string dropboxFolderPath, string folderName)
-    {
-        var folder = await GetFolderAsync(dropboxFolderPath);
-        var pathTo = GetParentFolderId(folder);
-        var result = await _dropboxClient.Files.MoveV2Async(dropboxFolderPath, MakeDropboxPath(pathTo, folderName), autorename: true);
-
-        return (FolderMetadata)result.Metadata;
-    }
-
-    public async Task<FileMetadata> MoveFileAsync(string dropboxFilePath, string dropboxFolderPathTo, string fileName)
-    {
-        var pathTo = MakeDropboxPath(dropboxFolderPathTo, fileName);
-        var result = await _dropboxClient.Files.MoveV2Async(dropboxFilePath, pathTo, autorename: true);
-
-        return (FileMetadata)result.Metadata;
-    }
-
-    public async Task<FileMetadata> RenameFileAsync(string dropboxFilePath, string fileName)
-    {
-        var file = await GetFileAsync(dropboxFilePath);
-        var pathTo = GetParentFolderId(file);
-        var result = await _dropboxClient.Files.MoveV2Async(dropboxFilePath, MakeDropboxPath(pathTo, fileName), autorename: true);
-
-        return (FileMetadata)result.Metadata;
-    }
-
-    public async Task<FolderMetadata> CopyFolderAsync(string dropboxFolderPath, string dropboxFolderPathTo, string folderName)
-    {
-        var pathTo = MakeDropboxPath(dropboxFolderPathTo, folderName);
-        var result = await _dropboxClient.Files.CopyV2Async(dropboxFolderPath, pathTo, autorename: true);
-
-        return (FolderMetadata)result.Metadata;
-    }
-
-    public async Task<FileMetadata> CopyFileAsync(string dropboxFilePath, string dropboxFolderPathTo, string fileName)
-    {
-        var pathTo = MakeDropboxPath(dropboxFolderPathTo, fileName);
-        var result = await _dropboxClient.Files.CopyV2Async(dropboxFilePath, pathTo, autorename: true);
-
-        return (FileMetadata)result.Metadata;
-    }
-
-    public async Task<FileMetadata> SaveStreamAsync(string filePath, Stream fileStream)
-    {
-        var metadata = await _dropboxClient.Files.UploadAsync(filePath, WriteMode.Overwrite.Instance, body: fileStream);
-
-        return metadata.AsFile;
-    }
-
-    public async Task<string> CreateResumableSessionAsync()
-    {
-        var session = await _dropboxClient.Files.UploadSessionStartAsync(body: new MemoryStream());
-
-        return session.SessionId;
-    }
-
-    public async Task TransferAsync(string dropboxSession, long offset, Stream stream)
-    {
-        await _dropboxClient.Files.UploadSessionAppendV2Async(new UploadSessionCursor(dropboxSession, (ulong)offset), body: stream);
-    }
-
-    public async Task<Metadata> FinishResumableSessionAsync(string dropboxSession, string dropboxFolderPath, string fileName, long offset)
-    {
-        var dropboxFilePath = MakeDropboxPath(dropboxFolderPath, fileName);
-        return await FinishResumableSessionAsync(dropboxSession, dropboxFilePath, offset);
-    }
-
-    public async Task<Metadata> FinishResumableSessionAsync(string dropboxSession, string dropboxFilePath, long offset)
-    {
-        return await _dropboxClient.Files.UploadSessionFinishAsync(
-            new UploadSessionCursor(dropboxSession, (ulong)offset),
-            new CommitInfo(dropboxFilePath, WriteMode.Overwrite.Instance));
-    }
-
-    public string MakeId(Metadata dropboxItem)
-    {
-        string path = null;
-        if (dropboxItem != null)
-        {
-            path = dropboxItem.PathDisplay;
-        }
-
-        return path;
-    }
-
-    public string GetParentFolderId(Metadata dropboxItem)
-    {
-        if (dropboxItem == null || IsRoot(dropboxItem.AsFolder))
-        {
-            return null;
-        }
-
-        var pathLength = dropboxItem.PathDisplay.Length - dropboxItem.Name.Length;
-
-        return dropboxItem.PathDisplay.Substring(0, pathLength > 1 ? pathLength - 1 : 0);
-    }
-
-    public bool IsRoot(FolderMetadata dropboxFolder)
-    {
-        return dropboxFolder != null && dropboxFolder.Id == "/";
-    }
-
-
-    public Task<long> GetMaxUploadSizeAsync()
-    {
-        return Task.FromResult(MaxChunkedUploadFileSize);
-    }
-
-    public void Dispose()
-    {
-        if (_dropboxClient != null)
-        {
-            _dropboxClient.Dispose();
-        }
-    }
-}+// (c) Copyright Ascensio System SIA 2010-2022
+//
+// This program is a free software product.
+// You can redistribute it and/or modify it under the terms
+// of the GNU Affero General Public License (AGPL) version 3 as published by the Free Software
+// Foundation. In accordance with Section 7(a) of the GNU AGPL its Section 15 shall be amended
+// to the effect that Ascensio System SIA expressly excludes the warranty of non-infringement of
+// any third-party rights.
+//
+// This program is distributed WITHOUT ANY WARRANTY, without even the implied warranty
+// of MERCHANTABILITY or FITNESS FOR A PARTICULAR  PURPOSE. For details, see
+// the GNU AGPL at: http://www.gnu.org/licenses/agpl-3.0.html
+//
+// You can contact Ascensio System SIA at Lubanas st. 125a-25, Riga, Latvia, EU, LV-1021.
+//
+// The  interactive user interfaces in modified source and object code versions of the Program must
+// display Appropriate Legal Notices, as required under Section 5 of the GNU AGPL version 3.
+//
+// Pursuant to Section 7(b) of the License you must retain the original Product logo when
+// distributing the program. Pursuant to Section 7(e) we decline to grant you any rights under
+// trademark law for use of our trademarks.
+//
+// All the Product's GUI elements, including illustrations and icon sets, as well as technical writing
+// content are licensed under the terms of the Creative Commons Attribution-ShareAlike 4.0
+// International. See the License terms at http://creativecommons.org/licenses/by-sa/4.0/legalcode
+
+using Google.Api.Gax.ResourceNames;
+
+using ThumbnailSize = Dropbox.Api.Files.ThumbnailSize;
+
+namespace ASC.Files.Thirdparty.Dropbox;
+
+[Transient]
+internal class DropboxStorage : IThirdPartyStorage<FileMetadata, FolderMetadata, Metadata>, IDisposable
+{
+    public bool IsOpened { get; private set; }
+    public long MaxChunkedUploadFileSize = 20L * 1024L * 1024L * 1024L;
+
+    private DropboxClient _dropboxClient;
+    private readonly TempStream _tempStream;
+
+    public DropboxStorage(TempStream tempStream)
+    {
+        _tempStream = tempStream;
+    }
+
+    public void Open(OAuth20Token token)
+    {
+        if (IsOpened)
+        {
+            return;
+        }
+
+        _dropboxClient = new DropboxClient(token.AccessToken);
+
+        IsOpened = true;
+    }
+
+    public void Close()
+    {
+        _dropboxClient.Dispose();
+
+        IsOpened = false;
+    }
+
+
+
+    public string MakeDropboxPath(string parentPath, string name)
+    {
+        return (parentPath ?? "") + "/" + (name ?? "");
+    }
+
+    public async Task<bool> CheckAccessAsync()
+    {
+        try
+        {
+            await _dropboxClient.Users.GetSpaceUsageAsync();
+            return true;
+        }
+        catch (AggregateException)
+        {
+            return false;
+        }
+    }
+
+
+    public async Task<FolderMetadata> GetFolderAsync(string folderPath)
+    {
+        if (string.IsNullOrEmpty(folderPath) || folderPath == "/")
+        {
+            return new FolderMetadata(string.Empty, "/");
+        }
+
+        return await InternalGetFolderAsync(folderPath);
+    }
+
+    private async Task<FolderMetadata> InternalGetFolderAsync(string folderPath)
+    {
+        try
+        {
+            var metadata = await _dropboxClient.Files.GetMetadataAsync(folderPath);
+
+            return metadata.AsFolder;
+        }
+        catch (AggregateException ex)
+        {
+            if (ex.InnerException is ApiException<GetMetadataError>
+                && ex.InnerException.Message.StartsWith("path/not_found/"))
+            {
+                return null;
+            }
+            throw;
+        }
+    }
+
+    public Task<FileMetadata> GetFileAsync(string filePath)
+    {
+        if (string.IsNullOrEmpty(filePath) || filePath == "/")
+        {
+            return Task.FromResult<FileMetadata>(null);
+        }
+
+        return InternalGetFileAsync(filePath);
+    }
+
+    private async Task<FileMetadata> InternalGetFileAsync(string filePath)
+    {
+        try
+        {
+            var data = await _dropboxClient.Files.GetMetadataAsync(filePath);
+
+            return data.AsFile;
+        }
+        catch (AggregateException ex)
+        {
+            if (ex.InnerException is ApiException<GetMetadataError>
+                && ex.InnerException.Message.StartsWith("path/not_found/"))
+            {
+                return null;
+            }
+            throw;
+        }
+    }
+
+
+    public async Task<List<Metadata>> GetItemsAsync(string folderPath)
+    {
+        var data = await _dropboxClient.Files.ListFolderAsync(folderPath);
+        return new List<Metadata>(data.Entries);
+    }
+
+    public async Task<Stream> GetThumbnailAsync(string filePath, int width, int height)
+    {
+        try
+        {
+            var path = new PathOrLink.Path(filePath);
+            var size = Convert(width, height);
+            var arg = new ThumbnailV2Arg(path, size: size);
+
+            var responce = await _dropboxClient.Files.GetThumbnailV2Async(arg);
+            return await responce.GetContentAsStreamAsync();
+        }
+        catch
+        {
+            return null;
+        }
+    }
+
+    private ThumbnailSize Convert(int width, int height)
+    {
+        if (width > 368)
+        {
+            return ThumbnailSize.W480h320.Instance;
+        }
+        else
+        {
+            return ThumbnailSize.W256h256.Instance;
+        }
+    }
+
+    public async Task<Stream> DownloadStreamAsync(FileMetadata file, int offset = 0)
+    {
+        var filePath = MakeId(file);
+        ArgumentNullOrEmptyException.ThrowIfNullOrEmpty(filePath);
+
+        return await InternalDownloadStreamAsync(filePath, offset);
+    }
+
+    private async Task<Stream> InternalDownloadStreamAsync(string filePath, int offset = 0)
+    {
+        using var response = await _dropboxClient.Files.DownloadAsync(filePath);
+        var tempBuffer = _tempStream.Create();
+        using (var str = await response.GetContentAsStreamAsync())
+        {
+            if (str != null)
+            {
+                await str.CopyToAsync(tempBuffer);
+                await tempBuffer.FlushAsync();
+                tempBuffer.Seek(offset, SeekOrigin.Begin);
+            }
+        }
+
+        return tempBuffer;
+    }
+
+    public async Task<FolderMetadata> CreateFolderAsync(string title, string parentPath)
+    {
+        var path = MakeDropboxPath(parentPath, title);
+        var result = await _dropboxClient.Files.CreateFolderV2Async(path, true);
+
+        return result.Metadata;
+    }
+
+    public async Task<FileMetadata> CreateFileAsync(Stream fileStream, string title, string parentPath)
+    {
+        var path = MakeDropboxPath(parentPath, title);
+
+        return await _dropboxClient.Files.UploadAsync(path, WriteMode.Add.Instance, true, body: fileStream);
+    }
+
+    public async Task DeleteItemAsync(Metadata dropboxItem)
+    {
+        await _dropboxClient.Files.DeleteV2Async(dropboxItem.PathDisplay);
+    }
+
+    public async Task<FolderMetadata> MoveFolderAsync(string dropboxFolderPath, string dropboxFolderPathTo, string folderName)
+    {
+        var pathTo = MakeDropboxPath(dropboxFolderPathTo, folderName);
+        var result = await _dropboxClient.Files.MoveV2Async(dropboxFolderPath, pathTo, autorename: true);
+
+        return (FolderMetadata)result.Metadata;
+    }
+
+    public async Task<FolderMetadata> RenameFolderAsync(string dropboxFolderPath, string folderName)
+    {
+        var folder = await GetFolderAsync(dropboxFolderPath);
+        var pathTo = GetParentFolderId(folder);
+        var result = await _dropboxClient.Files.MoveV2Async(dropboxFolderPath, MakeDropboxPath(pathTo, folderName), autorename: true);
+
+        return (FolderMetadata)result.Metadata;
+    }
+
+    public async Task<FileMetadata> MoveFileAsync(string dropboxFilePath, string dropboxFolderPathTo, string fileName)
+    {
+        var pathTo = MakeDropboxPath(dropboxFolderPathTo, fileName);
+        var result = await _dropboxClient.Files.MoveV2Async(dropboxFilePath, pathTo, autorename: true);
+
+        return (FileMetadata)result.Metadata;
+    }
+
+    public async Task<FileMetadata> RenameFileAsync(string dropboxFilePath, string fileName)
+    {
+        var file = await GetFileAsync(dropboxFilePath);
+        var pathTo = GetParentFolderId(file);
+        var result = await _dropboxClient.Files.MoveV2Async(dropboxFilePath, MakeDropboxPath(pathTo, fileName), autorename: true);
+
+        return (FileMetadata)result.Metadata;
+    }
+
+    public async Task<FolderMetadata> CopyFolderAsync(string dropboxFolderPath, string dropboxFolderPathTo, string folderName)
+    {
+        var pathTo = MakeDropboxPath(dropboxFolderPathTo, folderName);
+        var result = await _dropboxClient.Files.CopyV2Async(dropboxFolderPath, pathTo, autorename: true);
+
+        return (FolderMetadata)result.Metadata;
+    }
+
+    public async Task<FileMetadata> CopyFileAsync(string dropboxFilePath, string dropboxFolderPathTo, string fileName)
+    {
+        var pathTo = MakeDropboxPath(dropboxFolderPathTo, fileName);
+        var result = await _dropboxClient.Files.CopyV2Async(dropboxFilePath, pathTo, autorename: true);
+
+        return (FileMetadata)result.Metadata;
+    }
+
+    public async Task<FileMetadata> SaveStreamAsync(string filePath, Stream fileStream)
+    {
+        var metadata = await _dropboxClient.Files.UploadAsync(filePath, WriteMode.Overwrite.Instance, body: fileStream);
+
+        return metadata.AsFile;
+    }
+
+    public async Task<string> CreateResumableSessionAsync()
+    {
+        var session = await _dropboxClient.Files.UploadSessionStartAsync(body: new MemoryStream());
+
+        return session.SessionId;
+    }
+
+    public async Task TransferAsync(string dropboxSession, long offset, Stream stream)
+    {
+        await _dropboxClient.Files.UploadSessionAppendV2Async(new UploadSessionCursor(dropboxSession, (ulong)offset), body: stream);
+    }
+
+    public async Task<Metadata> FinishResumableSessionAsync(string dropboxSession, string dropboxFolderPath, string fileName, long offset)
+    {
+        var dropboxFilePath = MakeDropboxPath(dropboxFolderPath, fileName);
+        return await FinishResumableSessionAsync(dropboxSession, dropboxFilePath, offset);
+    }
+
+    public async Task<Metadata> FinishResumableSessionAsync(string dropboxSession, string dropboxFilePath, long offset)
+    {
+        return await _dropboxClient.Files.UploadSessionFinishAsync(
+            new UploadSessionCursor(dropboxSession, (ulong)offset),
+            new CommitInfo(dropboxFilePath, WriteMode.Overwrite.Instance));
+    }
+
+    public string MakeId(Metadata dropboxItem)
+    {
+        string path = null;
+        if (dropboxItem != null)
+        {
+            path = dropboxItem.PathDisplay;
+        }
+
+        return path;
+    }
+
+    public string GetParentFolderId(Metadata dropboxItem)
+    {
+        if (dropboxItem == null || IsRoot(dropboxItem.AsFolder))
+        {
+            return null;
+        }
+
+        var pathLength = dropboxItem.PathDisplay.Length - dropboxItem.Name.Length;
+
+        return dropboxItem.PathDisplay.Substring(0, pathLength > 1 ? pathLength - 1 : 0);
+    }
+
+    public bool IsRoot(FolderMetadata dropboxFolder)
+    {
+        return dropboxFolder != null && dropboxFolder.Id == "/";
+    }
+
+
+    public Task<long> GetMaxUploadSizeAsync()
+    {
+        return Task.FromResult(MaxChunkedUploadFileSize);
+    }
+
+    public void Dispose()
+    {
+        if (_dropboxClient != null)
+        {
+            _dropboxClient.Dispose();
+        }
+    }
+}