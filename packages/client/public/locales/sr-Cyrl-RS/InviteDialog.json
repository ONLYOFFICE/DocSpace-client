{
  "AddManually": "Додај ручно",
  "EmailErrorMessage": "Емаил адреса није важећа. Можете уредити емаил двоструким кликом на њега.",
  "GroupMaxAvailableRoleWarning": "Групе се могу додати у просторију са {{roleName}} улогом као максимум. Међутим , можете променити улогу појединачних корисника у групи након успешног додавања.",
  "InvitationLanguage": "Језик позивнице",
<<<<<<< HEAD
=======
  "InviteAccountSearchPlaceholder": "Позови људе преко емаил-а",
  "InviteNewAccountManuallyDescription": "Позови нове кориснике на {{productName}} лично путем емаил-а.",
  "InviteToRoomManuallyDescription": "Додај постојеће {{productName}} контакте или лично позови нове кориснике путем емаила. Нови корисници ће бити додати на вашу листу гостију.",
  "InviteToRoomSearchPlaceholder": "Претражи и позови по имену или емаил",
>>>>>>> acf09326
  "InviteViaLink": "Позови путем линка",
  "InviteViaLinkDescriptionAccounts": "Створите универзални линк за самопризнање у {{productName}}-у.",
  "InviteViaLinkDescriptionRoom": "Створите универзални линк за самопризнање у соби",
  "LinkCopySuccess": "Линк је копиран",
  "ResetChange": "Ресетуј промене",
  "SendInvitation": "Пошаљи позивницу",
  "UserMaxAvailableRoleWarning": "Гости и Корисници не могу бити постављени као Менаџери собе. Само администратори собе и {{productName}} су погодни за одређену улогу.",
  "UsersAlreadyAdded": "Неки корисници су већ додати"
}<|MERGE_RESOLUTION|>--- conflicted
+++ resolved
@@ -3,13 +3,8 @@
   "EmailErrorMessage": "Емаил адреса није важећа. Можете уредити емаил двоструким кликом на њега.",
   "GroupMaxAvailableRoleWarning": "Групе се могу додати у просторију са {{roleName}} улогом као максимум. Међутим , можете променити улогу појединачних корисника у групи након успешног додавања.",
   "InvitationLanguage": "Језик позивнице",
-<<<<<<< HEAD
-=======
-  "InviteAccountSearchPlaceholder": "Позови људе преко емаил-а",
-  "InviteNewAccountManuallyDescription": "Позови нове кориснике на {{productName}} лично путем емаил-а.",
   "InviteToRoomManuallyDescription": "Додај постојеће {{productName}} контакте или лично позови нове кориснике путем емаила. Нови корисници ће бити додати на вашу листу гостију.",
   "InviteToRoomSearchPlaceholder": "Претражи и позови по имену или емаил",
->>>>>>> acf09326
   "InviteViaLink": "Позови путем линка",
   "InviteViaLinkDescriptionAccounts": "Створите универзални линк за самопризнање у {{productName}}-у.",
   "InviteViaLinkDescriptionRoom": "Створите универзални линк за самопризнање у соби",
