import React, { useEffect, useState } from "react";
import Submenu from "@docspace/components/submenu";
import { useNavigate } from "react-router-dom";
import { withTranslation } from "react-i18next";
import { inject, observer } from "mobx-react";
import { combineUrl } from "@docspace/common/utils";
import config from "PACKAGE_FILE";

import SSO from "./SingleSignOn";
import ThirdParty from "./ThirdPartyServicesSettings";

import AppLoader from "@docspace/common/components/AppLoader";
import SSOLoader from "./sub-components/ssoLoader";
import SMTPSettings from "./SMTPSettings";

const IntegrationWrapper = (props) => {
<<<<<<< HEAD
  const { t, tReady, loadBaseInfo, enablePlugins, toDefault, isSSOAvailable } =
=======
  const { t, tReady, enablePlugins, toDefault, isSSOAvailable } =
>>>>>>> 06780b7f
    props;
  const [currentTab, setCurrentTab] = useState(0);
  const [isLoading, setIsLoading] = useState(false);
  const navigate = useNavigate();

  useEffect(() => {
    return () => {
      isSSOAvailable &&
        !window.location.pathname.includes("single-sign-on") &&
        toDefault();
    };
  }, []);

  const data = [
    {
      id: "third-party-services",
      name: t("Translations:ThirdPartyTitle"),
      content: <ThirdParty />,
    },
    {
      id: "single-sign-on",
      name: t("SingleSignOn"),
      content: <SSO />,
    },
    {
      id: "smtp-settings",
      name: t("SMTPSettings"),
      content: <SMTPSettings />,
    },
  ];

  const load = async () => {
<<<<<<< HEAD
    await loadBaseInfo();
=======
    const path = location.pathname;
    const currentTab = data.findIndex((item) => path.includes(item.id));
    if (currentTab !== -1) setCurrentTab(currentTab);

>>>>>>> 06780b7f
    setIsLoading(true);
  };

  useEffect(() => {
    const path = location.pathname;
    const currentTab = data.findIndex((item) => path.includes(item.id));
    if (currentTab !== -1) setCurrentTab(currentTab);

    load();
  }, []);

  const onSelect = (e) => {
    navigate(
      combineUrl(
        window.DocSpaceConfig?.proxy?.url,
        config.homepage,
        `/portal-settings/integration/${e.id}`
      )
    );
  };

  if (!isLoading && !tReady)
    return currentTab === 1 ? <SSOLoader /> : <AppLoader />;

  return <Submenu data={data} startSelect={currentTab} onSelect={onSelect} />;
};

export default inject(({ auth, ssoStore }) => {
  const { load: toDefault } = ssoStore;
  const { enablePlugins } = auth.settingsStore;
  const { isSSOAvailable } = auth.currentQuotaStore;

  return {
    enablePlugins,
    toDefault,
    isSSOAvailable,
  };
})(
  withTranslation(["Settings", "SingleSignOn", "Translations"])(
    observer(IntegrationWrapper)
  )
);<|MERGE_RESOLUTION|>--- conflicted
+++ resolved
@@ -14,12 +14,7 @@
 import SMTPSettings from "./SMTPSettings";
 
 const IntegrationWrapper = (props) => {
-<<<<<<< HEAD
-  const { t, tReady, loadBaseInfo, enablePlugins, toDefault, isSSOAvailable } =
-=======
-  const { t, tReady, enablePlugins, toDefault, isSSOAvailable } =
->>>>>>> 06780b7f
-    props;
+  const { t, tReady, enablePlugins, toDefault, isSSOAvailable } = props;
   const [currentTab, setCurrentTab] = useState(0);
   const [isLoading, setIsLoading] = useState(false);
   const navigate = useNavigate();
@@ -50,24 +45,12 @@
     },
   ];
 
-  const load = async () => {
-<<<<<<< HEAD
-    await loadBaseInfo();
-=======
-    const path = location.pathname;
-    const currentTab = data.findIndex((item) => path.includes(item.id));
-    if (currentTab !== -1) setCurrentTab(currentTab);
-
->>>>>>> 06780b7f
-    setIsLoading(true);
-  };
-
   useEffect(() => {
     const path = location.pathname;
     const currentTab = data.findIndex((item) => path.includes(item.id));
     if (currentTab !== -1) setCurrentTab(currentTab);
 
-    load();
+    setIsLoading(true);
   }, []);
 
   const onSelect = (e) => {
