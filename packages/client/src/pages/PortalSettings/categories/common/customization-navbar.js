--- conflicted
+++ resolved
@@ -93,17 +93,13 @@
           url="/portal-settings/customization/general/portal-renaming"
           onClickLink={onClickLink}
         />
-<<<<<<< HEAD
-      )}
+      ) : null}
       <MobileCategoryWrapper
         title={t("ConfigureDeepLink")}
         subtitle={t("ConfigureDeepLinkDescription")}
         url="/portal-settings/customization/general/configure-deep-link"
         onClickLink={onClickLink}
       />
-=======
-      ) : null}
->>>>>>> d596df1c
     </StyledComponent>
   );
 };
