--- conflicted
+++ resolved
@@ -171,11 +171,7 @@
             fontSize="9px"
             isHovered={false}
             borderRadius="50px"
-<<<<<<< HEAD
             backgroundColor={globalColors.mainPurple}
-=======
-            backgroundColor={theme.isBase ? "#533ED1" : "#5447A3"}
->>>>>>> 116702d2
             label={t("Common:BetaLabel")}
           />
         </WrapperBadge>
