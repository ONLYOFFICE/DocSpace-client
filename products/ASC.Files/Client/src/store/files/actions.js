import { api, history, constants, toastr, store } from "asc-web-common";
import axios from "axios";
import queryString from "query-string";
import {
  AUTHOR_TYPE,
  FILTER_TYPE,
  PAGE_COUNT,
  PAGE,
  SEARCH_TYPE,
  SEARCH,
  SORT_BY,
  SORT_ORDER,
  FOLDER,
  PREVIEW,
  TIMEOUT,
} from "../../helpers/constants";
import config from "../../../package.json";
import {
  createTreeFolders,
  canConvert,
  loopTreeFolders,
  getSelectedFolderId,
  getFilter,
  getIsRecycleBinFolder,
  getPrimaryProgressData,
  getSecondaryProgressData,
  getTreeFolders,
  getSettingsTree,
  getPrivacyFolder,
} from "./selectors";

import sumBy from "lodash/sumBy";
import throttle from "lodash/throttle";

const { files, FilesFilter } = api;
const { FolderType } = constants;
const { isEncryptionSupport } = store.auth.selectors;

export const SET_FOLDER = "SET_FOLDER";
export const SET_FOLDERS = "SET_FOLDERS";
export const SET_FILE = "SET_FILE";
export const SET_FILES = "SET_FILES";
export const SET_SELECTION = "SET_SELECTION";
export const SET_SELECTED = "SET_SELECTED";
export const SET_SELECTED_FOLDER = "SET_SELECTED_FOLDER";
export const SET_TREE_FOLDERS = "SET_TREE_FOLDERS";
export const SET_FILES_FILTER = "SET_FILES_FILTER";
export const SET_FILTER = "SET_FILTER";
export const SELECT_FILE = "SELECT_FILE";
export const DESELECT_FILE = "DESELECT_FILE";
export const SET_ACTION = "SET_ACTION";
export const SET_DRAGGING = "SET_DRAGGING";
export const SET_DRAG_ITEM = "SET_DRAG_ITEM";
export const SET_MEDIA_VIEWER_VISIBLE = "SET_MEDIA_VIEWER_VISIBLE";
export const SET_PRIMARY_PROGRESS_BAR_DATA = "SET_PRIMARY_PROGRESS_BAR_DATA";
export const SET_SECONDARY_PROGRESS_BAR_DATA =
  "SET_SECONDARY_PROGRESS_BAR_DATA";
export const SET_VIEW_AS = "SET_VIEW_AS";
export const SET_CONVERT_DIALOG_VISIBLE = "SET_CONVERT_DIALOG_VISIBLE";
export const SET_SHARING_PANEL_VISIBLE = "SET_SHARING_PANEL_VISIBLE";
export const SET_UPDATE_TREE = "SET_UPDATE_TREE";
export const SET_NEW_ROW_ITEMS = "SET_NEW_ROW_ITEMS";
export const SET_SELECTED_NODE = "SET_SELECTED_NODE";
export const SET_EXPAND_SETTINGS_TREE = "SET_EXPAND_SETTINGS_TREE";
export const SET_IS_LOADING = "SET_IS_LOADING";
export const SET_THIRD_PARTY = "SET_THIRD_PARTY";
export const SET_FILES_SETTINGS = "SET_FILES_SETTINGS";
export const SET_FILES_SETTING = "SET_FILES_SETTING";
export const SET_IS_ERROR_SETTINGS = "SET_IS_ERROR_SETTINGS";
export const SET_FIRST_LOAD = "SET_FIRST_LOAD";
export const SET_UPLOAD_DATA = "SET_UPLOAD_DATA";

export function setFile(file) {
  return {
    type: SET_FILE,
    file,
  };
}

export function setFiles(files) {
  return {
    type: SET_FILES,
    files,
  };
}

export function setFolder(folder) {
  return {
    type: SET_FOLDER,
    folder,
  };
}

export function setFolders(folders) {
  return {
    type: SET_FOLDERS,
    folders,
  };
}

export function setSelection(selection) {
  return {
    type: SET_SELECTION,
    selection,
  };
}

export function setSelected(selected) {
  return {
    type: SET_SELECTED,
    selected,
  };
}

export function setAction(fileAction) {
  return {
    type: SET_ACTION,
    fileAction,
  };
}

export function setSelectedFolder(selectedFolder) {
  return {
    type: SET_SELECTED_FOLDER,
    selectedFolder,
  };
}

export function setTreeFolders(treeFolders) {
  return {
    type: SET_TREE_FOLDERS,
    treeFolders,
  };
}

export function setDragging(dragging) {
  return {
    type: SET_DRAGGING,
    dragging,
  };
}

export function setDragItem(dragItem) {
  return {
    type: SET_DRAG_ITEM,
    dragItem,
  };
}

export function setFilesFilter(filter) {
  setFilterUrl(filter);
  return {
    type: SET_FILES_FILTER,
    filter,
  };
}
export function setFilter(filter) {
  return {
    type: SET_FILTER,
    filter,
  };
}

export function setViewAs(viewAs) {
  return {
    type: SET_VIEW_AS,
    viewAs,
  };
}

export function selectFile(file) {
  return {
    type: SELECT_FILE,
    file,
  };
}

export function deselectFile(file) {
  return {
    type: DESELECT_FILE,
    file,
  };
}

export function setMediaViewerData(mediaViewerData) {
  return {
    type: SET_MEDIA_VIEWER_VISIBLE,
    mediaViewerData,
  };
}

export function setPrimaryProgressBarData(primaryProgressData) {
  return {
    type: SET_PRIMARY_PROGRESS_BAR_DATA,
    primaryProgressData,
  };
}

export function setSecondaryProgressBarData(secondaryProgressData) {
  return {
    type: SET_SECONDARY_PROGRESS_BAR_DATA,
    secondaryProgressData,
  };
}

export function setConvertDialogVisible(convertDialogVisible) {
  return {
    type: SET_CONVERT_DIALOG_VISIBLE,
    convertDialogVisible,
  };
}

export function setSharingPanelVisible(sharingPanelVisible) {
  return {
    type: SET_SHARING_PANEL_VISIBLE,
    sharingPanelVisible,
  };
}

export function setUpdateTree(updateTree) {
  return {
    type: SET_UPDATE_TREE,
    updateTree,
  };
}

export function setNewRowItems(newRowItems) {
  return {
    type: SET_NEW_ROW_ITEMS,
    newRowItems,
  };
}

export function setSelectedNode(node) {
  return {
    type: SET_SELECTED_NODE,
    node,
  };
}

export function setExpandSettingsTree(setting) {
  return {
    type: SET_EXPAND_SETTINGS_TREE,
    setting,
  };
}

export function setIsLoading(isLoading) {
  return {
    type: SET_IS_LOADING,
    isLoading,
  };
}

export function setFilesSettings(settings) {
  return {
    type: SET_FILES_SETTINGS,
    settings,
  };
}

export function setFilesSetting(setting, val) {
  return {
    type: SET_FILES_SETTING,
    setting,
    val,
  };
}

export function setIsErrorSettings(isError) {
  return {
    type: SET_IS_ERROR_SETTINGS,
    isError,
  };
}

export function setFirstLoad(firstLoad) {
  return {
    type: SET_FIRST_LOAD,
    firstLoad,
  };
}

export function setUploadData(uploadData) {
  return {
    type: SET_UPLOAD_DATA,
    uploadData,
  };
}
export function setFilterUrl(filter) {
  const defaultFilter = FilesFilter.getDefault();
  const params = [];
  const URLParams = queryString.parse(window.location.href);

  if (filter.filterType) {
    params.push(`${FILTER_TYPE}=${filter.filterType}`);
  }

  if (filter.withSubfolders === "false") {
    params.push(`${SEARCH_TYPE}=${filter.withSubfolders}`);
  }

  if (filter.search) {
    params.push(`${SEARCH}=${filter.search.trim()}`);
  }
  if (filter.authorType) {
    params.push(`${AUTHOR_TYPE}=${filter.authorType}`);
  }
  if (filter.folder) {
    params.push(`${FOLDER}=${filter.folder}`);
  }

  if (filter.pageCount !== defaultFilter.pageCount) {
    params.push(`${PAGE_COUNT}=${filter.pageCount}`);
  }

  if (URLParams.preview) {
    params.push(`${PREVIEW}=${URLParams.preview}`);
  }

  params.push(`${PAGE}=${filter.page + 1}`);
  params.push(`${SORT_BY}=${filter.sortBy}`);
  params.push(`${SORT_ORDER}=${filter.sortOrder}`);

  history.push(`${config.homepage}/filter?${params.join("&")}`);
}

// TODO: similar to fetchFolder, remove one
export function fetchFiles(folderId, filter, clearFilter = true) {
  return (dispatch, getState) => {
    const filterData = filter ? filter.clone() : FilesFilter.getDefault();
    filterData.folder = folderId;

    const state = getState();
    const privacyFolder = getPrivacyFolder(state);

    if (privacyFolder && privacyFolder.id === +folderId) {
      const isEncryptionSupported = isEncryptionSupport(state);

      if (!isEncryptionSupported) {
        filterData.treeFolders = createTreeFolders(
          privacyFolder.pathParts,
          filterData
        );
        filterData.total = 0;
        dispatch(setFilesFilter(filterData));
        if (clearFilter) {
          dispatch(setFolders([]));
          dispatch(setFiles([]));
          dispatch(setSelected("close"));
          dispatch(
            setSelectedFolder({
              folders: [],
              ...privacyFolder,
              pathParts: privacyFolder.pathParts,
              ...{ new: 0 },
            })
          );
        }
        return Promise.resolve();
      }
    }

    return files.getFolder(folderId, filter).then((data) => {
      const isPrivacyFolder =
        data.current.rootFolderType === FolderType.Privacy;
      filterData.treeFolders = createTreeFolders(data.pathParts, filterData);
      filterData.total = data.total;
      dispatch(setFilesFilter(filterData));
      dispatch(
        setFolders(isPrivacyFolder && !isEncryptionSupport ? [] : data.folders)
      );
      dispatch(
        setFiles(isPrivacyFolder && !isEncryptionSupport ? [] : data.files)
      );
      if (clearFilter) {
        dispatch(setSelected("close"));
      }
      return dispatch(
        setSelectedFolder({
          folders: data.folders,
          ...data.current,
          pathParts: data.pathParts,
          ...{ new: data.new },
        })
      );
    });
  };
}

export function fetchFolders() {
  return Promise.resolve([]);
}

export function selectFolder() {
  return Promise.resolve([]);
}

export function fetchFolder(folderId, dispatch) {
  return files.getFolder(folderId).then((data) => {
    dispatch(setFolders(data.folders));
    dispatch(setFiles(data.files));
    return dispatch(
      setSelectedFolder({
        folders: data.folders,
        ...data.current,
        pathParts: data.pathParts,
      })
    );
  });
}

export function fetchMyFolder(dispatch) {
  return files.getMyFolderList().then((data) => {
    dispatch(setFolders(data.folders));
    dispatch(setFiles(data.files));
    return dispatch(setSelectedFolder(data.current));
  });
}

export function fetchTrashFolder(dispatch) {
  return files.getTrashFolderList().then((data) => {
    dispatch(setFiles(data.files));
    return dispatch(setSelectedFolder(data.current));
  });
}

export function fetchCommonFolder(dispatch) {
  return files.getCommonFolderList().then((data) => {
    dispatch(setFolders(data.folders));
    dispatch(setFiles(data.files));
    return dispatch(setSelectedFolder(data.current));
  });
}

export function fetchFavoritesFolder(folderId) {
  return (dispatch) => {
    return files.getFolder(folderId).then((data) => {
      dispatch(setFolders(data.folders));
      dispatch(setFiles(data.files));
      return dispatch(
        setSelectedFolder({
          folders: data.folders,
          ...data.current,
          pathParts: data.pathParts,
        })
      );
    });
  };
}

export function markItemAsFavorite(id) {
  return (dispatch) => {
    return files.markAsFavorite(id);
  };
}

export function removeItemFromFavorite(id) {
  return (dispatch) => {
    return files.removeFromFavorite(id);
  };
}

export function getFileInfo(id) {
  return (dispatch) => {
    return files.getFileInfo(id).then((data) => {
      dispatch(setFile(data));
    });
  };
}

export function fetchProjectsFolder(dispatch) {
  return files.getProjectsFolderList().then((data) => {
    dispatch(setFolders(data.folders));
    dispatch(setFiles(data.files));
    return dispatch(setSelectedFolder(data.current));
  });
}

export function fetchSharedFolder(dispatch) {
  return files.getSharedFolderList().then((data) => {
    dispatch(setFolders(data.folders));
    dispatch(setFiles(data.files));
    return dispatch(setSelectedFolder(data.current));
  });
}

export function fetchTreeFolders(dispatch) {
  return files.getFoldersTree().then((data) => dispatch(setTreeFolders(data)));
}

/*export function testUpdateMyFolder(folders) {
  return (dispatch, getState) => {
    const { files } = getState();

    console.log("folders", folders);

    const newRoot = rootFolders;
    newRoot.my.folders = folders;
    console.log("newRoot.my.folders", newRoot.my.folders);
    console.log("folders", folders);
    console.log("newRoot", newRoot);
    //dispatch(setRootFolders(null));
    dispatch(setRootFolders(newRoot));

  }
  //setRootFolders
}*/

export function createFile(folderId, title) {
  return (dispatch) => {
    return files.createFile(folderId, title).then((file) => {
      return Promise.resolve(file);
    });
  };
}

export function createFolder(parentFolderId, title) {
  return (dispatch) => {
    return files.createFolder(parentFolderId, title).then((folder) => {
      fetchFolder(parentFolderId, dispatch);
    });
  };
}

export function updateFile(fileId, title) {
  return (dispatch) => {
    return files.updateFile(fileId, title).then((file) => {
      dispatch(setFile(file));
    });
  };
}

export function addFileToRecentlyViewed(fileId) {
  return (dispatch) => {
    return files.addFileToRecentlyViewed(fileId);
  };
}

export function renameFolder(folderId, title) {
  return (dispatch) => {
    return files.renameFolder(folderId, title).then((folder) => {
      dispatch(setFolder(folder));
    });
  };
}

export function setShareFiles(
  folderIds,
  fileIds,
  share,
  notify,
  sharingMessage,
  externalAccess
) {
  const foldersRequests = folderIds.map((id) =>
    files.setShareFolder(id, share, notify, sharingMessage)
  );

  const filesRequests = fileIds.map((id) =>
    files.setShareFiles(id, share, notify, sharingMessage)
  );

  let externalAccessRequest = [];

  if (fileIds.length === 1 && externalAccess !== null) {
    externalAccessRequest = fileIds.map((id) =>
      files.setExternalAccess(id, externalAccess)
    );
  }

  const requests = [
    ...foldersRequests,
    ...filesRequests,
    ...externalAccessRequest,
  ];
  return axios.all(requests);
}

export function getShareUsers(folderIds, fileIds) {
  const foldersRequests = folderIds.map((folderId) =>
    files.getShareFolders(folderId)
  );
  const filesRequests = fileIds.map((fileId) => files.getShareFiles(fileId));
  const requests = [...foldersRequests, ...filesRequests];

  return axios.all(requests).then((res) => res);
}

export function clearPrimaryProgressData() {
  return (dispatch) => {
    dispatch(
      setPrimaryProgressBarData({
        visible: false,
        percent: 0,
        label: "",
        icon: "",
        alert: false,
      })
    );
  };
}

export function clearSecondaryProgressData() {
  return (dispatch) => {
    dispatch(
      setSecondaryProgressBarData({
        visible: false,
        percent: 0,
        label: "",
        icon: "",
        alert: false,
      })
    );
  };
}

/*export function deleteGroup(id) {
  return (dispatch, getState) => {
    const { people } = getState();
    const { groups, filter } = people;

    return api.groups
      .deleteGroup(id)
      .then(res => {
        return dispatch(setGroups(groups.filter(g => g.id !== id)));
      })
      .then(() => {
        const newFilter = filter.clone(true);
        return fetchPeople(newFilter, dispatch);
      });
  };
}*/

export function setUpdateIfExist(data, setting) {
  return (dispatch) => {
    return files
      .updateIfExist(data)
      .then((res) => dispatch(setFilesSetting(setting, res)));
  };
}

export function setStoreOriginal(data, setting) {
  return (dispatch) => {
    return files
      .storeOriginal(data)
      .then((res) => dispatch(setFilesSetting(setting, res)));
  };
}

export function setConfirmDelete(data, setting) {
  return (dispatch) => {
    return files
      .changeDeleteConfirm(data)
      .then((res) => dispatch(setFilesSetting(setting, res)));
  };
}

export function setStoreForceSave(data, setting) {
  return (dispatch) => {
    return files
      .storeForceSave(data)
      .then((res) => dispatch(setFilesSetting(setting, res)));
  };
}

export function setEnableThirdParty(data, setting) {
  return (dispatch) => {
    return files
      .thirdParty(data)
      .then((res) => dispatch(setFilesSetting(setting, res)));
  };
}

export function setForceSave(data, setting) {
  return (dispatch) => {
    return files
      .forceSave(data)
      .then((res) => dispatch(setFilesSetting(setting, res)));
  };
}

export function getFilesSettings() {
  return (dispatch, getState) => {
    const state = getState();
    const settingsTree = getSettingsTree(state);

    if (Object.keys(settingsTree).length === 0) {
      return api.files
        .getSettingsFiles()
        .then((settings) => dispatch(setFilesSettings(settings)))
        .catch(() => setIsErrorSettings(true));
    } else {
      return Promise.resolve(settingsTree);
    }
  };
}

export const startUpload = (uploadFiles, folderId, t) => {
  return (dispatch, getState) => {
    const state = getState();

    const { uploadData } = state.files;

    console.log("start upload", uploadData);

    let newFiles = state.files.uploadData.files;
    let filesSize = 0;

    for (let index of Object.keys(uploadFiles)) {
      const file = uploadFiles[index];

      const parts = file.name.split(".");
      const ext = parts.length > 1 ? "." + parts.pop() : "";
      const needConvert = canConvert(ext)(state);

      newFiles.push({
        file: file,
        fileId: null,
        toFolderId: folderId,
        action: needConvert ? "convert" : "upload",
        error: null,
      });

      filesSize += file.size;
    }

    //const showConvertDialog = uploadStatus === "pending";

    const { percent, uploadedFiles, uploaded } = uploadData;

    console.log("newFiles: ", newFiles);

    const newUploadData = {
      files: newFiles,
      filesSize,
      uploadedFiles,
      percent,
      uploaded: false,
    };

    dispatch(setUploadData(newUploadData));

    if (uploaded) {
      startUploadFiles(t, dispatch, getState);
    }
  };
};

const startUploadFiles = async (t, dispatch, getState) => {
  let state = getState();

  let { files, percent } = state.files.uploadData;

  if (files.length === 0) return finishUploadFiles(getState, dispatch);

  const progressData = {
    visible: true,
    percent,
    label: t("UploadingLabel", {
      file: 0,
      totalFiles: files.length,
    }),
    icon: "upload",
    alert: false,
  };

  dispatch(setPrimaryProgressBarData(progressData));

  let index = 0;
  let len = files.length;

  while (index < len) {
    await startSessionFunc(index, t, dispatch, getState);
    index++;

    state = getState();
    files = state.files.uploadData.files;
    len = files.length;
  }

  //TODO: Uncomment after fix conversation
  /*const filesToConvert = getFilesToConvert(files);

  if (filesToConvert.length > 0) {
    // Ask to convert options
    return dispatch(setConvertDialogVisible(true));
  }*/

  // All files has been uploaded and nothing to convert
  finishUploadFiles(getState, dispatch);
};

const getFilesToConvert = (files) => {
  const filesToConvert = files.filter((f) => f.action === "convert");
  return filesToConvert;
};

const finishUploadFiles = (getState, dispatch) => {
  const state = getState();
  const { files } = state.files.uploadData;

  const totalErrorsCount = sumBy(files, (f) => (f.error ? 1 : 0));

  if (totalErrorsCount > 0) return;

  const uploadData = {
    files: [],
    filesSize: 0,
    uploadStatus: null,
    uploadedFiles: 0,
    percent: 0,
    uploaded: true,
  };

  setTimeout(() => {
    dispatch(clearPrimaryProgressData());
    dispatch(setUploadData(uploadData));
  }, TIMEOUT);
};

const chunkSize = 1024 * 1023; //~0.999mb

const throttleRefreshFiles = throttle((toFolderId, dispatch, getState) => {
  return refreshFiles(toFolderId, dispatch, getState).catch((err) => {
    console.log("RefreshFiles failed", err);
    return Promise.resolve();
  });
}, 1000);

const startSessionFunc = (indexOfFile, t, dispatch, getState) => {
  const state = getState();
  const { uploadData } = state.files;
  const { uploaded, files } = uploadData;

  console.log("START UPLOAD SESSION FUNC", uploadData);

  if (!uploaded && files.length === 0) {
    uploadData.uploaded = true;
    dispatch(setUploadData(uploadData));
    return;
  }

  const item = files[indexOfFile];

  if (!item) {
    console.error("Empty files");
    return Promise.resolve();
  }

  const { file, toFolderId /*, action*/ } = item;

  const fileName = file.name;
  const fileSize = file.size;
  const relativePath = file.path
    ? file.path.slice(1, -file.name.length)
    : file.webkitRelativePath
    ? file.webkitRelativePath.slice(0, -file.name.length)
    : "";
<<<<<<< HEAD

  let location;
  const requestsDataArray = [];
  const chunkSize = 1024 * 1023; //~0.999mb
  const chunks = Math.ceil(file.size / chunkSize, chunkSize);
  let chunk = 0;
=======
>>>>>>> 09d2dfcb

  return api.files
    .startUploadSession(toFolderId, fileName, fileSize, relativePath)
    .then((res) => {
      const location = res.data.location;

      const requestsDataArray = [];
      const chunks = Math.ceil(file.size / chunkSize, chunkSize);
      let chunk = 0;

      while (chunk < chunks) {
        const offset = chunk * chunkSize;
        const formData = new FormData();
        formData.append("file", file.slice(offset, offset + chunkSize));
        requestsDataArray.push(formData);
        chunk++;
      }

      return { location, requestsDataArray, fileSize };
    })
    .then(({ location, requestsDataArray, fileSize }) =>
      uploadFileChunks(
        location,
        requestsDataArray,
        fileSize,
        indexOfFile,
        dispatch,
        t,
        getState
      )
    )
    .catch((err) => {
      console.error(err);

      const state = getState();
      const { uploadData } = state.files;

      uploadData.files[indexOfFile].error = err;

      dispatch(setUploadData(uploadData));

      const newPercent = getNewPercent(fileSize, indexOfFile, getState);

      dispatch(
        setPrimaryProgressBarData({
          icon: "upload",
          label: "Error", //TODO: Add translation
          percent: newPercent,
          visible: true,
          alert: true,
        })
      );

      return Promise.resolve();
    });
};

const uploadFileChunks = async (
  location,
  requestsDataArray,
  fileSize,
  indexOfFile,
  dispatch,
  t,
  getState
) => {
  const length = requestsDataArray.length;
  for (let index = 0; index < length; index++) {
    const res = await api.files.uploadFile(location, requestsDataArray[index]);

    console.log(`Uploaded chunk ${index}/${length}`, res);

    //let isLatestFile = indexOfFile === newFilesLength - 1;
    const fileId = res.data.data.id;

    const { uploaded } = res.data.data;

    const uploadedSize = uploaded ? fileSize : index * chunkSize;

    const newPercent = getNewPercent(uploadedSize, indexOfFile, getState);

    const newState = getState();
    const { uploadData } = newState.files;
    const { uploadedFiles, files } = uploadData;

    dispatch(
      setPrimaryProgressBarData({
        icon: "upload",
        label: t("UploadingLabel", {
          file: uploadedFiles,
          totalFiles: files.length,
        }),
        percent: newPercent,
        visible: true,
      })
    );

    if (uploaded) {
      uploadData.files[indexOfFile].fileId = fileId;
      dispatch(setUploadData(uploadData));
    }
  }

  // All chuncks are uploaded

  const newState = getState();

  const { files } = newState.files.uploadData;
  const currentFile = files[indexOfFile];

  if (!currentFile) return Promise.resolve();

  const { toFolderId } = currentFile;

  return throttleRefreshFiles(toFolderId, dispatch, getState);
};

const getNewPercent = (uploadedSize, indexOfFile, getState) => {
  const newState = getState();
  const { files } = newState.files.uploadData;

  const newTotalSize = sumBy(files, (f) => f.file.size);
  const totalUploadedFiles = files.filter((_, i) => i < indexOfFile);
  const totalUploadedSize = sumBy(totalUploadedFiles, (f) => f.file.size);
  const newPercent = ((uploadedSize + totalUploadedSize) / newTotalSize) * 100;

  console.log(
    `newPercent=${newPercent} (newTotalSize=${newTotalSize} totalUploadedSize=${totalUploadedSize} indexOfFile=${indexOfFile})`
  );

  return newPercent;
};

const updateFiles = (folderId, dispatch, getState) => {
  //console.log("folderId ", folderId);
  const uploadData = {
    files: [],
    filesSize: 0,
    convertFiles: [],
    convertFilesSize: 0,
    uploadedFiles: 0,
    percent: 0,
    uploaded: true,
  };
  return refreshFiles(folderId, dispatch, getState)
    .catch((err) => {
      dispatch(
        setPrimaryProgressBarData({
          alert: true,
          visible: true,
        })
      );
      setTimeout(() => dispatch(clearPrimaryProgressData()), TIMEOUT);
      //toastr.error(err);
    })
    .finally(() =>
      setTimeout(() => {
        dispatch(clearPrimaryProgressData());
        dispatch(setUploadData(uploadData));
      }, TIMEOUT)
    );
};

const refreshFiles = (folderId, dispatch, getState) => {
  const { files } = getState();
  const { filter, treeFolders, selectedFolder } = files;
  if (
    selectedFolder.id === folderId &&
    window.location.pathname.indexOf("/history") === -1
  ) {
    return dispatch(fetchFiles(selectedFolder.id, filter.clone(), false)).then(
      (data) => {
        const path = data.selectedFolder.pathParts;
        const newTreeFolders = treeFolders;
        const folders = data.selectedFolder.folders;
        const foldersCount = data.selectedFolder.foldersCount;
        loopTreeFolders(path, newTreeFolders, folders, foldersCount);
        dispatch(setTreeFolders(newTreeFolders));
        dispatch(setUpdateTree(true));
      }
    );
  } else {
    return api.files.getFolder(folderId, filter.clone()).then((data) => {
      const path = data.pathParts;
      const newTreeFolders = treeFolders;
      const folders = data.folders;
      const foldersCount = data.count;
      loopTreeFolders(path, newTreeFolders, folders, foldersCount);
      dispatch(setTreeFolders(newTreeFolders));
      dispatch(setUpdateTree(true));
    });
  }
};

const getConvertProgress = (
  fileId,
  t,
  uploadData,
  isLatestFile,
  indexOfFile,
  dispatch,
  getState
) => {
  const { uploadedFiles } = uploadData;
  api.files.getFileConversationProgress(fileId).then((res) => {
    if (res && res[0] && res[0].progress !== 100) {
      setTimeout(
        () =>
          getConvertProgress(
            fileId,
            t,
            uploadData,
            isLatestFile,
            indexOfFile,
            dispatch,
            getState
          ),
        1000
      );
    } else {
      uploadData.uploadedFiles = uploadedFiles + 1;
      updateConvertProgress(uploadData, t, dispatch);
      !isLatestFile && startSessionFunc(indexOfFile + 1, t, dispatch, getState);

      if (res[0].error) {
        dispatch(
          setPrimaryProgressBarData({
            visible: true,
            alert: true,
          })
        );
        setTimeout(() => dispatch(clearPrimaryProgressData()), TIMEOUT);
        //toastr.error(res[0].error);
      }
      if (isLatestFile) {
        const toFolderId = uploadData.files[indexOfFile].toFolderId;
        updateFiles(toFolderId, dispatch, getState);
        return;
      }
    }
  });
};

const updateConvertProgress = (uploadData, t, dispatch) => {
  const { uploadedFiles, uploadStatus, files, convertFiles } = uploadData;
  let progressVisible = true;
  const file = uploadedFiles;
  let percent = uploadData.percent;

  const totalFiles =
    uploadStatus === "cancel"
      ? files.length
      : files.length + convertFiles.length;

  if (uploadedFiles === totalFiles) {
    percent = 100;
    uploadData.percent = 0;
    uploadData.uploadedFiles = 0;
    uploadData.uploadStatus = null;
    progressVisible = false;
  }

  dispatch(setUploadData(uploadData));

  dispatch(
    setPrimaryProgressBarData({
      icon: "upload",
      label: t("UploadingLabel", { file, totalFiles }),
      percent,
      visible: true,
      alert: false,
    })
  );
  if (!progressVisible) {
    setTimeout(() => dispatch(clearPrimaryProgressData()), TIMEOUT);
  }
};

export const setDialogVisible = (t) => {
  return (dispatch, getState) => {
    const { uploadData } = getState().files;
    const { files, uploadStatus, uploadedFiles, percent } = uploadData;

    dispatch(setConvertDialogVisible(false));
    const label = t("UploadingLabel", {
      file: uploadedFiles,
      totalFiles: files.length,
    });

    if (uploadStatus === null) {
      dispatch(
        setPrimaryProgressBarData({
          icon: "upload",
          label,
          percent: 100,
          visible: true,
          alert: false,
        })
      );
      uploadData.uploadedFiles = 0;
      uploadData.percent = 0;
      dispatch(setUploadData(uploadData));
    } else if (!files.length) {
      dispatch(clearPrimaryProgressData());
    } else {
      dispatch(
        setPrimaryProgressBarData({
          icon: "upload",
          label,
          percent,
          visible: true,
          alert: false,
        })
      );
      uploadData.uploadStatus = "cancel";
      dispatch(setUploadData(uploadData));
    }
  };
};
export const convertUploadedFiles = (t) => {
  return (dispatch, getState) => {
    const state = getState();

    const { uploadData } = state.files;
    const filesToConvert = getFilesToConvert(uploadData.files);

    if (filesToConvert.length > 0) {
      startConvertFiles(filesToConvert, t, dispatch, getState).then(() =>
        finishUploadFiles(getState, dispatch)
      );
    } else {
      finishUploadFiles(getState, dispatch);
    }
  };
};

const getConversationProgress = async (fileId) => {
  const promise = new Promise((resolve, reject) => {
    setTimeout(() => {
      try {
        api.files.getFileConversationProgress(fileId).then((res) => {
          console.log(res);
          resolve(res);
        });
      } catch (error) {
        console.error(error);
        reject(error);
      }
    }, 1000);
  });

  return promise;
};

const startConvertFiles = async (files, t, dispatch, getState) => {
  const state = getState();
  const { uploadData } = state.files;

  const total = files.length;
  dispatch(setConvertDialogVisible(false));
  dispatch(
    setPrimaryProgressBarData({
      icon: "file",
      label: t("ConvertingLabel", {
        file: 0,
        totalFiles: total,
      }),
      percent: 0,
      visible: true,
    })
  );
  for (let index = 0; index < total; index++) {
    const fileId = uploadData.files[index].fileId;

    const data = await api.files.convertFile(fileId);

    if (data && data[0] && data[0].progress !== 100) {
      let progress = data[0].progress;
      let error = null;
      while (progress < 100) {
        const res = await getConversationProgress(fileId);

        progress = res && res[0] && res[0].progress;
        error = res && res[0] && res[0].error;
        if (error.length) {
          dispatch(
            setPrimaryProgressBarData({
              icon: "file",
              visible: true,
              alert: true,
            })
          );
          return;
        }
        if (progress === 100) {
          break;
        } else {
          //TODO: calculate local progress
          // const percent = (progress) + (index / total) * 100;
          // dispatch(
          //   setPrimaryProgressBarData({
          //     icon: "file",
          //     label: t("ConvertingLabel", {
          //       file: index + 1,
          //       totalFiles: total,
          //     }),
          //     percent: newPercent,
          //     visible: true,
          //   })
          // );
        }

        //setTimeout(() => { console.log("Wait for a second...") }, 1000);
      }
    }

    const newPercent = (index + 1 / total) * 100;

    dispatch(
      setPrimaryProgressBarData({
        icon: "file",
        label: t("ConvertingLabel", {
          file: index + 1,
          totalFiles: total,
        }),
        percent: newPercent,
        visible: true,
      })
    );
  }
};

export const setSelections = (items) => {
  return (dispatch, getState) => {
    const {
      selection,
      folders,
      files,
      fileActionId,
      selected,
    } = getState().files;

    if (selection.length > items.length) {
      //Delete selection
      const newSelection = [];
      let newFile = null;
      for (let item of items) {
        if (!item) break; // temporary fall protection selection tile

        item = item.split("_");
        if (item[0] === "folder") {
          newFile = selection.find(
            (x) => x.id === Number(item[1]) && !x.fileExst
          );
        } else if (item[0] === "file") {
          newFile = selection.find(
            (x) => x.id === Number(item[1]) && x.fileExst
          );
        }
        if (newFile) {
          newSelection.push(newFile);
        }
      }

      for (let item of selection) {
        const element = newSelection.find(
          (x) => x.id === item.id && x.fileExst === item.fileExst
        );
        if (!element) {
          dispatch(deselectFile(item));
        }
      }
    } else if (selection.length < items.length) {
      //Add selection
      for (let item of items) {
        if (!item) break; // temporary fall protection selection tile

        let newFile = null;
        item = item.split("_");
        if (item[0] === "folder") {
          newFile = folders.find(
            (x) => x.id === Number(item[1]) && !x.fileExst
          );
        } else if (item[0] === "file") {
          newFile = files.find((x) => x.id === Number(item[1]) && x.fileExst);
        }
        if (newFile && fileActionId !== newFile.id) {
          const existItem = selection.find(
            (x) => x.id === newFile.id && x.fileExst === newFile.fileExst
          );
          if (!existItem) {
            dispatch(selectFile(newFile));
            selected !== "none" && dispatch(setSelected("none"));
          }
        }
      }
    } else {
      return;
    }
  };
};

export const loopFilesOperations = (id, destFolderId, isCopy) => {
  return (dispatch, getState) => {
    const state = getState();

    const currentFolderId = getSelectedFolderId(state);
    const filter = getFilter(state);
    const isRecycleBin = getIsRecycleBinFolder(state);
    const progressData = getSecondaryProgressData(state);
    const treeFolders = getTreeFolders(state);

    const loopOperation = () => {
      api.files
        .getProgress()
        .then((res) => {
          const currentItem = res.find((x) => x.id === id);
          if (currentItem && currentItem.progress !== 100) {
            dispatch(
              setSecondaryProgressBarData({
                icon: "move",
                label: progressData.label,
                percent: currentItem.progress,
                visible: true,
                alert: false,
              })
            );
            setTimeout(() => loopOperation(), 1000);
          } else {
            dispatch(
              setSecondaryProgressBarData({
                icon: "move",
                label: progressData.label,
                percent: 100,
                visible: true,
                alert: false,
              })
            );
            api.files
              .getFolder(destFolderId)
              .then((data) => {
                let newTreeFolders = treeFolders;
                let path = data.pathParts.slice(0);
                let folders = data.folders;
                let foldersCount = data.current.foldersCount;
                loopTreeFolders(path, newTreeFolders, folders, foldersCount);

                if (!isCopy || destFolderId === currentFolderId) {
                  dispatch(fetchFiles(currentFolderId, filter))
                    .then((data) => {
                      if (!isRecycleBin) {
                        newTreeFolders = treeFolders;
                        path = data.selectedFolder.pathParts.slice(0);
                        folders = data.selectedFolder.folders;
                        foldersCount = data.selectedFolder.foldersCount;
                        loopTreeFolders(
                          path,
                          newTreeFolders,
                          folders,
                          foldersCount
                        );
                        dispatch(setUpdateTree(true));
                        dispatch(setTreeFolders(newTreeFolders));
                      }
                    })
                    .catch((err) => {
                      console.log("ERROR_1", err);
                      dispatch(
                        setPrimaryProgressBarData({
                          visible: true,
                          alert: true,
                        })
                      );
                      //toastr.error(err);
                      setTimeout(
                        () => dispatch(clearPrimaryProgressData()),
                        TIMEOUT
                      );
                    })
                    .finally(() =>
                      setTimeout(
                        () => dispatch(clearPrimaryProgressData()),
                        TIMEOUT
                      )
                    );
                } else {
                  dispatch(
                    setSecondaryProgressBarData({
                      icon: "duplicate",
                      label: progressData.label,
                      percent: 100,
                      visible: true,
                      alert: false,
                    })
                  );
                  setTimeout(
                    () => dispatch(clearSecondaryProgressData()),
                    TIMEOUT
                  );
                  dispatch(setUpdateTree(true));
                  dispatch(setTreeFolders(newTreeFolders));
                }
              })
              .catch((err) => {
                console.log("ERROR_2", err);
                dispatch(
                  setSecondaryProgressBarData({
                    visible: true,
                    alert: true,
                  })
                );
                //toastr.error(err);
                setTimeout(
                  () => dispatch(clearSecondaryProgressData()),
                  TIMEOUT
                );
              });
          }
        })
        .catch((err) => {
          console.log("ERROR_3", err);
          dispatch(
            setSecondaryProgressBarData({
              visible: true,
              alert: true,
            })
          );
          //toastr.error(err);
          setTimeout(() => dispatch(clearSecondaryProgressData()), TIMEOUT);
        });
    };

    loopOperation();
  };
};

export function selectItemOperation(
  destFolderId,
  folderIds,
  fileIds,
  conflictResolveType,
  deleteAfter,
  isCopy
) {
  return (dispatch) => {
    return isCopy
      ? files.copyToFolder(
          destFolderId,
          folderIds,
          fileIds,
          conflictResolveType,
          deleteAfter
        )
      : files.moveToFolder(
          destFolderId,
          folderIds,
          fileIds,
          conflictResolveType,
          deleteAfter
        );
  };
}

export function itemOperationToFolder(
  destFolderId,
  folderIds,
  fileIds,
  conflictResolveType,
  deleteAfter,
  isCopy
) {
  return (dispatch) => {
    return dispatch(
      selectItemOperation(
        destFolderId,
        folderIds,
        fileIds,
        conflictResolveType,
        deleteAfter,
        isCopy
      )
    )
      .then((res) => {
        const id = res[0] && res[0].id ? res[0].id : null;
        dispatch(loopFilesOperations(id, destFolderId, isCopy));
      })
      .catch((err) => {
<<<<<<< HEAD
        toastr.error(err);
        dispatch(clearProgressData());
=======
        dispatch(
          setPrimaryProgressBarData({
            visible: true,
            alert: true,
          })
        );
        //toastr.error(err);
        setTimeout(() => dispatch(clearPrimaryProgressData()), TIMEOUT);
        setTimeout(() => dispatch(clearSecondaryProgressData()), TIMEOUT);
>>>>>>> 09d2dfcb
      });
  };
}<|MERGE_RESOLUTION|>--- conflicted
+++ resolved
@@ -857,15 +857,6 @@
     : file.webkitRelativePath
     ? file.webkitRelativePath.slice(0, -file.name.length)
     : "";
-<<<<<<< HEAD
-
-  let location;
-  const requestsDataArray = [];
-  const chunkSize = 1024 * 1023; //~0.999mb
-  const chunks = Math.ceil(file.size / chunkSize, chunkSize);
-  let chunk = 0;
-=======
->>>>>>> 09d2dfcb
 
   return api.files
     .startUploadSession(toFolderId, fileName, fileSize, relativePath)
@@ -1553,10 +1544,6 @@
         dispatch(loopFilesOperations(id, destFolderId, isCopy));
       })
       .catch((err) => {
-<<<<<<< HEAD
-        toastr.error(err);
-        dispatch(clearProgressData());
-=======
         dispatch(
           setPrimaryProgressBarData({
             visible: true,
@@ -1566,7 +1553,6 @@
         //toastr.error(err);
         setTimeout(() => dispatch(clearPrimaryProgressData()), TIMEOUT);
         setTimeout(() => dispatch(clearSecondaryProgressData()), TIMEOUT);
->>>>>>> 09d2dfcb
       });
   };
 }