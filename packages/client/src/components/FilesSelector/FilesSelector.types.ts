--- conflicted
+++ resolved
@@ -1,10 +1,7 @@
 import { TFile, TFolder } from "@docspace/shared/api/files/types";
 import { TBreadCrumb } from "@docspace/shared/components/selector/Selector.types";
 import { DeviceType } from "@docspace/shared/enums";
-<<<<<<< HEAD
-=======
 import { TTheme } from "@docspace/shared/themes";
->>>>>>> fef7aa95
 import SocketIOHelper from "@docspace/shared/utils/socket";
 
 export type FilesSelectorProps = {
@@ -42,13 +39,9 @@
 
   treeFolders?: TFolder[];
 
-<<<<<<< HEAD
-  selection: TFile[];
-=======
   theme: TTheme;
 
   selection: (TFolder | TFile)[];
->>>>>>> fef7aa95
   disabledItems: string[] | number[];
   setMoveToPanelVisible: (value: boolean) => void;
   setRestorePanelVisible: (value: boolean) => void;
@@ -77,11 +70,7 @@
     value: number | string | undefined,
     breadCrumbs: TBreadCrumb[],
   ) => void;
-<<<<<<< HEAD
-  onSelectTreeNode?: (treeNode: unknown) => void;
-=======
   onSelectTreeNode?: (treeNode: TFolder) => void;
->>>>>>> fef7aa95
   onSave?: (
     e: unknown,
     folderId: string | number,
@@ -119,14 +108,9 @@
   embedded: boolean;
   withHeader: boolean;
   withCancelButton: boolean;
-<<<<<<< HEAD
-
-  id?: string | number;
-=======
   cancelButtonLabel: string;
   acceptButtonLabel: string;
   settings: unknown;
->>>>>>> fef7aa95
 
   roomsFolderId?: number;
 };