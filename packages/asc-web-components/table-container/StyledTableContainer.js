--- conflicted
+++ resolved
@@ -37,18 +37,8 @@
 
     border-bottom: 1px solid;
     border-image-slice: 1;
-<<<<<<< HEAD
     border-image-source: ${(props) =>
       props.theme.tableContainer.header.borderImageSource};
-=======
-    border-image-source: linear-gradient(
-      to right,
-      #ffffff 17px,
-      #eceef1 31px,
-      #eceef1 calc(100% - 31px),
-      #ffffff calc(100% - 17px)
-    );
->>>>>>> b7b59072
     border-top: 0;
   }
   .lengthen-header {
