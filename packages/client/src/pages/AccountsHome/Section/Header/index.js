--- conflicted
+++ resolved
@@ -155,12 +155,8 @@
     getHeaderMenu,
     cbMenuItems,
     getCheckboxItemLabel,
-<<<<<<< HEAD
 
     setInfoPanelIsVisible,
-=======
-    setInfoPanelVisible,
->>>>>>> 294e1199
     isInfoPanelVisible,
   } = props;
 
@@ -261,7 +257,6 @@
   };
 
   return (
-<<<<<<< HEAD
     <Consumer>
       {(context) => (
         <StyledContainer
@@ -320,63 +315,13 @@
                       </div>
                     )}
                   </StyledInfoPanelToggleWrapper>
-=======
-    <StyledContainer>
-      {isHeaderVisible ? (
-        <div className="group-button-menu-container">
-          <TableGroupMenu
-            checkboxOptions={getMenuItems()}
-            onChange={onChange}
-            isChecked={isHeaderChecked}
-            isIndeterminate={isHeaderIndeterminate}
-            headerMenu={headerMenu}
-            withoutInfoPanelToggler={true}
-          />
-        </div>
-      ) : (
-        <div className="header-container">
-          <>
-            <Headline
-              className="headline-header"
-              type="content"
-              truncate={true}
-            >
-              {t("Accounts")}
-            </Headline>
-            <ContextMenuButton
-              className="action-button"
-              directionX="left"
-              title={t("Common:Actions")}
-              iconName="images/plus.svg"
-              size={15}
-              getData={getContextOptions}
-              isDisabled={false}
-            />
-            {!isInfoPanelVisible && (
-              <StyledInfoPanelToggleWrapper>
-                {!(
-                  isTablet() ||
-                  isMobile ||
-                  isMobileUtils() ||
-                  !isDesktop()
-                ) && (
-                  <div className="info-panel-toggle-bg">
-                    <IconButton
-                      className="info-panel-toggle"
-                      iconName="images/panel.react.svg"
-                      size="16"
-                      isFill={true}
-                      onClick={setInfoPanelVisible}
-                    />
-                  </div>
->>>>>>> 294e1199
                 )}
-              </StyledInfoPanelToggleWrapper>
-            )}
-          </>
-        </div>
+              </>
+            </div>
+          )}
+        </StyledContainer>
       )}
-    </StyledContainer>
+    </Consumer>
   );
 };
 
