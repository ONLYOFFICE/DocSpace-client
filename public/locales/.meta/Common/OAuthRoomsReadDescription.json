{
  "key_path": "OAuthRoomsReadDescription",
  "content": "View all rooms",
  "content_en_sha1_hash": "591754375f09aba76e3a8dcea7c5fcb1e4f2fdfe",
  "created_at": "2025-05-19T21:30:47.074Z",
<<<<<<< HEAD
  "updated_at": "2025-05-26T07:57:32.999Z",
=======
  "updated_at": "2025-05-28T09:30:03.012Z",
>>>>>>> 398dda3c
  "comment": {
    "text": "\"View all rooms\" is used to describe the content of a button or link that allows users to view all available rooms. This translation key appears in UI contexts where room management functionality is displayed, such as in settings or profile pages.",
    "is_auto": true,
    "updated_at": "2025-05-20T09:35:11.372Z"
  },
  "usage": [
    {
      "file_path": "/packages/shared/utils/oauth/index.ts",
      "line_number": 128,
      "context": "case ScopeGroup.profiles:\n if (type === ScopeType.read)\n return t(\"Common:OAuthProfilesReadDescription\");\n return t(\"Common:OAuthProfilesWriteDescription\");\n case ScopeGroup.rooms:\n if (type === ScopeType.read) return t(\"Common:OAuthRoomsReadDescription\");\n return t(\"Common:OAuthRoomsWriteDescription\");\n case ScopeGroup.openid:\n return t(\"Common:OAuthOpenidOpenidDescription\");\n default:\n return \"\";",
      "module": "/packages/shared"
    }
  ],
  "languages": {
    "en": {
      "ai_translated": false,
      "ai_model": null,
      "ai_spell_check_issues": [],
      "approved_at": null
    },
    "ar-SA": {
      "ai_translated": false,
      "ai_model": null,
      "ai_spell_check_issues": [],
      "approved_at": null
    },
    "az": {
      "ai_translated": false,
      "ai_model": null,
      "ai_spell_check_issues": [],
      "approved_at": null
    },
    "bg": {
      "ai_translated": false,
      "ai_model": null,
      "ai_spell_check_issues": [],
      "approved_at": null
    },
    "cs": {
      "ai_translated": false,
      "ai_model": null,
      "ai_spell_check_issues": [],
      "approved_at": null
    },
    "de": {
      "ai_translated": false,
      "ai_model": null,
      "ai_spell_check_issues": [],
      "approved_at": null
    },
    "el-GR": {
      "ai_translated": false,
      "ai_model": null,
      "ai_spell_check_issues": [],
      "approved_at": null
    },
    "es": {
      "ai_translated": false,
      "ai_model": null,
      "ai_spell_check_issues": [],
      "approved_at": null
    },
    "fi": {
      "ai_translated": false,
      "ai_model": null,
      "ai_spell_check_issues": [],
      "approved_at": null
    },
    "fr": {
      "ai_translated": false,
      "ai_model": null,
      "ai_spell_check_issues": [],
      "approved_at": null
    },
    "hy-AM": {
      "ai_translated": false,
      "ai_model": null,
      "ai_spell_check_issues": [],
      "approved_at": null
    },
    "it": {
      "ai_translated": false,
      "ai_model": null,
      "ai_spell_check_issues": [],
      "approved_at": null
    },
    "ja-JP": {
      "ai_translated": false,
      "ai_model": null,
      "ai_spell_check_issues": [],
      "approved_at": null
    },
    "ko-KR": {
      "ai_translated": false,
      "ai_model": null,
      "ai_spell_check_issues": [],
      "approved_at": null
    },
    "lo-LA": {
      "ai_translated": false,
      "ai_model": null,
      "ai_spell_check_issues": [],
      "approved_at": null
    },
    "lv": {
      "ai_translated": false,
      "ai_model": null,
      "ai_spell_check_issues": [],
      "approved_at": null
    },
    "nl": {
      "ai_translated": false,
      "ai_model": null,
      "ai_spell_check_issues": [],
      "approved_at": null
    },
    "pl": {
      "ai_translated": false,
      "ai_model": null,
      "ai_spell_check_issues": [],
      "approved_at": null
    },
    "pt": {
      "ai_translated": false,
      "ai_model": null,
      "ai_spell_check_issues": [
        {
          "type": "incorrect_translation",
          "description": "The translation \"Ver todos os quartos\" is a literal translation of 'View all rooms'. While understandable, it's not the most natural phrasing in Portuguese. 'View' implies a listing or overview, which 'Ver' captures, but a more idiomatic translation would be more suitable.",
          "suggestion": "Visualizar todos os quartos"
        }
      ],
      "approved_at": null
    },
    "pt-BR": {
      "ai_translated": false,
      "ai_model": null,
      "ai_spell_check_issues": [],
      "approved_at": null
    },
    "ro": {
      "ai_translated": false,
      "ai_model": null,
      "ai_spell_check_issues": [],
      "approved_at": null
    },
    "ru": {
      "ai_translated": false,
      "ai_model": null,
      "ai_spell_check_issues": [],
      "approved_at": null
    },
    "si": {
      "ai_translated": false,
      "ai_model": null,
      "ai_spell_check_issues": [],
      "approved_at": null
    },
    "sk": {
      "ai_translated": false,
      "ai_model": null,
      "ai_spell_check_issues": [],
      "approved_at": null
    },
    "sl": {
      "ai_translated": false,
      "ai_model": null,
      "ai_spell_check_issues": [],
      "approved_at": null
    },
    "sr-Cyrl-RS": {
      "ai_translated": false,
      "ai_model": null,
      "ai_spell_check_issues": [
        {
          "type": "incorrect_translation",
          "description": "The Serbian (Cyrillic) translation \"Прикажи све собе\" is not the most natural or accurate translation of \"View all rooms.\" While it's understandable, it's a bit literal. A more common and idiomatic translation would be something like \"Покажи све собе\" or \"Види све собе\".",
          "suggestion": "Покажи све собе"
        }
      ],
      "approved_at": null
    },
    "sr-Latn-RS": {
      "ai_translated": false,
      "ai_model": null,
      "ai_spell_check_issues": [],
      "approved_at": null
    },
    "tr": {
      "ai_translated": false,
      "ai_model": null,
      "ai_spell_check_issues": [],
      "approved_at": null
    },
    "uk-UA": {
      "ai_translated": false,
      "ai_model": null,
      "ai_spell_check_issues": [],
      "approved_at": null
    },
    "vi": {
      "ai_translated": false,
      "ai_model": null,
      "ai_spell_check_issues": [],
      "approved_at": null
    },
    "zh-CN": {
      "ai_translated": false,
      "ai_model": null,
      "ai_spell_check_issues": [],
      "approved_at": null
    }
  }
}<|MERGE_RESOLUTION|>--- conflicted
+++ resolved
@@ -3,11 +3,7 @@
   "content": "View all rooms",
   "content_en_sha1_hash": "591754375f09aba76e3a8dcea7c5fcb1e4f2fdfe",
   "created_at": "2025-05-19T21:30:47.074Z",
-<<<<<<< HEAD
-  "updated_at": "2025-05-26T07:57:32.999Z",
-=======
   "updated_at": "2025-05-28T09:30:03.012Z",
->>>>>>> 398dda3c
   "comment": {
     "text": "\"View all rooms\" is used to describe the content of a button or link that allows users to view all available rooms. This translation key appears in UI contexts where room management functionality is displayed, such as in settings or profile pages.",
     "is_auto": true,
@@ -136,8 +132,8 @@
       "ai_spell_check_issues": [
         {
           "type": "incorrect_translation",
-          "description": "The translation \"Ver todos os quartos\" is a literal translation of 'View all rooms'. While understandable, it's not the most natural phrasing in Portuguese. 'View' implies a listing or overview, which 'Ver' captures, but a more idiomatic translation would be more suitable.",
-          "suggestion": "Visualizar todos os quartos"
+          "description": "The translation 'Ver todos os quartos' is a literal translation and might not be the most natural way to express 'View all rooms' in Portuguese. It focuses on 'rooms' rather than the action of viewing.",
+          "suggestion": "Consider a more idiomatic translation such as 'Visualizar todos os quartos', 'Ver a lista de quartos', or 'Acessar todos os quartos'."
         }
       ],
       "approved_at": null
@@ -163,7 +159,13 @@
     "si": {
       "ai_translated": false,
       "ai_model": null,
-      "ai_spell_check_issues": [],
+      "ai_spell_check_issues": [
+        {
+          "type": "incorrect_translation",
+          "description": "The translation 'සියලුම කාමර බලන්න' is a literal translation but doesn't quite convey the intended meaning of 'View all rooms' in a user interface context. It's a bit too informal.",
+          "suggestion": "Consider a more formal and user-friendly translation like 'සියලුම గదుları දැකීම' (Siyālumuda gaduvā dakimmē) or 'සියලුම గదుları පෙනීම' (Siyālumuda gaduvā penimmē)."
+        }
+      ],
       "approved_at": null
     },
     "sk": {
@@ -175,7 +177,13 @@
     "sl": {
       "ai_translated": false,
       "ai_model": null,
-      "ai_spell_check_issues": [],
+      "ai_spell_check_issues": [
+        {
+          "type": "incorrect_translation",
+          "description": "The translation 'Poglej vse sobe' while literally meaning 'Look at all rooms', doesn't quite capture the intended meaning of 'View all rooms'. It sounds like a command rather than an indication of a viewable list.",
+          "suggestion": "Ogledi vseh sob"
+        }
+      ],
       "approved_at": null
     },
     "sr-Cyrl-RS": {
@@ -184,7 +192,7 @@
       "ai_spell_check_issues": [
         {
           "type": "incorrect_translation",
-          "description": "The Serbian (Cyrillic) translation \"Прикажи све собе\" is not the most natural or accurate translation of \"View all rooms.\" While it's understandable, it's a bit literal. A more common and idiomatic translation would be something like \"Покажи све собе\" or \"Види све собе\".",
+          "description": "The Serbian (Cyrillic) translation 'Прикажи све собе' translates to 'Show all rooms', not 'View all rooms'. While the meaning is close, the wording doesn't perfectly align with the English source.",
           "suggestion": "Покажи све собе"
         }
       ],
