--- conflicted
+++ resolved
@@ -30,7 +30,6 @@
   withMainButton,
 
   hideProfileBlock,
-  hideAppsBlock,
 
   currentColorScheme,
   setArticleOpen,
@@ -43,21 +42,14 @@
   onLogoClickAction,
   theme,
 
-<<<<<<< HEAD
-  withCustomArticleHeader,
-
-=======
   currentDeviceType,
   showArticleLoader,
   isAdmin,
->>>>>>> d59eb9a4
   ...rest
 }) => {
   const [articleHeaderContent, setArticleHeaderContent] = React.useState(null);
-  const [
-    articleMainButtonContent,
-    setArticleMainButtonContent,
-  ] = React.useState(null);
+  const [articleMainButtonContent, setArticleMainButtonContent] =
+    React.useState(null);
   const [articleBodyContent, setArticleBodyContent] = React.useState(null);
   const [correctTabletHeight, setCorrectTabletHeight] = React.useState(null);
   const [isVirtualKeyboardOpen, setIsVirtualKeyboardOpen] =
@@ -194,11 +186,7 @@
         <SubArticleHeader
           showText={showText}
           onLogoClickAction={onLogoClickAction}
-<<<<<<< HEAD
-          withCustomArticleHeader={withCustomArticleHeader}
-=======
           currentDeviceType={currentDeviceType}
->>>>>>> d59eb9a4
         >
           {articleHeaderContent ? articleHeaderContent.props.children : null}
         </SubArticleHeader>
@@ -244,23 +232,6 @@
             showText={showText}
             toggleShowText={toggleShowText}
             currentColorScheme={currentColorScheme}
-<<<<<<< HEAD
-            hideProfileBlock={hideProfileBlock}
-          />
-          {!hideProfileBlock && !isMobileOnly && (
-            <ArticleProfile showText={showText} />
-          )}
-
-          <ArticleAlerts />
-          {!hideAppsBlock && <ArticleApps showText={showText} theme={theme} />}
-          {!isMobile && isLiveChatAvailable && (
-            <ArticleLiveChat
-              currentColorScheme={currentColorScheme}
-              withMainButton={withMainButton && !!articleMainButtonContent}
-            />
-          )}
-        </SubArticleBody>
-=======
             isVirtualKeyboardOpen={isVirtualKeyboardOpen}
           />
         )}
@@ -278,7 +249,6 @@
             )}
           </>
         )}
->>>>>>> d59eb9a4
       </StyledArticle>
       {articleOpen && currentDeviceType === DeviceType.mobile && (
         <>
