--- conflicted
+++ resolved
@@ -247,16 +247,12 @@
   clientLoadingStore
 );
 
-<<<<<<< HEAD
-const webhooksStore = new WebhooksStore(authStore);
+const webhooksStore = new WebhooksStore(settingsStore);
 const storageManagement = new StorageManagement(
   filesStore,
   peopleStore,
   authStore
 );
-=======
-const webhooksStore = new WebhooksStore(settingsStore);
->>>>>>> cef218c4
 
 const store = {
   authStore,
