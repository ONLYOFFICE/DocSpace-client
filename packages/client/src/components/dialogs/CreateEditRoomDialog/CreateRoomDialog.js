--- conflicted
+++ resolved
@@ -153,10 +153,7 @@
             isDisabled={isLoading}
             isValidTitle={isValidTitle}
             setIsValidTitle={setIsValidTitle}
-<<<<<<< HEAD
-=======
             enableThirdParty={enableThirdParty}
->>>>>>> b39b2949
           />
         )}
       </ModalDialog.Body>
