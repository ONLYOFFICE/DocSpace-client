--- conflicted
+++ resolved
@@ -1,9 +1,4 @@
 {
-<<<<<<< HEAD
-  "AccessingProblem": "If you have problems accessing this portal please contact the portal administrator.",
-  "ContactAdministrator": "Обратитесь к администратору портала"
-=======
   "AccessingProblem": "If you have problems accessing this DocSpace, please contact the administrator.",
   "ContactAdministrator": "Contact the DocSpace administrator"
->>>>>>> b39b2949
 }