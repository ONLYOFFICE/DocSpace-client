{
  "key_path": "PortalRenamingNavDescription",
  "content": "Here you can change your portal address.",
  "content_en_sha1_hash": "59ec9d0245a1f9bbe4e4fa064ce1101ce42d8162",
  "created_at": "2025-05-19T21:30:52.285Z",
<<<<<<< HEAD
  "updated_at": "2025-05-26T07:57:32.486Z",
=======
  "updated_at": "2025-07-10T11:11:06.914Z",
>>>>>>> 4378f47c
  "comment": {
    "text": "This translation key is used for the subtitle in a navigation category that describes portal renaming functionality. It will be displayed to users when they access portal renaming settings, providing context about their current location within the settings page.",
    "is_auto": true,
    "updated_at": "2025-05-20T09:44:43.644Z"
  },
  "usage": [
    {
      "file_path": "/packages/client/src/pages/PortalSettings/categories/common/customization-navbar.js",
      "line_number": 93,
      "context": "badgeLabel={t(\"Common:Paid\")}\n />\n {enablePortalRename ? (\n <MobileCategoryWrapper\n title={t(\"PortalRenaming\")}\n subtitle={t(\"PortalRenamingNavDescription\")}\n url=\"/portal-settings/customization/general/portal-renaming\"\n onClickLink={onClickLink}\n withPaidBadge={!isSettingPaid}\n badgeLabel={t(\"Common:Paid\")}\n />",
      "module": "/packages/client"
    }
  ],
  "languages": {
    "en": {
      "ai_translated": false,
      "ai_model": null,
      "ai_spell_check_issues": [],
      "approved_at": null
    },
    "ar-SA": {
      "ai_translated": false,
      "ai_model": null,
      "ai_spell_check_issues": [],
      "approved_at": null
    },
    "az": {
      "ai_translated": false,
      "ai_model": null,
      "ai_spell_check_issues": [],
      "approved_at": null
    },
    "bg": {
      "ai_translated": false,
      "ai_model": null,
      "ai_spell_check_issues": [],
      "approved_at": null
    },
    "cs": {
      "ai_translated": false,
      "ai_model": null,
      "ai_spell_check_issues": [],
      "approved_at": null
    },
    "de": {
      "ai_translated": false,
      "ai_model": null,
      "ai_spell_check_issues": [],
      "approved_at": null
    },
    "el-GR": {
      "ai_translated": false,
      "ai_model": null,
      "ai_spell_check_issues": [],
      "approved_at": null
    },
    "es": {
      "ai_translated": false,
      "ai_model": null,
      "ai_spell_check_issues": [],
      "approved_at": null
    },
    "fi": {
      "ai_translated": false,
      "ai_model": null,
      "ai_spell_check_issues": [],
      "approved_at": null
    },
    "fr": {
      "ai_translated": false,
      "ai_model": null,
      "ai_spell_check_issues": [],
      "approved_at": null
    },
    "hy-AM": {
      "ai_translated": false,
      "ai_model": null,
      "ai_spell_check_issues": [],
      "approved_at": null
    },
    "it": {
      "ai_translated": false,
      "ai_model": null,
      "ai_spell_check_issues": [],
      "approved_at": null
    },
    "ja-JP": {
      "ai_translated": false,
      "ai_model": null,
      "ai_spell_check_issues": [],
      "approved_at": null
    },
    "ko-KR": {
      "ai_translated": false,
      "ai_model": null,
      "ai_spell_check_issues": [],
      "approved_at": null
    },
    "lo-LA": {
      "ai_translated": false,
      "ai_model": null,
      "ai_spell_check_issues": [
        {
          "type": "incorrect_translation",
          "description": "The translation 'ທີ່ນີ້ທ່ານສາມາດປ່ຽນທີ່ຢູ່ປະຕູຂອງທ່ານໄດ້' is a literal translation and doesn't flow naturally in Lao. 'ທີ່ຢູ່ປະຕູ' (door address) is awkward. A more natural phrasing would be something related to 'portal name' or 'portal identifier'.",
          "suggestion": "ທີ່ນີ້ທ່ານສາມາດປ່ຽນຊື່ປະຕູຂອງທ່ານໄດ້."
        }
      ],
      "approved_at": null
    },
    "lv": {
      "ai_translated": false,
      "ai_model": null,
      "ai_spell_check_issues": [],
      "approved_at": null
    },
    "nl": {
      "ai_translated": false,
      "ai_model": null,
      "ai_spell_check_issues": [],
      "approved_at": null
    },
    "pl": {
      "ai_translated": false,
      "ai_model": null,
      "ai_spell_check_issues": [],
      "approved_at": null
    },
    "pt": {
      "ai_translated": false,
      "ai_model": null,
      "ai_spell_check_issues": [],
      "approved_at": null
    },
    "pt-BR": {
      "ai_translated": false,
      "ai_model": null,
      "ai_spell_check_issues": [],
      "approved_at": null
    },
    "ro": {
      "ai_translated": false,
      "ai_model": null,
      "ai_spell_check_issues": [
        {
          "type": "incorrect_translation",
          "description": "The translation 'Aici puteți schimba adresa de portal dvs.' is not the most natural or accurate rendering of 'Here you can change your portal address.' The possessive 'dvs.' sounds overly formal and isn't common in this context.  It implies ownership in a way that's not typical.",
          "suggestion": "Aici puteți schimba adresa portalului."
        }
      ],
      "approved_at": null
    },
    "ru": {
      "ai_translated": false,
      "ai_model": null,
      "ai_spell_check_issues": [],
      "approved_at": null
    },
    "si": {
      "ai_translated": false,
      "ai_model": null,
      "ai_spell_check_issues": [
        {
          "type": "incorrect_translation",
          "description": "The translation 'මෙහි අවකාශයේ ලිපිනය වෙනස් කිරීමට හැකිය' doesn't accurately convey the meaning of 'Here you can change your portal address.' The word 'අවකාශය' (awasaya) means 'space' or 'area', which isn't appropriate in the context of a portal address. It implies changing the physical location, not the address.",
          "suggestion": "මෙහි ඔබගේ ඡනකය වෙනස් කිරීමට හැකිය.' (Mēhi obage chanakaya venas karimaṭṭa kathiyata.) - This translates to 'Here you can change your portal/page address.'"
        }
      ],
      "approved_at": null
    },
    "sk": {
      "ai_translated": false,
      "ai_model": null,
      "ai_spell_check_issues": [],
      "approved_at": null
    },
    "sl": {
      "ai_translated": false,
      "ai_model": null,
      "ai_spell_check_issues": [],
      "approved_at": null
    },
    "sr-Cyrl-RS": {
      "ai_translated": false,
      "ai_model": null,
      "ai_spell_check_issues": [],
      "approved_at": null
    },
    "sr-Latn-RS": {
      "ai_translated": false,
      "ai_model": null,
      "ai_spell_check_issues": [],
      "approved_at": null
    },
    "tr": {
      "ai_translated": false,
      "ai_model": null,
      "ai_spell_check_issues": [],
      "approved_at": null
    },
    "uk-UA": {
      "ai_translated": false,
      "ai_model": null,
      "ai_spell_check_issues": [],
      "approved_at": null
    },
    "vi": {
      "ai_translated": false,
      "ai_model": null,
      "ai_spell_check_issues": [],
      "approved_at": null
    },
    "zh-CN": {
      "ai_translated": false,
      "ai_model": null,
      "ai_spell_check_issues": [],
      "approved_at": null
    }
  }
}<|MERGE_RESOLUTION|>--- conflicted
+++ resolved
@@ -3,11 +3,7 @@
   "content": "Here you can change your portal address.",
   "content_en_sha1_hash": "59ec9d0245a1f9bbe4e4fa064ce1101ce42d8162",
   "created_at": "2025-05-19T21:30:52.285Z",
-<<<<<<< HEAD
-  "updated_at": "2025-05-26T07:57:32.486Z",
-=======
   "updated_at": "2025-07-10T11:11:06.914Z",
->>>>>>> 4378f47c
   "comment": {
     "text": "This translation key is used for the subtitle in a navigation category that describes portal renaming functionality. It will be displayed to users when they access portal renaming settings, providing context about their current location within the settings page.",
     "is_auto": true,
@@ -109,52 +105,46 @@
     "lo-LA": {
       "ai_translated": false,
       "ai_model": null,
+      "ai_spell_check_issues": [],
+      "approved_at": null
+    },
+    "lv": {
+      "ai_translated": false,
+      "ai_model": null,
+      "ai_spell_check_issues": [],
+      "approved_at": null
+    },
+    "nl": {
+      "ai_translated": false,
+      "ai_model": null,
+      "ai_spell_check_issues": [],
+      "approved_at": null
+    },
+    "pl": {
+      "ai_translated": false,
+      "ai_model": null,
+      "ai_spell_check_issues": [],
+      "approved_at": null
+    },
+    "pt": {
+      "ai_translated": false,
+      "ai_model": null,
+      "ai_spell_check_issues": [],
+      "approved_at": null
+    },
+    "pt-BR": {
+      "ai_translated": false,
+      "ai_model": null,
+      "ai_spell_check_issues": [],
+      "approved_at": null
+    },
+    "ro": {
+      "ai_translated": false,
+      "ai_model": null,
       "ai_spell_check_issues": [
         {
           "type": "incorrect_translation",
-          "description": "The translation 'ທີ່ນີ້ທ່ານສາມາດປ່ຽນທີ່ຢູ່ປະຕູຂອງທ່ານໄດ້' is a literal translation and doesn't flow naturally in Lao. 'ທີ່ຢູ່ປະຕູ' (door address) is awkward. A more natural phrasing would be something related to 'portal name' or 'portal identifier'.",
-          "suggestion": "ທີ່ນີ້ທ່ານສາມາດປ່ຽນຊື່ປະຕູຂອງທ່ານໄດ້."
-        }
-      ],
-      "approved_at": null
-    },
-    "lv": {
-      "ai_translated": false,
-      "ai_model": null,
-      "ai_spell_check_issues": [],
-      "approved_at": null
-    },
-    "nl": {
-      "ai_translated": false,
-      "ai_model": null,
-      "ai_spell_check_issues": [],
-      "approved_at": null
-    },
-    "pl": {
-      "ai_translated": false,
-      "ai_model": null,
-      "ai_spell_check_issues": [],
-      "approved_at": null
-    },
-    "pt": {
-      "ai_translated": false,
-      "ai_model": null,
-      "ai_spell_check_issues": [],
-      "approved_at": null
-    },
-    "pt-BR": {
-      "ai_translated": false,
-      "ai_model": null,
-      "ai_spell_check_issues": [],
-      "approved_at": null
-    },
-    "ro": {
-      "ai_translated": false,
-      "ai_model": null,
-      "ai_spell_check_issues": [
-        {
-          "type": "incorrect_translation",
-          "description": "The translation 'Aici puteți schimba adresa de portal dvs.' is not the most natural or accurate rendering of 'Here you can change your portal address.' The possessive 'dvs.' sounds overly formal and isn't common in this context.  It implies ownership in a way that's not typical.",
+          "description": "The translation 'Aici puteți schimba adresa de portal dvs.' is not the most natural or idiomatic translation of 'Here you can change your portal address.' 'Dvs.' is overly formal and unnecessary in this context. A more suitable translation would avoid possessive pronouns.",
           "suggestion": "Aici puteți schimba adresa portalului."
         }
       ],
@@ -172,8 +162,13 @@
       "ai_spell_check_issues": [
         {
           "type": "incorrect_translation",
-          "description": "The translation 'මෙහි අවකාශයේ ලිපිනය වෙනස් කිරීමට හැකිය' doesn't accurately convey the meaning of 'Here you can change your portal address.' The word 'අවකාශය' (awasaya) means 'space' or 'area', which isn't appropriate in the context of a portal address. It implies changing the physical location, not the address.",
-          "suggestion": "මෙහි ඔබගේ ඡනකය වෙනස් කිරීමට හැකිය.' (Mēhi obage chanakaya venas karimaṭṭa kathiyata.) - This translates to 'Here you can change your portal/page address.'"
+          "description": "The translation 'මෙහි අවකාශයේ ලිපිනය වෙනස් කිරීමට හැකිය' is not an accurate translation of 'Here you can change your portal address.'. 'අවකාශය' (awasaya) means 'space' or 'area', which is not the correct term for 'portal address'. The translation implies changing the address of a space, not a portal's address.",
+          "suggestion": "මෙහිදී ඔබේ portal ලිපිනය වෙනස් කළ හැකිය."
+        },
+        {
+          "type": "formatting",
+          "description": "The word 'portal' is not translated, but should be kept as 'portal' to maintain clarity and ensure the target audience understands the context. While 'portal' could be transliterated, keeping the English word is preferred for technical terminology.",
+          "suggestion": "Keep 'portal' as 'portal'."
         }
       ],
       "approved_at": null
@@ -193,7 +188,13 @@
     "sr-Cyrl-RS": {
       "ai_translated": false,
       "ai_model": null,
-      "ai_spell_check_issues": [],
+      "ai_spell_check_issues": [
+        {
+          "type": "incorrect_translation",
+          "description": "While grammatically correct, \"Овде можете променити адресу вашег портала\" is a very literal translation. A more natural and user-friendly Serbian translation would be \"Овде можете да промените адресу свог портала\" or \"Овде можете променити назив портала.\"",
+          "suggestion": "Овде можете да промените адресу свог портала."
+        }
+      ],
       "approved_at": null
     },
     "sr-Latn-RS": {
