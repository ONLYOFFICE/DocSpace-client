--- conflicted
+++ resolved
@@ -166,7 +166,6 @@
   });
 }
 
-<<<<<<< HEAD
 export function sendSuspendPortalEmail() {
   return request({
     method: "post",
@@ -212,7 +211,7 @@
   if (confirmKey) options.headers = { confirm: confirmKey };
 
   return request(options);
-=======
+
 export function getPortalPaymentQuotas() {
   return request({ method: "get", url: "/portal/payment/quotas" });
 }
@@ -267,5 +266,5 @@
       message,
     },
   });
->>>>>>> e0f1c052
+
 }