﻿using System;
using System.Collections.Generic;
using System.IO;
using System.Linq;
using System.Net.Http;
using System.Text;
using System.Text.Json;
using System.Text.RegularExpressions;
using System.Threading.Tasks;
using System.Web;

using ASC.Api.Core;
using ASC.Api.Documents;
using ASC.Api.Utils;
using ASC.Common;
using ASC.Common.Logging;
using ASC.Common.Web;
using ASC.Core;
using ASC.Core.Common.Settings;
using ASC.FederatedLogin.Helpers;
using ASC.Files.Core;
using ASC.Files.Core.Model;
using ASC.Files.Model;
using ASC.Web.Core.Files;
using ASC.Web.Core.Users;
using ASC.Web.Files.Classes;
using ASC.Web.Files.Core.Entries;
using ASC.Web.Files.Services.DocumentService;
using ASC.Web.Files.Services.WCFService;
using ASC.Web.Files.Utils;
using ASC.Web.Studio.Core;

using Microsoft.AspNetCore.Http;
using Microsoft.Extensions.DependencyInjection;
using Microsoft.Extensions.Options;

using Newtonsoft.Json.Linq;

using static ASC.Api.Documents.FilesController;

using FileShare = ASC.Files.Core.Security.FileShare;
using MimeMapping = ASC.Common.Web.MimeMapping;
using SortedByType = ASC.Files.Core.SortedByType;

namespace ASC.Files.Helpers
{
    [Scope]
    public class FilesControllerHelper<T>
    {
        private readonly ApiContext ApiContext;
        private readonly FileStorageService<T> FileStorageService;

        private FileWrapperHelper FileWrapperHelper { get; }
        private FilesSettingsHelper FilesSettingsHelper { get; }
        private FilesLinkUtility FilesLinkUtility { get; }
        private FileUploader FileUploader { get; }
        private DocumentServiceHelper DocumentServiceHelper { get; }
        private TenantManager TenantManager { get; }
        private SecurityContext SecurityContext { get; }
        private FolderWrapperHelper FolderWrapperHelper { get; }
        private FileOperationWraperHelper FileOperationWraperHelper { get; }
        private FileShareWrapperHelper FileShareWrapperHelper { get; }
        private FileShareParamsHelper FileShareParamsHelper { get; }
        private EntryManager EntryManager { get; }
        private FolderContentWrapperHelper FolderContentWrapperHelper { get; }
        private ChunkedUploadSessionHelper ChunkedUploadSessionHelper { get; }
        private DocumentServiceTrackerHelper DocumentServiceTracker { get; }
        private SettingsManager SettingsManager { get; }
        private EncryptionKeyPairHelper EncryptionKeyPairHelper { get; }
        private IHttpContextAccessor HttpContextAccessor { get; }
        private FileConverter FileConverter { get; }
        private ApiDateTimeHelper ApiDateTimeHelper { get; }
        private UserManager UserManager { get; }
        private DisplayUserSettingsHelper DisplayUserSettingsHelper { get; }
        public SocketManager SocketManager { get; }
        public IServiceProvider ServiceProvider { get; }
        private ILog Logger { get; set; }
        private IHttpClientFactory ClientFactory { get; set; }

        /// <summary>
        /// </summary>
        /// <param name="context"></param>
        /// <param name="fileStorageService"></param>
        public FilesControllerHelper(
            ApiContext context,
            FileStorageService<T> fileStorageService,
            FileWrapperHelper fileWrapperHelper,
            FilesSettingsHelper filesSettingsHelper,
            FilesLinkUtility filesLinkUtility,
            FileUploader fileUploader,
            DocumentServiceHelper documentServiceHelper,
            TenantManager tenantManager,
            SecurityContext securityContext,
            FolderWrapperHelper folderWrapperHelper,
            FileOperationWraperHelper fileOperationWraperHelper,
            FileShareWrapperHelper fileShareWrapperHelper,
            FileShareParamsHelper fileShareParamsHelper,
            EntryManager entryManager,
            FolderContentWrapperHelper folderContentWrapperHelper,
            ChunkedUploadSessionHelper chunkedUploadSessionHelper,
            DocumentServiceTrackerHelper documentServiceTracker,
            IOptionsMonitor<ILog> optionMonitor,
            SettingsManager settingsManager,
            EncryptionKeyPairHelper encryptionKeyPairHelper,
            IHttpContextAccessor httpContextAccessor,
            FileConverter fileConverter,
            ApiDateTimeHelper apiDateTimeHelper,
            UserManager userManager,
            DisplayUserSettingsHelper displayUserSettingsHelper,
            IServiceProvider serviceProvider,
            SocketManager socketManager,
            IHttpClientFactory clientFactory)
        {
            ApiContext = context;
            FileStorageService = fileStorageService;
            FileWrapperHelper = fileWrapperHelper;
            FilesSettingsHelper = filesSettingsHelper;
            FilesLinkUtility = filesLinkUtility;
            FileUploader = fileUploader;
            DocumentServiceHelper = documentServiceHelper;
            TenantManager = tenantManager;
            SecurityContext = securityContext;
            FolderWrapperHelper = folderWrapperHelper;
            FileOperationWraperHelper = fileOperationWraperHelper;
            FileShareWrapperHelper = fileShareWrapperHelper;
            FileShareParamsHelper = fileShareParamsHelper;
            EntryManager = entryManager;
            FolderContentWrapperHelper = folderContentWrapperHelper;
            ChunkedUploadSessionHelper = chunkedUploadSessionHelper;
            DocumentServiceTracker = documentServiceTracker;
            SettingsManager = settingsManager;
            EncryptionKeyPairHelper = encryptionKeyPairHelper;
            ApiDateTimeHelper = apiDateTimeHelper;
            UserManager = userManager;
            DisplayUserSettingsHelper = displayUserSettingsHelper;
            ServiceProvider = serviceProvider;
            SocketManager = socketManager;
            HttpContextAccessor = httpContextAccessor;
            FileConverter = fileConverter;
            Logger = optionMonitor.Get("ASC.Files");
            ClientFactory = clientFactory;
        }

        public async Task<FolderContentWrapper<T>> GetFolderAsync(T folderId, Guid userIdOrGroupId, FilterType filterType, bool withSubFolders)
        {
            var folderContentWrapper = await ToFolderContentWrapperAsync(folderId, userIdOrGroupId, filterType, withSubFolders);
            return folderContentWrapper.NotFoundIfNull();
        }

        public async Task<object> UploadFileAsync(T folderId, UploadModel uploadModel)
        {
            if (uploadModel.StoreOriginalFileFlag.HasValue)
            {
                FilesSettingsHelper.StoreOriginalFiles = uploadModel.StoreOriginalFileFlag.Value;
            }

            IEnumerable<IFormFile> files = HttpContextAccessor.HttpContext.Request.Form.Files;
            if (files == null || !files.Any())
            {
                files = uploadModel.Files;
            }

            if (files != null && files.Any())
            {
                if (files.Count() == 1)
                {
                    //Only one file. return it
                    var postedFile = files.First();
                    return await InsertFileAsync(folderId, postedFile.OpenReadStream(), postedFile.FileName, uploadModel.CreateNewIfExist, uploadModel.KeepConvertStatus);
                }

                //For case with multiple files
                var result = new List<object>();

                foreach (var postedFile in uploadModel.Files)
                {
                    result.Add(await InsertFileAsync(folderId, postedFile.OpenReadStream(), postedFile.FileName, uploadModel.CreateNewIfExist, uploadModel.KeepConvertStatus));
                }

                return result;
            }

            if (uploadModel.File != null)
            {
                var fileName = "file" + MimeMapping.GetExtention(uploadModel.ContentType.MediaType);
                if (uploadModel.ContentDisposition != null)
                {
                    fileName = uploadModel.ContentDisposition.FileName;
                }

                return new List<FileWrapper<T>>
                {
                    await InsertFileAsync(folderId, uploadModel.File.OpenReadStream(), fileName, uploadModel.CreateNewIfExist, uploadModel.KeepConvertStatus)
                };
            }

            throw new InvalidOperationException("No input files");
        }

        public async Task<FileWrapper<T>> InsertFileAsync(T folderId, Stream file, string title, bool? createNewIfExist, bool keepConvertStatus = false)
        {
            try
            {
<<<<<<< HEAD
                var resultFile = await FileUploader.ExecAsync(folderId, title, file.Length, file, createNewIfExist ?? !FilesSettingsHelper.UpdateIfExist, !keepConvertStatus);
                return await FileWrapperHelper.GetAsync(resultFile);
=======
                var resultFile = FileUploader.Exec(folderId, title, file.Length, file, createNewIfExist ?? !FilesSettingsHelper.UpdateIfExist, !keepConvertStatus);

                SocketManager.CreateFile(resultFile);

                return FileWrapperHelper.Get(resultFile);
>>>>>>> 75a8ed20
            }
            catch (FileNotFoundException e)
            {
                throw new ItemNotFoundException("File not found", e);
            }
            catch (DirectoryNotFoundException e)
            {
                throw new ItemNotFoundException("Folder not found", e);
            }
        }

        public async Task<FileWrapper<T>> UpdateFileStreamAsync(Stream file, T fileId, string fileExtension, bool encrypted = false, bool forcesave = false)
        {
            try
            {
                var resultFile = await FileStorageService.UpdateFileStreamAsync(fileId, file, fileExtension, encrypted, forcesave);
                return await FileWrapperHelper.GetAsync(resultFile);
            }
            catch (FileNotFoundException e)
            {
                throw new ItemNotFoundException("File not found", e);
            }
        }

        public async Task<FileWrapper<T>> SaveEditingAsync(T fileId, string fileExtension, string downloadUri, Stream stream, string doc, bool forcesave)
        {
            return await FileWrapperHelper.GetAsync(await FileStorageService.SaveEditingAsync(fileId, fileExtension, downloadUri, stream, doc, forcesave));
        }

        public Task<string> StartEditAsync(T fileId, bool editingAlone, string doc)
        {
            return FileStorageService.StartEditAsync(fileId, editingAlone, doc);
        }

        public Task<KeyValuePair<bool, string>> TrackEditFileAsync(T fileId, Guid tabId, string docKeyForTrack, string doc, bool isFinish)
        {
            return FileStorageService.TrackEditFileAsync(fileId, tabId, docKeyForTrack, doc, isFinish);
        }

        public async Task<Configuration<T>> OpenEditAsync(T fileId, int version, string doc, bool view)
        {
            var docParams = await DocumentServiceHelper.GetParamsAsync(fileId, version, doc, true, !view, true);
            var configuration = docParams.Configuration;

            configuration.EditorType = EditorType.External;
            if (configuration.EditorConfig.ModeWrite)
            {
                configuration.EditorConfig.CallbackUrl = DocumentServiceTracker.GetCallbackUrl(configuration.Document.Info.GetFile().ID.ToString());
            }

            if (configuration.Document.Info.GetFile().RootFolderType == FolderType.Privacy && PrivacyRoomSettings.GetEnabled(SettingsManager))
            {
                var keyPair = EncryptionKeyPairHelper.GetKeyPair();
                if (keyPair != null)
                {
                    configuration.EditorConfig.EncryptionKeys = new EncryptionKeysConfig
                    {
                        PrivateKeyEnc = keyPair.PrivateKeyEnc,
                        PublicKey = keyPair.PublicKey,
                    };
                }
            }

            if (!configuration.Document.Info.GetFile().Encrypted && !configuration.Document.Info.GetFile().ProviderEntry) EntryManager.MarkAsRecent(configuration.Document.Info.GetFile());

            configuration.Token = DocumentServiceHelper.GetSignature(configuration);
            return configuration;
        }

<<<<<<< HEAD
        public async Task<object> CreateUploadSessionAsync(T folderId, string fileName, long fileSize, string relativePath, bool encrypted)
        {
            var file = await FileUploader.VerifyChunkedUploadAsync(folderId, fileName, fileSize, FilesSettingsHelper.UpdateIfExist, relativePath);
=======
        public object CreateUploadSession(T folderId, string fileName, long fileSize, string relativePath, ApiDateTime lastModified, bool encrypted)
        {
            var file = FileUploader.VerifyChunkedUpload(folderId, fileName, fileSize, FilesSettingsHelper.UpdateIfExist, lastModified, relativePath);
>>>>>>> 75a8ed20

            if (FilesLinkUtility.IsLocalFileUploader)
            {
                var session = await FileUploader.InitiateUploadAsync(file.FolderID, file.ID ?? default, file.Title, file.ContentLength, encrypted);

                var responseObject = await ChunkedUploadSessionHelper.ToResponseObjectAsync(session, true);
                return new
                {
                    success = true,
                    data = responseObject
                };
            }

            var createSessionUrl = FilesLinkUtility.GetInitiateUploadSessionUrl(TenantManager.GetCurrentTenant().TenantId, file.FolderID, file.ID, file.Title, file.ContentLength, encrypted, SecurityContext);

            var httpClient = ClientFactory.CreateClient();

            var request = new HttpRequestMessage();
            request.RequestUri = new Uri(createSessionUrl);
            request.Method = HttpMethod.Post;

            // hack for uploader.onlyoffice.com in api requests
            var rewriterHeader = ApiContext.HttpContextAccessor.HttpContext.Request.Headers[HttpRequestExtensions.UrlRewriterHeader];
            if (!string.IsNullOrEmpty(rewriterHeader))
            {
                request.Headers.Add(HttpRequestExtensions.UrlRewriterHeader, rewriterHeader.ToString());
            }

            using var response = await httpClient.SendAsync(request);
            using var responseStream = await response.Content.ReadAsStreamAsync();
            using var streamReader = new StreamReader(responseStream);
            return JObject.Parse(await streamReader.ReadToEndAsync()); //result is json string
        }

        public Task<FileWrapper<T>> CreateTextFileAsync(T folderId, string title, string content)
        {
            if (title == null) throw new ArgumentNullException(nameof(title));
            //Try detect content
            var extension = ".txt";
            if (!string.IsNullOrEmpty(content))
            {
                if (Regex.IsMatch(content, @"<([^\s>]*)(\s[^<]*)>"))
                {
                    extension = ".html";
                }
            }
            return CreateFileAsync(folderId, title, content, extension);
        }

        private async Task<FileWrapper<T>> CreateFileAsync(T folderId, string title, string content, string extension)
        {
            using var memStream = new MemoryStream(Encoding.UTF8.GetBytes(content));
            var file = await FileUploader.ExecAsync(folderId,
                              title.EndsWith(extension, StringComparison.OrdinalIgnoreCase) ? title : (title + extension),
                              memStream.Length, memStream);
            return await FileWrapperHelper.GetAsync(file);
        }

        public Task<FileWrapper<T>> CreateHtmlFileAsync(T folderId, string title, string content)
        {
            if (title == null) throw new ArgumentNullException(nameof(title));
            return CreateFileAsync(folderId, title, content, ".html");
        }

        public async Task<FolderWrapper<T>> CreateFolderAsync(T folderId, string title)
        {
<<<<<<< HEAD
            var folder = await FileStorageService.CreateNewFolderAsync(folderId, title);
            return await FolderWrapperHelper.GetAsync(folder);
=======
            var folder = FileStorageService.CreateNewFolder(folderId, title);

            return FolderWrapperHelper.Get(folder);
>>>>>>> 75a8ed20
        }

        public async Task<FileWrapper<T>> CreateFileAsync(T folderId, string title, JsonElement templateId, bool enableExternalExt = false)
        {
            File<T> file;

            if (templateId.ValueKind == JsonValueKind.Number)
            {
                file = await FileStorageService.CreateNewFileAsync(new FileModel<T, int> { ParentId = folderId, Title = title, TemplateId = templateId.GetInt32() }, enableExternalExt);
            }
            else if (templateId.ValueKind == JsonValueKind.String)
            {
                file = await FileStorageService.CreateNewFileAsync(new FileModel<T, string> { ParentId = folderId, Title = title, TemplateId = templateId.GetString() }, enableExternalExt);
            }
            else
            {
                file = await FileStorageService.CreateNewFileAsync(new FileModel<T, int> { ParentId = folderId, Title = title, TemplateId = 0 }, enableExternalExt);
            }

            return await FileWrapperHelper.GetAsync(file);
        }

        public async Task<FolderWrapper<T>> RenameFolderAsync(T folderId, string title)
        {
            var folder = await FileStorageService.FolderRenameAsync(folderId, title);
            return await FolderWrapperHelper.GetAsync(folder);
        }

        public async Task<FolderWrapper<T>> GetFolderInfoAsync(T folderId)
        {
            var folder = await FileStorageService.GetFolderAsync(folderId).NotFoundIfNull("Folder not found");

            return await FolderWrapperHelper.GetAsync(folder);
        }

        public async IAsyncEnumerable<FileEntryWrapper> GetFolderPathAsync(T folderId)
        {
            var breadCrumbs = await EntryManager.GetBreadCrumbsAsync(folderId);

            foreach (var e in breadCrumbs)
            {
                yield return await GetFileEntryWrapperAsync(e);
            }
        }

        public async Task<FileWrapper<T>> GetFileInfoAsync(T fileId, int version = -1)
        {
            var file = await FileStorageService.GetFileAsync(fileId, version);
            file = file.NotFoundIfNull("File not found");
            return await FileWrapperHelper.GetAsync(file);
        }

<<<<<<< HEAD
        public async Task<FileWrapper<T>> CopyFileAsAsync(T fileId, T destFolderId, string destTitle)
        {
            var file = await FileStorageService.GetFileAsync(fileId, -1);
=======
        public FileWrapper<TTemplate> CopyFileAs<TTemplate>(T fileId, TTemplate destFolderId, string destTitle, string password = null)
        {
            var service = ServiceProvider.GetService<FileStorageService<TTemplate>>();
            var controller = ServiceProvider.GetService<FilesControllerHelper<TTemplate>>();
            var file = FileStorageService.GetFile(fileId, -1);
>>>>>>> 75a8ed20
            var ext = FileUtility.GetFileExtension(file.Title);
            var destExt = FileUtility.GetFileExtension(destTitle);

            if (ext == destExt)
            {
<<<<<<< HEAD
                var newFile = await FileStorageService.CreateNewFileAsync(new FileModel<T, T> { ParentId = destFolderId, Title = destTitle, TemplateId = fileId }, false);
                return await FileWrapperHelper.GetAsync(newFile);
            }

            using (var fileStream = await FileConverter.ExecAsync(file, destExt))
            {
                return await InsertFileAsync(destFolderId, fileStream, destTitle, true);
=======
                var newFile = service.CreateNewFile(new FileModel<TTemplate, T> { ParentId = destFolderId, Title = destTitle, TemplateId = fileId }, false);
                return FileWrapperHelper.Get(newFile);
            }

            using (var fileStream = FileConverter.Exec(file, destExt, password))
            {
                return controller.InsertFile(destFolderId, fileStream, destTitle, true);
>>>>>>> 75a8ed20
            }
        }

        public async Task<FileWrapper<T>> AddToRecentAsync(T fileId, int version = -1)
        {
            var file = await FileStorageService.GetFileAsync(fileId, version).NotFoundIfNull("File not found");
            EntryManager.MarkAsRecent(file);
            return await FileWrapperHelper.GetAsync(file);
        }

        public async Task<List<FileEntryWrapper>> GetNewItemsAsync(T folderId)
        {
            var newItems = await FileStorageService.GetNewItemsAsync(folderId);
            var result = new List<FileEntryWrapper>();

            foreach (var e in newItems)
            {
                result.Add(await GetFileEntryWrapperAsync(e));
            }

            return result;
        }

        public async Task<FileWrapper<T>> UpdateFileAsync(T fileId, string title, int lastVersion)
        {
            if (!string.IsNullOrEmpty(title))
                await FileStorageService.FileRenameAsync(fileId, title);

            if (lastVersion > 0)
                await FileStorageService.UpdateToVersionAsync(fileId, lastVersion);

            return await GetFileInfoAsync(fileId);
        }

        public async Task<IEnumerable<FileOperationWraper>> DeleteFileAsync(T fileId, bool deleteAfter, bool immediately)
        {
            var result = new List<FileOperationWraper>();

            foreach (var e in FileStorageService.DeleteFile("delete", fileId, false, deleteAfter, immediately))
            {
                result.Add(await FileOperationWraperHelper.GetAsync(e));
            }

            return result;
        }

<<<<<<< HEAD
        public IAsyncEnumerable<ConversationResult<T>> StartConversionAsync(T fileId, bool sync = false)
        {
            return CheckConversionAsync(fileId, true, sync);
        }

        public async IAsyncEnumerable<ConversationResult<T>> CheckConversionAsync(T fileId, bool start, bool sync = false)
        {
            var checkConversaion = FileStorageService.CheckConversionAsync(new List<List<string>>
            {
                new List<string> { fileId.ToString(), "0", start.ToString() }
            }, sync);

            await foreach (var r in checkConversaion)
=======
        public IEnumerable<ConversationResult<T>> StartConversion(CheckConversionModel<T> model)
        {
            model.StartConvert = true;
            return CheckConversion(model);
        }

        public IEnumerable<ConversationResult<T>> CheckConversion(CheckConversionModel<T> model)
        {
            return FileStorageService.CheckConversion(new List<CheckConversionModel<T>>() { model }, model.Sync)
            .Select(r =>
>>>>>>> 75a8ed20
            {
                var o = new ConversationResult<T>
                {
                    Id = r.Id,
                    Error = r.Error,
                    OperationType = r.OperationType,
                    Processed = r.Processed,
                    Progress = r.Progress,
                    Source = r.Source,
                };

                if (!string.IsNullOrEmpty(r.Result))
                {
                    try
                    {
                        var options = new JsonSerializerOptions
                        {
                            AllowTrailingCommas = true,
                            PropertyNameCaseInsensitive = true
                        };
                        var jResult = JsonSerializer.Deserialize<FileJsonSerializerData<T>>(r.Result, options);
                        o.File = await GetFileInfoAsync(jResult.Id, jResult.Version);
                    }
                    catch (Exception e)
                    {
                        o.File = r.Result;
                        Logger.Error(e);
                    }
                }
                yield return o;
            }
        }

        public Task<string> CheckFillFormDraftAsync(T fileId, int version, string doc, bool editPossible, bool view)
        {
            return FileStorageService.CheckFillFormDraftAsync(fileId, version, doc, editPossible, view);
        }

        public async Task<IEnumerable<FileOperationWraper>> DeleteFolder(T folderId, bool deleteAfter, bool immediately)
        {
            var result = new List<FileOperationWraper>();

            foreach (var e in FileStorageService.DeleteFolder("delete", folderId, false, deleteAfter, immediately))
            {
                result.Add(await FileOperationWraperHelper.GetAsync(e));
            }

            return result;
        }

        public async IAsyncEnumerable<FileEntryWrapper> MoveOrCopyBatchCheckAsync(BatchModel batchModel)
        {
            List<object> checkedFiles;
            List<object> checkedFolders;

            if (batchModel.DestFolderId.ValueKind == JsonValueKind.Number)
            {
                (checkedFiles, checkedFolders) = await FileStorageService.MoveOrCopyFilesCheckAsync(batchModel.FileIds.ToList(), batchModel.FolderIds.ToList(), batchModel.DestFolderId.GetInt32());
            }
            else
            {
                (checkedFiles, checkedFolders) = await FileStorageService.MoveOrCopyFilesCheckAsync(batchModel.FileIds.ToList(), batchModel.FolderIds.ToList(), batchModel.DestFolderId.GetString());
            }

            var entries = await FileStorageService.GetItemsAsync(checkedFiles.OfType<int>().Select(Convert.ToInt32), checkedFiles.OfType<int>().Select(Convert.ToInt32), FilterType.FilesOnly, false, "", "");

            entries.AddRange(await FileStorageService.GetItemsAsync(checkedFiles.OfType<string>(), checkedFiles.OfType<string>(), FilterType.FilesOnly, false, "", ""));

            foreach (var e in entries)
            {
                yield return await GetFileEntryWrapperAsync(e);
            }
        }

        public async Task<IEnumerable<FileOperationWraper>> MoveBatchItemsAsync(BatchModel batchModel)
        {
            var result = new List<FileOperationWraper>();

            foreach (var e in FileStorageService.MoveOrCopyItems(batchModel.FolderIds.ToList(), batchModel.FileIds.ToList(), batchModel.DestFolderId, batchModel.ConflictResolveType, false, batchModel.DeleteAfter))
            {
                result.Add(await FileOperationWraperHelper.GetAsync(e));
            }

            return result;
        }

        public async Task<IEnumerable<FileOperationWraper>> CopyBatchItemsAsync(BatchModel batchModel)
        {
            var result = new List<FileOperationWraper>();

            foreach (var e in FileStorageService.MoveOrCopyItems(batchModel.FolderIds.ToList(), batchModel.FileIds.ToList(), batchModel.DestFolderId, batchModel.ConflictResolveType, true, batchModel.DeleteAfter))
            {
                result.Add(await FileOperationWraperHelper.GetAsync(e));
            }

            return result;
        }

        public async Task<IEnumerable<FileOperationWraper>> MarkAsReadAsync(BaseBatchModel model)
        {
            var result = new List<FileOperationWraper>();

            foreach (var e in FileStorageService.MarkAsRead(model.FolderIds.ToList(), model.FileIds.ToList()))
            {
                result.Add(await FileOperationWraperHelper.GetAsync(e));
            }

            return result;
        }

        public async Task<IEnumerable<FileOperationWraper>> TerminateTasksAsync()
        {
            var result = new List<FileOperationWraper>();

            foreach (var e in FileStorageService.TerminateTasks())
            {
                result.Add(await FileOperationWraperHelper.GetAsync(e));
            }

            return result;
        }

        public async Task<IEnumerable<FileOperationWraper>> GetOperationStatusesAsync()
        {
            var result = new List<FileOperationWraper>();

            foreach (var e in FileStorageService.GetTasksStatuses())
            {
                result.Add(await FileOperationWraperHelper.GetAsync(e));
            }

            return result;
        }

        public async Task<IEnumerable<FileOperationWraper>> BulkDownloadAsync(DownloadModel model)
        {
            var folders = new Dictionary<JsonElement, string>();
            var files = new Dictionary<JsonElement, string>();

            foreach (var fileId in model.FileConvertIds.Where(fileId => !files.ContainsKey(fileId.Key)))
            {
                files.Add(fileId.Key, fileId.Value);
            }

            foreach (var fileId in model.FileIds.Where(fileId => !files.ContainsKey(fileId)))
            {
                files.Add(fileId, string.Empty);
            }

            foreach (var folderId in model.FolderIds.Where(folderId => !folders.ContainsKey(folderId)))
            {
                folders.Add(folderId, string.Empty);
            }

            var result = new List<FileOperationWraper>();

            foreach (var e in FileStorageService.BulkDownload(folders, files))
            {
                result.Add(await FileOperationWraperHelper.GetAsync(e));
            }

            return result;
        }

        public async Task<IEnumerable<FileOperationWraper>> EmptyTrashAsync()
        {
            var emptyTrash = await FileStorageService.EmptyTrashAsync();
            var result = new List<FileOperationWraper>();

            foreach (var e in emptyTrash)
            {
                result.Add(await FileOperationWraperHelper.GetAsync(e));
            }

            return result;
        }

        public async Task<IEnumerable<FileWrapper<T>>> GetFileVersionInfoAsync(T fileId)
        {
            var files = await FileStorageService.GetFileHistoryAsync(fileId);
            var result = new List<FileWrapper<T>>();

            foreach (var e in files)
            {
                result.Add(await FileWrapperHelper.GetAsync(e));
            }

            return result;
        }

        public async Task<IEnumerable<FileWrapper<T>>> ChangeHistoryAsync(T fileId, int version, bool continueVersion)
        {
            var pair = await FileStorageService.CompleteVersionAsync(fileId, version, continueVersion);
            var history = pair.Value;

            var result = new List<FileWrapper<T>>();

            foreach (var e in history)
            {
                result.Add(await FileWrapperHelper.GetAsync(e));
            }

            return result;
        }

        public async Task<FileWrapper<T>> LockFileAsync(T fileId, bool lockFile)
        {
            var result = await FileStorageService.LockFileAsync(fileId, lockFile);
            return await FileWrapperHelper.GetAsync(result);
        }

        public Task<DocumentService.FileLink> GetPresignedUriAsync(T fileId)
        {
            return FileStorageService.GetPresignedUriAsync(fileId);
        }

        public async Task<List<EditHistoryWrapper>> GetEditHistoryAsync(T fileId, string doc = null)
        {
            var result = await FileStorageService.GetEditHistoryAsync(fileId, doc);
            return result.Select(r => new EditHistoryWrapper(r, ApiDateTimeHelper, UserManager, DisplayUserSettingsHelper)).ToList();
        }

        public Task<EditHistoryData> GetEditDiffUrlAsync(T fileId, int version = 0, string doc = null)
        {
            return FileStorageService.GetEditDiffUrlAsync(fileId, version, doc);
        }

        public async Task<List<EditHistoryWrapper>> RestoreVersionAsync(T fileId, int version = 0, string url = null, string doc = null)
        {
            var result = await FileStorageService.RestoreVersionAsync(fileId, version, url, doc);
            return result.Select(r => new EditHistoryWrapper(r, ApiDateTimeHelper, UserManager, DisplayUserSettingsHelper)).ToList();
        }

        public Task<string> UpdateCommentAsync(T fileId, int version, string comment)
        {
            return FileStorageService.UpdateCommentAsync(fileId, version, comment);
        }

        public Task<IEnumerable<FileShareWrapper>> GetFileSecurityInfoAsync(T fileId)
        {
            return GetSecurityInfoAsync(new List<T> { fileId }, new List<T> { });
        }

        public Task<IEnumerable<FileShareWrapper>> GetFolderSecurityInfoAsync(T folderId)
        {
            return GetSecurityInfoAsync(new List<T> { }, new List<T> { folderId });
        }

        public async IAsyncEnumerable<FileEntryWrapper> GetFoldersAsync(T folderId)
        {
            var folders = await FileStorageService.GetFoldersAsync(folderId);
            foreach (var folder in folders)
            {
                yield return await GetFileEntryWrapperAsync(folder);
            }
        }

        public async Task<IEnumerable<FileShareWrapper>> GetSecurityInfoAsync(IEnumerable<T> fileIds, IEnumerable<T> folderIds)
        {
            var fileShares = await FileStorageService.GetSharedInfoAsync(fileIds, folderIds);
            return fileShares.Select(FileShareWrapperHelper.Get).ToList();
        }

        public Task<IEnumerable<FileShareWrapper>> SetFileSecurityInfoAsync(T fileId, IEnumerable<FileShareParams> share, bool notify, string sharingMessage)
        {
            return SetSecurityInfoAsync(new List<T> { fileId }, new List<T>(), share, notify, sharingMessage);
        }

        public Task<IEnumerable<FileShareWrapper>> SetFolderSecurityInfoAsync(T folderId, IEnumerable<FileShareParams> share, bool notify, string sharingMessage)
        {
            return SetSecurityInfoAsync(new List<T>(), new List<T> { folderId }, share, notify, sharingMessage);
        }

        public async Task<IEnumerable<FileShareWrapper>> SetSecurityInfoAsync(IEnumerable<T> fileIds, IEnumerable<T> folderIds, IEnumerable<FileShareParams> share, bool notify, string sharingMessage)
        {
            if (share != null && share.Any())
            {
                var list = new List<AceWrapper>(share.Select(FileShareParamsHelper.ToAceObject));
                var aceCollection = new AceCollection<T>
                {
                    Files = fileIds,
                    Folders = folderIds,
                    Aces = list,
                    Message = sharingMessage
                };
                await FileStorageService.SetAceObjectAsync(aceCollection, notify);
            }

            return await GetSecurityInfoAsync(fileIds, folderIds);
        }

        public async Task<bool> RemoveSecurityInfoAsync(List<T> fileIds, List<T> folderIds)
        {
            await FileStorageService.RemoveAceAsync(fileIds, folderIds);

            return true;
        }

        public async Task<string> GenerateSharedLinkAsync(T fileId, FileShare share)
        {
            var file = await GetFileInfoAsync(fileId);

            var tmpInfo = await FileStorageService.GetSharedInfoAsync(new List<T> { fileId }, new List<T> { });
            var sharedInfo = tmpInfo.Find(r => r.SubjectId == FileConstant.ShareLinkId);

            if (sharedInfo == null || sharedInfo.Share != share)
            {
                var list = new List<AceWrapper>
                    {
                        new AceWrapper
                            {
                                SubjectId = FileConstant.ShareLinkId,
                                SubjectGroup = true,
                                Share = share
                            }
                    };
                var aceCollection = new AceCollection<T>
                {
                    Files = new List<T> { fileId },
                    Folders = new List<T>(0),
                    Aces = list
                };
                await FileStorageService.SetAceObjectAsync(aceCollection, false);

                tmpInfo = await FileStorageService.GetSharedInfoAsync(new List<T> { fileId }, new List<T> { });
                sharedInfo = tmpInfo.Find(r => r.SubjectId == FileConstant.ShareLinkId);
            }

            return sharedInfo.Link;
        }

        public Task<bool> SetAceLinkAsync(T fileId, FileShare share)
        {
            return FileStorageService.SetAceLinkAsync(fileId, share);
        }

        ///// <summary>
        ///// 
        ///// </summary>
        ///// <param name="query"></param>
        ///// <returns></returns>
        //[Read(@"@search/{query}")]
        //public IEnumerable<FileEntryWrapper> Search(string query)
        //{
        //    var searcher = new SearchHandler();
        //    var files = searcher.SearchFiles(query).Select(r => (FileEntryWrapper)FileWrapperHelper.Get(r));
        //    var folders = searcher.SearchFolders(query).Select(f => (FileEntryWrapper)FolderWrapperHelper.Get(f));

        //    return files.Concat(folders);
        //}

        private async Task<FolderContentWrapper<T>> ToFolderContentWrapperAsync(T folderId, Guid userIdOrGroupId, FilterType filterType, bool withSubFolders)
        {
            OrderBy orderBy = null;
            if (Enum.TryParse(ApiContext.SortBy, true, out SortedByType sortBy))
            {
                orderBy = new OrderBy(sortBy, !ApiContext.SortDescending);
            }

            var startIndex = Convert.ToInt32(ApiContext.StartIndex);
            var items = await FileStorageService.GetFolderItemsAsync(folderId,
                                                                               startIndex,
                                                                               Convert.ToInt32(ApiContext.Count),
                                                                               filterType,
                                                                               filterType == FilterType.ByUser,
                                                                               userIdOrGroupId.ToString(),
                                                                               ApiContext.FilterValue,
                                                                               false,
                                                                               withSubFolders,
                                                                               orderBy);
            return await FolderContentWrapperHelper.GetAsync(items, startIndex);
        }

        internal async Task<FileEntryWrapper> GetFileEntryWrapperAsync(FileEntry r)
        {
            FileEntryWrapper wrapper = null;
            if (r is Folder<int> fol1)
            {
                wrapper = await FolderWrapperHelper.GetAsync(fol1);
            }
            else if (r is Folder<string> fol2)
            {
                wrapper = await FolderWrapperHelper.GetAsync(fol2);
            }
            else if (r is File<int> file1)
            {
                wrapper = await FileWrapperHelper.GetAsync(file1);
            }
            else if (r is File<string> file2)
            {
                wrapper = await FileWrapperHelper.GetAsync(file2);
            }

            return wrapper;
        }

        internal IFormFile GetFileFromRequest(IModelWithFile model)
        {
            IEnumerable<IFormFile> files = HttpContextAccessor.HttpContext.Request.Form.Files;
            if (files != null && files.Any())
            {
                return files.First();
            }

            return model.File;
        }
    }
}
<|MERGE_RESOLUTION|>--- conflicted
+++ resolved
@@ -1,930 +1,882 @@
-﻿using System;
-using System.Collections.Generic;
-using System.IO;
-using System.Linq;
-using System.Net.Http;
-using System.Text;
-using System.Text.Json;
-using System.Text.RegularExpressions;
-using System.Threading.Tasks;
-using System.Web;
-
-using ASC.Api.Core;
-using ASC.Api.Documents;
-using ASC.Api.Utils;
-using ASC.Common;
-using ASC.Common.Logging;
-using ASC.Common.Web;
-using ASC.Core;
-using ASC.Core.Common.Settings;
-using ASC.FederatedLogin.Helpers;
-using ASC.Files.Core;
-using ASC.Files.Core.Model;
-using ASC.Files.Model;
-using ASC.Web.Core.Files;
-using ASC.Web.Core.Users;
-using ASC.Web.Files.Classes;
-using ASC.Web.Files.Core.Entries;
-using ASC.Web.Files.Services.DocumentService;
-using ASC.Web.Files.Services.WCFService;
-using ASC.Web.Files.Utils;
-using ASC.Web.Studio.Core;
-
-using Microsoft.AspNetCore.Http;
-using Microsoft.Extensions.DependencyInjection;
-using Microsoft.Extensions.Options;
-
-using Newtonsoft.Json.Linq;
-
-using static ASC.Api.Documents.FilesController;
-
-using FileShare = ASC.Files.Core.Security.FileShare;
-using MimeMapping = ASC.Common.Web.MimeMapping;
-using SortedByType = ASC.Files.Core.SortedByType;
-
-namespace ASC.Files.Helpers
-{
-    [Scope]
-    public class FilesControllerHelper<T>
-    {
-        private readonly ApiContext ApiContext;
-        private readonly FileStorageService<T> FileStorageService;
-
-        private FileWrapperHelper FileWrapperHelper { get; }
-        private FilesSettingsHelper FilesSettingsHelper { get; }
-        private FilesLinkUtility FilesLinkUtility { get; }
-        private FileUploader FileUploader { get; }
-        private DocumentServiceHelper DocumentServiceHelper { get; }
-        private TenantManager TenantManager { get; }
-        private SecurityContext SecurityContext { get; }
-        private FolderWrapperHelper FolderWrapperHelper { get; }
-        private FileOperationWraperHelper FileOperationWraperHelper { get; }
-        private FileShareWrapperHelper FileShareWrapperHelper { get; }
-        private FileShareParamsHelper FileShareParamsHelper { get; }
-        private EntryManager EntryManager { get; }
-        private FolderContentWrapperHelper FolderContentWrapperHelper { get; }
-        private ChunkedUploadSessionHelper ChunkedUploadSessionHelper { get; }
-        private DocumentServiceTrackerHelper DocumentServiceTracker { get; }
-        private SettingsManager SettingsManager { get; }
-        private EncryptionKeyPairHelper EncryptionKeyPairHelper { get; }
-        private IHttpContextAccessor HttpContextAccessor { get; }
-        private FileConverter FileConverter { get; }
-        private ApiDateTimeHelper ApiDateTimeHelper { get; }
-        private UserManager UserManager { get; }
-        private DisplayUserSettingsHelper DisplayUserSettingsHelper { get; }
-        public SocketManager SocketManager { get; }
-        public IServiceProvider ServiceProvider { get; }
-        private ILog Logger { get; set; }
-        private IHttpClientFactory ClientFactory { get; set; }
-
-        /// <summary>
-        /// </summary>
-        /// <param name="context"></param>
-        /// <param name="fileStorageService"></param>
-        public FilesControllerHelper(
-            ApiContext context,
-            FileStorageService<T> fileStorageService,
-            FileWrapperHelper fileWrapperHelper,
-            FilesSettingsHelper filesSettingsHelper,
-            FilesLinkUtility filesLinkUtility,
-            FileUploader fileUploader,
-            DocumentServiceHelper documentServiceHelper,
-            TenantManager tenantManager,
-            SecurityContext securityContext,
-            FolderWrapperHelper folderWrapperHelper,
-            FileOperationWraperHelper fileOperationWraperHelper,
-            FileShareWrapperHelper fileShareWrapperHelper,
-            FileShareParamsHelper fileShareParamsHelper,
-            EntryManager entryManager,
-            FolderContentWrapperHelper folderContentWrapperHelper,
-            ChunkedUploadSessionHelper chunkedUploadSessionHelper,
-            DocumentServiceTrackerHelper documentServiceTracker,
-            IOptionsMonitor<ILog> optionMonitor,
-            SettingsManager settingsManager,
-            EncryptionKeyPairHelper encryptionKeyPairHelper,
-            IHttpContextAccessor httpContextAccessor,
-            FileConverter fileConverter,
-            ApiDateTimeHelper apiDateTimeHelper,
-            UserManager userManager,
-            DisplayUserSettingsHelper displayUserSettingsHelper,
-            IServiceProvider serviceProvider,
-            SocketManager socketManager,
-            IHttpClientFactory clientFactory)
-        {
-            ApiContext = context;
-            FileStorageService = fileStorageService;
-            FileWrapperHelper = fileWrapperHelper;
-            FilesSettingsHelper = filesSettingsHelper;
-            FilesLinkUtility = filesLinkUtility;
-            FileUploader = fileUploader;
-            DocumentServiceHelper = documentServiceHelper;
-            TenantManager = tenantManager;
-            SecurityContext = securityContext;
-            FolderWrapperHelper = folderWrapperHelper;
-            FileOperationWraperHelper = fileOperationWraperHelper;
-            FileShareWrapperHelper = fileShareWrapperHelper;
-            FileShareParamsHelper = fileShareParamsHelper;
-            EntryManager = entryManager;
-            FolderContentWrapperHelper = folderContentWrapperHelper;
-            ChunkedUploadSessionHelper = chunkedUploadSessionHelper;
-            DocumentServiceTracker = documentServiceTracker;
-            SettingsManager = settingsManager;
-            EncryptionKeyPairHelper = encryptionKeyPairHelper;
-            ApiDateTimeHelper = apiDateTimeHelper;
-            UserManager = userManager;
-            DisplayUserSettingsHelper = displayUserSettingsHelper;
-            ServiceProvider = serviceProvider;
-            SocketManager = socketManager;
-            HttpContextAccessor = httpContextAccessor;
-            FileConverter = fileConverter;
-            Logger = optionMonitor.Get("ASC.Files");
-            ClientFactory = clientFactory;
-        }
-
-        public async Task<FolderContentWrapper<T>> GetFolderAsync(T folderId, Guid userIdOrGroupId, FilterType filterType, bool withSubFolders)
-        {
-            var folderContentWrapper = await ToFolderContentWrapperAsync(folderId, userIdOrGroupId, filterType, withSubFolders);
-            return folderContentWrapper.NotFoundIfNull();
-        }
-
-        public async Task<object> UploadFileAsync(T folderId, UploadModel uploadModel)
-        {
-            if (uploadModel.StoreOriginalFileFlag.HasValue)
-            {
-                FilesSettingsHelper.StoreOriginalFiles = uploadModel.StoreOriginalFileFlag.Value;
-            }
-
-            IEnumerable<IFormFile> files = HttpContextAccessor.HttpContext.Request.Form.Files;
-            if (files == null || !files.Any())
-            {
-                files = uploadModel.Files;
-            }
-
-            if (files != null && files.Any())
-            {
-                if (files.Count() == 1)
-                {
-                    //Only one file. return it
-                    var postedFile = files.First();
-                    return await InsertFileAsync(folderId, postedFile.OpenReadStream(), postedFile.FileName, uploadModel.CreateNewIfExist, uploadModel.KeepConvertStatus);
-                }
-
-                //For case with multiple files
-                var result = new List<object>();
-
-                foreach (var postedFile in uploadModel.Files)
-                {
-                    result.Add(await InsertFileAsync(folderId, postedFile.OpenReadStream(), postedFile.FileName, uploadModel.CreateNewIfExist, uploadModel.KeepConvertStatus));
-                }
-
-                return result;
-            }
-
-            if (uploadModel.File != null)
-            {
-                var fileName = "file" + MimeMapping.GetExtention(uploadModel.ContentType.MediaType);
-                if (uploadModel.ContentDisposition != null)
-                {
-                    fileName = uploadModel.ContentDisposition.FileName;
-                }
-
-                return new List<FileWrapper<T>>
-                {
-                    await InsertFileAsync(folderId, uploadModel.File.OpenReadStream(), fileName, uploadModel.CreateNewIfExist, uploadModel.KeepConvertStatus)
-                };
-            }
-
-            throw new InvalidOperationException("No input files");
-        }
-
-        public async Task<FileWrapper<T>> InsertFileAsync(T folderId, Stream file, string title, bool? createNewIfExist, bool keepConvertStatus = false)
-        {
-            try
-            {
-<<<<<<< HEAD
-                var resultFile = await FileUploader.ExecAsync(folderId, title, file.Length, file, createNewIfExist ?? !FilesSettingsHelper.UpdateIfExist, !keepConvertStatus);
-                return await FileWrapperHelper.GetAsync(resultFile);
-=======
-                var resultFile = FileUploader.Exec(folderId, title, file.Length, file, createNewIfExist ?? !FilesSettingsHelper.UpdateIfExist, !keepConvertStatus);
-
-                SocketManager.CreateFile(resultFile);
-
-                return FileWrapperHelper.Get(resultFile);
->>>>>>> 75a8ed20
-            }
-            catch (FileNotFoundException e)
-            {
-                throw new ItemNotFoundException("File not found", e);
-            }
-            catch (DirectoryNotFoundException e)
-            {
-                throw new ItemNotFoundException("Folder not found", e);
-            }
-        }
-
-        public async Task<FileWrapper<T>> UpdateFileStreamAsync(Stream file, T fileId, string fileExtension, bool encrypted = false, bool forcesave = false)
-        {
-            try
-            {
-                var resultFile = await FileStorageService.UpdateFileStreamAsync(fileId, file, fileExtension, encrypted, forcesave);
-                return await FileWrapperHelper.GetAsync(resultFile);
-            }
-            catch (FileNotFoundException e)
-            {
-                throw new ItemNotFoundException("File not found", e);
-            }
-        }
-
-        public async Task<FileWrapper<T>> SaveEditingAsync(T fileId, string fileExtension, string downloadUri, Stream stream, string doc, bool forcesave)
-        {
-            return await FileWrapperHelper.GetAsync(await FileStorageService.SaveEditingAsync(fileId, fileExtension, downloadUri, stream, doc, forcesave));
-        }
-
-        public Task<string> StartEditAsync(T fileId, bool editingAlone, string doc)
-        {
-            return FileStorageService.StartEditAsync(fileId, editingAlone, doc);
-        }
-
-        public Task<KeyValuePair<bool, string>> TrackEditFileAsync(T fileId, Guid tabId, string docKeyForTrack, string doc, bool isFinish)
-        {
-            return FileStorageService.TrackEditFileAsync(fileId, tabId, docKeyForTrack, doc, isFinish);
-        }
-
-        public async Task<Configuration<T>> OpenEditAsync(T fileId, int version, string doc, bool view)
-        {
-            var docParams = await DocumentServiceHelper.GetParamsAsync(fileId, version, doc, true, !view, true);
-            var configuration = docParams.Configuration;
-
-            configuration.EditorType = EditorType.External;
-            if (configuration.EditorConfig.ModeWrite)
-            {
-                configuration.EditorConfig.CallbackUrl = DocumentServiceTracker.GetCallbackUrl(configuration.Document.Info.GetFile().ID.ToString());
-            }
-
-            if (configuration.Document.Info.GetFile().RootFolderType == FolderType.Privacy && PrivacyRoomSettings.GetEnabled(SettingsManager))
-            {
-                var keyPair = EncryptionKeyPairHelper.GetKeyPair();
-                if (keyPair != null)
-                {
-                    configuration.EditorConfig.EncryptionKeys = new EncryptionKeysConfig
-                    {
-                        PrivateKeyEnc = keyPair.PrivateKeyEnc,
-                        PublicKey = keyPair.PublicKey,
-                    };
-                }
-            }
-
-            if (!configuration.Document.Info.GetFile().Encrypted && !configuration.Document.Info.GetFile().ProviderEntry) EntryManager.MarkAsRecent(configuration.Document.Info.GetFile());
-
-            configuration.Token = DocumentServiceHelper.GetSignature(configuration);
-            return configuration;
-        }
-
-<<<<<<< HEAD
-        public async Task<object> CreateUploadSessionAsync(T folderId, string fileName, long fileSize, string relativePath, bool encrypted)
-        {
-            var file = await FileUploader.VerifyChunkedUploadAsync(folderId, fileName, fileSize, FilesSettingsHelper.UpdateIfExist, relativePath);
-=======
-        public object CreateUploadSession(T folderId, string fileName, long fileSize, string relativePath, ApiDateTime lastModified, bool encrypted)
-        {
-            var file = FileUploader.VerifyChunkedUpload(folderId, fileName, fileSize, FilesSettingsHelper.UpdateIfExist, lastModified, relativePath);
->>>>>>> 75a8ed20
-
-            if (FilesLinkUtility.IsLocalFileUploader)
-            {
-                var session = await FileUploader.InitiateUploadAsync(file.FolderID, file.ID ?? default, file.Title, file.ContentLength, encrypted);
-
-                var responseObject = await ChunkedUploadSessionHelper.ToResponseObjectAsync(session, true);
-                return new
-                {
-                    success = true,
-                    data = responseObject
-                };
-            }
-
-            var createSessionUrl = FilesLinkUtility.GetInitiateUploadSessionUrl(TenantManager.GetCurrentTenant().TenantId, file.FolderID, file.ID, file.Title, file.ContentLength, encrypted, SecurityContext);
-
-            var httpClient = ClientFactory.CreateClient();
-
-            var request = new HttpRequestMessage();
-            request.RequestUri = new Uri(createSessionUrl);
-            request.Method = HttpMethod.Post;
-
-            // hack for uploader.onlyoffice.com in api requests
-            var rewriterHeader = ApiContext.HttpContextAccessor.HttpContext.Request.Headers[HttpRequestExtensions.UrlRewriterHeader];
-            if (!string.IsNullOrEmpty(rewriterHeader))
-            {
-                request.Headers.Add(HttpRequestExtensions.UrlRewriterHeader, rewriterHeader.ToString());
-            }
-
-            using var response = await httpClient.SendAsync(request);
-            using var responseStream = await response.Content.ReadAsStreamAsync();
-            using var streamReader = new StreamReader(responseStream);
-            return JObject.Parse(await streamReader.ReadToEndAsync()); //result is json string
-        }
-
-        public Task<FileWrapper<T>> CreateTextFileAsync(T folderId, string title, string content)
-        {
-            if (title == null) throw new ArgumentNullException(nameof(title));
-            //Try detect content
-            var extension = ".txt";
-            if (!string.IsNullOrEmpty(content))
-            {
-                if (Regex.IsMatch(content, @"<([^\s>]*)(\s[^<]*)>"))
-                {
-                    extension = ".html";
-                }
-            }
-            return CreateFileAsync(folderId, title, content, extension);
-        }
-
-        private async Task<FileWrapper<T>> CreateFileAsync(T folderId, string title, string content, string extension)
-        {
-            using var memStream = new MemoryStream(Encoding.UTF8.GetBytes(content));
-            var file = await FileUploader.ExecAsync(folderId,
-                              title.EndsWith(extension, StringComparison.OrdinalIgnoreCase) ? title : (title + extension),
-                              memStream.Length, memStream);
-            return await FileWrapperHelper.GetAsync(file);
-        }
-
-        public Task<FileWrapper<T>> CreateHtmlFileAsync(T folderId, string title, string content)
-        {
-            if (title == null) throw new ArgumentNullException(nameof(title));
-            return CreateFileAsync(folderId, title, content, ".html");
-        }
-
-        public async Task<FolderWrapper<T>> CreateFolderAsync(T folderId, string title)
-        {
-<<<<<<< HEAD
-            var folder = await FileStorageService.CreateNewFolderAsync(folderId, title);
-            return await FolderWrapperHelper.GetAsync(folder);
-=======
-            var folder = FileStorageService.CreateNewFolder(folderId, title);
-
-            return FolderWrapperHelper.Get(folder);
->>>>>>> 75a8ed20
-        }
-
-        public async Task<FileWrapper<T>> CreateFileAsync(T folderId, string title, JsonElement templateId, bool enableExternalExt = false)
-        {
-            File<T> file;
-
-            if (templateId.ValueKind == JsonValueKind.Number)
-            {
-                file = await FileStorageService.CreateNewFileAsync(new FileModel<T, int> { ParentId = folderId, Title = title, TemplateId = templateId.GetInt32() }, enableExternalExt);
-            }
-            else if (templateId.ValueKind == JsonValueKind.String)
-            {
-                file = await FileStorageService.CreateNewFileAsync(new FileModel<T, string> { ParentId = folderId, Title = title, TemplateId = templateId.GetString() }, enableExternalExt);
-            }
-            else
-            {
-                file = await FileStorageService.CreateNewFileAsync(new FileModel<T, int> { ParentId = folderId, Title = title, TemplateId = 0 }, enableExternalExt);
-            }
-
-            return await FileWrapperHelper.GetAsync(file);
-        }
-
-        public async Task<FolderWrapper<T>> RenameFolderAsync(T folderId, string title)
-        {
-            var folder = await FileStorageService.FolderRenameAsync(folderId, title);
-            return await FolderWrapperHelper.GetAsync(folder);
-        }
-
-        public async Task<FolderWrapper<T>> GetFolderInfoAsync(T folderId)
-        {
-            var folder = await FileStorageService.GetFolderAsync(folderId).NotFoundIfNull("Folder not found");
-
-            return await FolderWrapperHelper.GetAsync(folder);
-        }
-
-        public async IAsyncEnumerable<FileEntryWrapper> GetFolderPathAsync(T folderId)
-        {
-            var breadCrumbs = await EntryManager.GetBreadCrumbsAsync(folderId);
-
-            foreach (var e in breadCrumbs)
-            {
-                yield return await GetFileEntryWrapperAsync(e);
-            }
-        }
-
-        public async Task<FileWrapper<T>> GetFileInfoAsync(T fileId, int version = -1)
-        {
-            var file = await FileStorageService.GetFileAsync(fileId, version);
-            file = file.NotFoundIfNull("File not found");
-            return await FileWrapperHelper.GetAsync(file);
-        }
-
-<<<<<<< HEAD
-        public async Task<FileWrapper<T>> CopyFileAsAsync(T fileId, T destFolderId, string destTitle)
-        {
-            var file = await FileStorageService.GetFileAsync(fileId, -1);
-=======
-        public FileWrapper<TTemplate> CopyFileAs<TTemplate>(T fileId, TTemplate destFolderId, string destTitle, string password = null)
-        {
-            var service = ServiceProvider.GetService<FileStorageService<TTemplate>>();
-            var controller = ServiceProvider.GetService<FilesControllerHelper<TTemplate>>();
-            var file = FileStorageService.GetFile(fileId, -1);
->>>>>>> 75a8ed20
-            var ext = FileUtility.GetFileExtension(file.Title);
-            var destExt = FileUtility.GetFileExtension(destTitle);
-
-            if (ext == destExt)
-            {
-<<<<<<< HEAD
-                var newFile = await FileStorageService.CreateNewFileAsync(new FileModel<T, T> { ParentId = destFolderId, Title = destTitle, TemplateId = fileId }, false);
-                return await FileWrapperHelper.GetAsync(newFile);
-            }
-
-            using (var fileStream = await FileConverter.ExecAsync(file, destExt))
-            {
-                return await InsertFileAsync(destFolderId, fileStream, destTitle, true);
-=======
-                var newFile = service.CreateNewFile(new FileModel<TTemplate, T> { ParentId = destFolderId, Title = destTitle, TemplateId = fileId }, false);
-                return FileWrapperHelper.Get(newFile);
-            }
-
-            using (var fileStream = FileConverter.Exec(file, destExt, password))
-            {
-                return controller.InsertFile(destFolderId, fileStream, destTitle, true);
->>>>>>> 75a8ed20
-            }
-        }
-
-        public async Task<FileWrapper<T>> AddToRecentAsync(T fileId, int version = -1)
-        {
-            var file = await FileStorageService.GetFileAsync(fileId, version).NotFoundIfNull("File not found");
-            EntryManager.MarkAsRecent(file);
-            return await FileWrapperHelper.GetAsync(file);
-        }
-
-        public async Task<List<FileEntryWrapper>> GetNewItemsAsync(T folderId)
-        {
-            var newItems = await FileStorageService.GetNewItemsAsync(folderId);
-            var result = new List<FileEntryWrapper>();
-
-            foreach (var e in newItems)
-            {
-                result.Add(await GetFileEntryWrapperAsync(e));
-            }
-
-            return result;
-        }
-
-        public async Task<FileWrapper<T>> UpdateFileAsync(T fileId, string title, int lastVersion)
-        {
-            if (!string.IsNullOrEmpty(title))
-                await FileStorageService.FileRenameAsync(fileId, title);
-
-            if (lastVersion > 0)
-                await FileStorageService.UpdateToVersionAsync(fileId, lastVersion);
-
-            return await GetFileInfoAsync(fileId);
-        }
-
-        public async Task<IEnumerable<FileOperationWraper>> DeleteFileAsync(T fileId, bool deleteAfter, bool immediately)
-        {
-            var result = new List<FileOperationWraper>();
-
-            foreach (var e in FileStorageService.DeleteFile("delete", fileId, false, deleteAfter, immediately))
-            {
-                result.Add(await FileOperationWraperHelper.GetAsync(e));
-            }
-
-            return result;
-        }
-
-<<<<<<< HEAD
-        public IAsyncEnumerable<ConversationResult<T>> StartConversionAsync(T fileId, bool sync = false)
-        {
-            return CheckConversionAsync(fileId, true, sync);
-        }
-
-        public async IAsyncEnumerable<ConversationResult<T>> CheckConversionAsync(T fileId, bool start, bool sync = false)
-        {
-            var checkConversaion = FileStorageService.CheckConversionAsync(new List<List<string>>
-            {
-                new List<string> { fileId.ToString(), "0", start.ToString() }
-            }, sync);
-
-            await foreach (var r in checkConversaion)
-=======
-        public IEnumerable<ConversationResult<T>> StartConversion(CheckConversionModel<T> model)
-        {
-            model.StartConvert = true;
-            return CheckConversion(model);
-        }
-
-        public IEnumerable<ConversationResult<T>> CheckConversion(CheckConversionModel<T> model)
-        {
-            return FileStorageService.CheckConversion(new List<CheckConversionModel<T>>() { model }, model.Sync)
-            .Select(r =>
->>>>>>> 75a8ed20
-            {
-                var o = new ConversationResult<T>
-                {
-                    Id = r.Id,
-                    Error = r.Error,
-                    OperationType = r.OperationType,
-                    Processed = r.Processed,
-                    Progress = r.Progress,
-                    Source = r.Source,
-                };
-
-                if (!string.IsNullOrEmpty(r.Result))
-                {
-                    try
-                    {
-                        var options = new JsonSerializerOptions
-                        {
-                            AllowTrailingCommas = true,
-                            PropertyNameCaseInsensitive = true
-                        };
-                        var jResult = JsonSerializer.Deserialize<FileJsonSerializerData<T>>(r.Result, options);
-                        o.File = await GetFileInfoAsync(jResult.Id, jResult.Version);
-                    }
-                    catch (Exception e)
-                    {
-                        o.File = r.Result;
-                        Logger.Error(e);
-                    }
-                }
-                yield return o;
-            }
-        }
-
-        public Task<string> CheckFillFormDraftAsync(T fileId, int version, string doc, bool editPossible, bool view)
-        {
-            return FileStorageService.CheckFillFormDraftAsync(fileId, version, doc, editPossible, view);
-        }
-
-        public async Task<IEnumerable<FileOperationWraper>> DeleteFolder(T folderId, bool deleteAfter, bool immediately)
-        {
-            var result = new List<FileOperationWraper>();
-
-            foreach (var e in FileStorageService.DeleteFolder("delete", folderId, false, deleteAfter, immediately))
-            {
-                result.Add(await FileOperationWraperHelper.GetAsync(e));
-            }
-
-            return result;
-        }
-
-        public async IAsyncEnumerable<FileEntryWrapper> MoveOrCopyBatchCheckAsync(BatchModel batchModel)
-        {
-            List<object> checkedFiles;
-            List<object> checkedFolders;
-
-            if (batchModel.DestFolderId.ValueKind == JsonValueKind.Number)
-            {
-                (checkedFiles, checkedFolders) = await FileStorageService.MoveOrCopyFilesCheckAsync(batchModel.FileIds.ToList(), batchModel.FolderIds.ToList(), batchModel.DestFolderId.GetInt32());
-            }
-            else
-            {
-                (checkedFiles, checkedFolders) = await FileStorageService.MoveOrCopyFilesCheckAsync(batchModel.FileIds.ToList(), batchModel.FolderIds.ToList(), batchModel.DestFolderId.GetString());
-            }
-
-            var entries = await FileStorageService.GetItemsAsync(checkedFiles.OfType<int>().Select(Convert.ToInt32), checkedFiles.OfType<int>().Select(Convert.ToInt32), FilterType.FilesOnly, false, "", "");
-
-            entries.AddRange(await FileStorageService.GetItemsAsync(checkedFiles.OfType<string>(), checkedFiles.OfType<string>(), FilterType.FilesOnly, false, "", ""));
-
-            foreach (var e in entries)
-            {
-                yield return await GetFileEntryWrapperAsync(e);
-            }
-        }
-
-        public async Task<IEnumerable<FileOperationWraper>> MoveBatchItemsAsync(BatchModel batchModel)
-        {
-            var result = new List<FileOperationWraper>();
-
-            foreach (var e in FileStorageService.MoveOrCopyItems(batchModel.FolderIds.ToList(), batchModel.FileIds.ToList(), batchModel.DestFolderId, batchModel.ConflictResolveType, false, batchModel.DeleteAfter))
-            {
-                result.Add(await FileOperationWraperHelper.GetAsync(e));
-            }
-
-            return result;
-        }
-
-        public async Task<IEnumerable<FileOperationWraper>> CopyBatchItemsAsync(BatchModel batchModel)
-        {
-            var result = new List<FileOperationWraper>();
-
-            foreach (var e in FileStorageService.MoveOrCopyItems(batchModel.FolderIds.ToList(), batchModel.FileIds.ToList(), batchModel.DestFolderId, batchModel.ConflictResolveType, true, batchModel.DeleteAfter))
-            {
-                result.Add(await FileOperationWraperHelper.GetAsync(e));
-            }
-
-            return result;
-        }
-
-        public async Task<IEnumerable<FileOperationWraper>> MarkAsReadAsync(BaseBatchModel model)
-        {
-            var result = new List<FileOperationWraper>();
-
-            foreach (var e in FileStorageService.MarkAsRead(model.FolderIds.ToList(), model.FileIds.ToList()))
-            {
-                result.Add(await FileOperationWraperHelper.GetAsync(e));
-            }
-
-            return result;
-        }
-
-        public async Task<IEnumerable<FileOperationWraper>> TerminateTasksAsync()
-        {
-            var result = new List<FileOperationWraper>();
-
-            foreach (var e in FileStorageService.TerminateTasks())
-            {
-                result.Add(await FileOperationWraperHelper.GetAsync(e));
-            }
-
-            return result;
-        }
-
-        public async Task<IEnumerable<FileOperationWraper>> GetOperationStatusesAsync()
-        {
-            var result = new List<FileOperationWraper>();
-
-            foreach (var e in FileStorageService.GetTasksStatuses())
-            {
-                result.Add(await FileOperationWraperHelper.GetAsync(e));
-            }
-
-            return result;
-        }
-
-        public async Task<IEnumerable<FileOperationWraper>> BulkDownloadAsync(DownloadModel model)
-        {
-            var folders = new Dictionary<JsonElement, string>();
-            var files = new Dictionary<JsonElement, string>();
-
-            foreach (var fileId in model.FileConvertIds.Where(fileId => !files.ContainsKey(fileId.Key)))
-            {
-                files.Add(fileId.Key, fileId.Value);
-            }
-
-            foreach (var fileId in model.FileIds.Where(fileId => !files.ContainsKey(fileId)))
-            {
-                files.Add(fileId, string.Empty);
-            }
-
-            foreach (var folderId in model.FolderIds.Where(folderId => !folders.ContainsKey(folderId)))
-            {
-                folders.Add(folderId, string.Empty);
-            }
-
-            var result = new List<FileOperationWraper>();
-
-            foreach (var e in FileStorageService.BulkDownload(folders, files))
-            {
-                result.Add(await FileOperationWraperHelper.GetAsync(e));
-            }
-
-            return result;
-        }
-
-        public async Task<IEnumerable<FileOperationWraper>> EmptyTrashAsync()
-        {
-            var emptyTrash = await FileStorageService.EmptyTrashAsync();
-            var result = new List<FileOperationWraper>();
-
-            foreach (var e in emptyTrash)
-            {
-                result.Add(await FileOperationWraperHelper.GetAsync(e));
-            }
-
-            return result;
-        }
-
-        public async Task<IEnumerable<FileWrapper<T>>> GetFileVersionInfoAsync(T fileId)
-        {
-            var files = await FileStorageService.GetFileHistoryAsync(fileId);
-            var result = new List<FileWrapper<T>>();
-
-            foreach (var e in files)
-            {
-                result.Add(await FileWrapperHelper.GetAsync(e));
-            }
-
-            return result;
-        }
-
-        public async Task<IEnumerable<FileWrapper<T>>> ChangeHistoryAsync(T fileId, int version, bool continueVersion)
-        {
-            var pair = await FileStorageService.CompleteVersionAsync(fileId, version, continueVersion);
-            var history = pair.Value;
-
-            var result = new List<FileWrapper<T>>();
-
-            foreach (var e in history)
-            {
-                result.Add(await FileWrapperHelper.GetAsync(e));
-            }
-
-            return result;
-        }
-
-        public async Task<FileWrapper<T>> LockFileAsync(T fileId, bool lockFile)
-        {
-            var result = await FileStorageService.LockFileAsync(fileId, lockFile);
-            return await FileWrapperHelper.GetAsync(result);
-        }
-
-        public Task<DocumentService.FileLink> GetPresignedUriAsync(T fileId)
-        {
-            return FileStorageService.GetPresignedUriAsync(fileId);
-        }
-
-        public async Task<List<EditHistoryWrapper>> GetEditHistoryAsync(T fileId, string doc = null)
-        {
-            var result = await FileStorageService.GetEditHistoryAsync(fileId, doc);
-            return result.Select(r => new EditHistoryWrapper(r, ApiDateTimeHelper, UserManager, DisplayUserSettingsHelper)).ToList();
-        }
-
-        public Task<EditHistoryData> GetEditDiffUrlAsync(T fileId, int version = 0, string doc = null)
-        {
-            return FileStorageService.GetEditDiffUrlAsync(fileId, version, doc);
-        }
-
-        public async Task<List<EditHistoryWrapper>> RestoreVersionAsync(T fileId, int version = 0, string url = null, string doc = null)
-        {
-            var result = await FileStorageService.RestoreVersionAsync(fileId, version, url, doc);
-            return result.Select(r => new EditHistoryWrapper(r, ApiDateTimeHelper, UserManager, DisplayUserSettingsHelper)).ToList();
-        }
-
-        public Task<string> UpdateCommentAsync(T fileId, int version, string comment)
-        {
-            return FileStorageService.UpdateCommentAsync(fileId, version, comment);
-        }
-
-        public Task<IEnumerable<FileShareWrapper>> GetFileSecurityInfoAsync(T fileId)
-        {
-            return GetSecurityInfoAsync(new List<T> { fileId }, new List<T> { });
-        }
-
-        public Task<IEnumerable<FileShareWrapper>> GetFolderSecurityInfoAsync(T folderId)
-        {
-            return GetSecurityInfoAsync(new List<T> { }, new List<T> { folderId });
-        }
-
-        public async IAsyncEnumerable<FileEntryWrapper> GetFoldersAsync(T folderId)
-        {
-            var folders = await FileStorageService.GetFoldersAsync(folderId);
-            foreach (var folder in folders)
-            {
-                yield return await GetFileEntryWrapperAsync(folder);
-            }
-        }
-
-        public async Task<IEnumerable<FileShareWrapper>> GetSecurityInfoAsync(IEnumerable<T> fileIds, IEnumerable<T> folderIds)
-        {
-            var fileShares = await FileStorageService.GetSharedInfoAsync(fileIds, folderIds);
-            return fileShares.Select(FileShareWrapperHelper.Get).ToList();
-        }
-
-        public Task<IEnumerable<FileShareWrapper>> SetFileSecurityInfoAsync(T fileId, IEnumerable<FileShareParams> share, bool notify, string sharingMessage)
-        {
-            return SetSecurityInfoAsync(new List<T> { fileId }, new List<T>(), share, notify, sharingMessage);
-        }
-
-        public Task<IEnumerable<FileShareWrapper>> SetFolderSecurityInfoAsync(T folderId, IEnumerable<FileShareParams> share, bool notify, string sharingMessage)
-        {
-            return SetSecurityInfoAsync(new List<T>(), new List<T> { folderId }, share, notify, sharingMessage);
-        }
-
-        public async Task<IEnumerable<FileShareWrapper>> SetSecurityInfoAsync(IEnumerable<T> fileIds, IEnumerable<T> folderIds, IEnumerable<FileShareParams> share, bool notify, string sharingMessage)
-        {
-            if (share != null && share.Any())
-            {
-                var list = new List<AceWrapper>(share.Select(FileShareParamsHelper.ToAceObject));
-                var aceCollection = new AceCollection<T>
-                {
-                    Files = fileIds,
-                    Folders = folderIds,
-                    Aces = list,
-                    Message = sharingMessage
-                };
-                await FileStorageService.SetAceObjectAsync(aceCollection, notify);
-            }
-
-            return await GetSecurityInfoAsync(fileIds, folderIds);
-        }
-
-        public async Task<bool> RemoveSecurityInfoAsync(List<T> fileIds, List<T> folderIds)
-        {
-            await FileStorageService.RemoveAceAsync(fileIds, folderIds);
-
-            return true;
-        }
-
-        public async Task<string> GenerateSharedLinkAsync(T fileId, FileShare share)
-        {
-            var file = await GetFileInfoAsync(fileId);
-
-            var tmpInfo = await FileStorageService.GetSharedInfoAsync(new List<T> { fileId }, new List<T> { });
-            var sharedInfo = tmpInfo.Find(r => r.SubjectId == FileConstant.ShareLinkId);
-
-            if (sharedInfo == null || sharedInfo.Share != share)
-            {
-                var list = new List<AceWrapper>
-                    {
-                        new AceWrapper
-                            {
-                                SubjectId = FileConstant.ShareLinkId,
-                                SubjectGroup = true,
-                                Share = share
-                            }
-                    };
-                var aceCollection = new AceCollection<T>
-                {
-                    Files = new List<T> { fileId },
-                    Folders = new List<T>(0),
-                    Aces = list
-                };
-                await FileStorageService.SetAceObjectAsync(aceCollection, false);
-
-                tmpInfo = await FileStorageService.GetSharedInfoAsync(new List<T> { fileId }, new List<T> { });
-                sharedInfo = tmpInfo.Find(r => r.SubjectId == FileConstant.ShareLinkId);
-            }
-
-            return sharedInfo.Link;
-        }
-
-        public Task<bool> SetAceLinkAsync(T fileId, FileShare share)
-        {
-            return FileStorageService.SetAceLinkAsync(fileId, share);
-        }
-
-        ///// <summary>
-        ///// 
-        ///// </summary>
-        ///// <param name="query"></param>
-        ///// <returns></returns>
-        //[Read(@"@search/{query}")]
-        //public IEnumerable<FileEntryWrapper> Search(string query)
-        //{
-        //    var searcher = new SearchHandler();
-        //    var files = searcher.SearchFiles(query).Select(r => (FileEntryWrapper)FileWrapperHelper.Get(r));
-        //    var folders = searcher.SearchFolders(query).Select(f => (FileEntryWrapper)FolderWrapperHelper.Get(f));
-
-        //    return files.Concat(folders);
-        //}
-
-        private async Task<FolderContentWrapper<T>> ToFolderContentWrapperAsync(T folderId, Guid userIdOrGroupId, FilterType filterType, bool withSubFolders)
-        {
-            OrderBy orderBy = null;
-            if (Enum.TryParse(ApiContext.SortBy, true, out SortedByType sortBy))
-            {
-                orderBy = new OrderBy(sortBy, !ApiContext.SortDescending);
-            }
-
-            var startIndex = Convert.ToInt32(ApiContext.StartIndex);
-            var items = await FileStorageService.GetFolderItemsAsync(folderId,
-                                                                               startIndex,
-                                                                               Convert.ToInt32(ApiContext.Count),
-                                                                               filterType,
-                                                                               filterType == FilterType.ByUser,
-                                                                               userIdOrGroupId.ToString(),
-                                                                               ApiContext.FilterValue,
-                                                                               false,
-                                                                               withSubFolders,
-                                                                               orderBy);
-            return await FolderContentWrapperHelper.GetAsync(items, startIndex);
-        }
-
-        internal async Task<FileEntryWrapper> GetFileEntryWrapperAsync(FileEntry r)
-        {
-            FileEntryWrapper wrapper = null;
-            if (r is Folder<int> fol1)
-            {
-                wrapper = await FolderWrapperHelper.GetAsync(fol1);
-            }
-            else if (r is Folder<string> fol2)
-            {
-                wrapper = await FolderWrapperHelper.GetAsync(fol2);
-            }
-            else if (r is File<int> file1)
-            {
-                wrapper = await FileWrapperHelper.GetAsync(file1);
-            }
-            else if (r is File<string> file2)
-            {
-                wrapper = await FileWrapperHelper.GetAsync(file2);
-            }
-
-            return wrapper;
-        }
-
-        internal IFormFile GetFileFromRequest(IModelWithFile model)
-        {
-            IEnumerable<IFormFile> files = HttpContextAccessor.HttpContext.Request.Form.Files;
-            if (files != null && files.Any())
-            {
-                return files.First();
-            }
-
-            return model.File;
-        }
-    }
-}
+﻿using System;
+using System.Collections.Generic;
+using System.IO;
+using System.Linq;
+using System.Net.Http;
+using System.Text;
+using System.Text.Json;
+using System.Text.RegularExpressions;
+using System.Threading.Tasks;
+using System.Web;
+
+using ASC.Api.Core;
+using ASC.Api.Documents;
+using ASC.Api.Utils;
+using ASC.Common;
+using ASC.Common.Logging;
+using ASC.Common.Web;
+using ASC.Core;
+using ASC.Core.Common.Settings;
+using ASC.FederatedLogin.Helpers;
+using ASC.Files.Core;
+using ASC.Files.Core.Model;
+using ASC.Files.Model;
+using ASC.Web.Core.Files;
+using ASC.Web.Core.Users;
+using ASC.Web.Files.Classes;
+using ASC.Web.Files.Core.Entries;
+using ASC.Web.Files.Services.DocumentService;
+using ASC.Web.Files.Services.WCFService;
+using ASC.Web.Files.Utils;
+using ASC.Web.Studio.Core;
+
+using Microsoft.AspNetCore.Http;
+using Microsoft.Extensions.DependencyInjection;
+using Microsoft.Extensions.Options;
+
+using Newtonsoft.Json.Linq;
+
+using static ASC.Api.Documents.FilesController;
+
+using FileShare = ASC.Files.Core.Security.FileShare;
+using MimeMapping = ASC.Common.Web.MimeMapping;
+using SortedByType = ASC.Files.Core.SortedByType;
+
+namespace ASC.Files.Helpers
+{
+    [Scope]
+    public class FilesControllerHelper<T>
+    {
+        private readonly ApiContext ApiContext;
+        private readonly FileStorageService<T> FileStorageService;
+
+        private FileWrapperHelper FileWrapperHelper { get; }
+        private FilesSettingsHelper FilesSettingsHelper { get; }
+        private FilesLinkUtility FilesLinkUtility { get; }
+        private FileUploader FileUploader { get; }
+        private DocumentServiceHelper DocumentServiceHelper { get; }
+        private TenantManager TenantManager { get; }
+        private SecurityContext SecurityContext { get; }
+        private FolderWrapperHelper FolderWrapperHelper { get; }
+        private FileOperationWraperHelper FileOperationWraperHelper { get; }
+        private FileShareWrapperHelper FileShareWrapperHelper { get; }
+        private FileShareParamsHelper FileShareParamsHelper { get; }
+        private EntryManager EntryManager { get; }
+        private FolderContentWrapperHelper FolderContentWrapperHelper { get; }
+        private ChunkedUploadSessionHelper ChunkedUploadSessionHelper { get; }
+        private DocumentServiceTrackerHelper DocumentServiceTracker { get; }
+        private SettingsManager SettingsManager { get; }
+        private EncryptionKeyPairHelper EncryptionKeyPairHelper { get; }
+        private IHttpContextAccessor HttpContextAccessor { get; }
+        private FileConverter FileConverter { get; }
+        private ApiDateTimeHelper ApiDateTimeHelper { get; }
+        private UserManager UserManager { get; }
+        private DisplayUserSettingsHelper DisplayUserSettingsHelper { get; }
+        public SocketManager SocketManager { get; }
+        public IServiceProvider ServiceProvider { get; }
+        private ILog Logger { get; set; }
+        private IHttpClientFactory ClientFactory { get; set; }
+
+        /// <summary>
+        /// </summary>
+        /// <param name="context"></param>
+        /// <param name="fileStorageService"></param>
+        public FilesControllerHelper(
+            ApiContext context,
+            FileStorageService<T> fileStorageService,
+            FileWrapperHelper fileWrapperHelper,
+            FilesSettingsHelper filesSettingsHelper,
+            FilesLinkUtility filesLinkUtility,
+            FileUploader fileUploader,
+            DocumentServiceHelper documentServiceHelper,
+            TenantManager tenantManager,
+            SecurityContext securityContext,
+            FolderWrapperHelper folderWrapperHelper,
+            FileOperationWraperHelper fileOperationWraperHelper,
+            FileShareWrapperHelper fileShareWrapperHelper,
+            FileShareParamsHelper fileShareParamsHelper,
+            EntryManager entryManager,
+            FolderContentWrapperHelper folderContentWrapperHelper,
+            ChunkedUploadSessionHelper chunkedUploadSessionHelper,
+            DocumentServiceTrackerHelper documentServiceTracker,
+            IOptionsMonitor<ILog> optionMonitor,
+            SettingsManager settingsManager,
+            EncryptionKeyPairHelper encryptionKeyPairHelper,
+            IHttpContextAccessor httpContextAccessor,
+            FileConverter fileConverter,
+            ApiDateTimeHelper apiDateTimeHelper,
+            UserManager userManager,
+            DisplayUserSettingsHelper displayUserSettingsHelper,
+            IServiceProvider serviceProvider,
+            SocketManager socketManager,
+            IHttpClientFactory clientFactory)
+        {
+            ApiContext = context;
+            FileStorageService = fileStorageService;
+            FileWrapperHelper = fileWrapperHelper;
+            FilesSettingsHelper = filesSettingsHelper;
+            FilesLinkUtility = filesLinkUtility;
+            FileUploader = fileUploader;
+            DocumentServiceHelper = documentServiceHelper;
+            TenantManager = tenantManager;
+            SecurityContext = securityContext;
+            FolderWrapperHelper = folderWrapperHelper;
+            FileOperationWraperHelper = fileOperationWraperHelper;
+            FileShareWrapperHelper = fileShareWrapperHelper;
+            FileShareParamsHelper = fileShareParamsHelper;
+            EntryManager = entryManager;
+            FolderContentWrapperHelper = folderContentWrapperHelper;
+            ChunkedUploadSessionHelper = chunkedUploadSessionHelper;
+            DocumentServiceTracker = documentServiceTracker;
+            SettingsManager = settingsManager;
+            EncryptionKeyPairHelper = encryptionKeyPairHelper;
+            ApiDateTimeHelper = apiDateTimeHelper;
+            UserManager = userManager;
+            DisplayUserSettingsHelper = displayUserSettingsHelper;
+            ServiceProvider = serviceProvider;
+            SocketManager = socketManager;
+            HttpContextAccessor = httpContextAccessor;
+            FileConverter = fileConverter;
+            Logger = optionMonitor.Get("ASC.Files");
+            ClientFactory = clientFactory;
+        }
+
+        public async Task<FolderContentWrapper<T>> GetFolderAsync(T folderId, Guid userIdOrGroupId, FilterType filterType, bool withSubFolders)
+        {
+            var folderContentWrapper = await ToFolderContentWrapperAsync(folderId, userIdOrGroupId, filterType, withSubFolders);
+            return folderContentWrapper.NotFoundIfNull();
+        }
+
+        public async Task<object> UploadFileAsync(T folderId, UploadModel uploadModel)
+        {
+            if (uploadModel.StoreOriginalFileFlag.HasValue)
+            {
+                FilesSettingsHelper.StoreOriginalFiles = uploadModel.StoreOriginalFileFlag.Value;
+            }
+
+            IEnumerable<IFormFile> files = HttpContextAccessor.HttpContext.Request.Form.Files;
+            if (files == null || !files.Any())
+            {
+                files = uploadModel.Files;
+            }
+
+            if (files != null && files.Any())
+            {
+                if (files.Count() == 1)
+                {
+                    //Only one file. return it
+                    var postedFile = files.First();
+                    return await InsertFileAsync(folderId, postedFile.OpenReadStream(), postedFile.FileName, uploadModel.CreateNewIfExist, uploadModel.KeepConvertStatus);
+                }
+
+                //For case with multiple files
+                var result = new List<object>();
+
+                foreach (var postedFile in uploadModel.Files)
+                {
+                    result.Add(await InsertFileAsync(folderId, postedFile.OpenReadStream(), postedFile.FileName, uploadModel.CreateNewIfExist, uploadModel.KeepConvertStatus));
+                }
+
+                return result;
+            }
+
+            if (uploadModel.File != null)
+            {
+                var fileName = "file" + MimeMapping.GetExtention(uploadModel.ContentType.MediaType);
+                if (uploadModel.ContentDisposition != null)
+                {
+                    fileName = uploadModel.ContentDisposition.FileName;
+                }
+
+                return new List<FileWrapper<T>>
+                {
+                    await InsertFileAsync(folderId, uploadModel.File.OpenReadStream(), fileName, uploadModel.CreateNewIfExist, uploadModel.KeepConvertStatus)
+                };
+            }
+
+            throw new InvalidOperationException("No input files");
+        }
+
+        public async Task<FileWrapper<T>> InsertFileAsync(T folderId, Stream file, string title, bool? createNewIfExist, bool keepConvertStatus = false)
+        {
+            try
+            {
+                var resultFile = await FileUploader.ExecAsync(folderId, title, file.Length, file, createNewIfExist ?? !FilesSettingsHelper.UpdateIfExist, !keepConvertStatus);
+
+                await SocketManager.CreateFileAsync(resultFile);
+
+                return await FileWrapperHelper.GetAsync(resultFile);
+            }
+            catch (FileNotFoundException e)
+            {
+                throw new ItemNotFoundException("File not found", e);
+            }
+            catch (DirectoryNotFoundException e)
+            {
+                throw new ItemNotFoundException("Folder not found", e);
+            }
+        }
+
+        public async Task<FileWrapper<T>> UpdateFileStreamAsync(Stream file, T fileId, string fileExtension, bool encrypted = false, bool forcesave = false)
+        {
+            try
+            {
+                var resultFile = await FileStorageService.UpdateFileStreamAsync(fileId, file, fileExtension, encrypted, forcesave);
+                return await FileWrapperHelper.GetAsync(resultFile);
+            }
+            catch (FileNotFoundException e)
+            {
+                throw new ItemNotFoundException("File not found", e);
+            }
+        }
+
+        public async Task<FileWrapper<T>> SaveEditingAsync(T fileId, string fileExtension, string downloadUri, Stream stream, string doc, bool forcesave)
+        {
+            return await FileWrapperHelper.GetAsync(await FileStorageService.SaveEditingAsync(fileId, fileExtension, downloadUri, stream, doc, forcesave));
+        }
+
+        public Task<string> StartEditAsync(T fileId, bool editingAlone, string doc)
+        {
+            return FileStorageService.StartEditAsync(fileId, editingAlone, doc);
+        }
+
+        public Task<KeyValuePair<bool, string>> TrackEditFileAsync(T fileId, Guid tabId, string docKeyForTrack, string doc, bool isFinish)
+        {
+            return FileStorageService.TrackEditFileAsync(fileId, tabId, docKeyForTrack, doc, isFinish);
+        }
+
+        public async Task<Configuration<T>> OpenEditAsync(T fileId, int version, string doc, bool view)
+        {
+            var docParams = await DocumentServiceHelper.GetParamsAsync(fileId, version, doc, true, !view, true);
+            var configuration = docParams.Configuration;
+
+            configuration.EditorType = EditorType.External;
+            if (configuration.EditorConfig.ModeWrite)
+            {
+                configuration.EditorConfig.CallbackUrl = DocumentServiceTracker.GetCallbackUrl(configuration.Document.Info.GetFile().ID.ToString());
+            }
+
+            if (configuration.Document.Info.GetFile().RootFolderType == FolderType.Privacy && PrivacyRoomSettings.GetEnabled(SettingsManager))
+            {
+                var keyPair = EncryptionKeyPairHelper.GetKeyPair();
+                if (keyPair != null)
+                {
+                    configuration.EditorConfig.EncryptionKeys = new EncryptionKeysConfig
+                    {
+                        PrivateKeyEnc = keyPair.PrivateKeyEnc,
+                        PublicKey = keyPair.PublicKey,
+                    };
+                }
+            }
+
+            if (!configuration.Document.Info.GetFile().Encrypted && !configuration.Document.Info.GetFile().ProviderEntry) EntryManager.MarkAsRecent(configuration.Document.Info.GetFile());
+
+            configuration.Token = DocumentServiceHelper.GetSignature(configuration);
+            return configuration;
+        }
+
+        public async Task<object> CreateUploadSessionAsync(T folderId, string fileName, long fileSize, string relativePath, ApiDateTime lastModified, bool encrypted)
+        {
+            var file = await FileUploader.VerifyChunkedUploadAsync(folderId, fileName, fileSize, FilesSettingsHelper.UpdateIfExist, lastModified, relativePath);
+
+            if (FilesLinkUtility.IsLocalFileUploader)
+            {
+                var session = await FileUploader.InitiateUploadAsync(file.FolderID, file.ID ?? default, file.Title, file.ContentLength, encrypted);
+
+                var responseObject = await ChunkedUploadSessionHelper.ToResponseObjectAsync(session, true);
+                return new
+                {
+                    success = true,
+                    data = responseObject
+                };
+            }
+
+            var createSessionUrl = FilesLinkUtility.GetInitiateUploadSessionUrl(TenantManager.GetCurrentTenant().TenantId, file.FolderID, file.ID, file.Title, file.ContentLength, encrypted, SecurityContext);
+
+            var httpClient = ClientFactory.CreateClient();
+
+            var request = new HttpRequestMessage();
+            request.RequestUri = new Uri(createSessionUrl);
+            request.Method = HttpMethod.Post;
+
+            // hack for uploader.onlyoffice.com in api requests
+            var rewriterHeader = ApiContext.HttpContextAccessor.HttpContext.Request.Headers[HttpRequestExtensions.UrlRewriterHeader];
+            if (!string.IsNullOrEmpty(rewriterHeader))
+            {
+                request.Headers.Add(HttpRequestExtensions.UrlRewriterHeader, rewriterHeader.ToString());
+            }
+
+            using var response = await httpClient.SendAsync(request);
+            using var responseStream = await response.Content.ReadAsStreamAsync();
+            using var streamReader = new StreamReader(responseStream);
+            return JObject.Parse(await streamReader.ReadToEndAsync()); //result is json string
+        }
+
+        public Task<FileWrapper<T>> CreateTextFileAsync(T folderId, string title, string content)
+        {
+            if (title == null) throw new ArgumentNullException(nameof(title));
+            //Try detect content
+            var extension = ".txt";
+            if (!string.IsNullOrEmpty(content))
+            {
+                if (Regex.IsMatch(content, @"<([^\s>]*)(\s[^<]*)>"))
+                {
+                    extension = ".html";
+                }
+            }
+            return CreateFileAsync(folderId, title, content, extension);
+        }
+
+        private async Task<FileWrapper<T>> CreateFileAsync(T folderId, string title, string content, string extension)
+        {
+            using var memStream = new MemoryStream(Encoding.UTF8.GetBytes(content));
+            var file = await FileUploader.ExecAsync(folderId,
+                              title.EndsWith(extension, StringComparison.OrdinalIgnoreCase) ? title : (title + extension),
+                              memStream.Length, memStream);
+            return await FileWrapperHelper.GetAsync(file);
+        }
+
+        public Task<FileWrapper<T>> CreateHtmlFileAsync(T folderId, string title, string content)
+        {
+            if (title == null) throw new ArgumentNullException(nameof(title));
+            return CreateFileAsync(folderId, title, content, ".html");
+        }
+
+        public async Task<FolderWrapper<T>> CreateFolderAsync(T folderId, string title)
+        {
+            var folder = await FileStorageService.CreateNewFolderAsync(folderId, title);
+
+            return await FolderWrapperHelper.GetAsync(folder);
+        }
+
+        public async Task<FileWrapper<T>> CreateFileAsync(T folderId, string title, JsonElement templateId, bool enableExternalExt = false)
+        {
+            File<T> file;
+
+            if (templateId.ValueKind == JsonValueKind.Number)
+            {
+                file = await FileStorageService.CreateNewFileAsync(new FileModel<T, int> { ParentId = folderId, Title = title, TemplateId = templateId.GetInt32() }, enableExternalExt);
+            }
+            else if (templateId.ValueKind == JsonValueKind.String)
+            {
+                file = await FileStorageService.CreateNewFileAsync(new FileModel<T, string> { ParentId = folderId, Title = title, TemplateId = templateId.GetString() }, enableExternalExt);
+            }
+            else
+            {
+                file = await FileStorageService.CreateNewFileAsync(new FileModel<T, int> { ParentId = folderId, Title = title, TemplateId = 0 }, enableExternalExt);
+            }
+
+            return await FileWrapperHelper.GetAsync(file);
+        }
+
+        public async Task<FolderWrapper<T>> RenameFolderAsync(T folderId, string title)
+        {
+            var folder = await FileStorageService.FolderRenameAsync(folderId, title);
+            return await FolderWrapperHelper.GetAsync(folder);
+        }
+
+        public async Task<FolderWrapper<T>> GetFolderInfoAsync(T folderId)
+        {
+            var folder = await FileStorageService.GetFolderAsync(folderId).NotFoundIfNull("Folder not found");
+
+            return await FolderWrapperHelper.GetAsync(folder);
+        }
+
+        public async IAsyncEnumerable<FileEntryWrapper> GetFolderPathAsync(T folderId)
+        {
+            var breadCrumbs = await EntryManager.GetBreadCrumbsAsync(folderId);
+
+            foreach (var e in breadCrumbs)
+            {
+                yield return await GetFileEntryWrapperAsync(e);
+            }
+        }
+
+        public async Task<FileWrapper<T>> GetFileInfoAsync(T fileId, int version = -1)
+        {
+            var file = await FileStorageService.GetFileAsync(fileId, version);
+            file = file.NotFoundIfNull("File not found");
+            return await FileWrapperHelper.GetAsync(file);
+        }
+
+        public async Task<FileWrapper<TTemplate>> CopyFileAsAsync<TTemplate>(T fileId, TTemplate destFolderId, string destTitle, string password = null)
+        {
+            var service = ServiceProvider.GetService<FileStorageService<TTemplate>>();
+            var controller = ServiceProvider.GetService<FilesControllerHelper<TTemplate>>();
+            var file = await FileStorageService.GetFileAsync(fileId, -1);
+            var ext = FileUtility.GetFileExtension(file.Title);
+            var destExt = FileUtility.GetFileExtension(destTitle);
+
+            if (ext == destExt)
+            {
+                var newFile = await service.CreateNewFileAsync(new FileModel<TTemplate, T> { ParentId = destFolderId, Title = destTitle, TemplateId = fileId }, false);
+                return await FileWrapperHelper.GetAsync(newFile);
+            }
+
+            using (var fileStream = await FileConverter.ExecAsync(file, destExt, password))
+            {
+                return await controller.InsertFileAsync(destFolderId, fileStream, destTitle, true);
+            }
+        }
+
+        public async Task<FileWrapper<T>> AddToRecentAsync(T fileId, int version = -1)
+        {
+            var file = await FileStorageService.GetFileAsync(fileId, version).NotFoundIfNull("File not found");
+            EntryManager.MarkAsRecent(file);
+            return await FileWrapperHelper.GetAsync(file);
+        }
+
+        public async Task<List<FileEntryWrapper>> GetNewItemsAsync(T folderId)
+        {
+            var newItems = await FileStorageService.GetNewItemsAsync(folderId);
+            var result = new List<FileEntryWrapper>();
+
+            foreach (var e in newItems)
+            {
+                result.Add(await GetFileEntryWrapperAsync(e));
+            }
+
+            return result;
+        }
+
+        public async Task<FileWrapper<T>> UpdateFileAsync(T fileId, string title, int lastVersion)
+        {
+            if (!string.IsNullOrEmpty(title))
+                await FileStorageService.FileRenameAsync(fileId, title);
+
+            if (lastVersion > 0)
+                await FileStorageService.UpdateToVersionAsync(fileId, lastVersion);
+
+            return await GetFileInfoAsync(fileId);
+        }
+
+        public async Task<IEnumerable<FileOperationWraper>> DeleteFileAsync(T fileId, bool deleteAfter, bool immediately)
+        {
+            var result = new List<FileOperationWraper>();
+
+            foreach (var e in FileStorageService.DeleteFile("delete", fileId, false, deleteAfter, immediately))
+            {
+                result.Add(await FileOperationWraperHelper.GetAsync(e));
+            }
+
+            return result;
+        }
+        public IAsyncEnumerable<ConversationResult<T>> StartConversionAsync(CheckConversionModel<T> model)
+        {
+            model.StartConvert = true;
+            return CheckConversionAsync(model);
+        }
+
+        public async IAsyncEnumerable<ConversationResult<T>> CheckConversionAsync(CheckConversionModel<T> model)
+        {
+            var checkConversaion = FileStorageService.CheckConversionAsync(new List<CheckConversionModel<T>>() { model }, model.Sync);
+
+            await foreach (var r in checkConversaion)
+            {
+                var o = new ConversationResult<T>
+                {
+                    Id = r.Id,
+                    Error = r.Error,
+                    OperationType = r.OperationType,
+                    Processed = r.Processed,
+                    Progress = r.Progress,
+                    Source = r.Source,
+                };
+
+                if (!string.IsNullOrEmpty(r.Result))
+                {
+                    try
+                    {
+                        var options = new JsonSerializerOptions
+                        {
+                            AllowTrailingCommas = true,
+                            PropertyNameCaseInsensitive = true
+                        };
+                        var jResult = JsonSerializer.Deserialize<FileJsonSerializerData<T>>(r.Result, options);
+                        o.File = await GetFileInfoAsync(jResult.Id, jResult.Version);
+                    }
+                    catch (Exception e)
+                    {
+                        o.File = r.Result;
+                        Logger.Error(e);
+                    }
+                }
+                yield return o;
+            }
+        }
+
+        public Task<string> CheckFillFormDraftAsync(T fileId, int version, string doc, bool editPossible, bool view)
+        {
+            return FileStorageService.CheckFillFormDraftAsync(fileId, version, doc, editPossible, view);
+        }
+
+        public async Task<IEnumerable<FileOperationWraper>> DeleteFolder(T folderId, bool deleteAfter, bool immediately)
+        {
+            var result = new List<FileOperationWraper>();
+
+            foreach (var e in FileStorageService.DeleteFolder("delete", folderId, false, deleteAfter, immediately))
+            {
+                result.Add(await FileOperationWraperHelper.GetAsync(e));
+            }
+
+            return result;
+        }
+
+        public async IAsyncEnumerable<FileEntryWrapper> MoveOrCopyBatchCheckAsync(BatchModel batchModel)
+        {
+            List<object> checkedFiles;
+            List<object> checkedFolders;
+
+            if (batchModel.DestFolderId.ValueKind == JsonValueKind.Number)
+            {
+                (checkedFiles, checkedFolders) = await FileStorageService.MoveOrCopyFilesCheckAsync(batchModel.FileIds.ToList(), batchModel.FolderIds.ToList(), batchModel.DestFolderId.GetInt32());
+            }
+            else
+            {
+                (checkedFiles, checkedFolders) = await FileStorageService.MoveOrCopyFilesCheckAsync(batchModel.FileIds.ToList(), batchModel.FolderIds.ToList(), batchModel.DestFolderId.GetString());
+            }
+
+            var entries = await FileStorageService.GetItemsAsync(checkedFiles.OfType<int>().Select(Convert.ToInt32), checkedFiles.OfType<int>().Select(Convert.ToInt32), FilterType.FilesOnly, false, "", "");
+
+            entries.AddRange(await FileStorageService.GetItemsAsync(checkedFiles.OfType<string>(), checkedFiles.OfType<string>(), FilterType.FilesOnly, false, "", ""));
+
+            foreach (var e in entries)
+            {
+                yield return await GetFileEntryWrapperAsync(e);
+            }
+        }
+
+        public async Task<IEnumerable<FileOperationWraper>> MoveBatchItemsAsync(BatchModel batchModel)
+        {
+            var result = new List<FileOperationWraper>();
+
+            foreach (var e in FileStorageService.MoveOrCopyItems(batchModel.FolderIds.ToList(), batchModel.FileIds.ToList(), batchModel.DestFolderId, batchModel.ConflictResolveType, false, batchModel.DeleteAfter))
+            {
+                result.Add(await FileOperationWraperHelper.GetAsync(e));
+            }
+
+            return result;
+        }
+
+        public async Task<IEnumerable<FileOperationWraper>> CopyBatchItemsAsync(BatchModel batchModel)
+        {
+            var result = new List<FileOperationWraper>();
+
+            foreach (var e in FileStorageService.MoveOrCopyItems(batchModel.FolderIds.ToList(), batchModel.FileIds.ToList(), batchModel.DestFolderId, batchModel.ConflictResolveType, true, batchModel.DeleteAfter))
+            {
+                result.Add(await FileOperationWraperHelper.GetAsync(e));
+            }
+
+            return result;
+        }
+
+        public async Task<IEnumerable<FileOperationWraper>> MarkAsReadAsync(BaseBatchModel model)
+        {
+            var result = new List<FileOperationWraper>();
+
+            foreach (var e in FileStorageService.MarkAsRead(model.FolderIds.ToList(), model.FileIds.ToList()))
+            {
+                result.Add(await FileOperationWraperHelper.GetAsync(e));
+            }
+
+            return result;
+        }
+
+        public async Task<IEnumerable<FileOperationWraper>> TerminateTasksAsync()
+        {
+            var result = new List<FileOperationWraper>();
+
+            foreach (var e in FileStorageService.TerminateTasks())
+            {
+                result.Add(await FileOperationWraperHelper.GetAsync(e));
+            }
+
+            return result;
+        }
+
+        public async Task<IEnumerable<FileOperationWraper>> GetOperationStatusesAsync()
+        {
+            var result = new List<FileOperationWraper>();
+
+            foreach (var e in FileStorageService.GetTasksStatuses())
+            {
+                result.Add(await FileOperationWraperHelper.GetAsync(e));
+            }
+
+            return result;
+        }
+
+        public async Task<IEnumerable<FileOperationWraper>> BulkDownloadAsync(DownloadModel model)
+        {
+            var folders = new Dictionary<JsonElement, string>();
+            var files = new Dictionary<JsonElement, string>();
+
+            foreach (var fileId in model.FileConvertIds.Where(fileId => !files.ContainsKey(fileId.Key)))
+            {
+                files.Add(fileId.Key, fileId.Value);
+            }
+
+            foreach (var fileId in model.FileIds.Where(fileId => !files.ContainsKey(fileId)))
+            {
+                files.Add(fileId, string.Empty);
+            }
+
+            foreach (var folderId in model.FolderIds.Where(folderId => !folders.ContainsKey(folderId)))
+            {
+                folders.Add(folderId, string.Empty);
+            }
+
+            var result = new List<FileOperationWraper>();
+
+            foreach (var e in FileStorageService.BulkDownload(folders, files))
+            {
+                result.Add(await FileOperationWraperHelper.GetAsync(e));
+            }
+
+            return result;
+        }
+
+        public async Task<IEnumerable<FileOperationWraper>> EmptyTrashAsync()
+        {
+            var emptyTrash = await FileStorageService.EmptyTrashAsync();
+            var result = new List<FileOperationWraper>();
+
+            foreach (var e in emptyTrash)
+            {
+                result.Add(await FileOperationWraperHelper.GetAsync(e));
+            }
+
+            return result;
+        }
+
+        public async Task<IEnumerable<FileWrapper<T>>> GetFileVersionInfoAsync(T fileId)
+        {
+            var files = await FileStorageService.GetFileHistoryAsync(fileId);
+            var result = new List<FileWrapper<T>>();
+
+            foreach (var e in files)
+            {
+                result.Add(await FileWrapperHelper.GetAsync(e));
+            }
+
+            return result;
+        }
+
+        public async Task<IEnumerable<FileWrapper<T>>> ChangeHistoryAsync(T fileId, int version, bool continueVersion)
+        {
+            var pair = await FileStorageService.CompleteVersionAsync(fileId, version, continueVersion);
+            var history = pair.Value;
+
+            var result = new List<FileWrapper<T>>();
+
+            foreach (var e in history)
+            {
+                result.Add(await FileWrapperHelper.GetAsync(e));
+            }
+
+            return result;
+        }
+
+        public async Task<FileWrapper<T>> LockFileAsync(T fileId, bool lockFile)
+        {
+            var result = await FileStorageService.LockFileAsync(fileId, lockFile);
+            return await FileWrapperHelper.GetAsync(result);
+        }
+
+        public Task<DocumentService.FileLink> GetPresignedUriAsync(T fileId)
+        {
+            return FileStorageService.GetPresignedUriAsync(fileId);
+        }
+
+        public async Task<List<EditHistoryWrapper>> GetEditHistoryAsync(T fileId, string doc = null)
+        {
+            var result = await FileStorageService.GetEditHistoryAsync(fileId, doc);
+            return result.Select(r => new EditHistoryWrapper(r, ApiDateTimeHelper, UserManager, DisplayUserSettingsHelper)).ToList();
+        }
+
+        public Task<EditHistoryData> GetEditDiffUrlAsync(T fileId, int version = 0, string doc = null)
+        {
+            return FileStorageService.GetEditDiffUrlAsync(fileId, version, doc);
+        }
+
+        public async Task<List<EditHistoryWrapper>> RestoreVersionAsync(T fileId, int version = 0, string url = null, string doc = null)
+        {
+            var result = await FileStorageService.RestoreVersionAsync(fileId, version, url, doc);
+            return result.Select(r => new EditHistoryWrapper(r, ApiDateTimeHelper, UserManager, DisplayUserSettingsHelper)).ToList();
+        }
+
+        public Task<string> UpdateCommentAsync(T fileId, int version, string comment)
+        {
+            return FileStorageService.UpdateCommentAsync(fileId, version, comment);
+        }
+
+        public Task<IEnumerable<FileShareWrapper>> GetFileSecurityInfoAsync(T fileId)
+        {
+            return GetSecurityInfoAsync(new List<T> { fileId }, new List<T> { });
+        }
+
+        public Task<IEnumerable<FileShareWrapper>> GetFolderSecurityInfoAsync(T folderId)
+        {
+            return GetSecurityInfoAsync(new List<T> { }, new List<T> { folderId });
+        }
+
+        public async IAsyncEnumerable<FileEntryWrapper> GetFoldersAsync(T folderId)
+        {
+            var folders = await FileStorageService.GetFoldersAsync(folderId);
+            foreach (var folder in folders)
+            {
+                yield return await GetFileEntryWrapperAsync(folder);
+            }
+        }
+
+        public async Task<IEnumerable<FileShareWrapper>> GetSecurityInfoAsync(IEnumerable<T> fileIds, IEnumerable<T> folderIds)
+        {
+            var fileShares = await FileStorageService.GetSharedInfoAsync(fileIds, folderIds);
+            return fileShares.Select(FileShareWrapperHelper.Get).ToList();
+        }
+
+        public Task<IEnumerable<FileShareWrapper>> SetFileSecurityInfoAsync(T fileId, IEnumerable<FileShareParams> share, bool notify, string sharingMessage)
+        {
+            return SetSecurityInfoAsync(new List<T> { fileId }, new List<T>(), share, notify, sharingMessage);
+        }
+
+        public Task<IEnumerable<FileShareWrapper>> SetFolderSecurityInfoAsync(T folderId, IEnumerable<FileShareParams> share, bool notify, string sharingMessage)
+        {
+            return SetSecurityInfoAsync(new List<T>(), new List<T> { folderId }, share, notify, sharingMessage);
+        }
+
+        public async Task<IEnumerable<FileShareWrapper>> SetSecurityInfoAsync(IEnumerable<T> fileIds, IEnumerable<T> folderIds, IEnumerable<FileShareParams> share, bool notify, string sharingMessage)
+        {
+            if (share != null && share.Any())
+            {
+                var list = new List<AceWrapper>(share.Select(FileShareParamsHelper.ToAceObject));
+                var aceCollection = new AceCollection<T>
+                {
+                    Files = fileIds,
+                    Folders = folderIds,
+                    Aces = list,
+                    Message = sharingMessage
+                };
+                await FileStorageService.SetAceObjectAsync(aceCollection, notify);
+            }
+
+            return await GetSecurityInfoAsync(fileIds, folderIds);
+        }
+
+        public async Task<bool> RemoveSecurityInfoAsync(List<T> fileIds, List<T> folderIds)
+        {
+            await FileStorageService.RemoveAceAsync(fileIds, folderIds);
+
+            return true;
+        }
+
+        public async Task<string> GenerateSharedLinkAsync(T fileId, FileShare share)
+        {
+            var file = await GetFileInfoAsync(fileId);
+
+            var tmpInfo = await FileStorageService.GetSharedInfoAsync(new List<T> { fileId }, new List<T> { });
+            var sharedInfo = tmpInfo.Find(r => r.SubjectId == FileConstant.ShareLinkId);
+
+            if (sharedInfo == null || sharedInfo.Share != share)
+            {
+                var list = new List<AceWrapper>
+                    {
+                        new AceWrapper
+                            {
+                                SubjectId = FileConstant.ShareLinkId,
+                                SubjectGroup = true,
+                                Share = share
+                            }
+                    };
+                var aceCollection = new AceCollection<T>
+                {
+                    Files = new List<T> { fileId },
+                    Folders = new List<T>(0),
+                    Aces = list
+                };
+                await FileStorageService.SetAceObjectAsync(aceCollection, false);
+
+                tmpInfo = await FileStorageService.GetSharedInfoAsync(new List<T> { fileId }, new List<T> { });
+                sharedInfo = tmpInfo.Find(r => r.SubjectId == FileConstant.ShareLinkId);
+            }
+
+            return sharedInfo.Link;
+        }
+
+        public Task<bool> SetAceLinkAsync(T fileId, FileShare share)
+        {
+            return FileStorageService.SetAceLinkAsync(fileId, share);
+        }
+
+        ///// <summary>
+        ///// 
+        ///// </summary>
+        ///// <param name="query"></param>
+        ///// <returns></returns>
+        //[Read(@"@search/{query}")]
+        //public IEnumerable<FileEntryWrapper> Search(string query)
+        //{
+        //    var searcher = new SearchHandler();
+        //    var files = searcher.SearchFiles(query).Select(r => (FileEntryWrapper)FileWrapperHelper.Get(r));
+        //    var folders = searcher.SearchFolders(query).Select(f => (FileEntryWrapper)FolderWrapperHelper.Get(f));
+
+        //    return files.Concat(folders);
+        //}
+
+        private async Task<FolderContentWrapper<T>> ToFolderContentWrapperAsync(T folderId, Guid userIdOrGroupId, FilterType filterType, bool withSubFolders)
+        {
+            OrderBy orderBy = null;
+            if (Enum.TryParse(ApiContext.SortBy, true, out SortedByType sortBy))
+            {
+                orderBy = new OrderBy(sortBy, !ApiContext.SortDescending);
+            }
+
+            var startIndex = Convert.ToInt32(ApiContext.StartIndex);
+            var items = await FileStorageService.GetFolderItemsAsync(folderId,
+                                                                               startIndex,
+                                                                               Convert.ToInt32(ApiContext.Count),
+                                                                               filterType,
+                                                                               filterType == FilterType.ByUser,
+                                                                               userIdOrGroupId.ToString(),
+                                                                               ApiContext.FilterValue,
+                                                                               false,
+                                                                               withSubFolders,
+                                                                               orderBy);
+            return await FolderContentWrapperHelper.GetAsync(items, startIndex);
+        }
+
+        internal async Task<FileEntryWrapper> GetFileEntryWrapperAsync(FileEntry r)
+        {
+            FileEntryWrapper wrapper = null;
+            if (r is Folder<int> fol1)
+            {
+                wrapper = await FolderWrapperHelper.GetAsync(fol1);
+            }
+            else if (r is Folder<string> fol2)
+            {
+                wrapper = await FolderWrapperHelper.GetAsync(fol2);
+            }
+            else if (r is File<int> file1)
+            {
+                wrapper = await FileWrapperHelper.GetAsync(file1);
+            }
+            else if (r is File<string> file2)
+            {
+                wrapper = await FileWrapperHelper.GetAsync(file2);
+            }
+
+            return wrapper;
+        }
+
+        internal IFormFile GetFileFromRequest(IModelWithFile model)
+        {
+            IEnumerable<IFormFile> files = HttpContextAccessor.HttpContext.Request.Form.Files;
+            if (files != null && files.Any())
+            {
+                return files.First();
+            }
+
+            return model.File;
+        }
+    }
+}