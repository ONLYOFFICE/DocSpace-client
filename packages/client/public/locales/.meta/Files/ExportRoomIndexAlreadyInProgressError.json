--- conflicted
+++ resolved
@@ -3,11 +3,7 @@
   "content": "Room index export is already in progress. Please wait until the current export is completed to start the new one.",
   "content_en_sha1_hash": "b928d51c336243ae9175762494646752b00726e4",
   "created_at": "2025-05-19T21:30:55.662Z",
-<<<<<<< HEAD
-  "updated_at": "2025-06-30T12:20:31.631Z",
-=======
   "updated_at": "2025-07-10T11:11:07.105Z",
->>>>>>> 4378f47c
   "comment": {
     "text": "This translation key is used to display an error message when a room index export is already in progress. The message instructs the user to wait until the current export is completed before starting a new one. It appears as an error toast notification in the application's UI, typically triggered by a button click or action related to file exports.",
     "is_auto": true,
