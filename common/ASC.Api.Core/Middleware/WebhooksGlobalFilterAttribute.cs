--- conflicted
+++ resolved
@@ -1,139 +1,131 @@
-﻿// (c) Copyright Ascensio System SIA 2010-2022
-//
-// This program is a free software product.
-// You can redistribute it and/or modify it under the terms
-// of the GNU Affero General Public License (AGPL) version 3 as published by the Free Software
-// Foundation. In accordance with Section 7(a) of the GNU AGPL its Section 15 shall be amended
-// to the effect that Ascensio System SIA expressly excludes the warranty of non-infringement of
-// any third-party rights.
-//
-// This program is distributed WITHOUT ANY WARRANTY, without even the implied warranty
-// of MERCHANTABILITY or FITNESS FOR A PARTICULAR  PURPOSE. For details, see
-// the GNU AGPL at: http://www.gnu.org/licenses/agpl-3.0.html
-//
-// You can contact Ascensio System SIA at Lubanas st. 125a-25, Riga, Latvia, EU, LV-1021.
-//
-// The  interactive user interfaces in modified source and object code versions of the Program must
-// display Appropriate Legal Notices, as required under Section 5 of the GNU AGPL version 3.
-//
-// Pursuant to Section 7(b) of the License you must retain the original Product logo when
-// distributing the program. Pursuant to Section 7(e) we decline to grant you any rights under
-// trademark law for use of our trademarks.
-//
-// All the Product's GUI elements, including illustrations and icon sets, as well as technical writing
-// content are licensed under the terms of the Creative Commons Attribution-ShareAlike 4.0
-// International. See the License terms at http://creativecommons.org/licenses/by-sa/4.0/legalcode
-
-namespace ASC.Api.Core.Middleware;
-
-[Scope]
-public class WebhooksGlobalFilterAttribute : ResultFilterAttribute, IDisposable
-{
-    private readonly MemoryStream _stream;
-    private Stream _bodyStream;
-    private readonly IWebhookPublisher _webhookPublisher;
-    private readonly ILogger<WebhooksGlobalFilterAttribute> _logger;
-    private readonly SettingsManager _settingsManager;
-    private readonly DbWorker _dbWorker;
-
-    public WebhooksGlobalFilterAttribute(
-        IWebhookPublisher webhookPublisher,
-        ILogger<WebhooksGlobalFilterAttribute> logger,
-        SettingsManager settingsManager,
-        DbWorker dbWorker)
-    {
-        _stream = new MemoryStream();
-        _webhookPublisher = webhookPublisher;
-        _logger = logger;
-        _settingsManager = settingsManager;
-        _dbWorker = dbWorker;
-    }
-
-    public override async Task OnResultExecutionAsync(ResultExecutingContext context, ResultExecutionDelegate next)
-    {
-<<<<<<< HEAD
-        if (!await SkipAsync(context.HttpContext))
-=======
-        var skip = await Skip(context.HttpContext);
-
-        if (!skip)
->>>>>>> 94305a00
-        {
-            _bodyStream = context.HttpContext.Response.Body;
-            context.HttpContext.Response.Body = _stream;
-        }
-
-        await base.OnResultExecutionAsync(context, next);
-
-<<<<<<< HEAD
-        if (context.Cancel || await SkipAsync(context.HttpContext))
-=======
-        if (context.Cancel || skip)
->>>>>>> 94305a00
-        {
-            return;
-        }
-
-        if (_stream != null && _stream.CanRead)
-        {
-            _stream.Position = 0;
-            await _stream.CopyToAsync(_bodyStream);
-            context.HttpContext.Response.Body = _bodyStream;
-
-            try
-            {
-                var (method, routePattern) = GetData(context.HttpContext);
-
-                var resultContent = Encoding.UTF8.GetString(_stream.ToArray());
-
-                var webhook = await _dbWorker.GetWebhookAsync(method, routePattern);
-
-                await _webhookPublisher.PublishAsync(webhook.Id, resultContent);
-            }
-            catch (Exception e)
-            {
-                _logger.ErrorWithException(e);
-            }
-        }
-    }
-
-    public void Dispose()
-    {
-        if (_stream != null)
-        {
-            _stream.Dispose();
-        }
-    }
-
-    private (string, string) GetData(HttpContext context)
-    {
-        var method = context.Request.Method;
-        var endpoint = (RouteEndpoint)context.GetEndpoint();
-        var routePattern = endpoint?.RoutePattern.RawText;
-
-        return (method, routePattern);
-    }
-
-    private async Task<bool> SkipAsync(HttpContext context)
-    {
-        var (method, routePattern) = GetData(context);
-
-        if (routePattern == null)
-        {
-            return true;
-        }
-
-        if (!DbWorker.MethodList.Contains(method))
-        {
-            return true;
-        }
-
-        var webhook = await _dbWorker.GetWebhookAsync(method, routePattern);
-        if (webhook == null || (await _settingsManager.LoadAsync<WebHooksSettings>()).Ids.Contains(webhook.Id))
-        {
-            return true;
-        }
-
-        return false;
-    }
+﻿// (c) Copyright Ascensio System SIA 2010-2022
+//
+// This program is a free software product.
+// You can redistribute it and/or modify it under the terms
+// of the GNU Affero General Public License (AGPL) version 3 as published by the Free Software
+// Foundation. In accordance with Section 7(a) of the GNU AGPL its Section 15 shall be amended
+// to the effect that Ascensio System SIA expressly excludes the warranty of non-infringement of
+// any third-party rights.
+//
+// This program is distributed WITHOUT ANY WARRANTY, without even the implied warranty
+// of MERCHANTABILITY or FITNESS FOR A PARTICULAR  PURPOSE. For details, see
+// the GNU AGPL at: http://www.gnu.org/licenses/agpl-3.0.html
+//
+// You can contact Ascensio System SIA at Lubanas st. 125a-25, Riga, Latvia, EU, LV-1021.
+//
+// The  interactive user interfaces in modified source and object code versions of the Program must
+// display Appropriate Legal Notices, as required under Section 5 of the GNU AGPL version 3.
+//
+// Pursuant to Section 7(b) of the License you must retain the original Product logo when
+// distributing the program. Pursuant to Section 7(e) we decline to grant you any rights under
+// trademark law for use of our trademarks.
+//
+// All the Product's GUI elements, including illustrations and icon sets, as well as technical writing
+// content are licensed under the terms of the Creative Commons Attribution-ShareAlike 4.0
+// International. See the License terms at http://creativecommons.org/licenses/by-sa/4.0/legalcode
+
+namespace ASC.Api.Core.Middleware;
+
+[Scope]
+public class WebhooksGlobalFilterAttribute : ResultFilterAttribute, IDisposable
+{
+    private readonly MemoryStream _stream;
+    private Stream _bodyStream;
+    private readonly IWebhookPublisher _webhookPublisher;
+    private readonly ILogger<WebhooksGlobalFilterAttribute> _logger;
+    private readonly SettingsManager _settingsManager;
+    private readonly DbWorker _dbWorker;
+
+    public WebhooksGlobalFilterAttribute(
+        IWebhookPublisher webhookPublisher,
+        ILogger<WebhooksGlobalFilterAttribute> logger,
+        SettingsManager settingsManager,
+        DbWorker dbWorker)
+    {
+        _stream = new MemoryStream();
+        _webhookPublisher = webhookPublisher;
+        _logger = logger;
+        _settingsManager = settingsManager;
+        _dbWorker = dbWorker;
+    }
+
+    public override async Task OnResultExecutionAsync(ResultExecutingContext context, ResultExecutionDelegate next)
+    {
+        var skip = await SkipAsync(context.HttpContext);
+
+        if (!skip)
+        {
+            _bodyStream = context.HttpContext.Response.Body;
+            context.HttpContext.Response.Body = _stream;
+        }
+
+        await base.OnResultExecutionAsync(context, next);
+
+        if (context.Cancel || skip)
+        {
+            return;
+        }
+
+        if (_stream != null && _stream.CanRead)
+        {
+            _stream.Position = 0;
+            await _stream.CopyToAsync(_bodyStream);
+            context.HttpContext.Response.Body = _bodyStream;
+
+            try
+            {
+                var (method, routePattern) = GetData(context.HttpContext);
+
+                var resultContent = Encoding.UTF8.GetString(_stream.ToArray());
+
+                var webhook = await _dbWorker.GetWebhookAsync(method, routePattern);
+
+                await _webhookPublisher.PublishAsync(webhook.Id, resultContent);
+            }
+            catch (Exception e)
+            {
+                _logger.ErrorWithException(e);
+            }
+        }
+    }
+
+    public void Dispose()
+    {
+        if (_stream != null)
+        {
+            _stream.Dispose();
+        }
+    }
+
+    private (string, string) GetData(HttpContext context)
+    {
+        var method = context.Request.Method;
+        var endpoint = (RouteEndpoint)context.GetEndpoint();
+        var routePattern = endpoint?.RoutePattern.RawText;
+
+        return (method, routePattern);
+    }
+
+    private async Task<bool> SkipAsync(HttpContext context)
+    {
+        var (method, routePattern) = GetData(context);
+
+        if (routePattern == null)
+        {
+            return true;
+        }
+
+        if (!DbWorker.MethodList.Contains(method))
+        {
+            return true;
+        }
+
+        var webhook = await _dbWorker.GetWebhookAsync(method, routePattern);
+        if (webhook == null || (await _settingsManager.LoadAsync<WebHooksSettings>()).Ids.Contains(webhook.Id))
+        {
+            return true;
+        }
+
+        return false;
+    }
 }