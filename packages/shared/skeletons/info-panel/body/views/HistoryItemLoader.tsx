// (c) Copyright Ascensio System SIA 2009-2024
//
// This program is a free software product.
// You can redistribute it and/or modify it under the terms
// of the GNU Affero General Public License (AGPL) version 3 as published by the Free Software
// Foundation. In accordance with Section 7(a) of the GNU AGPL its Section 15 shall be amended
// to the effect that Ascensio System SIA expressly excludes the warranty of non-infringement of
// any third-party rights.
//
// This program is distributed WITHOUT ANY WARRANTY, without even the implied warranty
// of MERCHANTABILITY or FITNESS FOR A PARTICULAR  PURPOSE. For details, see
// the GNU AGPL at: http://www.gnu.org/licenses/agpl-3.0.html
//
// You can contact Ascensio System SIA at Lubanas st. 125a-25, Riga, Latvia, EU, LV-1021.
//
// The  interactive user interfaces in modified source and object code versions of the Program must
// display Appropriate Legal Notices, as required under Section 5 of the GNU AGPL version 3.
//
// Pursuant to Section 7(b) of the License you must retain the original Product logo when
// distributing the program. Pursuant to Section 7(e) we decline to grant you any rights under
// trademark law for use of our trademarks.
//
// All the Product's GUI elements, including illustrations and icon sets, as well as technical writing
// content are licensed under the terms of the Creative Commons Attribution-ShareAlike 4.0
// International. See the License terms at http://creativecommons.org/licenses/by-sa/4.0/legalcode

import { RectangleSkeleton } from "../../../rectangle";
<<<<<<< HEAD
import { StyledHistoryBlockLoader, StyledHistoryLoader } from "../body.styled";
=======
import styles from "../Body.module.scss";
>>>>>>> 6e7268e7

const HistoryItemLoader = () => {
  return (
    <div className={styles.historyLoader}>
      <div className={styles.historyBlockLoader}>
        <div className="content">
          <RectangleSkeleton
            className="avatar"
            width="32px"
            height="32px"
            borderRadius="50%"
          />
          <div className="message">
            <RectangleSkeleton width="107px" height="16px" borderRadius="3px" />
            <RectangleSkeleton width="176px" height="16px" borderRadius="3px" />
          </div>
          <RectangleSkeleton
            className="date"
            width="107px"
            height="16px"
            borderRadius="3px"
          />
        </div>
      </div>
    </div>
  );
};

export default HistoryItemLoader;<|MERGE_RESOLUTION|>--- conflicted
+++ resolved
@@ -25,11 +25,7 @@
 // International. See the License terms at http://creativecommons.org/licenses/by-sa/4.0/legalcode
 
 import { RectangleSkeleton } from "../../../rectangle";
-<<<<<<< HEAD
-import { StyledHistoryBlockLoader, StyledHistoryLoader } from "../body.styled";
-=======
 import styles from "../Body.module.scss";
->>>>>>> 6e7268e7
 
 const HistoryItemLoader = () => {
   return (
