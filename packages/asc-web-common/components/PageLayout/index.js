import React from 'react';
import PropTypes from 'prop-types';
import Backdrop from '@appserver/components/backdrop';
import { size } from '@appserver/components/utils/device';
import { Provider } from '@appserver/components/utils/context';
import { isMobile, isTablet, isFirefox, isMobileOnly } from 'react-device-detect';
import Article from './sub-components/article';
import SubArticleHeader from './sub-components/article-header';
import SubArticleMainButton from './sub-components/article-main-button';
import SubArticleBody from './sub-components/article-body';
import ArticlePinPanel from './sub-components/article-pin-panel';
import Section from './sub-components/section';
import SubSectionHeader from './sub-components/section-header';
import SubSectionFilter from './sub-components/section-filter';
import SubSectionBody from './sub-components/section-body';
import SubSectionBodyContent from './sub-components/section-body-content';
import SubSectionPaging from './sub-components/section-paging';
import SectionToggler from './sub-components/section-toggler';
import ReactResizeDetector from 'react-resize-detector';
import FloatingButton from '../FloatingButton';
import { inject, observer } from 'mobx-react';
import Selecto from 'react-selecto';
import styled from 'styled-components';
import Catalog from './sub-components/catalog';
import SubCatalogBackdrop from './sub-components/catalog-backdrop';
import SubCatalogHeader from './sub-components/catalog-header';
import SubCatalogMainButton from './sub-components/catalog-main-button';
import SubCatalogBody from './sub-components/catalog-body';

const StyledSelectoWrapper = styled.div`
  .selecto-selection {
    z-index: 200;
  }
`;

function CatalogHeader() {
  return null;
}
CatalogHeader.displayName = 'CatalogHeader';

function CatalogMainButton() {
  return null;
}
CatalogMainButton.displayName = 'CatalogMainButton';

function CatalogBody() {
  return null;
}
CatalogBody.displayName = 'CatalogBody';

function ArticleHeader() {
  return null;
}
ArticleHeader.displayName = 'ArticleHeader';

function ArticleMainButton() {
  return null;
}
ArticleMainButton.displayName = 'ArticleMainButton';

function ArticleBody() {
  return null;
}
ArticleBody.displayName = 'ArticleBody';

function SectionHeader() {
  return null;
}
SectionHeader.displayName = 'SectionHeader';

function SectionFilter() {
  return null;
}
SectionFilter.displayName = 'SectionFilter';

function SectionBody() {
  return null;
}
SectionBody.displayName = 'SectionBody';

function SectionPaging() {
  return null;
}
SectionPaging.displayName = 'SectionPaging';

class PageLayout extends React.Component {
  static CatalogHeader = CatalogHeader;
  static CatalogMainButton = CatalogMainButton;
  static CatalogBody = CatalogBody;
  static ArticleHeader = ArticleHeader;
  static ArticleMainButton = ArticleMainButton;
  static ArticleBody = ArticleBody;
  static SectionHeader = SectionHeader;
  static SectionFilter = SectionFilter;
  static SectionBody = SectionBody;
  static SectionPaging = SectionPaging;

  constructor(props) {
    super(props);

    this.timeoutHandler = null;
    this.intervalHandler = null;

    this.scroll = null;
  }

  componentDidUpdate(prevProps) {
    if (!this.scroll) {
      this.scroll = document.getElementsByClassName('section-scroll')[0];
    }

    if (
      this.props.hideAside &&
      !this.props.isArticlePinned &&
      this.props.hideAside !== prevProps.hideAside
    ) {
      this.backdropClick();
    }
  }

  componentDidMount() {
    window.addEventListener('orientationchange', this.orientationChangeHandler);

    this.orientationChangeHandler();
  }

  componentWillUnmount() {
    window.removeEventListener('orientationchange', this.orientationChangeHandler);

    if (this.intervalHandler) clearInterval(this.intervalHandler);
    if (this.timeoutHandler) clearTimeout(this.timeoutHandler);
  }

  orientationChangeHandler = () => {
    const isValueExist = !!this.props.isArticlePinned;
    const isEnoughWidth = screen.availWidth > size.smallTablet;
    const isPortrait = isFirefox && isMobileOnly && screen.orientation.type === 'portrait-primary';

    if ((!isEnoughWidth && isValueExist) || isPortrait) {
      this.backdropClick();
      return;
    }
    if (isEnoughWidth && isValueExist) {
      this.pinArticle();
    }
  };

  backdropClick = () => {
    this.props.setArticlePinned(false);
    this.props.setIsBackdropVisible(false);
    this.props.setIsArticleVisible(false);
    isMobile && this.props.setArticleVisibleOnUnpin(false);
  };

  pinArticle = () => {
    this.props.setIsBackdropVisible(false);
    this.props.setIsArticleVisible(true);
    this.props.setArticlePinned(true);
    isMobile && this.props.setArticleVisibleOnUnpin(false);
  };

  unpinArticle = () => {
    this.props.setIsBackdropVisible(true);
    this.props.setIsArticleVisible(true);
    this.props.setArticlePinned(false);
    isMobile && this.props.setArticleVisibleOnUnpin(true);
  };

  showArticle = () => {
    this.props.setArticlePinned(false);
    this.props.setIsBackdropVisible(true);
    this.props.setIsArticleVisible(true);
    isMobile && this.props.setArticleVisibleOnUnpin(true);
  };

  onSelect = (e) => {
    if (this.props.dragging) return;
    const items = e.selected;
    this.props.setSelections(items);
  };

  dragCondition = (e) => {
    const path = e.inputEvent.composedPath();
    const isBackdrop = path.some((x) => x.classList && x.classList.contains('backdrop-active'));
    const notSelectablePath = path.some(
      (x) => x.classList && x.classList.contains('not-selectable'),
    );

    const isDraggable = path.some((x) => x.classList && x.classList.contains('draggable'));

    if (notSelectablePath || isBackdrop || isDraggable) {
      return false;
    } else return true;
  };

  onScroll = (e) => {
    this.scroll.scrollBy(e.direction[0] * 10, e.direction[1] * 10);
  };

  render() {
    const {
      onDrop,
      showPrimaryProgressBar,
      primaryProgressBarIcon,
      primaryProgressBarValue,
      showPrimaryButtonAlert,
      showSecondaryProgressBar,
      secondaryProgressBarValue,
      secondaryProgressBarIcon,
      showSecondaryButtonAlert,
      uploadFiles,
      viewAs,
      //withBodyAutoFocus,
      withBodyScroll,
      children,
      isHeaderVisible,
      //headerBorderBottom,
      onOpenUploadPanel,
      isTabletView,
      firstLoad,
      dragging,
      isArticleVisible,
      isBackdropVisible,
      isArticlePinned,
      isDesktop,
      showText,
      userShowText,
      setShowText,
      toggleShowText,
    } = this.props;
    let catalogHeaderContent = null;
    let catalogMainButtonContent = null;
    let catalogBodyContent = null;
    let articleHeaderContent = null;
    let articleMainButtonContent = null;
    let articleBodyContent = null;
    let sectionHeaderContent = null;
    let sectionFilterContent = null;
    let sectionPagingContent = null;
    let sectionBodyContent = null;
    React.Children.forEach(children, (child) => {
      const childType = child && child.type && (child.type.displayName || child.type.name);

      switch (childType) {
        case CatalogHeader.displayName:
          catalogHeaderContent = child;
          break;
        case CatalogMainButton.displayName:
          catalogMainButtonContent = child;
          break;
        case CatalogBody.displayName:
          catalogBodyContent = child;
          break;
        case ArticleHeader.displayName:
          articleHeaderContent = child;
          break;
        case ArticleMainButton.displayName:
          articleMainButtonContent = child;
          break;
        case ArticleBody.displayName:
          articleBodyContent = child;
          break;
        case SectionHeader.displayName:
          sectionHeaderContent = child;
          break;
        case SectionFilter.displayName:
          sectionFilterContent = child;
          break;
        case SectionPaging.displayName:
          sectionPagingContent = child;
          break;
        case SectionBody.displayName:
          sectionBodyContent = child;
          break;
        default:
          break;
      }
    });

    const isArticleHeaderAvailable = !!articleHeaderContent,
      isArticleMainButtonAvailable = !!articleMainButtonContent,
      isArticleBodyAvailable = !!articleBodyContent,
      isArticleAvailable =
        isArticleHeaderAvailable || isArticleMainButtonAvailable || isArticleBodyAvailable,
      isSectionHeaderAvailable = !!sectionHeaderContent,
      isSectionFilterAvailable = !!sectionFilterContent,
      isSectionPagingAvailable = !!sectionPagingContent,
      isSectionBodyAvailable =
        !!sectionBodyContent || isSectionFilterAvailable || isSectionPagingAvailable,
      isSectionAvailable =
        isSectionHeaderAvailable ||
        isSectionFilterAvailable ||
        isSectionBodyAvailable ||
        isSectionPagingAvailable ||
        isArticleAvailable,
      isBackdropAvailable = isArticleAvailable,
      isCatalogHeaderAvailable = !!catalogHeaderContent,
      isCatalogMainButtonAvailable = !!catalogMainButtonContent,
      isCatalogBodyAvailable = !!catalogBodyContent,
      isCatalogAvailable =
        isCatalogHeaderAvailable || isCatalogMainButtonAvailable || isCatalogBodyAvailable;

    const renderPageLayout = () => {
      return (
        <>
          {isCatalogAvailable && (
            <>
              {showText && (isMobileOnly || window.innerWidth <= 375) && (
                <>
                  <SubCatalogBackdrop onClick={toggleShowText} />
                  <Backdrop visible={true} zIndex={201} />
                </>
              )}
              <Catalog showText={showText} setShowText={setShowText}>
                {isCatalogHeaderAvailable && (
                  <SubCatalogHeader showText={showText} onClick={toggleShowText}>
                    {catalogHeaderContent ? catalogHeaderContent.props.children : null}
                  </SubCatalogHeader>
                )}

                {isCatalogMainButtonAvailable && (
                  <SubCatalogMainButton showText={showText}>
                    {catalogMainButtonContent ? catalogMainButtonContent.props.children : null}
                  </SubCatalogMainButton>
                )}

                {isCatalogBodyAvailable && (
                  <SubCatalogBody showText={showText}>
                    {catalogBodyContent ? catalogBodyContent.props.children : null}
                  </SubCatalogBody>
                )}
              </Catalog>
            </>
          )}
          {isBackdropAvailable && (
            <Backdrop zIndex={400} visible={isBackdropVisible} onClick={this.backdropClick} />
          )}
          {isArticleAvailable && (
            <Article visible={isArticleVisible} pinned={isArticlePinned} firstLoad={firstLoad}>
              {isArticleHeaderAvailable && (
                <SubArticleHeader>
                  {articleHeaderContent ? articleHeaderContent.props.children : null}
                </SubArticleHeader>
              )}
              {isArticleMainButtonAvailable && (
                <SubArticleMainButton>
                  {articleMainButtonContent ? articleMainButtonContent.props.children : null}
                </SubArticleMainButton>
              )}
              {isArticleBodyAvailable && (
                <SubArticleBody pinned={isArticlePinned} isDesktop={isDesktop}>
                  {articleBodyContent ? articleBodyContent.props.children : null}
                </SubArticleBody>
              )}
              {isArticleBodyAvailable && (
                <ArticlePinPanel
                  pinned={isArticlePinned}
                  onPin={this.pinArticle}
                  onUnpin={this.unpinArticle}
                />
              )}
            </Article>
          )}
          {isSectionAvailable && (
            <ReactResizeDetector
              refreshRate={100}
              refreshMode="debounce"
              refreshOptions={{ trailing: true }}>
              {({ width, height }) => (
                <Provider
                  value={{
                    sectionWidth: width,
                    sectionHeight: height,
                  }}>
                  <Section
                    showText={showText}
                    widthProp={width}
                    unpinArticle={this.unpinArticle}
                    pinned={isArticlePinned}>
                    {isSectionHeaderAvailable && (
                      <SubSectionHeader
                        isHeaderVisible={isHeaderVisible}
                        isArticlePinned={isArticlePinned}
                        viewAs={viewAs}>
                        {sectionHeaderContent ? sectionHeaderContent.props.children : null}
                      </SubSectionHeader>
                    )}

                    {isSectionFilterAvailable && (
                      <>
                        <div
                          id="main-bar"
                          style={{
<<<<<<< HEAD
                            display: 'grid',
                            paddingRight: '20px',
                          }}></div>
                        <SubSectionFilter className="section-header_filter">
                          {sectionFilterContent ? sectionFilterContent.props.children : null}
=======
                            display: "grid",
                            paddingRight: "20px",
                          }}
                        ></div>
                        <SubSectionFilter
                          className="section-header_filter"
                          viewAs={viewAs}
                        >
                          {sectionFilterContent
                            ? sectionFilterContent.props.children
                            : null}
>>>>>>> 94a466ed
                        </SubSectionFilter>
                      </>
                    )}
                    {isSectionBodyAvailable && (
                      <>
                        <SubSectionBody
                          onDrop={onDrop}
                          uploadFiles={uploadFiles}
                          withScroll={withBodyScroll}
                          autoFocus={isMobile || isTabletView ? false : true}
                          pinned={isArticlePinned}
                          viewAs={viewAs}>
                          {isSectionFilterAvailable && (
                            <SubSectionFilter className="section-body_filter">
                              {sectionFilterContent ? sectionFilterContent.props.children : null}
                            </SubSectionFilter>
                          )}
                          <SubSectionBodyContent>
                            {sectionBodyContent ? sectionBodyContent.props.children : null}
                          </SubSectionBodyContent>
                          {isSectionPagingAvailable && (
                            <SubSectionPaging>
                              {sectionPagingContent ? sectionPagingContent.props.children : null}
                            </SubSectionPaging>
                          )}
                        </SubSectionBody>
                      </>
                    )}

                    {showPrimaryProgressBar && showSecondaryProgressBar ? (
                      <>
                        <FloatingButton
                          className="layout-progress-bar"
                          icon={primaryProgressBarIcon}
                          percent={primaryProgressBarValue}
                          alert={showPrimaryButtonAlert}
                          onClick={onOpenUploadPanel}
                        />
                        <FloatingButton
                          className="layout-progress-second-bar"
                          icon={secondaryProgressBarIcon}
                          percent={secondaryProgressBarValue}
                          alert={showSecondaryButtonAlert}
                        />
                      </>
                    ) : showPrimaryProgressBar && !showSecondaryProgressBar ? (
                      <FloatingButton
                        className="layout-progress-bar"
                        icon={primaryProgressBarIcon}
                        percent={primaryProgressBarValue}
                        alert={showPrimaryButtonAlert}
                        onClick={onOpenUploadPanel}
                      />
                    ) : !showPrimaryProgressBar && showSecondaryProgressBar ? (
                      <FloatingButton
                        className="layout-progress-bar"
                        icon={secondaryProgressBarIcon}
                        percent={secondaryProgressBarValue}
                        alert={showSecondaryButtonAlert}
                      />
                    ) : (
                      <></>
                    )}

                    {isArticleAvailable && (
                      <SectionToggler visible={!isArticleVisible} onClick={this.showArticle} />
                    )}
                  </Section>
                </Provider>
              )}
            </ReactResizeDetector>
          )}
        </>
      );
    };

    const scrollOptions = this.scroll
      ? {
          container: this.scroll,
          throttleTime: 0,
          threshold: 100,
        }
      : {};

    return (
      <>
        {renderPageLayout()}
        {!isMobile && uploadFiles && !dragging && (
          <StyledSelectoWrapper>
            <Selecto
              boundContainer={'.section-wrapper'}
              dragContainer={'.section-body'}
              selectableTargets={['.files-item']}
              hitRate={0}
              selectByClick={false}
              selectFromInside={true}
              ratio={0}
              continueSelect={false}
              onSelect={this.onSelect}
              dragCondition={this.dragCondition}
              scrollOptions={scrollOptions}
              onScroll={this.onScroll}
            />
          </StyledSelectoWrapper>
        )}
      </>
    );
  }
}

PageLayout.propTypes = {
  children: PropTypes.any,
  withBodyScroll: PropTypes.bool,
  withBodyAutoFocus: PropTypes.bool,
  showPrimaryProgressBar: PropTypes.bool,
  primaryProgressBarValue: PropTypes.number,
  showPrimaryButtonAlert: PropTypes.bool,
  progressBarDropDownContent: PropTypes.any,
  primaryProgressBarIcon: PropTypes.string,
  showSecondaryProgressBar: PropTypes.bool,
  secondaryProgressBarValue: PropTypes.number,
  secondaryProgressBarIcon: PropTypes.string,
  showSecondaryButtonAlert: PropTypes.bool,
  onDrop: PropTypes.func,
  setSelections: PropTypes.func,
  uploadFiles: PropTypes.bool,
  hideAside: PropTypes.bool,
  viewAs: PropTypes.string,
  uploadPanelVisible: PropTypes.bool,
  onOpenUploadPanel: PropTypes.func,
  isTabletView: PropTypes.bool,
  isHeaderVisible: PropTypes.bool,
  firstLoad: PropTypes.bool,
  showText: PropTypes.bool,
  userShowText: PropTypes.bool,
  setShowText: PropTypes.func,
  toggleShowText: PropTypes.func,
  showCatalog: PropTypes.bool,
};

PageLayout.defaultProps = {
  withBodyScroll: true,
  withBodyAutoFocus: false,
};

PageLayout.CatalogHeader = CatalogHeader;
PageLayout.CatalogMainButton = CatalogMainButton;
PageLayout.ArticleHeader = ArticleHeader;
PageLayout.ArticleMainButton = ArticleMainButton;
PageLayout.ArticleBody = ArticleBody;
PageLayout.SectionHeader = SectionHeader;
PageLayout.SectionFilter = SectionFilter;
PageLayout.SectionBody = SectionBody;
PageLayout.SectionPaging = SectionPaging;

export default inject(({ auth }) => {
  const { isLoaded, settingsStore } = auth;
  const {
    isHeaderVisible,
    isTabletView,
    isArticlePinned,
    isArticleVisible,
    isBackdropVisible,
    setArticlePinned,
    setArticleVisibleOnUnpin,
    setIsArticleVisible,
    setIsBackdropVisible,
    isDesktopClient,
    showText,
    userShowText,
    setShowText,
    toggleShowText,
    showCatalog,
  } = settingsStore;

  return {
    isLoaded,
    isTabletView,
    isHeaderVisible,
    isArticlePinned,
    isArticleVisible,
    setArticlePinned,
    setArticleVisibleOnUnpin,
    setIsArticleVisible,
    isBackdropVisible,
    setIsBackdropVisible,
    isDesktop: isDesktopClient,
    showText,
    setShowText,
    toggleShowText,
    showCatalog,
    userShowText,
  };
})(observer(PageLayout));<|MERGE_RESOLUTION|>--- conflicted
+++ resolved
@@ -391,25 +391,11 @@
                         <div
                           id="main-bar"
                           style={{
-<<<<<<< HEAD
                             display: 'grid',
                             paddingRight: '20px',
                           }}></div>
-                        <SubSectionFilter className="section-header_filter">
+                        <SubSectionFilter className="section-header_filter" viewAs={viewAs}>
                           {sectionFilterContent ? sectionFilterContent.props.children : null}
-=======
-                            display: "grid",
-                            paddingRight: "20px",
-                          }}
-                        ></div>
-                        <SubSectionFilter
-                          className="section-header_filter"
-                          viewAs={viewAs}
-                        >
-                          {sectionFilterContent
-                            ? sectionFilterContent.props.children
-                            : null}
->>>>>>> 94a466ed
                         </SubSectionFilter>
                       </>
                     )}
