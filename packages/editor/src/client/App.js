--- conflicted
+++ resolved
@@ -20,20 +20,11 @@
 
 const isDesktopEditor = window["AscDesktopEditor"] !== undefined;
 
-<<<<<<< HEAD
 import PresentationIcoUrl from "../../../../public/images/presentation.ico";
 import SpreadSheetIcoUrl from "../../../../public/images/spreadsheet.ico";
 import TextIcoUrl from "../../../../public/images/text.ico";
 
-const ThemeProviderWrapper = inject(({ auth }) => {
-  const { settingsStore } = auth;
-  return { theme: settingsStore.theme };
-})(observer(ThemeProvider));
-
-const App = ({ initialLanguage, initialI18nStoreASC, ...rest }) => {
-=======
 const App = ({ initialLanguage, initialI18nStoreASC, setTheme, ...rest }) => {
->>>>>>> 4fd58e20
   const [isInitialized, isErrorLoading] = useMfScripts();
   useSSR(initialI18nStoreASC, initialLanguage);
 
