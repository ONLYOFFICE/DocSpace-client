// (c) Copyright Ascensio System SIA 2009-2024
//
// This program is a free software product.
// You can redistribute it and/or modify it under the terms
// of the GNU Affero General Public License (AGPL) version 3 as published by the Free Software
// Foundation. In accordance with Section 7(a) of the GNU AGPL its Section 15 shall be amended
// to the effect that Ascensio System SIA expressly excludes the warranty of non-infringement of
// any third-party rights.
//
// This program is distributed WITHOUT ANY WARRANTY, without even the implied warranty
// of MERCHANTABILITY or FITNESS FOR A PARTICULAR  PURPOSE. For details, see
// the GNU AGPL at: http://www.gnu.org/licenses/agpl-3.0.html
//
// You can contact Ascensio System SIA at Lubanas st. 125a-25, Riga, Latvia, EU, LV-1021.
//
// The  interactive user interfaces in modified source and object code versions of the Program must
// display Appropriate Legal Notices, as required under Section 5 of the GNU AGPL version 3.
//
// Pursuant to Section 7(b) of the License you must retain the original Product logo when
// distributing the program. Pursuant to Section 7(e) we decline to grant you any rights under
// trademark law for use of our trademarks.
//
// All the Product's GUI elements, including illustrations and icon sets, as well as technical writing
// content are licensed under the terms of the Creative Commons Attribution-ShareAlike 4.0
// International. See the License terms at http://creativecommons.org/licenses/by-sa/4.0/legalcode

/** @type {import('next').NextConfig} */

const path = require("path");
const pkg = require("./package.json");
const BannerPlugin = require("webpack").BannerPlugin;
const TerserPlugin = require("terser-webpack-plugin");

const version = pkg.version;

const nextConfig = {
  basePath: "/management",
<<<<<<< HEAD
  // output: "standalone",
=======
>>>>>>> 87fc6f18
  typescript: {
    ignoreBuildErrors: true,
  },
  eslint: {
    ignoreDuringBuilds: true,
  },
  serverExternalPackages: [
    "nconf",
    "date-and-time",
    "winston",
    "winston-cloudwatch",
    "winston-daily-rotate-file",
    "@aws-sdk/client-cloudwatch-logs",
  ],
  compiler: {
    styledComponents: true,
  },
  generateBuildId: async () => {
    // This could be anything, using the latest git hash
    return `${pkg.name}-${pkg.version}-${new Date().getTime()}`;
  },
  logging: {
    fetches: {
      fullUrl: true,
    },
  },
};

const getBuildDate = () => {
  const timeElapsed = Date.now();
  const today = new Date(timeElapsed);
  return JSON.stringify(today.toISOString().split(".")[0] + "Z");
};

const getBuildYear = () => {
  const timeElapsed = Date.now();
  const today = new Date(timeElapsed);
  return today.getFullYear();
};

if (process.env.DEPLOY) {
  nextConfig.output = "standalone";
}

module.exports = {
  webpack(config) {
    // Add resolve configuration for shared package
    config.resolve = {
      ...config.resolve,
      alias: {
        ...config.resolve?.alias,
        "@docspace/shared": path.resolve(__dirname, "../shared"),
      },
    };

    config.devtool = "source-map";

    if (config.mode === "production") {
      config.optimization = {
        splitChunks: { chunks: "all" },
        minimize: true,
        minimizer: [
          new TerserPlugin({
            terserOptions: {
              format: {
                comments: /\*\s*\(c\)\s+Copyright\s+Ascensio\s+System\s+SIA/i,
              },
            },
            extractComments: false,
          }),
        ],
      };

      config.plugins.push(
        new BannerPlugin({
          raw: true,
          banner: `/*
* (c) Copyright Ascensio System SIA 2009-${getBuildYear()}. All rights reserved
*
* https://www.onlyoffice.com/
*
* Version: ${version} (build: ${getBuildDate()})
*/`,
        }),
      );
    }

    // Grab the existing rule that handles SVG imports
    const fileLoaderRule = config.module.rules.find((rule) =>
      rule.test?.test?.(".svg"),
    );

    const imageRule = config.module.rules.find(
      (rule) => rule.loader === "next-image-loader",
    );
    imageRule.resourceQuery = {
      not: [...fileLoaderRule.resourceQuery.not, /url/],
    };

    config.module.rules.push(
      // Reapply the existing rule, but only for svg imports ending in ?url
      {
        type: "asset/resource",
        generator: {
          emit: false,
          filename: "static/chunks/[path][name][ext]?[hash]",
        },
        test: /\.(svg|png|jpe?g|gif|ico|woff2)$/i,
        resourceQuery: /url/, // *.svg?url
      },
      // Convert all other *.svg imports to React components
      {
        test: /\.svg$/i,
        issuer: fileLoaderRule.issuer,
        resourceQuery: { not: [...fileLoaderRule.resourceQuery.not, /url/] }, // exclude if *.svg?url

        loader: "@svgr/webpack",
        options: {
          prettier: false,
          svgo: true,
          svgoConfig: {
            plugins: [
              {
                name: "preset-default",
                params: {
                  overrides: { removeViewBox: false },
                },
              },
            ],
          },
          titleProp: true,
        },
      },
    );

    // Modify the file loader rule to ignore *.svg, since we have it handled now.
    fileLoaderRule.exclude = /\.svg$/i;

    if (config?.output?.filename)
      config.output.filename = config.output.filename?.replace(
        "[chunkhash]",
        `[contenthash]`,
      );

    return config;
  },
  ...nextConfig,
};<|MERGE_RESOLUTION|>--- conflicted
+++ resolved
@@ -35,10 +35,6 @@
 
 const nextConfig = {
   basePath: "/management",
-<<<<<<< HEAD
-  // output: "standalone",
-=======
->>>>>>> 87fc6f18
   typescript: {
     ignoreBuildErrors: true,
   },
