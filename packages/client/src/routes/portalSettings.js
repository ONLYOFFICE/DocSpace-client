// (c) Copyright Ascensio System SIA 2009-2025
//
// This program is a free software product.
// You can redistribute it and/or modify it under the terms
// of the GNU Affero General Public License (AGPL) version 3 as published by the Free Software
// Foundation. In accordance with Section 7(a) of the GNU AGPL its Section 15 shall be amended
// to the effect that Ascensio System SIA expressly excludes the warranty of non-infringement of
// any third-party rights.
//
// This program is distributed WITHOUT ANY WARRANTY, without even the implied warranty
// of MERCHANTABILITY or FITNESS FOR A PARTICULAR  PURPOSE. For details, see
// the GNU AGPL at: http://www.gnu.org/licenses/agpl-3.0.html
//
// You can contact Ascensio System SIA at Lubanas st. 125a-25, Riga, Latvia, EU, LV-1021.
//
// The  interactive user interfaces in modified source and object code versions of the Program must
// display Appropriate Legal Notices, as required under Section 5 of the GNU AGPL version 3.
//
// Pursuant to Section 7(b) of the License you must retain the original Product logo when
// distributing the program. Pursuant to Section 7(e) we decline to grant you any rights under
// trademark law for use of our trademarks.
//
// All the Product's GUI elements, including illustrations and icon sets, as well as technical writing
// content are licensed under the terms of the Creative Commons Attribution-ShareAlike 4.0
// International. See the License terms at http://creativecommons.org/licenses/by-sa/4.0/legalcode

import { Navigate } from "react-router-dom";

import Error404 from "@docspace/shared/components/errors/Error404";
import componentLoader from "@docspace/shared/utils/component-loader";

import { generalRoutes } from "./general";

const PortalSettingsRoutes = {
  path: "portal-settings/",
  lazy: () => componentLoader(() => import("SRC_DIR/pages/PortalSettings")),
  errorElement: <Error404 />,
  children: [
    {
      index: true,
      element: <Navigate to="customization/general" replace />,
    },
    {
      path: "customization",
      element: <Navigate to="customization/general" replace />,
    },
    {
      path: "customization/general",
      lazy: () =>
        componentLoader(
          () => import("SRC_DIR/pages/PortalSettings/categories/common"),
        ),
    },
    {
      path: "customization/branding",
      lazy: () =>
        componentLoader(
          () => import("SRC_DIR/pages/PortalSettings/categories/common"),
        ),
    },
    {
      path: "customization/appearance",
      lazy: () =>
        componentLoader(
          () => import("SRC_DIR/pages/PortalSettings/categories/common"),
        ),
    },
    {
      path: "customization/branding/brand-name",
      async lazy() {
        const { BrandName } = await componentLoader(
          () =>
            import(
              "SRC_DIR/pages/PortalSettings/categories/common/Branding/brandName"
            ),
        );

        return { Component: BrandName };
      },
    },
    {
      path: "customization/branding/white-label",
      async lazy() {
        const { WhiteLabel } = await componentLoader(
          () =>
            import(
              "SRC_DIR/pages/PortalSettings/categories/common/Branding/whitelabel"
            ),
        );

        return { Component: WhiteLabel };
      },
    },
    {
      path: "customization/branding/company-info-settings",
      async lazy() {
        const { CompanyInfoSettings } = await componentLoader(
          () =>
            import(
              "SRC_DIR/pages/PortalSettings/categories/common/Branding/companyInfoSettings"
            ),
        );

        return { Component: CompanyInfoSettings };
      },
    },
    {
      path: "customization/branding/additional-resources",
      async lazy() {
        const { AdditionalResources } = await componentLoader(
          () =>
            import(
              "SRC_DIR/pages/PortalSettings/categories/common/Branding/additionalResources"
            ),
        );

        return { Component: AdditionalResources };
      },
    },
    {
      path: "customization/general/language-and-time-zone",
      async lazy() {
        const { LanguageAndTimeZoneSettings } = await componentLoader(
          () =>
            import(
              "SRC_DIR/pages/PortalSettings/categories/common/Customization/language-and-time-zone"
            ),
        );

        return { Component: LanguageAndTimeZoneSettings };
      },
    },
    {
      path: "customization/general/welcome-page-settings",
      async lazy() {
        const { WelcomePageSettings } = await componentLoader(
          () =>
            import(
              "SRC_DIR/pages/PortalSettings/categories/common/Customization/welcome-page-settings"
            ),
        );

        return { Component: WelcomePageSettings };
      },
    },
    {
      path: "customization/general/dns-settings",
      async lazy() {
        const { DNSSettings } = await componentLoader(
          () =>
            import(
              "SRC_DIR/pages/PortalSettings/categories/common/Customization/dns-settings"
            ),
        );

        return { Component: DNSSettings };
      },
    },
    {
      path: "customization/general/portal-renaming",
      async lazy() {
        const { PortalRenaming } = await componentLoader(
          () =>
            import(
              "SRC_DIR/pages/PortalSettings/categories/common/Customization/portal-renaming"
            ),
        );

        return { Component: PortalRenaming };
      },
    },
    {
      path: "customization/general/configure-deep-link",
      async lazy() {
        const { ConfigureDeepLink } = await componentLoader(
          () =>
            import(
              "SRC_DIR/pages/PortalSettings/categories/common/Customization/configure-deep-link"
            ),
        );

        return { Component: ConfigureDeepLink };
      },
    },
    {
      path: "security",
      element: <Navigate to="security/access-portal" replace />,
    },
    {
      path: "security/access-portal",
      lazy: () =>
        componentLoader(
          () => import("SRC_DIR/pages/PortalSettings/categories/security"),
        ),
    },
    {
      path: "security/login-history",
      lazy: () =>
        componentLoader(
          () => import("SRC_DIR/pages/PortalSettings/categories/security"),
        ),
    },
    {
      path: "security/audit-trail",
      lazy: () =>
        componentLoader(
          () => import("SRC_DIR/pages/PortalSettings/categories/security"),
        ),
    },
    {
      path: "security/access-portal/tfa",
      async lazy() {
        const { TfaSection } = await componentLoader(
          () =>
            import(
              "SRC_DIR/pages/PortalSettings/categories/security/access-portal/tfa"
            ),
        );

        return { Component: TfaSection };
      },
    },
    {
      path: "security/access-portal/password",
      async lazy() {
        const { PasswordStrengthSection } = await componentLoader(
          () =>
            import(
              "SRC_DIR/pages/PortalSettings/categories/security/access-portal/passwordStrength"
            ),
        );

        return { Component: PasswordStrengthSection };
      },
    },
    {
      path: "security/access-portal/trusted-mail",
      async lazy() {
        const { TrustedMailSection } = await componentLoader(
          () =>
            import(
              "SRC_DIR/pages/PortalSettings/categories/security/access-portal/trustedMail"
            ),
        );

        return { Component: TrustedMailSection };
      },
    },
    {
<<<<<<< HEAD
      path: "security/access-portal/invitation-settings",
      async lazy() {
        const { InvitationSettingsSection } = await componentLoader(
          () =>
            import(
              "SRC_DIR/pages/PortalSettings/categories/security/access-portal/invitationSettings"
            ),
        );

        return { Component: InvitationSettingsSection };
=======
      path: "security/access-portal/access-dev-tools",
      async lazy() {
        const { DevToolsAccessSection } = await componentLoader(
          () =>
            import(
              "SRC_DIR/pages/PortalSettings/categories/security/access-portal/devToolsAccess"
            ),
        );

        return { Component: DevToolsAccessSection };
>>>>>>> 37611106
      },
    },
    {
      path: "security/access-portal/ip",
      async lazy() {
        const { IpSecuritySection } = await componentLoader(
          () =>
            import(
              "SRC_DIR/pages/PortalSettings/categories/security/access-portal/ipSecurity"
            ),
        );

        return { Component: IpSecuritySection };
      },
    },
    {
      path: "security/access-portal/brute-force-protection",
      async lazy() {
        const { BruteForceProtectionSection } = await componentLoader(
          () =>
            import(
              "SRC_DIR/pages/PortalSettings/categories/security/access-portal/bruteForceProtection"
            ),
        );

        return { Component: BruteForceProtectionSection };
      },
    },
    {
      path: "security/access-portal/admin-message",
      async lazy() {
        const { AdminMessageSection } = await componentLoader(
          () =>
            import(
              "SRC_DIR/pages/PortalSettings/categories/security/access-portal/adminMessage"
            ),
        );

        return { Component: AdminMessageSection };
      },
    },
    {
      path: "security/access-portal/lifetime",
      async lazy() {
        const { SessionLifetimeSection } = await componentLoader(
          () =>
            import(
              "SRC_DIR/pages/PortalSettings/categories/security/access-portal/sessionLifetime"
            ),
        );

        return { Component: SessionLifetimeSection };
      },
    },
    {
      path: "integration",
      element: <Navigate to="integration/third-party-services" replace />,
    },
    {
      path: "integration/ldap",
      lazy: () =>
        componentLoader(
          () => import("SRC_DIR/pages/PortalSettings/categories/integration"),
        ),
    },
    {
      path: "integration/third-party-services",
      lazy: () =>
        componentLoader(
          () => import("SRC_DIR/pages/PortalSettings/categories/integration"),
        ),
    },
    {
      path: "integration/sso",
      lazy: () =>
        componentLoader(
          () => import("SRC_DIR/pages/PortalSettings/categories/integration"),
        ),
    },
    {
      path: "integration/portal-integration",
      lazy: () =>
        componentLoader(
          () => import("SRC_DIR/pages/PortalSettings/categories/integration"),
        ),
    },
    {
      path: "integration/document-service",
      lazy: () =>
        componentLoader(
          () => import("SRC_DIR/pages/PortalSettings/categories/integration"),
        ),
    },
    {
      path: "integration/plugins",
      lazy: () =>
        componentLoader(
          () => import("SRC_DIR/pages/PortalSettings/categories/integration"),
        ),
    },
    {
      path: "integration/smtp-settings",
      lazy: () =>
        componentLoader(
          () => import("SRC_DIR/pages/PortalSettings/categories/integration"),
        ),
    },
    {
      path: "integration/ldap/settings",
      async lazy() {
        const { SettingsContainerSection } = await componentLoader(
          () =>
            import(
              "SRC_DIR/pages/PortalSettings/categories/integration/LDAP/sub-components/SettingsContainer"
            ),
        );

        return { Component: SettingsContainerSection };
      },
    },
    {
      path: "integration/ldap/sync-data",
      async lazy() {
        const { SyncContainerSection } = await componentLoader(
          () =>
            import(
              "SRC_DIR/pages/PortalSettings/categories/integration/LDAP/sub-components/SyncContainer"
            ),
        );

        return { Component: SyncContainerSection };
      },
    },
    {
      path: "integration/sso/settings",
      async lazy() {
        const { SPSettingsSection } = await componentLoader(
          () =>
            import(
              "SRC_DIR/pages/PortalSettings/categories/integration/SingleSignOn/SPSettings"
            ),
        );

        return { Component: SPSettingsSection };
      },
    },
    {
      path: "integration/sso/metadata",
      async lazy() {
        const { ProviderMetadataSection } = await componentLoader(
          () =>
            import(
              "SRC_DIR/pages/PortalSettings/categories/integration/SingleSignOn/ProviderMetadata"
            ),
        );

        return { Component: ProviderMetadataSection };
      },
    },
    {
      path: "payments/portal-payments",
      lazy: () =>
        componentLoader(
          () => import("SRC_DIR/pages/PortalSettings/categories/payments"),
        ),
    },
    {
      path: "management/disk-space",
      lazy: () =>
        componentLoader(
          () =>
            import(
              "SRC_DIR/pages/PortalSettings/categories/storage-management"
            ),
        ),
    },
    {
      path: "management/disk-space/quota-per-room",
      async lazy() {
        const { QuotaPerRoomComponentSection } = await componentLoader(
          () =>
            import(
              "SRC_DIR/pages/PortalSettings/categories/storage-management/sub-components/QuotaPerRoom"
            ),
        );

        return { Component: QuotaPerRoomComponentSection };
      },
    },
    {
      path: "management/disk-space/quota-per-user",
      async lazy() {
        const { QuotaPerUserComponentSection } = await componentLoader(
          () =>
            import(
              "SRC_DIR/pages/PortalSettings/categories/storage-management/sub-components/QuotaPerUser"
            ),
        );

        return { Component: QuotaPerUserComponentSection };
      },
    },
    {
      path: "data-import",
      lazy: () =>
        componentLoader(
          () => import("SRC_DIR/pages/PortalSettings/categories/data-import"),
        ),
    },
    {
      path: "backup",
      element: <Navigate to="backup/data-backup" replace />,
    },
    {
      path: "backup/data-backup",
      lazy: () =>
        componentLoader(
          () =>
            import("SRC_DIR/pages/PortalSettings/categories/data-management"),
        ),
    },
    {
      path: "backup/auto-backup",
      lazy: () =>
        componentLoader(
          () =>
            import("SRC_DIR/pages/PortalSettings/categories/data-management"),
        ),
    },
    {
      path: "delete-data",
      element: <Navigate to="delete-data/deletion" replace />,
    },
    {
      path: "delete-data/deletion",
      lazy: () =>
        componentLoader(
          () => import("SRC_DIR/pages/PortalSettings/categories/delete-data"),
        ),
    },
    {
      path: "delete-data/deactivation",
      lazy: () =>
        componentLoader(
          () => import("SRC_DIR/pages/PortalSettings/categories/delete-data"),
        ),
    },
    {
      path: "restore",
      element: <Navigate to="restore/restore-backup" replace />,
    },
    {
      path: "restore/restore-backup",
      lazy: () =>
        componentLoader(
          () =>
            import(
              "SRC_DIR/pages/PortalSettings/categories/data-management/backup/restore-backup"
            ),
        ),
    },
    {
      path: "bonus",
      lazy: () => componentLoader(() => import("SRC_DIR/pages/Bonus")),
    },
    ...generalRoutes,
  ],
};

export default PortalSettingsRoutes;<|MERGE_RESOLUTION|>--- conflicted
+++ resolved
@@ -247,7 +247,19 @@
       },
     },
     {
-<<<<<<< HEAD
+      path: "security/access-portal/access-dev-tools",
+      async lazy() {
+        const { DevToolsAccessSection } = await componentLoader(
+          () =>
+            import(
+              "SRC_DIR/pages/PortalSettings/categories/security/access-portal/devToolsAccess"
+            ),
+        );
+
+        return { Component: DevToolsAccessSection };
+      },
+    },
+    {
       path: "security/access-portal/invitation-settings",
       async lazy() {
         const { InvitationSettingsSection } = await componentLoader(
@@ -258,18 +270,6 @@
         );
 
         return { Component: InvitationSettingsSection };
-=======
-      path: "security/access-portal/access-dev-tools",
-      async lazy() {
-        const { DevToolsAccessSection } = await componentLoader(
-          () =>
-            import(
-              "SRC_DIR/pages/PortalSettings/categories/security/access-portal/devToolsAccess"
-            ),
-        );
-
-        return { Component: DevToolsAccessSection };
->>>>>>> 37611106
       },
     },
     {
