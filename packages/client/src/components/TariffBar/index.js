// (c) Copyright Ascensio System SIA 2009-2025
//
// This program is a free software product.
// You can redistribute it and/or modify it under the terms
// of the GNU Affero General Public License (AGPL) version 3 as published by the Free Software
// Foundation. In accordance with Section 7(a) of the GNU AGPL its Section 15 shall be amended
// to the effect that Ascensio System SIA expressly excludes the warranty of non-infringement of
// any third-party rights.
//
// This program is distributed WITHOUT ANY WARRANTY, without even the implied warranty
// of MERCHANTABILITY or FITNESS FOR A PARTICULAR  PURPOSE. For details, see
// the GNU AGPL at: http://www.gnu.org/licenses/agpl-3.0.html
//
// You can contact Ascensio System SIA at Lubanas st. 125a-25, Riga, Latvia, EU, LV-1021.
//
// The  interactive user interfaces in modified source and object code versions of the Program must
// display Appropriate Legal Notices, as required under Section 5 of the GNU AGPL version 3.
//
// Pursuant to Section 7(b) of the License you must retain the original Product logo when
// distributing the program. Pursuant to Section 7(e) we decline to grant you any rights under
// trademark law for use of our trademarks.
//
// All the Product's GUI elements, including illustrations and icon sets, as well as technical writing
// content are licensed under the terms of the Creative Commons Attribution-ShareAlike 4.0
// International. See the License terms at http://creativecommons.org/licenses/by-sa/4.0/legalcode

import { useEffect } from "react";
import styled from "styled-components";
import { useNavigate } from "react-router";
import { inject, observer } from "mobx-react";
import { useTranslation } from "react-i18next";

import { combineUrl } from "@docspace/shared/utils/combineUrl";
import { Text } from "@docspace/shared/components/text";
import { getSaasBar, getEnterpriseBar, checkBar } from "./helpers";

const StyledWrapper = styled.div`
  display: grid;
  cursor: pointer;

  #tariff-bar-text:hover {
    opacity: 0.85;
  }

  #tariff-bar-text:active {
    filter: brightness(0.9);
  }

  .hidden {
    display: none;
  }
`;

const PROXY_BASE_URL = combineUrl(
  window.ClientConfig?.proxy?.url,
  "/portal-settings",
);

const TariffBar = ({
  isEnterprise,
  isNonProfit,
  isGracePeriod,
  isFreeTariff,
  isPaymentPageAvailable,
  isLicenseExpiring,
  isLicenseDateExpired,
  isTrial,
  standalone,
  paymentDate,
  trialDaysLeft,
  title,
}) => {
  const navigate = useNavigate();
  const { t } = useTranslation("Common");

  const onClick = () => {
    const paymentPageUrl = combineUrl(
      PROXY_BASE_URL,
      "/payments/portal-payments",
    );
    navigate(paymentPageUrl);
  };

  useEffect(() => {
    checkBar();
  }, []);

  useEffect(() => {
    checkBar();
  }, [title]);

  const tariffBar = !standalone
    ? getSaasBar(
        t,
        isPaymentPageAvailable,
        isNonProfit,
        isFreeTariff,
        isGracePeriod,
      )
    : getEnterpriseBar(
        t,
        isPaymentPageAvailable,
        isEnterprise,
        isTrial,
        isLicenseExpiring,
        isLicenseDateExpired,
        trialDaysLeft,
        paymentDate,
      );

  if (!tariffBar) return null;
  return (
    <StyledWrapper>
      <Text
        id="tariff-bar-text"
        as="div"
        fontSize="12px"
        fontWeight={600}
        lineHeight="16px"
        color={tariffBar.color}
        onClick={onClick}
        truncate
<<<<<<< HEAD
        noSelect
=======
        dataTestId="tariff_bar_text"
>>>>>>> aad2791b
      >
        {tariffBar.label}
      </Text>
    </StyledWrapper>
  );
};

export default inject(
  ({
    authStore,
    settingsStore,
    currentQuotaStore,
    currentTariffStatusStore,
  }) => {
    const { isPaymentPageAvailable } = authStore;
    const { isFreeTariff, isNonProfit, isTrial } = currentQuotaStore;
    const {
      isGracePeriod,
      isLicenseExpiring,
      isLicenseDateExpired,
      paymentDate,
      trialDaysLeft,
      isEnterprise,
    } = currentTariffStatusStore;
    const { standalone } = settingsStore;

    return {
      isEnterprise,
      isNonProfit,
      isGracePeriod,
      isFreeTariff,
      isPaymentPageAvailable,
      isLicenseExpiring,
      isLicenseDateExpired,
      isTrial,
      standalone,
      paymentDate,
      trialDaysLeft,
    };
  },
)(observer(TariffBar));<|MERGE_RESOLUTION|>--- conflicted
+++ resolved
@@ -120,11 +120,8 @@
         color={tariffBar.color}
         onClick={onClick}
         truncate
-<<<<<<< HEAD
+        dataTestId="tariff_bar_text"
         noSelect
-=======
-        dataTestId="tariff_bar_text"
->>>>>>> aad2791b
       >
         {tariffBar.label}
       </Text>
