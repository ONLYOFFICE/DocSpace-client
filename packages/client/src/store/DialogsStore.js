import { getNewFiles } from "@docspace/shared/api/files";
import { ShareAccessRights } from "@docspace/shared/enums";
import { makeAutoObservable, runInAction } from "mobx";
import { Events } from "@docspace/shared/enums";

class DialogsStore {
  authStore;
  treeFoldersStore;
  filesStore;
  selectedFolderStore;
  versionHistoryStore;
  infoPanelStore;

  roomSharingPanelVisible = false;
  ownerPanelVisible = false;
  moveToPanelVisible = false;
  restorePanelVisible = false;
  copyPanelVisible = false;
  deleteThirdPartyDialogVisible = false;
  connectDialogVisible = false;
  thirdPartyMoveDialogVisible = false;
  deleteDialogVisible = false;
  downloadDialogVisible = false;
  emptyTrashDialogVisible = false;
  newFilesPanelVisible = false;
  conflictResolveDialogVisible = false;
  convertDialogVisible = false;
  selectFileDialogVisible = false;
  convertPasswordDialogVisible = false;
  inviteUsersWarningDialogVisible = false;
  unsavedChangesDialogVisible = false;
  moveToPublicRoomVisible = false;
  moveToPublicRoomData = null;
  backupToPublicRoomVisible = false;
  backupToPublicRoomData = null;
  isFolderActions = false;
  roomCreation = false;
  culture = {
    key: "",
    label: "",
  };
  invitePanelOptions = {
    visible: false,
    hideSelector: false,
    defaultAccess: ShareAccessRights.FullAccess,
  };
  restoreAllPanelVisible = false;
  archiveDialogVisible = false;
  restoreRoomDialogVisible = false;
  eventDialogVisible = false;
  deleteLinkDialogVisible = false;

  removeItem = null;
  connectItem = null;
  formItem = null;
  destFolderId = null;
  newFilesIds = null;
  newFiles = null;
  conflictResolveDialogData = null;
  conflictResolveDialogItems = null;
  removeMediaItem = null;
  unsubscribe = null;
  isRoomDelete = false;
  convertItem = null;
  formCreationInfo = null;
  saveThirdpartyResponse = null;
  inviteItems = [];
  restoreAllArchive = false;
  isConnectDialogReconnect = false;
  saveAfterReconnectOAuth = false;
  createRoomDialogVisible = false;
  createRoomConfirmDialogVisible = false;
  changeUserTypeDialogVisible = false;
  editLinkPanelIsVisible = false;
  embeddingPanelIsVisible = false;
  submitToGalleryDialogVisible = false;
  linkParams = null;
  leaveRoomDialogVisible = false;
  changeRoomOwnerIsVisible = false;
  changeRoomOwnerData = null;

  shareFolderDialogVisible = false;

  constructor(
    authStore,
    treeFoldersStore,
    filesStore,
    selectedFolderStore,
    versionHistoryStore,
    infoPanelStore
  ) {
    makeAutoObservable(this);

    this.treeFoldersStore = treeFoldersStore;
    this.filesStore = filesStore;
    this.selectedFolderStore = selectedFolderStore;
    this.authStore = authStore;
    this.versionHistoryStore = versionHistoryStore;
    this.infoPanelStore = infoPanelStore;
  }
  setInviteLanguage = (culture) => {
    this.culture = culture;
  };
  setIsRoomDelete = (isRoomDelete) => {
    this.isRoomDelete = isRoomDelete;
  };

  setRestoreAllArchive = (restoreAllArchive) => {
    this.restoreAllArchive = restoreAllArchive;
  };

  setArchiveDialogVisible = (visible) => {
    this.archiveDialogVisible = visible;
  };

  setRestoreRoomDialogVisible = (visible) => {
    this.restoreRoomDialogVisible = visible;
  };

  setRoomSharingPanelVisible = (roomSharingPanelVisible) => {
    this.roomSharingPanelVisible = roomSharingPanelVisible;
  };

  setIsFolderActions = (isFolderActions) => {
    this.isFolderActions = isFolderActions;
  };

  setChangeOwnerPanelVisible = (ownerPanelVisible) => {
    this.ownerPanelVisible = ownerPanelVisible;
  };

  setMoveToPanelVisible = (visible) => {
    if (
      visible &&
      !this.filesStore.hasSelection &&
      !this.filesStore.hasBufferSelection &&
<<<<<<< HEAD
      !this.infoPanelStore.selection
=======
      !this.authStore.infoPanelStore.infoPanelSelection
>>>>>>> cace139e
    )
      return;

    this.moveToPanelVisible = visible;
  };

  setRestorePanelVisible = (visible) => {
    !visible && this.deselectActiveFiles();

    if (
      visible &&
      !this.filesStore.hasSelection &&
      !this.filesStore.hasBufferSelection
    )
      return;

    this.restorePanelVisible = visible;
  };

  setRestoreAllPanelVisible = (visible) => {
    this.restoreAllPanelVisible = visible;
  };

  setCopyPanelVisible = (visible) => {
    if (
      visible &&
      !this.filesStore.hasSelection &&
      !this.filesStore.hasBufferSelection &&
<<<<<<< HEAD
      !this.infoPanelStore.selection
=======
      !this.authStore.infoPanelStore.infoPanelSelection
>>>>>>> cace139e
    ) {
      console.log("No files selected");
      return;
    }

    this.copyPanelVisible = visible;
  };

  setRoomCreation = (roomCreation) => {
    this.roomCreation = roomCreation;
  };

  setSaveThirdpartyResponse = (saveThirdpartyResponse) => {
    this.saveThirdpartyResponse = saveThirdpartyResponse;
  };

  setConnectDialogVisible = (connectDialogVisible) => {
    if (!connectDialogVisible) this.setConnectItem(null);
    this.connectDialogVisible = connectDialogVisible;
    if (!this.connectDialogVisible) this.setRoomCreation(false);
  };

  setRemoveItem = (removeItem) => {
    this.removeItem = removeItem;
  };

  setDeleteThirdPartyDialogVisible = (deleteThirdPartyDialogVisible) => {
    this.deleteThirdPartyDialogVisible = deleteThirdPartyDialogVisible;
  };

  setDeleteDialogVisible = (deleteDialogVisible) => {
    this.deleteDialogVisible = deleteDialogVisible;
  };

  setEventDialogVisible = (eventDialogVisible) => {
    this.eventDialogVisible = eventDialogVisible;
  };

  setDownloadDialogVisible = (downloadDialogVisible) => {
    this.downloadDialogVisible = downloadDialogVisible;
  };

  setEmptyTrashDialogVisible = (emptyTrashDialogVisible) => {
    this.emptyTrashDialogVisible = emptyTrashDialogVisible;
  };

  setConnectItem = (connectItem) => {
    this.connectItem = connectItem;
  };

  setIsConnectDialogReconnect = (isConnectDialogReconnect) => {
    this.isConnectDialogReconnect = isConnectDialogReconnect;
  };

  setSaveAfterReconnectOAuth = (saveAfterReconnectOAuth) => {
    this.saveAfterReconnectOAuth = saveAfterReconnectOAuth;
  };

  setDestFolderId = (destFolderId) => {
    this.destFolderId = destFolderId;
  };

  setNewFilesPanelVisible = async (visible, newId, item) => {
    const { pathParts } = this.selectedFolderStore;

    const id = visible && !newId ? item.id : newId;
    const newIds = newId
      ? [newId]
      : pathParts
        ? pathParts.map((p) => p.id)
        : [];
    item &&
      pathParts.push({
        id: item.id,
        title: item.title,
        roomType: item.roomType,
      });

    let newFilesPanelVisible = visible;

    if (visible) {
      const files = await getNewFiles(id);
      if (files && files.length) {
        this.setNewFiles(files);
        this.setNewFilesIds(newIds);
      } else {
        newFilesPanelVisible = false;
        //   const {
        //     getRootFolder,
        //     updateRootBadge,
        //     treeFolders,
        //   } = this.treeFoldersStore;
        //   const { updateFolderBadge, updateFoldersBadge } = this.filesStore;

        //   if (item) {
        //     const { rootFolderType, id } = item;
        //     const rootFolder = getRootFolder(rootFolderType);
        //     updateRootBadge(rootFolder.id, item.new);
        //     updateFolderBadge(id, item.new);
        //   } else {
        //     const rootFolder = treeFolders.find((x) => x.id === +newIds[0]);
        //     updateRootBadge(rootFolder.id, rootFolder.new);
        //     if (this.selectedFolderStore.id === rootFolder.id)
        //       updateFoldersBadge();
        //   }
      }
    } else {
      this.setNewFilesIds(null);
    }

    this.newFilesPanelVisible = newFilesPanelVisible;
  };

  setNewFilesIds = (newFilesIds) => {
    this.newFilesIds = newFilesIds;
  };

  setNewFiles = (files) => {
    this.newFiles = files;
  };

  setConflictResolveDialogVisible = (conflictResolveDialogVisible) => {
    this.conflictResolveDialogVisible = conflictResolveDialogVisible;
  };

  setConflictResolveDialogData = (data) => {
    this.conflictResolveDialogData = data;
  };

  setConflictResolveDialogItems = (items) => {
    this.conflictResolveDialogItems = items;
  };

  setRemoveMediaItem = (removeMediaItem) => {
    this.removeMediaItem = removeMediaItem;
  };

  setUnsubscribe = (unsubscribe) => {
    this.unsubscribe = unsubscribe;
  };

  setConvertDialogVisible = (visible) => {
    this.convertDialogVisible = visible;
  };

  setConvertPasswordDialogVisible = (visible) => {
    this.convertPasswordDialogVisible = visible;
  };

  setFormCreationInfo = (item) => {
    this.formCreationInfo = item;
  };

  setConvertItem = (item) => {
    this.convertItem = item;
  };

  setSelectFileDialogVisible = (visible) => {
    this.selectFileDialogVisible = visible;
  };

  createMasterForm = async (fileInfo) => {
    let newTitle = fileInfo.title;
    newTitle = newTitle.substring(0, newTitle.lastIndexOf("."));

    const event = new Event(Events.CREATE);

    const payload = {
      extension: "docxf",
      id: -1,
      title: `${newTitle}.docxf`,
      templateId: fileInfo.id,
    };

    event.payload = payload;

    window.dispatchEvent(event);
  };

  setInvitePanelOptions = (invitePanelOptions) => {
    this.invitePanelOptions = invitePanelOptions;
  };

  setInviteItems = (inviteItems) => {
    this.inviteItems = inviteItems;
  };

  changeInviteItem = async (item) =>
    runInAction(() => {
      const index = this.inviteItems.findIndex((iItem) => iItem.id === item.id);

      this.inviteItems[index] = { ...this.inviteItems[index], ...item };
    });

  setInviteUsersWarningDialogVisible = (inviteUsersWarningDialogVisible) => {
    this.inviteUsersWarningDialogVisible = inviteUsersWarningDialogVisible;
  };

  setCreateRoomDialogVisible = (createRoomDialogVisible) => {
    this.createRoomDialogVisible = createRoomDialogVisible;
  };

  setCreateRoomConfirmDialogVisible = (createRoomConfirmDialogVisible) => {
    this.createRoomConfirmDialogVisible = createRoomConfirmDialogVisible;
  };

  setChangeUserTypeDialogVisible = (changeUserTypeDialogVisible) => {
    this.changeUserTypeDialogVisible = changeUserTypeDialogVisible;
  };

  setSubmitToGalleryDialogVisible = (submitToGalleryDialogVisible) => {
    this.submitToGalleryDialogVisible = submitToGalleryDialogVisible;
  };

  setFormItem = (formItem) => {
    if (formItem && !formItem.exst) {
      const splitted = formItem.title.split(".");
      formItem.title = splitted.slice(0, -1).join(".");
      formItem.exst = splitted.length !== 1 ? `.${splitted.at(-1)}` : null;
    }
    this.formItem = formItem;
  };

  setLinkParams = (linkParams) => {
    this.linkParams = linkParams;
  };

  setUnsavedChangesDialog = (unsavedChangesDialogVisible) => {
    this.unsavedChangesDialogVisible = unsavedChangesDialogVisible;
  };

  setEditLinkPanelIsVisible = (editLinkPanelIsVisible) => {
    this.editLinkPanelIsVisible = editLinkPanelIsVisible;
  };

  setLeaveRoomDialogVisible = (visible) => {
    this.leaveRoomDialogVisible = visible;
  };

  setChangeRoomOwnerIsVisible = (
    visible,
    showBackButton = false,
    setRoomParams
  ) => {
    this.changeRoomOwnerIsVisible = visible;

    this.changeRoomOwnerData = {
      showBackButton,
      setRoomParams,
    };
  };

  setDeleteLinkDialogVisible = (visible) => {
    this.deleteLinkDialogVisible = visible;
  };

  setEmbeddingPanelIsVisible = (embeddingPanelIsVisible) => {
    this.embeddingPanelIsVisible = embeddingPanelIsVisible;
  };

  setMoveToPublicRoomVisible = (visible, data = null) => {
    this.moveToPublicRoomVisible = visible;
    this.moveToPublicRoomData = data;
  };
  setBackupToPublicRoomVisible = (visible, data = null) => {
    this.backupToPublicRoomVisible = visible;
    this.backupToPublicRoomData = data;
  };
  deselectActiveFiles = () => {
    this.filesStore.setSelected("none");
  };

  setShareFolderDialogVisible = (visible) => {
    this.shareFolderDialogVisible = visible;
  };
}

export default DialogsStore;<|MERGE_RESOLUTION|>--- conflicted
+++ resolved
@@ -134,11 +134,7 @@
       visible &&
       !this.filesStore.hasSelection &&
       !this.filesStore.hasBufferSelection &&
-<<<<<<< HEAD
-      !this.infoPanelStore.selection
-=======
-      !this.authStore.infoPanelStore.infoPanelSelection
->>>>>>> cace139e
+      !this.infoPanelStore.infoPanelSelection
     )
       return;
 
@@ -167,11 +163,7 @@
       visible &&
       !this.filesStore.hasSelection &&
       !this.filesStore.hasBufferSelection &&
-<<<<<<< HEAD
-      !this.infoPanelStore.selection
-=======
-      !this.authStore.infoPanelStore.infoPanelSelection
->>>>>>> cace139e
+      !this.infoPanelStore.infoPanelSelection
     ) {
       console.log("No files selected");
       return;
