﻿import HistoryReactSvgUrl from "PUBLIC_DIR/images/history.react.svg?url";
import HistoryFinalizedReactSvgUrl from "PUBLIC_DIR/images/history-finalized.react.svg?url";
import MoveReactSvgUrl from "PUBLIC_DIR/images/move.react.svg?url";
import CheckBoxReactSvgUrl from "PUBLIC_DIR/images/check-box.react.svg?url";
import FolderReactSvgUrl from "PUBLIC_DIR/images/folder.react.svg?url";
import ReconnectSvgUrl from "PUBLIC_DIR/images/reconnect.svg?url";
import SettingsReactSvgUrl from "PUBLIC_DIR/images/catalog.settings.react.svg?url";
import FileActionsOwnerReactSvgUrl from "PUBLIC_DIR/images/file.actions.owner.react.svg?url";
import FolderLocationReactSvgUrl from "PUBLIC_DIR/images/folder.location.react.svg?url";
import TickRoundedSvgUrl from "PUBLIC_DIR/images/tick.rounded.svg?url";
import FavoritesReactSvgUrl from "PUBLIC_DIR/images/favorites.react.svg?url";
import DownloadReactSvgUrl from "PUBLIC_DIR/images/download.react.svg?url";
import DownloadAsReactSvgUrl from "PUBLIC_DIR/images/download-as.react.svg?url";
import RenameReactSvgUrl from "PUBLIC_DIR/images/rename.react.svg?url";
import RemoveSvgUrl from "PUBLIC_DIR/images/remove.svg?url";
import TrashReactSvgUrl from "PUBLIC_DIR/images/trash.react.svg?url";
import LockedReactSvgUrl from "PUBLIC_DIR/images/locked.react.svg?url";
import CopyReactSvgUrl from "PUBLIC_DIR/images/copy.react.svg?url";
import DuplicateReactSvgUrl from "PUBLIC_DIR/images/duplicate.react.svg?url";
import FormFillRectSvgUrl from "PUBLIC_DIR/images/form.fill.rect.svg?url";
import AccessEditReactSvgUrl from "PUBLIC_DIR/images/access.edit.react.svg?url";
import EyeReactSvgUrl from "PUBLIC_DIR/images/eye.react.svg?url";
import FormPlusReactSvgUrl from "PUBLIC_DIR/images/form.plus.react.svg?url";
import FormFileReactSvgUrl from "PUBLIC_DIR/images/form.file.react.svg?url";
import PersonReactSvgUrl from "PUBLIC_DIR/images/person.react.svg?url";
import InfoOutlineReactSvgUrl from "PUBLIC_DIR/images/info.outline.react.svg?url";
import PinReactSvgUrl from "PUBLIC_DIR/images/pin.react.svg?url";
import UnpinReactSvgUrl from "PUBLIC_DIR/images/unpin.react.svg?url";
import UnmuteReactSvgUrl from "PUBLIC_DIR/images/unmute.react.svg?url";
import MuteReactSvgUrl from "PUBLIC_DIR/images/mute.react.svg?url";
import ShareReactSvgUrl from "PUBLIC_DIR/images/share.react.svg?url";
import InvitationLinkReactSvgUrl from "PUBLIC_DIR/images/invitation.link.react.svg?url";
import CopyToReactSvgUrl from "PUBLIC_DIR/images/copyTo.react.svg?url";
import MailReactSvgUrl from "PUBLIC_DIR/images/mail.react.svg?url";
import RoomArchiveSvgUrl from "PUBLIC_DIR/images/room.archive.svg?url";
<<<<<<< HEAD
import PluginActionsSvgUrl from "PUBLIC_DIR/images/plugin.actions.react.svg?url";
=======
import LeaveRoomSvgUrl from "PUBLIC_DIR/images/logout.react.svg?url";

>>>>>>> 3f55c266
import { makeAutoObservable } from "mobx";
import copy from "copy-to-clipboard";
import saveAs from "file-saver";
import { isMobile } from "react-device-detect";
import config from "PACKAGE_FILE";
import toastr from "@docspace/components/toast/toastr";
import { ShareAccessRights, RoomsType } from "@docspace/common/constants";
import combineUrl from "@docspace/common/utils/combineUrl";
import {
  isMobile as isMobileUtils,
  isTablet as isTabletUtils,
} from "@docspace/components/utils/device";
import { Events } from "@docspace/common/constants";

import { connectedCloudsTypeTitleTranslation } from "@docspace/client/src/helpers/filesUtils";
import { getOAuthToken } from "@docspace/common/utils";
import api from "@docspace/common/api";

const LOADER_TIMER = 500;
let loadingTime;
let timer;

class ContextOptionsStore {
  authStore;
  dialogsStore;
  filesActionsStore;
  filesStore;
  mediaViewerDataStore;
  treeFoldersStore;
  uploadDataStore;
  versionHistoryStore;
  settingsStore;
  selectedFolderStore;
  publicRoomStore;
  pluginStore;

  linksIsLoading = false;

  constructor(
    authStore,
    dialogsStore,
    filesActionsStore,
    filesStore,
    mediaViewerDataStore,
    treeFoldersStore,
    uploadDataStore,
    versionHistoryStore,
    settingsStore,
    selectedFolderStore,
    publicRoomStore,
    pluginStore
  ) {
    makeAutoObservable(this);
    this.authStore = authStore;
    this.dialogsStore = dialogsStore;
    this.filesActionsStore = filesActionsStore;
    this.filesStore = filesStore;
    this.mediaViewerDataStore = mediaViewerDataStore;
    this.treeFoldersStore = treeFoldersStore;
    this.uploadDataStore = uploadDataStore;
    this.versionHistoryStore = versionHistoryStore;
    this.settingsStore = settingsStore;
    this.selectedFolderStore = selectedFolderStore;
    this.publicRoomStore = publicRoomStore;
    this.pluginStore = pluginStore;
  }

  onOpenFolder = (item) => {
    this.filesActionsStore.openLocationAction(item);
  };

  onClickLinkFillForm = (item) => {
    return this.gotoDocEditor(false, item);
  };

  onClickReconnectStorage = async (item, t) => {
    const { thirdPartyStore } = this.settingsStore;

    const { openConnectWindow, connectItems } = thirdPartyStore;

    const {
      setRoomCreation,
      setConnectItem,
      setConnectDialogVisible,
      setIsConnectDialogReconnect,
      setSaveAfterReconnectOAuth,
    } = this.dialogsStore;

    setIsConnectDialogReconnect(true);

    setRoomCreation(true);

    const provider = connectItems.find(
      (connectItem) => connectItem.providerName === item.providerKey
    );

    const itemThirdParty = {
      title: connectedCloudsTypeTitleTranslation(provider.providerName, t),
      customer_title: "NOTITLE",
      provider_key: provider.providerName,
      link: provider.oauthHref,
    };

    if (provider.isOauth) {
      let authModal = window.open(
        "",
        t("Common:Authorization"),
        "height=600, width=1020"
      );
      await openConnectWindow(provider.providerName, authModal)
        .then(getOAuthToken)
        .then((token) => {
          authModal.close();
          setConnectItem({
            ...itemThirdParty,
            token,
          });

          setSaveAfterReconnectOAuth(true);
        })
        .catch((err) => {
          if (!err) return;
          toastr.error(err);
        });
    } else {
      setConnectItem(itemThirdParty);
      setConnectDialogVisible(true);
    }
  };

  onClickMakeForm = (item, t) => {
    const {
      setConvertPasswordDialogVisible,
      setFormCreationInfo,
    } = this.dialogsStore;
    const { title, id, folderId, fileExst } = item;

    const newTitle =
      title.substring(0, title.length - fileExst.length) +
      this.settingsStore.extsWebRestrictedEditing[0];

    this.uploadDataStore.copyAsAction(id, newTitle, folderId).catch((err) => {
      let errorMessage = "";
      if (typeof err === "object") {
        errorMessage =
          err?.response?.data?.error?.message ||
          err?.statusText ||
          err?.message ||
          "";
      } else {
        errorMessage = err;
      }

      if (errorMessage.indexOf("password") == -1) {
        toastr.error(errorMessage, t("Common:Warning"));
        return;
      }

      toastr.error(t("Translations:FileProtected"), t("Common:Warning"));
      setFormCreationInfo({
        newTitle,
        fromExst: fileExst,
        toExst: this.settingsStore.extsWebRestrictedEditing[0],
        fileInfo: item,
      });
      setConvertPasswordDialogVisible(true);
    });
  };

  onClickSubmitToFormGallery = (item) => {
    if (item && !item.exst) {
      const splitTitle = item.title.split(".");
      item.title = splitTitle.slice(0, -1).join(".");
      item.exst = splitTitle.length !== 1 ? `.${splitTitle.at(-1)}` : null;
    }

    this.dialogsStore.setFormItem(item);
    this.dialogsStore.setSubmitToGalleryDialogVisible(true);
  };

  onOpenLocation = (item) => {
    this.filesActionsStore.openLocationAction(item);
  };

  onOwnerChange = () => {
    this.dialogsStore.setChangeOwnerPanelVisible(true);
  };

  onMoveAction = () => {
    this.dialogsStore.setMoveToPanelVisible(true);
  };

  onCopyAction = () => {
    this.dialogsStore.setCopyPanelVisible(true);
  };

  showVersionHistory = (id, security) => {
    const {
      fetchFileVersions,
      setIsVerHistoryPanel,
    } = this.versionHistoryStore;

    if (this.treeFoldersStore.isRecycleBinFolder) return;

    fetchFileVersions(id + "", security);
    setIsVerHistoryPanel(true);
  };

  finalizeVersion = (id) => {
    this.filesActionsStore.finalizeVersionAction(id).catch((err) => {
      toastr.error(err);
    });
  };

  onClickFavorite = (e, id, t) => {
    const data = (e.currentTarget && e.currentTarget.dataset) || e;
    const { action } = data;

    this.filesActionsStore
      .setFavoriteAction(action, id)
      .then(() =>
        action === "mark"
          ? toastr.success(t("MarkedAsFavorite"))
          : toastr.success(t("RemovedFromFavorites"))
      )
      .catch((err) => toastr.error(err));
  };

  lockFile = (item, t) => {
    const { id, locked } = item;
    const {
      setSelection: setInfoPanelSelection,
    } = this.authStore.infoPanelStore;

    this.filesActionsStore
      .lockFileAction(id, !locked)
      .then(() =>
        locked
          ? toastr.success(t("Translations:FileUnlocked"))
          : toastr.success(t("Translations:FileLocked"))
      )
      .then(() => setInfoPanelSelection({ ...item, locked: !locked }))
      .catch((err) => {
        toastr.error(err);
      });
  };

  onClickLinkForPortal = (item, t) => {
    const { fileExst, canOpenPlayer, webUrl, id } = item;

    const isFile = !!fileExst;
    copy(
      isFile
        ? canOpenPlayer
          ? `${window.location.href}&preview=${id}`
          : webUrl
        : `${window.location.origin + config.homepage}/filter?folder=${id}` //TODO: Change url by category
    );

    toastr.success(t("Translations:LinkCopySuccess"));
  };

  onCopyLink = (item, t) => {
    const { href } = item;

    if (href) {
      copy(href);

      return toastr.success(t("Translations:LinkCopySuccess"));
    }

    const { canConvert } = this.settingsStore;

    const { getItemUrl } = this.filesStore;

    const needConvert = canConvert(item.fileExst);

    const canOpenPlayer =
      item.viewAccessability?.ImageView || item.viewAccessability?.MediaView;

    const url = getItemUrl(
      item.id,
      item.isRoom || item.isFolder,
      needConvert,
      canOpenPlayer
    );

    copy(url);

    toastr.success(t("Translations:LinkCopySuccess"));
  };

  onClickLinkEdit = (item) => {
    const { setConvertItem, setConvertDialogVisible } = this.dialogsStore;
    const canConvert =
      item.viewAccessability?.Convert && item.security?.Convert;

    if (canConvert) {
      setConvertItem({ ...item, isOpen: true });
      setConvertDialogVisible(true);
    } else {
      this.gotoDocEditor(false, item);
    }
  };

  onPreviewClick = (item) => {
    this.gotoDocEditor(true, item);
  };

  gotoDocEditor = (preview = false, item) => {
    const { isDesktopClient } = this.authStore.settingsStore;

    const { id, providerKey, fileExst } = item;

    const urlFormation = preview
      ? combineUrl(
          window.DocSpaceConfig?.proxy?.url,
          config.homepage,
          `/doceditor?fileId=${encodeURIComponent(id)}&action=view`
        )
      : null;

    let tab =
      !isDesktopClient &&
      window.DocSpaceConfig?.editor?.openOnNewPage &&
      fileExst
        ? window.open(
            combineUrl(
              window.DocSpaceConfig?.proxy?.url,
              config.homepage,
              `/doceditor`
            ),
            "_blank"
          )
        : null;

    this.filesStore.openDocEditor(id, providerKey, tab, urlFormation, preview);
  };

  isPwa = () => {
    return ["fullscreen", "standalone", "minimal-ui"].some(
      (displayMode) =>
        window.matchMedia("(display-mode: " + displayMode + ")").matches
    );
  };

  onClickDownload = (item, t) => {
    const { fileExst, contentLength, viewUrl } = item;
    const isFile = !!fileExst && contentLength;

    if (this.isPwa()) {
      const xhr = new XMLHttpRequest();
      xhr.open("GET", viewUrl);
      xhr.responseType = "blob";

      xhr.onload = () => {
        saveAs(xhr.response, item.title);
      };

      xhr.onerror = () => {
        console.error("download failed", viewUrl);
      };

      xhr.send();
      return;
    }

    isFile
      ? window.open(viewUrl, "_self")
      : this.filesActionsStore
          .downloadAction(t("Translations:ArchivingData"))
          .catch((err) => toastr.error(err));
  };

  onClickDownloadAs = () => {
    this.dialogsStore.setDownloadDialogVisible(true);
  };

  onDuplicate = (item, t) => {
    this.filesActionsStore
      .duplicateAction(item, t("Common:CopyOperation"))
      .catch((err) => toastr.error(err));
  };

  onClickRename = (item) => {
    const event = new Event(Events.RENAME);

    event.item = item;

    window.dispatchEvent(event);
  };

  onChangeThirdPartyInfo = (providerKey) => {
    this.filesActionsStore.setThirdpartyInfo(providerKey);
  };

  onMediaFileClick = (fileId, item) => {
    const itemId = typeof fileId !== "object" ? fileId : item.id;
    this.mediaViewerDataStore.setMediaViewerData({ visible: true, id: itemId });
    // localStorage.setItem("isFirstUrl", window.location.href);
    this.mediaViewerDataStore.saveFirstUrl(
      `${window.DocSpace.location.pathname}${window.DocSpace.location.search}`
    );
    this.mediaViewerDataStore.changeUrl(itemId);
  };

  onClickDeleteSelectedFolder = (t, isRoom) => {
    const {
      setIsFolderActions,
      setDeleteDialogVisible,
      setIsRoomDelete,
    } = this.dialogsStore;
    const { confirmDelete } = this.settingsStore;
    const { deleteAction, deleteRoomsAction } = this.filesActionsStore;
    const { id: selectedFolderId } = this.selectedFolderStore;
    const {
      isThirdPartySelection,
      getFolderInfo,
      setBufferSelection,
    } = this.filesStore;

    setIsFolderActions(true);

    if (confirmDelete || isThirdPartySelection) {
      getFolderInfo(selectedFolderId).then((data) => {
        setBufferSelection(data);
        setIsRoomDelete(isRoom);
        setDeleteDialogVisible(true);
      });

      return;
    }

    let translations;

    if (isRoom) {
      translations = {
        successRemoveRoom: t("Files:RoomRemoved"),
        successRemoveRooms: t("Files:RoomsRemoved"),
      };

      deleteRoomsAction([selectedFolderId], translations).catch((err) =>
        toastr.error(err)
      );
    } else {
      translations = {
        deleteOperation: t("Translations:DeleteOperation"),
        deleteFromTrash: t("Translations:DeleteFromTrash"),
        deleteSelectedElem: t("Translations:DeleteSelectedElem"),
        FolderRemoved: t("Files:FolderRemoved"),
      };

      deleteAction(translations, [selectedFolderId], true).catch((err) =>
        toastr.error(err)
      );
    }
  };

  onClickDelete = (item, t) => {
    const { id, title, providerKey, rootFolderId, isFolder, isRoom } = item;

    const {
      setRemoveItem,
      setDeleteThirdPartyDialogVisible,
    } = this.dialogsStore;

    if (id === this.selectedFolderStore.id) {
      this.onClickDeleteSelectedFolder(t, isRoom);

      return;
    }

    const isRootThirdPartyFolder = providerKey && id === rootFolderId;

    if (isRootThirdPartyFolder) {
      const splitItem = id.split("-");
      setRemoveItem({ id: splitItem[splitItem.length - 1], title });
      setDeleteThirdPartyDialogVisible(true);
      return;
    }

    const translations = {
      deleteOperation: t("Translations:DeleteOperation"),
      successRemoveFile: t("Files:FileRemoved"),
      successRemoveFolder: t("Files:FolderRemoved"),
      successRemoveRoom: t("Files:RoomRemoved"),
      successRemoveRooms: t("Files:RoomsRemoved"),
    };

    this.filesActionsStore.deleteItemAction(
      id,
      translations,
      !isFolder,
      providerKey,
      isRoom
    );
  };

  onClickShare = () => {
    setTimeout(() => {
      this.dialogsStore.setSharingPanelVisible(true);
    }, 10); //TODO: remove delay after fix context menu callback
  };

  onClickMarkRead = (item) => {
    const { markAsRead } = this.filesActionsStore;

    item.fileExst
      ? markAsRead([], [item.id], item)
      : markAsRead([item.id], [], item);
  };

  onClickUnsubscribe = () => {
    const { setDeleteDialogVisible, setUnsubscribe } = this.dialogsStore;

    setUnsubscribe(true);
    setDeleteDialogVisible(true);
  };

  filterModel = (model, filter) => {
    let options = [];
    let index = 0;
    const last = model.length;

    for (index; index < last; index++) {
      if (filter.includes(model[index].key)) {
        options[index] = model[index];
        if (model[index].items) {
          options[index].items = model[index].items.filter((item) =>
            filter.includes(item.key)
          );

          if (options[index].items.length === 1) {
            options[index] = options[index].items[0];
          }
        }
      }
    }

    return options.filter((o) => !!o);
  };

  onShowInfoPanel = (item, view) => {
    const { setSelection, setIsVisible, setView } =
      this.authStore.infoPanelStore;

    setSelection(item);
    setIsVisible(true);
    view && setView(view);
  };

  onClickEditRoom = (item) => {
    const event = new Event(Events.ROOM_EDIT);
    event.item = item;
    window.dispatchEvent(event);
  };

  onLoadLinks = async (t, item) => {
    const promise = new Promise(async (resolve, reject) => {
      let linksArray = [];

      this.setLoaderTimer(true);
      try {
        const links = await this.publicRoomStore.fetchExternalLinks(item.id);

        for (let link of links) {
          const { id, title, shareLink, disabled, isExpired } = link.sharedTo;

          if (!disabled && !isExpired) {
            linksArray.push({
              icon: InvitationLinkReactSvgUrl,
              id,
              key: `external-link_${id}`,
              label: title,
              onClick: () => {
                copy(shareLink);
                toastr.success(t("Files:LinkSuccessfullyCopied"));
              },
            });
          }
        }

        if (!linksArray.length) {
          linksArray = [
            {
              id: "no-external-links-option",
              key: "no-external-links",
              label: !links.length
                ? t("Files:NoExternalLinks")
                : t("Files:AllLinksAreDisabled"),
              disableColor: true,
            },
            !isMobile && {
              key: "separator0",
              isSeparator: true,
            },
            {
              icon: SettingsReactSvgUrl,
              id: "manage-option",
              key: "manage-links",
              label: t("Notifications:ManageNotifications"),
              onClick: () => this.onShowInfoPanel(item, "info_members"),
            },
          ];
        }

        this.setLoaderTimer(false, () => resolve(linksArray));
      } catch (error) {
        toastr.error(error);
        this.setLoaderTimer(false);
        return reject(linksArray);
      }
    });

    return promise;
  };

  onClickInviteUsers = (e, roomType) => {
    const data = (e.currentTarget && e.currentTarget.dataset) || e;

    const { action } = data;

    const { isGracePeriod } = this.authStore.currentTariffStatusStore;
    const { isFreeTariff } = this.authStore.currentQuotaStore;

    if (isGracePeriod) {
      this.dialogsStore.setInviteUsersWarningDialogVisible(true);
    } else {
      this.dialogsStore.setInvitePanelOptions({
        visible: true,
        roomId: action ? action : e,
        hideSelector: false,
        defaultAccess:
          roomType === RoomsType.PublicRoom
            ? ShareAccessRights.RoomManager
            : ShareAccessRights.ReadOnly,
      });
    }
  };

  onClickPin = (e, id, t) => {
    const data = (e.currentTarget && e.currentTarget.dataset) || e;
    const { action } = data;

    this.filesActionsStore.setPinAction(action, id, t);
  };

  onClickArchive = (e) => {
    const data = (e.currentTarget && e.currentTarget.dataset) || e;
    const { action } = data;
    const { isGracePeriod } = this.authStore.currentTariffStatusStore;
    const {
      setArchiveDialogVisible,
      setRestoreRoomDialogVisible,
      setInviteUsersWarningDialogVisible,
    } = this.dialogsStore;

    if (action === "unarchive" && isGracePeriod) {
      setInviteUsersWarningDialogVisible(true);
      return;
    }

    if (action === "archive") {
      setArchiveDialogVisible(true);
    } else {
      setRestoreRoomDialogVisible(true);
    }
  };

  onLeaveRoom = () => {
    this.dialogsStore.setLeaveRoomDialogVisible(true);
  };

  onSelect = (item) => {
    const { onSelectItem } = this.filesActionsStore;

    onSelectItem({ id: item.id, isFolder: item.isFolder }, true, false);
  };

  onShowEditingToast = (t) => {
    toastr.error(t("Files:DocumentEdited"));
  };

  onClickMute = (e, item, t) => {
    const data = (e.currentTarget && e.currentTarget.dataset) || e;
    const { action } = data;

    this.filesActionsStore.setMuteAction(action, item, t);
  };

  setLoaderTimer = (isLoading, cb) => {
    if (isLoading) {
      loadingTime = new Date();

      return (timer = setTimeout(() => {
        this.linksIsLoading = true;
      }, LOADER_TIMER));
    } else {
      if (loadingTime) {
        const currentDate = new Date();

        let ms = Math.abs(loadingTime.getTime() - currentDate.getTime());

        if (timer) {
          let ms = Math.abs(ms - LOADER_TIMER);

          clearTimeout(timer);
          timer = null;
        }

        if (ms < LOADER_TIMER) {
          return setTimeout(() => {
            this.linksIsLoading = true;
            loadingTime = null;
            cb && cb();
          }, LOADER_TIMER - ms);
        }
      }

      if (timer) {
        clearTimeout(timer);
        timer = null;
      }

      loadingTime = null;
      this.linksIsLoading = false;
      cb && cb();
    }
  };

  getRoomsRootContextOptions = (item, t) => {
    const { id, rootFolderId } = this.selectedFolderStore;
    const isRootRoom = item.isRoom && rootFolderId === id;

    if (!isRootRoom) return { pinOptions: [], muteOptions: [] };

    const pinOptions = [
      {
        id: "option_pin-room",
        key: "pin-room",
        label: t("PinToTop"),
        icon: PinReactSvgUrl,
        onClick: (e) => this.onClickPin(e, item.id, t),
        disabled: false,
        "data-action": "pin",
        action: "pin",
      },
      {
        id: "option_unpin-room",
        key: "unpin-room",
        label: t("Unpin"),
        icon: UnpinReactSvgUrl,
        onClick: (e) => this.onClickPin(e, item.id, t),
        disabled: false,
        "data-action": "unpin",
        action: "unpin",
      },
    ];

    const muteOptions = [
      {
        id: "option_unmute-room",
        key: "unmute-room",
        label: t("EnableNotifications"),
        icon: UnmuteReactSvgUrl,
        onClick: (e) => this.onClickMute(e, item, t),
        disabled: !item.inRoom,
        "data-action": "unmute",
        action: "unmute",
      },
      {
        id: "option_mute-room",
        key: "mute-room",
        label: t("DisableNotifications"),
        icon: MuteReactSvgUrl,
        onClick: (e) => this.onClickMute(e, item, t),
        disabled: !item.inRoom,
        "data-action": "mute",
        action: "mute",
      },
    ];

    return { pinOptions, muteOptions };
  };
  getFilesContextOptions = (item, t, isInfoPanel) => {
    const { contextOptions, isEditing } = item;

    const { enablePlugins } = this.authStore.settingsStore;

    const isRootThirdPartyFolder =
      item.providerKey && item.id === item.rootFolderId;

    const isShareable = item.canShare;

    const isMedia =
      item.viewAccessability?.ImageView || item.viewAccessability?.MediaView;

    const hasInfoPanel = contextOptions.includes("show-info");

    //const emailSendIsDisabled = true;
    const showSeparator0 =
      (hasInfoPanel || !isMedia) && !this.publicRoomStore.isPublicRoom; // || !emailSendIsDisabled;

    const separator0 = showSeparator0
      ? {
          key: "separator0",
          isSeparator: true,
        }
      : false;

    const onlyShowVersionHistory =
      !contextOptions.includes("finalize-version") &&
      contextOptions.includes("show-version-history");

    const versionActions =
      !isMobile && !isMobileUtils() && !isTabletUtils()
        ? onlyShowVersionHistory
          ? [
              {
                id: "option_show-version-history",
                key: "show-version-history",
                label: t("ShowVersionHistory"),
                icon: HistoryReactSvgUrl,
                onClick: () => this.showVersionHistory(item.id, item.security),
                disabled: false,
              },
            ]
          : [
              {
                id: "option_version",
                key: "version",
                label: t("VersionHistory"),
                icon: HistoryFinalizedReactSvgUrl,
                items: [
                  {
                    id: "option_finalize-version",
                    key: "finalize-version",
                    label: t("FinalizeVersion"),
                    icon: HistoryFinalizedReactSvgUrl,
                    onClick: () =>
                      isEditing
                        ? this.onShowEditingToast(t)
                        : this.finalizeVersion(item.id, item.security),
                    disabled: false,
                  },
                  {
                    id: "option_version-history",
                    key: "show-version-history",
                    label: t("ShowVersionHistory"),
                    icon: HistoryReactSvgUrl,
                    onClick: () =>
                      this.showVersionHistory(item.id, item.security),
                    disabled: false,
                  },
                ],
              },
            ]
        : [
            {
              id: "option_finalize-version",
              key: "finalize-version",
              label: t("FinalizeVersion"),
              icon: HistoryFinalizedReactSvgUrl,
              onClick: () =>
                isEditing
                  ? this.onShowEditingToast(t)
                  : this.finalizeVersion(item.id),
              disabled: false,
            },
            {
              id: "option_version-history",
              key: "show-version-history",
              label: t("ShowVersionHistory"),
              icon: HistoryReactSvgUrl,
              onClick: () => this.showVersionHistory(item.id, item.security),
              disabled: false,
            },
          ];
    const moveActions =
      !isMobile && !isMobileUtils() && !isTabletUtils() && !isInfoPanel
        ? [
            {
              id: "option_move-or-copy",
              key: "move",
              label: t("MoveOrCopy"),
              icon: CopyReactSvgUrl,
              items: [
                {
                  id: "option_move-to",
                  key: "move-to",
                  label: t("Common:MoveTo"),
                  icon: MoveReactSvgUrl,
                  onClick: isEditing
                    ? () => this.onShowEditingToast(t)
                    : this.onMoveAction,
                  disabled: false,
                },
                {
                  id: "option_copy-to",
                  key: "copy-to",
                  label: t("Common:Copy"),
                  icon: CopyReactSvgUrl,
                  onClick: this.onCopyAction,
                  disabled: false,
                },
                {
                  id: "option_create-copy",
                  key: "copy",
                  label: t("Common:Duplicate"),
                  icon: DuplicateReactSvgUrl,
                  onClick: () => this.onDuplicate(item, t),
                  disabled: false,
                },
              ],
            },
          ]
        : [
            {
              id: "option_move-to",
              key: "move-to",
              label: t("Common:MoveTo"),
              icon: MoveReactSvgUrl,
              onClick: isEditing
                ? () => this.onShowEditingToast(t)
                : this.onMoveAction,
              disabled: false,
            },
            {
              id: "option_copy-to",
              key: "copy-to",
              label: t("Common:Copy"),
              icon: CopyReactSvgUrl,
              onClick: this.onCopyAction,
              disabled: false,
            },
            {
              id: "option_create-copy",
              key: "copy",
              label: t("Common:Duplicate"),
              icon: DuplicateReactSvgUrl,
              onClick: () => this.onDuplicate(item, t),
              disabled: false,
            },
          ];

    const { pinOptions, muteOptions } = this.getRoomsRootContextOptions(
      item,
      t
    );

    const withOpen = item.id !== this.selectedFolderStore.id;

    const pluginItems = [];

    if (enablePlugins && this.pluginStore.contextMenuItemsList) {
      this.pluginStore.contextMenuItemsList.forEach((option) => {
        if (contextOptions.includes(option.key)) {
          const value = option.value;

          const onClick = async () => {
            if (value.withActiveItem) {
              const { setActiveFiles } = this.filesStore;

              setActiveFiles([item.id]);

              await value.onClick(item.id);

              setActiveFiles([]);
            } else {
              value.onClick(item.id);
            }
          };

          if (value.fileExt) {
            if (value.fileExt.includes(item.fileExst)) {
              pluginItems.push({
                key: option.key,
                label: value.label,
                icon: value.icon,
                onClick,
              });
            }
          } else {
            pluginItems.push({
              key: option.key,
              label: value.label,
              icon: value.icon,
              onClick,
            });
          }
        }
      });
    }

    const optionsModel = [
      {
        id: "option_select",
        key: "select",
        label: t("Common:SelectAction"),
        icon: CheckBoxReactSvgUrl,
        onClick: () => this.onSelect(item),
        disabled: false,
      },
      withOpen && {
        id: "option_open",
        key: "open",
        label: t("Open"),
        icon: FolderReactSvgUrl,
        onClick: () => this.onOpenFolder(item),
        disabled: false,
      },
      {
        id: "option_fill-form",
        key: "fill-form",
        label: t("Common:FillFormButton"),
        icon: FormFillRectSvgUrl,
        onClick: () => this.onClickLinkFillForm(item),
        disabled: false,
      },
      {
        id: "option_edit",
        key: "edit",
        label: t("Common:EditButton"),
        icon: AccessEditReactSvgUrl,
        onClick: () => this.onClickLinkEdit(item),
        disabled: false,
      },
      {
        id: "option_preview",
        key: "preview",
        label: t("Common:Preview"),
        icon: EyeReactSvgUrl,
        onClick: () => this.onPreviewClick(item),
        disabled: false,
      },
      {
        id: "option_view",
        key: "view",
        label: t("Common:View"),
        icon: EyeReactSvgUrl,
        onClick: (fileId) => this.onMediaFileClick(fileId, item),
        disabled: false,
      },
      {
        id: "option_pdf-view",
        key: "pdf-view",
        label: "Pdf viewer",
        icon: EyeReactSvgUrl,
        onClick: (fileId) => this.onMediaFileClick(fileId, item),
        disabled: false,
      },
      {
        id: "option_make-form",
        key: "make-form",
        label: t("Common:MakeForm"),
        icon: FormPlusReactSvgUrl,
        onClick: () => this.onClickMakeForm(item, t),
        disabled: false,
      },
      separator0,
      {
        id: "option_submit-to-gallery",
        key: "submit-to-gallery",
        label: t("Common:SubmitToFormGallery"),
        icon: FormFileReactSvgUrl,
        onClick: () => this.onClickSubmitToFormGallery(item),
        isOutsideLink: true,
        disabled: !item.security.SubmitToFormGallery,
      },
      {
        key: "separator-SubmitToGallery",
        isSeparator: true,
      },
      {
        id: "option_reconnect-storage",
        key: "reconnect-storage",
        label: t("Common:ReconnectStorage"),
        icon: ReconnectSvgUrl,
        onClick: () => this.onClickReconnectStorage(item, t),
        disabled: false,
      },
      {
        id: "option_edit-room",
        key: "edit-room",
        label: t("EditRoom"),
        icon: SettingsReactSvgUrl,
        onClick: () => this.onClickEditRoom(item),
        disabled: false,
      },
      {
        id: "option_invite-users-to-room",
        key: "invite-users-to-room",
        label: t("Common:InviteUsers"),
        icon: PersonReactSvgUrl,
        onClick: (e) => this.onClickInviteUsers(e, item.roomType),
        disabled: false,
        action: item.id,
      },
      ...versionActions,
      {
        id: "option_link-for-room-members",
        key: "link-for-room-members",
        label: t("LinkForRoomMembers"),
        icon: InvitationLinkReactSvgUrl,
        onClick: () => this.onCopyLink(item, t),
        disabled: this.publicRoomStore.isPublicRoom,
      },
      {
        id: "option_copy-external-link",
        key: "external-link",
        label: t("SharingPanel:CopyExternalLink"),
        icon: CopyToReactSvgUrl,
        disabled: this.treeFoldersStore.isArchiveFolder,
        onLoad: () => this.onLoadLinks(t, item),
      },
      {
        id: "option_room-info",
        key: "room-info",
        label: t("Common:Info"),
        icon: InfoOutlineReactSvgUrl,
        onClick: () => this.onShowInfoPanel(item),
        disabled: this.publicRoomStore.isPublicRoom,
      },
      ...pinOptions,
      ...muteOptions,
      {
        id: "option_sharing-settings",
        key: "sharing-settings",
        label: t("SharingPanel:SharingSettingsTitle"),
        icon: ShareReactSvgUrl,
        onClick: this.onClickShare,
        disabled: !isShareable,
      },
      {
        id: "option_owner-change",
        key: "owner-change",
        label: t("Translations:OwnerChange"),
        icon: FileActionsOwnerReactSvgUrl,
        onClick: this.onOwnerChange,
        disabled: false,
      },
      {
        id: "option_link-for-portal-users",
        key: "link-for-portal-users",
        label: t("LinkForPortalUsers"),
        icon: InvitationLinkReactSvgUrl,
        onClick: () => this.onClickLinkForPortal(item, t),
        disabled: false,
      },
      // {
      //   id: "option_send-by-email",
      //   key: "send-by-email",
      //   label: t("SendByEmail"),
      //   icon: MailReactSvgUrl,
      //   disabled: emailSendIsDisabled,
      // },
      {
        id: "option_show-info",
        key: "show-info",
        label: t("Common:Info"),
        icon: InfoOutlineReactSvgUrl,
        onClick: () => this.onShowInfoPanel(item),
        disabled: this.publicRoomStore.isPublicRoom,
      },
      {
        id: "option_block-unblock-version",
        key: "block-unblock-version",
        label: t("UnblockVersion"),
        icon: LockedReactSvgUrl,
        onClick: () => this.lockFile(item, t),
        disabled: false,
      },
      !this.publicRoomStore.isPublicRoom && {
        key: "separator1",
        isSeparator: true,
      },
      {
        id: "option_open-location",
        key: "open-location",
        label: t("OpenLocation"),
        icon: FolderLocationReactSvgUrl,
        onClick: () => this.onOpenLocation(item),
        disabled: false,
      },
      {
        id: "option_mark-read",
        key: "mark-read",
        label: t("MarkRead"),
        icon: TickRoundedSvgUrl,
        onClick: () => this.onClickMarkRead(item),
        disabled: false,
      },
      {
        id: "option_mark-as-favorite",
        key: "mark-as-favorite",
        label: t("MarkAsFavorite"),
        icon: FavoritesReactSvgUrl,
        onClick: (e) => this.onClickFavorite(e, item.id, t),
        disabled: false,
        "data-action": "mark",
        action: "mark",
      },
      {
        id: "option_remove-from-favorites",
        key: "remove-from-favorites",
        label: t("RemoveFromFavorites"),
        icon: FavoritesReactSvgUrl,
        onClick: (e) => this.onClickFavorite(e, item.id, t),
        disabled: false,
        "data-action": "remove",
        action: "remove",
      },
      {
        id: "option_download",
        key: "download",
        label: t("Common:Download"),
        icon: DownloadReactSvgUrl,
        onClick: () => this.onClickDownload(item, t),
        disabled: !item.security.Download,
      },
      {
        id: "option_download-as",
        key: "download-as",
        label: t("Translations:DownloadAs"),
        icon: DownloadAsReactSvgUrl,
        onClick: this.onClickDownloadAs,
        disabled: !item.security.Download || this.publicRoomStore.isPublicRoom,
      },
      ...moveActions,
      {
        id: "option_restore",
        key: "restore",
        label: t("Common:Restore"),
        icon: MoveReactSvgUrl,
        onClick: this.onMoveAction,
        disabled: false,
      },
      {
        id: "option_rename",
        key: "rename",
        label: t("Common:Rename"),
        icon: RenameReactSvgUrl,
        onClick: () => this.onClickRename(item),
        disabled: false,
      },
      {
        key: "separator3",
        isSeparator: true,
      },
      {
        id: "option_unsubscribe",
        key: "unsubscribe",
        label: t("RemoveFromList"),
        icon: RemoveSvgUrl,
        onClick: this.onClickUnsubscribe,
        disabled: false,
      },
      {
        id: "option_change-thirdparty-info",
        key: "change-thirdparty-info",
        label: t("Translations:ThirdPartyInfo"),
        icon: AccessEditReactSvgUrl,
        onClick: () => this.onChangeThirdPartyInfo(item.providerKey),
        disabled: false,
      },
      {
        id: "option_archive-room",
        key: "archive-room",
        label: t("MoveToArchive"),
        icon: RoomArchiveSvgUrl,
        onClick: (e) => this.onClickArchive(e),
        disabled: false,
        "data-action": "archive",
        action: "archive",
      },
      {
        id: "option_leave-room",
        key: "leave-room",
        label: t("LeaveTheRoom"),
        icon: LeaveRoomSvgUrl,
        onClick: this.onLeaveRoom,
        disabled: this.treeFoldersStore.isArchiveFolder || !item.inRoom,
      },
      {
        id: "option_unarchive-room",
        key: "unarchive-room",
        label: t("Common:Restore"),
        icon: MoveReactSvgUrl,
        onClick: (e) => this.onClickArchive(e),
        disabled: false,
        "data-action": "unarchive",
        action: "unarchive",
      },
      {
        id: "option_delete",
        key: "delete",
        label: isRootThirdPartyFolder
          ? t("Common:Disconnect")
          : t("Common:Delete"),
        icon: TrashReactSvgUrl,
        onClick: () =>
          isEditing ? this.onShowEditingToast(t) : this.onClickDelete(item, t),
        disabled: false,
      },
    ];

    const options = this.filterModel(optionsModel, contextOptions);

    if (pluginItems.length > 0) {
      options.splice(1, 0, {
        id: "option_plugin-actions",
        key: "plugin_actions",
        label: t("Common:Actions"),
        icon: PluginActionsSvgUrl,
        disabled: false,
        items: pluginItems,
      });
    }

    return options;
  };

  getGroupContextOptions = (t) => {
    const { personal } = this.authStore.settingsStore;
    const { selection, allFilesIsEditing } = this.filesStore;
    const { setDeleteDialogVisible } = this.dialogsStore;
    const {
      isRecycleBinFolder,
      isRoomsFolder,
      isArchiveFolder,
    } = this.treeFoldersStore;

    const { pinRooms, unpinRooms, deleteRooms } = this.filesActionsStore;

    if (isRoomsFolder || isArchiveFolder) {
      const isPinOption = selection.filter((item) => !item.pinned).length > 0;

      let canDelete;
      if (isRoomsFolder) {
        canDelete = selection.every((k) => k.contextOptions.includes("delete"));
      } else if (isArchiveFolder) {
        canDelete = selection.some((k) => k.contextOptions.includes("delete"));
      }

      const canArchiveRoom = selection.every((k) =>
        k.contextOptions.includes("archive-room")
      );

      const canRestoreRoom = selection.some((k) =>
        k.contextOptions.includes("unarchive-room")
      );

      let archiveOptions;

      const pinOption = isPinOption
        ? {
            key: "pin-room",
            label: t("PinToTop"),
            icon: PinReactSvgUrl,
            onClick: () => pinRooms(t),
            disabled: false,
          }
        : {
            key: "unpin-room",
            label: t("Unpin"),
            icon: UnpinReactSvgUrl,
            onClick: () => unpinRooms(t),
            disabled: false,
          };

      if (canArchiveRoom) {
        archiveOptions = {
          key: "archive-room",
          label: t("MoveToArchive"),
          icon: RoomArchiveSvgUrl,
          onClick: (e) => this.onClickArchive(e),
          disabled: false,
          "data-action": "archive",
          action: "archive",
        };
      }
      if (canRestoreRoom) {
        archiveOptions = {
          key: "unarchive-room",
          label: t("Common:Restore"),
          icon: MoveReactSvgUrl,
          onClick: (e) => this.onClickArchive(e),
          disabled: false,
          "data-action": "unarchive",
          action: "unarchive",
        };
      }

      const options = [];

      if (!isArchiveFolder) {
        options.push(pinOption);
      }

      if ((canArchiveRoom || canDelete) && !isArchiveFolder) {
        options.push({
          key: "separator0",
          isSeparator: true,
        });
      }

      options.push(archiveOptions);

      canDelete &&
        options.push({
          key: "delete-rooms",
          label: t("Common:Delete"),
          icon: TrashReactSvgUrl,
          onClick: () => deleteRooms(t),
        });

      return options;
    }

    const hasDownloadAccess =
      selection.findIndex((k) => k.security.Download) !== -1;

    const sharingItems =
      selection.filter(
        (k) => k.contextOptions.includes("sharing-settings") && k.canShare
      ).length && !personal;

    const favoriteItems = selection.filter((k) =>
      k.contextOptions.includes("mark-as-favorite")
    );

    const moveItems = selection.filter((k) =>
      k.contextOptions.includes("move-to")
    ).length;

    const copyItems = selection.filter((k) =>
      k.contextOptions.includes("copy-to")
    ).length;

    const restoreItems = selection.filter((k) =>
      k.contextOptions.includes("restore")
    ).length;

    const removeFromFavoriteItems = selection.filter((k) =>
      k.contextOptions.includes("remove-from-favorites")
    );

    const deleteItems = selection.filter((k) =>
      k.contextOptions.includes("delete")
    ).length;

    const isRootThirdPartyFolder = selection.some(
      (x) => x.providerKey && x.id === x.rootFolderId
    );

    const favoriteItemsIds = favoriteItems.map((item) => item.id);

    const removeFromFavoriteItemsIds = removeFromFavoriteItems.map(
      (item) => item.id
    );

    const options = [
      {
        key: "sharing-settings",
        label: t("SharingPanel:SharingSettingsTitle"),
        icon: ShareReactSvgUrl,
        onClick: this.onClickShare,
        disabled: !sharingItems,
      },
      {
        key: "separator0",
        isSeparator: true,
        disabled: !sharingItems,
      },
      {
        key: "mark-as-favorite",
        label: t("MarkAsFavorite"),
        icon: FavoritesReactSvgUrl,
        onClick: (e) => this.onClickFavorite(e, favoriteItemsIds, t),
        disabled: !favoriteItems.length,
        "data-action": "mark",
        action: "mark",
      },
      {
        key: "remove-from-favorites",
        label: t("RemoveFromFavorites"),
        icon: FavoritesReactSvgUrl,
        onClick: (e) => this.onClickFavorite(e, removeFromFavoriteItemsIds, t),
        disabled: favoriteItems.length || !removeFromFavoriteItems.length,
        "data-action": "remove",
        action: "remove",
      },
      {
        key: "download",
        label: t("Common:Download"),
        icon: DownloadReactSvgUrl,
        onClick: () =>
          this.filesActionsStore
            .downloadAction(t("Translations:ArchivingData"))
            .catch((err) => toastr.error(err)),
        disabled: !hasDownloadAccess,
      },
      {
        key: "download-as",
        label: t("Translations:DownloadAs"),
        icon: DownloadAsReactSvgUrl,
        onClick: this.onClickDownloadAs,
        disabled: !hasDownloadAccess || this.publicRoomStore.isPublicRoom,
      },
      {
        key: "move-to",
        label: t("Common:MoveTo"),
        icon: MoveReactSvgUrl,
        onClick: allFilesIsEditing
          ? () => this.onShowEditingToast(t)
          : this.onMoveAction,
        disabled: isRecycleBinFolder || !moveItems,
      },
      {
        key: "copy-to",
        label: t("Common:Copy"),
        icon: CopyReactSvgUrl,
        onClick: this.onCopyAction,
        disabled: isRecycleBinFolder || !copyItems,
      },
      {
        key: "restore",
        label: t("Common:Restore"),
        icon: MoveReactSvgUrl,
        onClick: this.onMoveAction,
        disabled: !isRecycleBinFolder || !restoreItems,
      },
      {
        key: "separator1",
        isSeparator: true,
        disabled: !deleteItems || isRootThirdPartyFolder,
      },
      {
        key: "delete",
        label: t("Common:Delete"),
        icon: TrashReactSvgUrl,
        onClick: allFilesIsEditing
          ? () => this.onShowEditingToast(t)
          : () => {
              if (this.settingsStore.confirmDelete) {
                setDeleteDialogVisible(true);
              } else {
                const translations = {
                  deleteOperation: t("Translations:DeleteOperation"),
                  deleteFromTrash: t("Translations:DeleteFromTrash"),
                  deleteSelectedElem: t("Translations:DeleteSelectedElem"),
                  FileRemoved: t("Files:FileRemoved"),
                  FolderRemoved: t("Files:FolderRemoved"),
                };

                this.filesActionsStore
                  .deleteAction(translations)
                  .catch((err) => toastr.error(err));
              }
            },
        disabled: !deleteItems || isRootThirdPartyFolder,
      },
    ];

    return options;
  };

  getModel = (item, t) => {
    const { selection } = this.filesStore;

    const { fileExst, contextOptions } = item;

    const contextOptionsProps =
      contextOptions && contextOptions.length > 0
        ? selection.length > 1
          ? this.getGroupContextOptions(t)
          : this.getFilesContextOptions(item, t)
        : [];

    return contextOptionsProps;
  };
}

export default ContextOptionsStore;<|MERGE_RESOLUTION|>--- conflicted
+++ resolved
@@ -33,12 +33,9 @@
 import CopyToReactSvgUrl from "PUBLIC_DIR/images/copyTo.react.svg?url";
 import MailReactSvgUrl from "PUBLIC_DIR/images/mail.react.svg?url";
 import RoomArchiveSvgUrl from "PUBLIC_DIR/images/room.archive.svg?url";
-<<<<<<< HEAD
 import PluginActionsSvgUrl from "PUBLIC_DIR/images/plugin.actions.react.svg?url";
-=======
 import LeaveRoomSvgUrl from "PUBLIC_DIR/images/logout.react.svg?url";
 
->>>>>>> 3f55c266
 import { makeAutoObservable } from "mobx";
 import copy from "copy-to-clipboard";
 import saveAs from "file-saver";
@@ -170,10 +167,8 @@
   };
 
   onClickMakeForm = (item, t) => {
-    const {
-      setConvertPasswordDialogVisible,
-      setFormCreationInfo,
-    } = this.dialogsStore;
+    const { setConvertPasswordDialogVisible, setFormCreationInfo } =
+      this.dialogsStore;
     const { title, id, folderId, fileExst } = item;
 
     const newTitle =
@@ -236,10 +231,8 @@
   };
 
   showVersionHistory = (id, security) => {
-    const {
-      fetchFileVersions,
-      setIsVerHistoryPanel,
-    } = this.versionHistoryStore;
+    const { fetchFileVersions, setIsVerHistoryPanel } =
+      this.versionHistoryStore;
 
     if (this.treeFoldersStore.isRecycleBinFolder) return;
 
@@ -269,9 +262,8 @@
 
   lockFile = (item, t) => {
     const { id, locked } = item;
-    const {
-      setSelection: setInfoPanelSelection,
-    } = this.authStore.infoPanelStore;
+    const { setSelection: setInfoPanelSelection } =
+      this.authStore.infoPanelStore;
 
     this.filesActionsStore
       .lockFileAction(id, !locked)
@@ -446,19 +438,13 @@
   };
 
   onClickDeleteSelectedFolder = (t, isRoom) => {
-    const {
-      setIsFolderActions,
-      setDeleteDialogVisible,
-      setIsRoomDelete,
-    } = this.dialogsStore;
+    const { setIsFolderActions, setDeleteDialogVisible, setIsRoomDelete } =
+      this.dialogsStore;
     const { confirmDelete } = this.settingsStore;
     const { deleteAction, deleteRoomsAction } = this.filesActionsStore;
     const { id: selectedFolderId } = this.selectedFolderStore;
-    const {
-      isThirdPartySelection,
-      getFolderInfo,
-      setBufferSelection,
-    } = this.filesStore;
+    const { isThirdPartySelection, getFolderInfo, setBufferSelection } =
+      this.filesStore;
 
     setIsFolderActions(true);
 
@@ -500,10 +486,8 @@
   onClickDelete = (item, t) => {
     const { id, title, providerKey, rootFolderId, isFolder, isRoom } = item;
 
-    const {
-      setRemoveItem,
-      setDeleteThirdPartyDialogVisible,
-    } = this.dialogsStore;
+    const { setRemoveItem, setDeleteThirdPartyDialogVisible } =
+      this.dialogsStore;
 
     if (id === this.selectedFolderStore.id) {
       this.onClickDeleteSelectedFolder(t, isRoom);
@@ -1365,11 +1349,8 @@
     const { personal } = this.authStore.settingsStore;
     const { selection, allFilesIsEditing } = this.filesStore;
     const { setDeleteDialogVisible } = this.dialogsStore;
-    const {
-      isRecycleBinFolder,
-      isRoomsFolder,
-      isArchiveFolder,
-    } = this.treeFoldersStore;
+    const { isRecycleBinFolder, isRoomsFolder, isArchiveFolder } =
+      this.treeFoldersStore;
 
     const { pinRooms, unpinRooms, deleteRooms } = this.filesActionsStore;
 
