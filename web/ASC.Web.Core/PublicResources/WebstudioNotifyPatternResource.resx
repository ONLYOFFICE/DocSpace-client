--- conflicted
+++ resolved
@@ -1,249 +1,249 @@
-﻿<?xml version="1.0" encoding="utf-8"?>
-<root>
-  <!-- 
-    Microsoft ResX Schema 
-    
-    Version 2.0
-    
-    The primary goals of this format is to allow a simple XML format 
-    that is mostly human readable. The generation and parsing of the 
-    various data types are done through the TypeConverter classes 
-    associated with the data types.
-    
-    Example:
-    
-    ... ado.net/XML headers & schema ...
-    <resheader name="resmimetype">text/microsoft-resx</resheader>
-    <resheader name="version">2.0</resheader>
-    <resheader name="reader">System.Resources.ResXResourceReader, System.Windows.Forms, ...</resheader>
-    <resheader name="writer">System.Resources.ResXResourceWriter, System.Windows.Forms, ...</resheader>
-    <data name="Name1"><value>this is my long string</value><comment>this is a comment</comment></data>
-    <data name="Color1" type="System.Drawing.Color, System.Drawing">Blue</data>
-    <data name="Bitmap1" mimetype="application/x-microsoft.net.object.binary.base64">
-        <value>[base64 mime encoded serialized .NET Framework object]</value>
-    </data>
-    <data name="Icon1" type="System.Drawing.Icon, System.Drawing" mimetype="application/x-microsoft.net.object.bytearray.base64">
-        <value>[base64 mime encoded string representing a byte array form of the .NET Framework object]</value>
-        <comment>This is a comment</comment>
-    </data>
-                
-    There are any number of "resheader" rows that contain simple 
-    name/value pairs.
-    
-    Each data row contains a name, and value. The row also contains a 
-    type or mimetype. Type corresponds to a .NET class that support 
-    text/value conversion through the TypeConverter architecture. 
-    Classes that don't support this are serialized and stored with the 
-    mimetype set.
-    
-    The mimetype is used for serialized objects, and tells the 
-    ResXResourceReader how to depersist the object. This is currently not 
-    extensible. For a given mimetype the value must be set accordingly:
-    
-    Note - application/x-microsoft.net.object.binary.base64 is the format 
-    that the ResXResourceWriter will generate, however the reader can 
-    read any of the formats listed below.
-    
-    mimetype: application/x-microsoft.net.object.binary.base64
-    value   : The object must be serialized with 
-            : System.Runtime.Serialization.Formatters.Binary.BinaryFormatter
-            : and then encoded with base64 encoding.
-    
-    mimetype: application/x-microsoft.net.object.soap.base64
-    value   : The object must be serialized with 
-            : System.Runtime.Serialization.Formatters.Soap.SoapFormatter
-            : and then encoded with base64 encoding.
-
-    mimetype: application/x-microsoft.net.object.bytearray.base64
-    value   : The object must be serialized into a byte array 
-            : using a System.ComponentModel.TypeConverter
-            : and then encoded with base64 encoding.
-    -->
-  <xsd:schema id="root" xmlns="" xmlns:xsd="http://www.w3.org/2001/XMLSchema" xmlns:msdata="urn:schemas-microsoft-com:xml-msdata">
-    <xsd:import namespace="http://www.w3.org/XML/1998/namespace" />
-    <xsd:element name="root" msdata:IsDataSet="true">
-      <xsd:complexType>
-        <xsd:choice maxOccurs="unbounded">
-          <xsd:element name="metadata">
-            <xsd:complexType>
-              <xsd:sequence>
-                <xsd:element name="value" type="xsd:string" minOccurs="0" />
-              </xsd:sequence>
-              <xsd:attribute name="name" use="required" type="xsd:string" />
-              <xsd:attribute name="type" type="xsd:string" />
-              <xsd:attribute name="mimetype" type="xsd:string" />
-              <xsd:attribute ref="xml:space" />
-            </xsd:complexType>
-          </xsd:element>
-          <xsd:element name="assembly">
-            <xsd:complexType>
-              <xsd:attribute name="alias" type="xsd:string" />
-              <xsd:attribute name="name" type="xsd:string" />
-            </xsd:complexType>
-          </xsd:element>
-          <xsd:element name="data">
-            <xsd:complexType>
-              <xsd:sequence>
-                <xsd:element name="value" type="xsd:string" minOccurs="0" msdata:Ordinal="1" />
-                <xsd:element name="comment" type="xsd:string" minOccurs="0" msdata:Ordinal="2" />
-              </xsd:sequence>
-              <xsd:attribute name="name" type="xsd:string" use="required" msdata:Ordinal="1" />
-              <xsd:attribute name="type" type="xsd:string" msdata:Ordinal="3" />
-              <xsd:attribute name="mimetype" type="xsd:string" msdata:Ordinal="4" />
-              <xsd:attribute ref="xml:space" />
-            </xsd:complexType>
-          </xsd:element>
-          <xsd:element name="resheader">
-            <xsd:complexType>
-              <xsd:sequence>
-                <xsd:element name="value" type="xsd:string" minOccurs="0" msdata:Ordinal="1" />
-              </xsd:sequence>
-              <xsd:attribute name="name" type="xsd:string" use="required" />
-            </xsd:complexType>
-          </xsd:element>
-        </xsd:choice>
-      </xsd:complexType>
-    </xsd:element>
-  </xsd:schema>
-  <resheader name="resmimetype">
-    <value>text/microsoft-resx</value>
-  </resheader>
-  <resheader name="version">
-    <value>2.0</value>
-  </resheader>
-  <resheader name="reader">
-    <value>System.Resources.ResXResourceReader, System.Windows.Forms, Version=4.0.0.0, Culture=neutral, PublicKeyToken=b77a5c561934e089</value>
-  </resheader>
-  <resheader name="writer">
-    <value>System.Resources.ResXResourceWriter, System.Windows.Forms, Version=4.0.0.0, Culture=neutral, PublicKeyToken=b77a5c561934e089</value>
-  </resheader>
-  <data name="ActionCreateBlog" xml:space="preserve">
-    <value>Blog was created at</value>
-  </data>
-  <data name="ActionCreateBookmark" xml:space="preserve">
-    <value>Bookmark was created at</value>
-  </data>
-  <data name="ActionCreateCase" xml:space="preserve">
-    <value>CRM case was created at</value>
-  </data>
-  <data name="ActionCreateComment" xml:space="preserve">
-    <value>Comment was added at</value>
-  </data>
-  <data name="ActionCreateContact" xml:space="preserve">
-    <value>CRM contact was created at</value>
-  </data>
-  <data name="ActionCreateDeal" xml:space="preserve">
-    <value>CRM opportunity was created at</value>
-  </data>
-  <data name="ActionCreateDiscussion" xml:space="preserve">
-    <value>Discussion was created at</value>
-  </data>
-  <data name="ActionCreateEvent" xml:space="preserve">
-    <value>Event was created at</value>
-  </data>
-  <data name="ActionCreateFile" xml:space="preserve">
-    <value>Document was created/uploaded at</value>
-  </data>
-  <data name="ActionCreateFolder" xml:space="preserve">
-    <value>Folder was created at</value>
-  </data>
-  <data name="ActionCreateForum" xml:space="preserve">
-    <value>Forum was created at</value>
-  </data>
-  <data name="ActionCreateForumPoll" xml:space="preserve">
-    <value>Poll was created at</value>
-  </data>
-  <data name="ActionCreateForumPost" xml:space="preserve">
-    <value>Post was created at</value>
-  </data>
-  <data name="ActionCreateMilestone" xml:space="preserve">
-    <value>Milestone was created at</value>
-  </data>
-  <data name="ActionCreateProject" xml:space="preserve">
-    <value>Project was created at</value>
-  </data>
-  <data name="ActionCreateTask" xml:space="preserve">
-    <value>Task was created at</value>
-  </data>
-  <data name="ButtonAccept" xml:space="preserve">
-    <value>Accept</value>
-  </data>
-  <data name="ButtonAccessControlPanel" xml:space="preserve">
-    <value>Access Control Panel</value>
-  </data>
-  <data name="ButtonAccessYourPortal" xml:space="preserve">
-    <value>Access Your Portal</value>
-  </data>
-  <data name="ButtonAccessYouWebOffice" xml:space="preserve">
-    <value>Access Your Web-Office</value>
-  </data>
-  <data name="ButtonActivateEmail" xml:space="preserve">
-    <value>Click here to activate your email address</value>
-  </data>
-  <data name="ButtonChangeEmail" xml:space="preserve">
-    <value>Change email address</value>
-  </data>
-  <data name="ButtonChangePassword" xml:space="preserve">
-    <value>Change password</value>
-  </data>
-  <data name="ButtonChangePhone" xml:space="preserve">
-    <value>Change mobile phone number</value>
-  </data>
-  <data name="ButtonChangeTfa" xml:space="preserve">
-    <value>Configure the authenticator app</value>
-  </data>
-  <data name="ButtonConfigureRightNow" xml:space="preserve">
-    <value>Configure Right Now</value>
-  </data>
-  <data name="ButtonConfirm" xml:space="preserve">
-    <value>Confirm</value>
-  </data>
-  <data name="ButtonConfirmPortalAddressChange" xml:space="preserve">
-    <value>Confirm Portal Address Change</value>
-  </data>
-  <data name="ButtonConfirmPortalOwnerUpdate" xml:space="preserve">
-    <value>Confirm Portal Owner Update</value>
-  </data>
-  <data name="ButtonConfirmTermination" xml:space="preserve">
-    <value>Confirm account termination</value>
-  </data>
-  <data name="ButtonDeactivatePortal" xml:space="preserve">
-    <value>Deactivate Portal</value>
-  </data>
-  <data name="ButtonDeletePortal" xml:space="preserve">
-    <value>Delete Portal</value>
-  </data>
-  <data name="ButtonInviteRightNow" xml:space="preserve">
-    <value>Invite Right Now</value>
-  </data>
-  <data name="ButtonJoin" xml:space="preserve">
-    <value>Click here to join the portal</value>
-  </data>
-  <data name="ButtonLeaveFeedback" xml:space="preserve">
-    <value>Leave Feedback</value>
-  </data>
-  <data name="ButtonRemoveProfile" xml:space="preserve">
-    <value>Remove profile</value>
-  </data>
-  <data name="ButtonRenewNow" xml:space="preserve">
-    <value>Renew now</value>
-  </data>
-  <data name="ButtonRequestCallButton" xml:space="preserve">
-    <value>Request a Call</value>
-  </data>
-  <data name="ButtonSelectPricingPlans" xml:space="preserve">
-    <value>Select the Pricing Plans Right Now</value>
-  </data>
-  <data name="ButtonStartFreeTrial" xml:space="preserve">
-    <value>Start free trial</value>
-  </data>
-  <data name="ButtonUseDiscount" xml:space="preserve">
-    <value>Use discount</value>
-  </data>
-  <data name="LinkLearnMore" xml:space="preserve">
-    <value>Learn More &gt;&gt;</value>
-  </data>
-  <data name="pattern_activate_email" xml:space="preserve">
+﻿<?xml version="1.0" encoding="utf-8"?>
+<root>
+  <!-- 
+    Microsoft ResX Schema 
+    
+    Version 2.0
+    
+    The primary goals of this format is to allow a simple XML format 
+    that is mostly human readable. The generation and parsing of the 
+    various data types are done through the TypeConverter classes 
+    associated with the data types.
+    
+    Example:
+    
+    ... ado.net/XML headers & schema ...
+    <resheader name="resmimetype">text/microsoft-resx</resheader>
+    <resheader name="version">2.0</resheader>
+    <resheader name="reader">System.Resources.ResXResourceReader, System.Windows.Forms, ...</resheader>
+    <resheader name="writer">System.Resources.ResXResourceWriter, System.Windows.Forms, ...</resheader>
+    <data name="Name1"><value>this is my long string</value><comment>this is a comment</comment></data>
+    <data name="Color1" type="System.Drawing.Color, System.Drawing">Blue</data>
+    <data name="Bitmap1" mimetype="application/x-microsoft.net.object.binary.base64">
+        <value>[base64 mime encoded serialized .NET Framework object]</value>
+    </data>
+    <data name="Icon1" type="System.Drawing.Icon, System.Drawing" mimetype="application/x-microsoft.net.object.bytearray.base64">
+        <value>[base64 mime encoded string representing a byte array form of the .NET Framework object]</value>
+        <comment>This is a comment</comment>
+    </data>
+                
+    There are any number of "resheader" rows that contain simple 
+    name/value pairs.
+    
+    Each data row contains a name, and value. The row also contains a 
+    type or mimetype. Type corresponds to a .NET class that support 
+    text/value conversion through the TypeConverter architecture. 
+    Classes that don't support this are serialized and stored with the 
+    mimetype set.
+    
+    The mimetype is used for serialized objects, and tells the 
+    ResXResourceReader how to depersist the object. This is currently not 
+    extensible. For a given mimetype the value must be set accordingly:
+    
+    Note - application/x-microsoft.net.object.binary.base64 is the format 
+    that the ResXResourceWriter will generate, however the reader can 
+    read any of the formats listed below.
+    
+    mimetype: application/x-microsoft.net.object.binary.base64
+    value   : The object must be serialized with 
+            : System.Runtime.Serialization.Formatters.Binary.BinaryFormatter
+            : and then encoded with base64 encoding.
+    
+    mimetype: application/x-microsoft.net.object.soap.base64
+    value   : The object must be serialized with 
+            : System.Runtime.Serialization.Formatters.Soap.SoapFormatter
+            : and then encoded with base64 encoding.
+
+    mimetype: application/x-microsoft.net.object.bytearray.base64
+    value   : The object must be serialized into a byte array 
+            : using a System.ComponentModel.TypeConverter
+            : and then encoded with base64 encoding.
+    -->
+  <xsd:schema id="root" xmlns="" xmlns:xsd="http://www.w3.org/2001/XMLSchema" xmlns:msdata="urn:schemas-microsoft-com:xml-msdata">
+    <xsd:import namespace="http://www.w3.org/XML/1998/namespace" />
+    <xsd:element name="root" msdata:IsDataSet="true">
+      <xsd:complexType>
+        <xsd:choice maxOccurs="unbounded">
+          <xsd:element name="metadata">
+            <xsd:complexType>
+              <xsd:sequence>
+                <xsd:element name="value" type="xsd:string" minOccurs="0" />
+              </xsd:sequence>
+              <xsd:attribute name="name" use="required" type="xsd:string" />
+              <xsd:attribute name="type" type="xsd:string" />
+              <xsd:attribute name="mimetype" type="xsd:string" />
+              <xsd:attribute ref="xml:space" />
+            </xsd:complexType>
+          </xsd:element>
+          <xsd:element name="assembly">
+            <xsd:complexType>
+              <xsd:attribute name="alias" type="xsd:string" />
+              <xsd:attribute name="name" type="xsd:string" />
+            </xsd:complexType>
+          </xsd:element>
+          <xsd:element name="data">
+            <xsd:complexType>
+              <xsd:sequence>
+                <xsd:element name="value" type="xsd:string" minOccurs="0" msdata:Ordinal="1" />
+                <xsd:element name="comment" type="xsd:string" minOccurs="0" msdata:Ordinal="2" />
+              </xsd:sequence>
+              <xsd:attribute name="name" type="xsd:string" use="required" msdata:Ordinal="1" />
+              <xsd:attribute name="type" type="xsd:string" msdata:Ordinal="3" />
+              <xsd:attribute name="mimetype" type="xsd:string" msdata:Ordinal="4" />
+              <xsd:attribute ref="xml:space" />
+            </xsd:complexType>
+          </xsd:element>
+          <xsd:element name="resheader">
+            <xsd:complexType>
+              <xsd:sequence>
+                <xsd:element name="value" type="xsd:string" minOccurs="0" msdata:Ordinal="1" />
+              </xsd:sequence>
+              <xsd:attribute name="name" type="xsd:string" use="required" />
+            </xsd:complexType>
+          </xsd:element>
+        </xsd:choice>
+      </xsd:complexType>
+    </xsd:element>
+  </xsd:schema>
+  <resheader name="resmimetype">
+    <value>text/microsoft-resx</value>
+  </resheader>
+  <resheader name="version">
+    <value>2.0</value>
+  </resheader>
+  <resheader name="reader">
+    <value>System.Resources.ResXResourceReader, System.Windows.Forms, Version=4.0.0.0, Culture=neutral, PublicKeyToken=b77a5c561934e089</value>
+  </resheader>
+  <resheader name="writer">
+    <value>System.Resources.ResXResourceWriter, System.Windows.Forms, Version=4.0.0.0, Culture=neutral, PublicKeyToken=b77a5c561934e089</value>
+  </resheader>
+  <data name="ActionCreateBlog" xml:space="preserve">
+    <value>Blog was created at</value>
+  </data>
+  <data name="ActionCreateBookmark" xml:space="preserve">
+    <value>Bookmark was created at</value>
+  </data>
+  <data name="ActionCreateCase" xml:space="preserve">
+    <value>CRM case was created at</value>
+  </data>
+  <data name="ActionCreateComment" xml:space="preserve">
+    <value>Comment was added at</value>
+  </data>
+  <data name="ActionCreateContact" xml:space="preserve">
+    <value>CRM contact was created at</value>
+  </data>
+  <data name="ActionCreateDeal" xml:space="preserve">
+    <value>CRM opportunity was created at</value>
+  </data>
+  <data name="ActionCreateDiscussion" xml:space="preserve">
+    <value>Discussion was created at</value>
+  </data>
+  <data name="ActionCreateEvent" xml:space="preserve">
+    <value>Event was created at</value>
+  </data>
+  <data name="ActionCreateFile" xml:space="preserve">
+    <value>Document was created/uploaded at</value>
+  </data>
+  <data name="ActionCreateFolder" xml:space="preserve">
+    <value>Folder was created at</value>
+  </data>
+  <data name="ActionCreateForum" xml:space="preserve">
+    <value>Forum was created at</value>
+  </data>
+  <data name="ActionCreateForumPoll" xml:space="preserve">
+    <value>Poll was created at</value>
+  </data>
+  <data name="ActionCreateForumPost" xml:space="preserve">
+    <value>Post was created at</value>
+  </data>
+  <data name="ActionCreateMilestone" xml:space="preserve">
+    <value>Milestone was created at</value>
+  </data>
+  <data name="ActionCreateProject" xml:space="preserve">
+    <value>Project was created at</value>
+  </data>
+  <data name="ActionCreateTask" xml:space="preserve">
+    <value>Task was created at</value>
+  </data>
+  <data name="ButtonAccept" xml:space="preserve">
+    <value>Accept</value>
+  </data>
+  <data name="ButtonAccessControlPanel" xml:space="preserve">
+    <value>Access Control Panel</value>
+  </data>
+  <data name="ButtonAccessYourPortal" xml:space="preserve">
+    <value>Access Your Portal</value>
+  </data>
+  <data name="ButtonAccessYouWebOffice" xml:space="preserve">
+    <value>Access Your Web-Office</value>
+  </data>
+  <data name="ButtonActivateEmail" xml:space="preserve">
+    <value>Click here to activate your email address</value>
+  </data>
+  <data name="ButtonChangeEmail" xml:space="preserve">
+    <value>Change email address</value>
+  </data>
+  <data name="ButtonChangePassword" xml:space="preserve">
+    <value>Change password</value>
+  </data>
+  <data name="ButtonChangePhone" xml:space="preserve">
+    <value>Change mobile phone number</value>
+  </data>
+  <data name="ButtonChangeTfa" xml:space="preserve">
+    <value>Configure the authenticator app</value>
+  </data>
+  <data name="ButtonConfigureRightNow" xml:space="preserve">
+    <value>Configure Right Now</value>
+  </data>
+  <data name="ButtonConfirm" xml:space="preserve">
+    <value>Confirm</value>
+  </data>
+  <data name="ButtonConfirmPortalAddressChange" xml:space="preserve">
+    <value>Confirm Portal Address Change</value>
+  </data>
+  <data name="ButtonConfirmPortalOwnerUpdate" xml:space="preserve">
+    <value>Confirm Portal Owner Update</value>
+  </data>
+  <data name="ButtonConfirmTermination" xml:space="preserve">
+    <value>Confirm account termination</value>
+  </data>
+  <data name="ButtonDeactivatePortal" xml:space="preserve">
+    <value>Deactivate Portal</value>
+  </data>
+  <data name="ButtonDeletePortal" xml:space="preserve">
+    <value>Delete Portal</value>
+  </data>
+  <data name="ButtonInviteRightNow" xml:space="preserve">
+    <value>Invite Right Now</value>
+  </data>
+  <data name="ButtonJoin" xml:space="preserve">
+    <value>Click here to join the portal</value>
+  </data>
+  <data name="ButtonLeaveFeedback" xml:space="preserve">
+    <value>Leave Feedback</value>
+  </data>
+  <data name="ButtonRemoveProfile" xml:space="preserve">
+    <value>Remove profile</value>
+  </data>
+  <data name="ButtonRenewNow" xml:space="preserve">
+    <value>Renew now</value>
+  </data>
+  <data name="ButtonRequestCallButton" xml:space="preserve">
+    <value>Request a Call</value>
+  </data>
+  <data name="ButtonSelectPricingPlans" xml:space="preserve">
+    <value>Select the Pricing Plans Right Now</value>
+  </data>
+  <data name="ButtonStartFreeTrial" xml:space="preserve">
+    <value>Start free trial</value>
+  </data>
+  <data name="ButtonUseDiscount" xml:space="preserve">
+    <value>Use discount</value>
+  </data>
+  <data name="LinkLearnMore" xml:space="preserve">
+    <value>Learn More &gt;&gt;</value>
+  </data>
+  <data name="pattern_activate_email" xml:space="preserve">
     <value>h1.Activate your email for "${__VirtualRootPath}":"$InviteLink" portal.
 
 Hello!
@@ -252,419 +252,419 @@
 
 $GreenButton
 
-This link is valid for 7 days only. Please complete your email activation within that period.</value>
-  </data>
-  <data name="pattern_backup_created" xml:space="preserve">
-    <value>h1."${__VirtualRootPath}":"${__VirtualRootPath}" portal backup created
+This link is valid for 7 days only. Please complete your email activation within that period.</value>
+  </data>
+  <data name="pattern_backup_created" xml:space="preserve">
+    <value>h1."${__VirtualRootPath}":"${__VirtualRootPath}" portal backup created
+
+Dear $OwnerName,
+
+A backup file containing data from your "${__VirtualRootPath}":"${__VirtualRootPath}" portal has been created.
+
+To learn more on the backup procedure please refer to our "Data backup":"http://helpcenter.onlyoffice.com/tipstricks/data-backup-restore.aspx" user guide.
+
+
+If you have any questions or need assistance please feel free to contact us at "support.onlyoffice.com":"http://support.onlyoffice.com"
+
+Best regards,
+ONLYOFFICE™ Support Team
+"www.onlyoffice.com":"http://onlyoffice.com/"</value>
+  </data>
+  <data name="pattern_backup_created_tg" xml:space="preserve">
+    <value>[${__VirtualRootPath}](${__VirtualRootPath}) portal backup created
+
+Dear $OwnerName,
+
+A backup file containing data from your [${__VirtualRootPath}](${__VirtualRootPath}) portal has been created.
+
+To learn more on the backup procedure please refer to our [Data backup](${__HelpLink}/tipstricks/data-backup-restore.aspx) user guide.
+
+If you have any questions or need assistance please feel free to contact us at [support.onlyoffice.com](http://support.onlyoffice.com)
+
+Best regards,
+ONLYOFFICE™ Support Team
+[www.onlyoffice.com](http://onlyoffice.com/)</value>
+  </data>
+  <data name="pattern_change_email_v115" xml:space="preserve">
+    <value>Want to change the email on your ${LetterLogoText} account?
+
+Click the button below and log in* to your cloud.
+
+$GreenButton
+
+The link is valid for 7 days.
+
+*If you are not signed in to ${LetterLogoText} in this browser, you’ll need to use your old email for confirmation. If you don’t remember it, contact your portal admin.
+
+Don’t want to change your email? Just ignore this message.</value>
+  </data>
+  <data name="pattern_change_tfa" xml:space="preserve">
+    <value>h1.Security notification
+
+The configuration of the authenticator app that you use to enter the ${LetterLogoText} portal has been reset.
+
+Please click the button below to go to the portal login page and configure the authenticator application:
+
+$GreenButton</value>
+  </data>
+  <data name="pattern_confirm_owner_change" xml:space="preserve">
+    <value>h1.Change of "${__VirtualRootPath}":"${__VirtualRootPath}" portal owner
 
 Dear $OwnerName,
 
-A backup file containing data from your "${__VirtualRootPath}":"${__VirtualRootPath}" portal has been created.
-
-To learn more on the backup procedure please refer to our "Data backup":"http://helpcenter.onlyoffice.com/tipstricks/data-backup-restore.aspx" user guide.
-
-
-If you have any questions or need assistance please feel free to contact us at "support.onlyoffice.com":"http://support.onlyoffice.com"
-
-Best regards,
-ONLYOFFICE™ Support Team
-"www.onlyoffice.com":"http://onlyoffice.com/"</value>
-  </data>
-  <data name="pattern_backup_created_tg" xml:space="preserve">
-    <value>[${__VirtualRootPath}](${__VirtualRootPath}) portal backup created
+There has been a request to change the "${__VirtualRootPath}":"${__VirtualRootPath}" portal owner to $UserName.
+
+Please follow the link below to confirm the operation:
+
+$GreenButton
+
+*Note*: this link is valid for 7 days only. Please complete the portal owner change process within that period.</value>
+  </data>
+  <data name="pattern_dns_change" xml:space="preserve">
+    <value>h1.Change of portal address
 
 Dear $OwnerName,
 
-A backup file containing data from your [${__VirtualRootPath}](${__VirtualRootPath}) portal has been created.
-
-To learn more on the backup procedure please refer to our [Data backup](${__HelpLink}/tipstricks/data-backup-restore.aspx) user guide.
-
-If you have any questions or need assistance please feel free to contact us at [support.onlyoffice.com](http://support.onlyoffice.com)
-
-Best regards,
-ONLYOFFICE™ Support Team
-[www.onlyoffice.com](http://onlyoffice.com/)</value>
-  </data>
-  <data name="pattern_change_email_v115" xml:space="preserve">
-    <value>Want to change the email on your ${LetterLogoText} account?
-
-Click the button below and log in* to your cloud.
+There has been a request to change the "${__VirtualRootPath}":"${__VirtualRootPath}" portal address to "$PortalAddress":"$PortalAddress" #if($PortalDns != "") ("$PortalDns":"$PortalDns" )#end.
+
+Please follow the link below to confirm the operation:
 
 $GreenButton
 
-The link is valid for 7 days.
-
-*If you are not signed in to ${LetterLogoText} in this browser, you’ll need to use your old email for confirmation. If you don’t remember it, contact your portal admin.
-
-Don’t want to change your email? Just ignore this message.</value>
-  </data>
-  <data name="pattern_change_tfa" xml:space="preserve">
-    <value>h1.Security notification
-
-The configuration of the authenticator app that you use to enter the ${LetterLogoText} portal has been reset.
-
-Please click the button below to go to the portal login page and configure the authenticator application:
-
-$GreenButton</value>
-  </data>
-  <data name="pattern_confirm_owner_change" xml:space="preserve">
-    <value>h1.Change of "${__VirtualRootPath}":"${__VirtualRootPath}" portal owner
-
-Dear $OwnerName,
-
-There has been a request to change the "${__VirtualRootPath}":"${__VirtualRootPath}" portal owner to $UserName.
-
-Please follow the link below to confirm the operation:
-
-$GreenButton
-
-*Note*: this link is valid for 7 days only. Please complete the portal owner change process within that period.</value>
-  </data>
-  <data name="pattern_dns_change" xml:space="preserve">
-    <value>h1.Change of portal address
-
-Dear $OwnerName,
-
-There has been a request to change the "${__VirtualRootPath}":"${__VirtualRootPath}" portal address to "$PortalAddress":"$PortalAddress" #if($PortalDns != "") ("$PortalDns":"$PortalDns" )#end.
-
-Please follow the link below to confirm the operation:
-
-$GreenButton
-
-*Note*: this link is valid for 7 days only. Please complete the portal address change process within that period.</value>
-  </data>
-  <data name="pattern_enterprise_guest_activation_v10" xml:space="preserve">
-    <value>Hello, $UserName!
-
+*Note*: this link is valid for 7 days only. Please complete the portal address change process within that period.</value>
+  </data>
+  <data name="pattern_enterprise_guest_activation_v10" xml:space="preserve">
+    <value>Hello, $UserName!
+
 You are invited to join "${__VirtualRootPath}":"${__VirtualRootPath}" as a guest user. Accept the invitation by clicking the link:
-
-$GreenButton
-
-The link is only valid for 7 days.
-
-You will get more tips on how to use your web-office. You can cancel the subscriptions on your Profile page at any moment as well as re-enable them.</value>
-  </data>
-  <data name="pattern_enterprise_guest_welcome_v10" xml:space="preserve">
-    <value>Hello, $UserName!
-
-Your guest profile has been successfully added to "${__VirtualRootPath}":"${__VirtualRootPath}". Now you can:
-
+
+$GreenButton
+
+The link is only valid for 7 days.
+
+You will get more tips on how to use your web-office. You can cancel the subscriptions on your Profile page at any moment as well as re-enable them.</value>
+  </data>
+  <data name="pattern_enterprise_guest_welcome_v10" xml:space="preserve">
+    <value>Hello, $UserName!
+
+Your guest profile has been successfully added to "${__VirtualRootPath}":"${__VirtualRootPath}". Now you can:
+
 1. Edit your profile. 
 2. View and comment the content available in the Community and Projects.
 3. Add and download files available for you in the Documents.
 4. Organize your schedule with the built-in Calendar.
 5. Use Chat to exchange instant messages.
-
+
 To access your web-office, follow the link
-$GreenButton</value>
-  </data>
-  <data name="pattern_enterprise_whitelabel_guest_activation_v10" xml:space="preserve">
-    <value>Hello, $UserName!
-
-$__AuthorName has invited you as a guest user to "${__VirtualRootPath}":"${__VirtualRootPath}". Accept the invitation by clicking the link:
+$GreenButton</value>
+  </data>
+  <data name="pattern_enterprise_whitelabel_guest_activation_v10" xml:space="preserve">
+    <value>Hello, $UserName!
+
+$__AuthorName has invited you as a guest user to "${__VirtualRootPath}":"${__VirtualRootPath}". Accept the invitation by clicking the link:
+
+$GreenButton
+
+The link is only valid for 7 days.
+
+You will get more tips on how to use your web-office. You can cancel the subscriptions on your Profile page at any moment as well as re-enable them.</value>
+  </data>
+  <data name="pattern_enterprise_whitelabel_guest_welcome_v10" xml:space="preserve">
+    <value>Hello, $UserName!
+
+Your guest profile has been successfully added to "${__VirtualRootPath}":"${__VirtualRootPath}". Now you can:
+
+# Edit your "profile":"$MyStaffLink".
+# View and comment the content available in the "Community":"${__VirtualRootPath}/Products/Community/" and "Projects":"${__VirtualRootPath}/Products/Projects/".
+# Add and download files available for you in the "Documents":"${__VirtualRootPath}/Products/Files/".
+# Organize your schedule with the built-in "Calendar":"${__VirtualRootPath}/addons/calendar/".
+# Use "Chat":"${__VirtualRootPath}/addons/talk/" to exchange instant messages.
+
+$GreenButton</value>
+  </data>
+  <data name="pattern_for_admin_notify" xml:space="preserve">
+    <value>h1.Message from the "${__VirtualRootPath}":"${__VirtualRootPath}" portal
+
+Email: $UserEmail
+
+$Body</value>
+  </data>
+  <data name="pattern_for_admin_notify_tg" xml:space="preserve">
+    <value>Message from the [${__VirtualRootPath}](${__VirtualRootPath}) portal
+
+Email: $UserEmail
+
+$Body</value>
+  </data>
+  <data name="pattern_join" xml:space="preserve">
+    <value>h1.Invitation to join "${__VirtualRootPath}":"$InviteLink" portal
+
+Hello,
+
+You have requested to join the "${__VirtualRootPath}":"$InviteLink" portal at ${LetterLogoText} - a platform for document and project management. Join the portal and start collaborating with your colleagues or friends right away.
+
+To accept the invitation please enter your name and password following this link:
 
 $GreenButton
 
-The link is only valid for 7 days.
-
-You will get more tips on how to use your web-office. You can cancel the subscriptions on your Profile page at any moment as well as re-enable them.</value>
-  </data>
-  <data name="pattern_enterprise_whitelabel_guest_welcome_v10" xml:space="preserve">
-    <value>Hello, $UserName!
-
-Your guest profile has been successfully added to "${__VirtualRootPath}":"${__VirtualRootPath}". Now you can:
-
-# Edit your "profile":"$MyStaffLink".
-# View and comment the content available in the "Community":"${__VirtualRootPath}/Products/Community/" and "Projects":"${__VirtualRootPath}/Products/Projects/".
-# Add and download files available for you in the "Documents":"${__VirtualRootPath}/Products/Files/".
-# Organize your schedule with the built-in "Calendar":"${__VirtualRootPath}/addons/calendar/".
-# Use "Chat":"${__VirtualRootPath}/addons/talk/" to exchange instant messages.
-
-$GreenButton</value>
-  </data>
-  <data name="pattern_for_admin_notify" xml:space="preserve">
-    <value>h1.Message from the "${__VirtualRootPath}":"${__VirtualRootPath}" portal
-
-Email: $UserEmail
-
-$Body</value>
-  </data>
-  <data name="pattern_for_admin_notify_tg" xml:space="preserve">
-    <value>Message from the [${__VirtualRootPath}](${__VirtualRootPath}) portal
-
-Email: $UserEmail
-
-$Body</value>
-  </data>
-  <data name="pattern_join" xml:space="preserve">
-    <value>h1.Invitation to join "${__VirtualRootPath}":"$InviteLink" portal
-
-Hello,
-
-You have requested to join the "${__VirtualRootPath}":"$InviteLink" portal at ${LetterLogoText} - a platform for document and project management. Join the portal and start collaborating with your colleagues or friends right away.
-
-To accept the invitation please enter your name and password following this link:
+*Note*: this link is valid for 48 hours only. Please complete the operation within that period.</value>
+  </data>
+  <data name="pattern_mailbox_created" xml:space="preserve">
+    <value>
+      Dear $UserName,
+
+      Administrator has created a new &lt;b&gt;$Address&lt;/b&gt; mailbox for you at the "${__VirtualRootPath}":"${__VirtualRootPath}" portal.
+
+      Use the following settings for other email clients:
+
+      Login: &lt;b&gt;$Login&lt;/b&gt;
+      Password: "&lt;b&gt;set password&lt;/b&gt;":"$MyStaffLink"
+
+      Incoming Mail (IMAP): 
+      Server: &lt;b&gt;$Server&lt;/b&gt;
+      Port: &lt;b&gt;$ImapPort&lt;/b&gt;
+      SSL/TLS: &lt;b&gt;$Encryption&lt;/b&gt;
+
+      Outgoing Mail (SMTP): 
+      Server: &lt;b&gt;$Server&lt;/b&gt;
+      Port: &lt;b&gt;$SmtpPort&lt;/b&gt;
+      SSL/TLS: &lt;b&gt;$Encryption&lt;/b&gt;
+      Requires Authentication: &lt;b&gt;Yes&lt;/b&gt;
+
+      If you received this email by mistake, please ignore it or contact your portal administrator to find out the details.
+    </value>
+  </data>
+  <data name="pattern_mailbox_password_changed" xml:space="preserve">
+    <value>
+      Dear $UserName,
+
+      The password for the &lt;b&gt;$Address&lt;/b&gt; mailbox has been changed.
+
+      If you received this email by mistake, please ignore it or contact your portal administrator to find out the details.
+    </value>
+  </data>
+  <data name="pattern_mailbox_without_settings_created" xml:space="preserve">
+    <value>
+      Dear $UserName,
+
+      Administrator has created a new &lt;b&gt;$Address&lt;/b&gt; mailbox for you at the "${__VirtualRootPath}":"${__VirtualRootPath}" portal.
+
+      If you received this email by mistake, please ignore it or contact your portal administrator to find out the details.
+    </value>
+  </data>
+  <data name="pattern_migration_error" xml:space="preserve">
+    <value>h1.Another region portal migration error
+
+An error has occurred while migrating to the $RegionName region. Please, try once again later.
+Your portal is now available at the old address "$PortalUrl":"$PortalUrl"
+
+If you have any questions or need assistance please feel free to contact us at "support@onlyoffice.com":"mailto:support@onlyoffice.com"
+
+Best regards,
+ONLYOFFICE™ Support Team
+"www.onlyoffice.com":"http://onlyoffice.com/"
+
+^To change the notification type, please manage your "subscription settings":"$RecipientSubscriptionConfigURL".^</value>
+  </data>
+  <data name="pattern_migration_server_failure" xml:space="preserve">
+    <value>h1.Another region portal migration error
+
+An error has occurred while migrating to another region. Please, try once again later.
+Your portal is now available at the old address "$PortalUrl":"$PortalUrl"
+
+If you have any questions or need assistance please feel free to contact us at "support@onlyoffice.com":"mailto:support@onlyoffice.com"
+
+Best regards,
+ONLYOFFICE™ Support Team
+"www.onlyoffice.com":"http://onlyoffice.com/"
+
+^To change the notification type, please manage your "subscription settings":"$RecipientSubscriptionConfigURL".^</value>
+  </data>
+  <data name="pattern_migration_start" xml:space="preserve">
+    <value>h1.Another region portal migration started
+
+The portal migration to the $RegionName region is started. It might take some time depending on your data amount.
+
+*Note*: the portal will not be available during the migration process. After the migration is complete the portal URL will be changed and all the shared documents links will be inaccessible.
+
+If you have any questions or need assistance please feel free to contact us at "support@onlyoffice.com":"mailto:support@onlyoffice.com"
+
+Best regards,
+ONLYOFFICE™ Support Team
+"www.onlyoffice.com":"http://onlyoffice.com/"</value>
+  </data>
+  <data name="pattern_migration_success_v115" xml:space="preserve">
+    <value>h1.Portal migration
+h1."$PortalUrl":"$PortalUrl"
+
+Your portal has been migrated to a new domain. Please restore your access to the portal by specifying the password which will be used for signing in.
+
+Please follow the link below to set your password for the account:
+$GreenButton
+
+*Note*: this link is valid for 7 days only. Please complete the access restore process within that period.
+
+If you received this email by mistake, please ignore it or contact your "$PortalUrl":"$PortalUrl" portal administrator to find out the details.</value>
+  </data>
+  <data name="pattern_opensource_guest_activation_v11" xml:space="preserve">
+    <value>Hello!
+
+You are invited to join "${__VirtualRootPath}":"${__VirtualRootPath}" as a guest user. Accept the invitation by clicking the link:
+
+"$ActivateUrl":"$ActivateUrl"
+
+The link is only valid for 7 days.
+
+You will get more tips on how to use your web-office. You can cancel the subscriptions on your Profile page at any moment as well as re-enable them.</value>
+  </data>
+  <data name="pattern_opensource_guest_welcome_v11" xml:space="preserve">
+    <value>Hello, $UserName!
+
+You are now a guest user at"${__VirtualRootPath}":"${__VirtualRootPath}". Now you can:
+
+*Introduce yourself* to the team by editing your profile.
+
+*View shared documents* as well as download them and upload new files to shared folders.
+
+*View and comment projects* you’ve been invited to as well as blog and forum posts.
+
+*Exchange instant messages* and quickly share files using Talk.
+
+*Use personal and shared calendars* to arrange meetings, set reminders, and create to-do lists!
+
+To access your web-office, follow "the link":"${__VirtualRootPath}".
+
+If you want to create your own web-office, visit "ONLYOFFICE official website":"https://www.onlyoffice.com/". 
+</value>
+  </data>
+  <data name="pattern_personal_activate" xml:space="preserve">
+    <value>Hello, $UserName
+You’ve been successfully registered at ONLYOFFICE Personal "${__VirtualRootPath}":"${__VirtualRootPath}".
+
+Connect your favorite cloud storage: Dropbox, Google Drive, OneDrive or Box to create a single workspace for your documents accessible from anywhere.
+
+Learn more about ONLYOFFICE Personal in "our blog":"$TagBlogLink".
+
+We're glad you're here. Stay tuned!
+
+Sincerely,
+ONLYOFFICE team</value>
+  </data>
+  <data name="pattern_personal_after_registration1" xml:space="preserve">
+    <value>h1.Welcome to ONLYOFFICE Personal
+
+You have just created your personal office in the cloud.
+
+h3.It's a virtual workspace where you can edit and store documents, work with them from anywhere providing access to your friends or colleagues.
+
+h3.For a quick start, here's what you can do in ONLYOFFICE:
+
+- Create, view and edit text documents, spreadsheets, presentations.
+
+- Work with all popular formats. Highest compatibility with MS Office files.
+
+- Create and co-edit "ready-to-fill-out forms":"https://www.onlyoffice.com/form-creator.aspx".
+
+- Share and collaborate on documents online.
+
+- Use various plugins to apply extra features.
+
+- Easily access your Personal cloud via "Chrome extension":"https://chrome.google.com/webstore/detail/onlyoffice-personal/ohdlcmpahmacjddiaokoogleflddlahc?hl=en-US".
+
+You can also edit documents offline with our free "desktop editors":"https://www.onlyoffice.com/download-desktop.aspx" or get a mobile editing suite for your "iOS":"https://apps.apple.com/app/onlyoffice-documents/id944896972" or "Android":"https://play.google.com/store/apps/details?id=com.onlyoffice.documents" device.
+
+Sincerely,
+ONLYOFFICE team</value>
+  </data>
+  <data name="pattern_personal_already_exist" xml:space="preserve">
+    <value>Hi there!
+There was an attempt to register a new "ONLYOFFICE Personal":"$PortalUrl" account using this email. If it was you, we want to inform you that the account already exists — proceed to ONLYOFFICE Personal and log in.
+If you lost your password, you can recover it on "password recovery page":"$LinkToRecovery".
+If you didn’t attempt to register a new account, probably someone else did it by mistake. In this case, please ignore this email.
+
+Have a nice day!
+ONLYOFFICE team</value>
+  </data>
+  <data name="pattern_personal_change_email_v115" xml:space="preserve">
+    <value>Want to change the email on your ONLYOFFICE account?
+
+Click the button below and log in* to your cloud.
+
+$GreenButton
+
+The link is valid for 7 days.
+
+*If you are not signed in to ONLYOFFICE in this browser, you’ll need to use your old email for confirmation.
+
+Don’t want to change your email? Just ignore this message.</value>
+  </data>
+  <data name="pattern_personal_confirmation" xml:space="preserve">
+    <value>Hello,
+
+You've just registered an account at the ONLYOFFICE solution for personal use. Click "here":"$InviteLink" to confirm the registration and create a password.
+
+If you can't open the link, please copy the following "$InviteLink":"$InviteLink" and paste it into your browser address bar.
+
+Sincerely,
+ONLYOFFICE team</value>
+  </data>
+  <data name="pattern_personal_profile_delete" xml:space="preserve">
+    <value>You have requested a termination of your account at personal.onlyoffice.com. Follow the link to complete the request (the link is active for a 7-day period): 
+
+$GreenButton
+
+*Note*: After the deletion, your account and all data associated with it will be erased permanently in accordance with our "Privacy statement":"https://help.onlyoffice.com/products/files/doceditor.aspx?fileid=5048502&amp;doc=SXhWMEVzSEYxNlVVaXJJeUVtS0kyYk14YWdXTEFUQmRWL250NllHNUFGbz0_IjUwNDg1MDIi0".
+
+"Read more about account termination":"https://helpcenter.onlyoffice.com/administration/configuration.aspx"
+
+Ignore this email if you do not want to proceed. 
+
+If you have any questions, please contact us at "support@onlyoffice.com":"mailto:support@onlyoffice.com"
+
+Sincerely,
+ONLYOFFICE team</value>
+  </data>
+  <data name="pattern_portal_deactivate" xml:space="preserve">
+    <value>h1.Deactivation of the "${__VirtualRootPath}":"${__VirtualRootPath}" portal
+
+Dear $OwnerName,
+
+You have requested a temporary deactivation of your "${__VirtualRootPath}":"${__VirtualRootPath}" portal. Please follow the link below to confirm the operation:
 
 $GreenButton
 
-*Note*: this link is valid for 48 hours only. Please complete the operation within that period.</value>
-  </data>
-  <data name="pattern_mailbox_created" xml:space="preserve">
-    <value>
-      Dear $UserName,
-
-      Administrator has created a new &lt;b&gt;$Address&lt;/b&gt; mailbox for you at the "${__VirtualRootPath}":"${__VirtualRootPath}" portal.
-
-      Use the following settings for other email clients:
-
-      Login: &lt;b&gt;$Login&lt;/b&gt;
-      Password: "&lt;b&gt;set password&lt;/b&gt;":"$MyStaffLink"
-
-      Incoming Mail (IMAP): 
-      Server: &lt;b&gt;$Server&lt;/b&gt;
-      Port: &lt;b&gt;$ImapPort&lt;/b&gt;
-      SSL/TLS: &lt;b&gt;$Encryption&lt;/b&gt;
-
-      Outgoing Mail (SMTP): 
-      Server: &lt;b&gt;$Server&lt;/b&gt;
-      Port: &lt;b&gt;$SmtpPort&lt;/b&gt;
-      SSL/TLS: &lt;b&gt;$Encryption&lt;/b&gt;
-      Requires Authentication: &lt;b&gt;Yes&lt;/b&gt;
-
-      If you received this email by mistake, please ignore it or contact your portal administrator to find out the details.
-    </value>
-  </data>
-  <data name="pattern_mailbox_password_changed" xml:space="preserve">
-    <value>
-      Dear $UserName,
-
-      The password for the &lt;b&gt;$Address&lt;/b&gt; mailbox has been changed.
-
-      If you received this email by mistake, please ignore it or contact your portal administrator to find out the details.
-    </value>
-  </data>
-  <data name="pattern_mailbox_without_settings_created" xml:space="preserve">
-    <value>
-      Dear $UserName,
-
-      Administrator has created a new &lt;b&gt;$Address&lt;/b&gt; mailbox for you at the "${__VirtualRootPath}":"${__VirtualRootPath}" portal.
-
-      If you received this email by mistake, please ignore it or contact your portal administrator to find out the details.
-    </value>
-  </data>
-  <data name="pattern_migration_error" xml:space="preserve">
-    <value>h1.Another region portal migration error
-
-An error has occurred while migrating to the $RegionName region. Please, try once again later.
-Your portal is now available at the old address "$PortalUrl":"$PortalUrl"
+*Note*: this link is valid for 7 days only. Please complete the portal deactivation process within that period.
+
+You can reactivate your portal any time by clicking the following link:
+p=. "Reactivate Portal":"$ActivateUrl" (this link has no time limit)
 
 If you have any questions or need assistance please feel free to contact us at "support@onlyoffice.com":"mailto:support@onlyoffice.com"
 
 Best regards,
 ONLYOFFICE™ Support Team
-"www.onlyoffice.com":"http://onlyoffice.com/"
-
-^To change the notification type, please manage your "subscription settings":"$RecipientSubscriptionConfigURL".^</value>
-  </data>
-  <data name="pattern_migration_server_failure" xml:space="preserve">
-    <value>h1.Another region portal migration error
-
-An error has occurred while migrating to another region. Please, try once again later.
-Your portal is now available at the old address "$PortalUrl":"$PortalUrl"
-
-If you have any questions or need assistance please feel free to contact us at "support@onlyoffice.com":"mailto:support@onlyoffice.com"
-
-Best regards,
-ONLYOFFICE™ Support Team
-"www.onlyoffice.com":"http://onlyoffice.com/"
-
-^To change the notification type, please manage your "subscription settings":"$RecipientSubscriptionConfigURL".^</value>
-  </data>
-  <data name="pattern_migration_start" xml:space="preserve">
-    <value>h1.Another region portal migration started
-
-The portal migration to the $RegionName region is started. It might take some time depending on your data amount.
-
-*Note*: the portal will not be available during the migration process. After the migration is complete the portal URL will be changed and all the shared documents links will be inaccessible.
-
-If you have any questions or need assistance please feel free to contact us at "support@onlyoffice.com":"mailto:support@onlyoffice.com"
-
-Best regards,
-ONLYOFFICE™ Support Team
-"www.onlyoffice.com":"http://onlyoffice.com/"</value>
-  </data>
-  <data name="pattern_migration_success_v115" xml:space="preserve">
-    <value>h1.Portal migration
-h1."$PortalUrl":"$PortalUrl"
-
-Your portal has been migrated to a new domain. Please restore your access to the portal by specifying the password which will be used for signing in.
-
-Please follow the link below to set your password for the account:
-$GreenButton
-
-*Note*: this link is valid for 7 days only. Please complete the access restore process within that period.
-
-If you received this email by mistake, please ignore it or contact your "$PortalUrl":"$PortalUrl" portal administrator to find out the details.</value>
-  </data>
-  <data name="pattern_opensource_guest_activation_v11" xml:space="preserve">
-    <value>Hello!
-
-You are invited to join "${__VirtualRootPath}":"${__VirtualRootPath}" as a guest user. Accept the invitation by clicking the link:
-
-"$ActivateUrl":"$ActivateUrl"
-
-The link is only valid for 7 days.
-
-You will get more tips on how to use your web-office. You can cancel the subscriptions on your Profile page at any moment as well as re-enable them.</value>
-  </data>
-  <data name="pattern_opensource_guest_welcome_v11" xml:space="preserve">
-    <value>Hello, $UserName!
-
-You are now a guest user at"${__VirtualRootPath}":"${__VirtualRootPath}". Now you can:
-
-*Introduce yourself* to the team by editing your profile.
-
-*View shared documents* as well as download them and upload new files to shared folders.
-
-*View and comment projects* you’ve been invited to as well as blog and forum posts.
-
-*Exchange instant messages* and quickly share files using Talk.
-
-*Use personal and shared calendars* to arrange meetings, set reminders, and create to-do lists!
-
-To access your web-office, follow "the link":"${__VirtualRootPath}".
-
-If you want to create your own web-office, visit "ONLYOFFICE official website":"https://www.onlyoffice.com/". 
-</value>
-  </data>
-  <data name="pattern_personal_activate" xml:space="preserve">
-    <value>Hello, $UserName
-You’ve been successfully registered at ONLYOFFICE Personal "${__VirtualRootPath}":"${__VirtualRootPath}".
-
-Connect your favorite cloud storage: Dropbox, Google Drive, OneDrive or Box to create a single workspace for your documents accessible from anywhere.
-
-Learn more about ONLYOFFICE Personal in "our blog":"$TagBlogLink".
-
-We're glad you're here. Stay tuned!
-
-Sincerely,
-ONLYOFFICE team</value>
-  </data>
-  <data name="pattern_personal_after_registration1" xml:space="preserve">
-    <value>h1.Welcome to ONLYOFFICE Personal
-
-You have just created your personal office in the cloud.
-
-h3.It's a virtual workspace where you can edit and store documents, work with them from anywhere providing access to your friends or colleagues.
-
-h3.For a quick start, here's what you can do in ONLYOFFICE:
-
-- Create, view and edit text documents, spreadsheets, presentations.
-
-- Work with all popular formats. Highest compatibility with MS Office files.
-
-- Create and co-edit "ready-to-fill-out forms":"https://www.onlyoffice.com/form-creator.aspx".
-
-- Share and collaborate on documents online.
-
-- Use various plugins to apply extra features.
-
-- Easily access your Personal cloud via "Chrome extension":"https://chrome.google.com/webstore/detail/onlyoffice-personal/ohdlcmpahmacjddiaokoogleflddlahc?hl=en-US".
-
-You can also edit documents offline with our free "desktop editors":"https://www.onlyoffice.com/download-desktop.aspx" or get a mobile editing suite for your "iOS":"https://apps.apple.com/app/onlyoffice-documents/id944896972" or "Android":"https://play.google.com/store/apps/details?id=com.onlyoffice.documents" device.
-
-Sincerely,
-ONLYOFFICE team</value>
-  </data>
-  <data name="pattern_personal_already_exist" xml:space="preserve">
-    <value>Hi there!
-There was an attempt to register a new "ONLYOFFICE Personal":"$PortalUrl" account using this email. If it was you, we want to inform you that the account already exists — proceed to ONLYOFFICE Personal and log in.
-If you lost your password, you can recover it on "password recovery page":"$LinkToRecovery".
-If you didn’t attempt to register a new account, probably someone else did it by mistake. In this case, please ignore this email.
-
-Have a nice day!
-ONLYOFFICE team</value>
-  </data>
-  <data name="pattern_personal_change_email_v115" xml:space="preserve">
-    <value>Want to change the email on your ONLYOFFICE account?
-
-Click the button below and log in* to your cloud.
-
-$GreenButton
-
-The link is valid for 7 days.
-
-*If you are not signed in to ONLYOFFICE in this browser, you’ll need to use your old email for confirmation.
-
-Don’t want to change your email? Just ignore this message.</value>
-  </data>
-  <data name="pattern_personal_confirmation" xml:space="preserve">
-    <value>Hello,
-
-You've just registered an account at the ONLYOFFICE solution for personal use. Click "here":"$InviteLink" to confirm the registration and create a password.
-
-If you can't open the link, please copy the following "$InviteLink":"$InviteLink" and paste it into your browser address bar.
-
-Sincerely,
-ONLYOFFICE team</value>
-  </data>
-  <data name="pattern_personal_profile_delete" xml:space="preserve">
-    <value>You have requested a termination of your account at personal.onlyoffice.com. Follow the link to complete the request (the link is active for a 7-day period): 
-
-$GreenButton
-
-*Note*: After the deletion, your account and all data associated with it will be erased permanently in accordance with our "Privacy statement":"https://help.onlyoffice.com/products/files/doceditor.aspx?fileid=5048502&amp;doc=SXhWMEVzSEYxNlVVaXJJeUVtS0kyYk14YWdXTEFUQmRWL250NllHNUFGbz0_IjUwNDg1MDIi0".
-
-"Read more about account termination":"https://helpcenter.onlyoffice.com/administration/configuration.aspx"
-
-Ignore this email if you do not want to proceed. 
-
-If you have any questions, please contact us at "support@onlyoffice.com":"mailto:support@onlyoffice.com"
-
-Sincerely,
-ONLYOFFICE team</value>
-  </data>
-  <data name="pattern_portal_deactivate" xml:space="preserve">
-    <value>h1.Deactivation of the "${__VirtualRootPath}":"${__VirtualRootPath}" portal
-
-Dear $OwnerName,
-
-You have requested a temporary deactivation of your "${__VirtualRootPath}":"${__VirtualRootPath}" portal. Please follow the link below to confirm the operation:
-
-$GreenButton
-
-*Note*: this link is valid for 7 days only. Please complete the portal deactivation process within that period.
-
-You can reactivate your portal any time by clicking the following link:
-p=. "Reactivate Portal":"$ActivateUrl" (this link has no time limit)
-
-If you have any questions or need assistance please feel free to contact us at "support@onlyoffice.com":"mailto:support@onlyoffice.com"
-
-Best regards,
-ONLYOFFICE™ Support Team
-"www.onlyoffice.com":"http://onlyoffice.com/"</value>
-  </data>
-  <data name="pattern_portal_deactivate_tg" xml:space="preserve">
-    <value>Deactivation of the [${__VirtualRootPath}](${__VirtualRootPath}) portal
-
-Dear $OwnerName,
-
-You have requested a temporary deactivation of your [${__VirtualRootPath}](${__VirtualRootPath}) portal. Please follow the link below to confirm the operation:
-
-$GreenButton
-
-_Note_: this link is valid for 7 days only. Please complete the portal deactivation process within that period.
-
-You can reactivate your portal any time by clicking the following link:
-[Reactivate Portal]($ActivateUrl) (this link has no time limit)
-
-If you have any questions or need assistance please feel free to contact us at [support@onlyoffice.com](mailto:support@onlyoffice.com)
-
-Best regards,
-ONLYOFFICE™ Support Team
-[www.onlyoffice.com](http://onlyoffice.com/)</value>
-  </data>
-  <data name="pattern_portal_delete" xml:space="preserve">
+"www.onlyoffice.com":"http://onlyoffice.com/"</value>
+  </data>
+  <data name="pattern_portal_deactivate_tg" xml:space="preserve">
+    <value>Deactivation of the [${__VirtualRootPath}](${__VirtualRootPath}) portal
+
+Dear $OwnerName,
+
+You have requested a temporary deactivation of your [${__VirtualRootPath}](${__VirtualRootPath}) portal. Please follow the link below to confirm the operation:
+
+$GreenButton
+
+_Note_: this link is valid for 7 days only. Please complete the portal deactivation process within that period.
+
+You can reactivate your portal any time by clicking the following link:
+[Reactivate Portal]($ActivateUrl) (this link has no time limit)
+
+If you have any questions or need assistance please feel free to contact us at [support@onlyoffice.com](mailto:support@onlyoffice.com)
+
+Best regards,
+ONLYOFFICE™ Support Team
+[www.onlyoffice.com](http://onlyoffice.com/)</value>
+  </data>
+  <data name="pattern_portal_delete" xml:space="preserve">
     <value>h1.Deletion of the "${__VirtualRootPath}":"${__VirtualRootPath}" portal
 
 Dear $OwnerName,
@@ -687,61 +687,61 @@
 
 Best regards,
 ONLYOFFICE™ Support Team
-"www.onlyoffice.com":"http://onlyoffice.com/"</value>
-  </data>
-  <data name="pattern_portal_delete_tg" xml:space="preserve">
-    <value>Deletion of the [${__VirtualRootPath}](${__VirtualRootPath}) portal
-
-Dear $OwnerName,
-
-You have requested to permanently delete your [${__VirtualRootPath}](${__VirtualRootPath}) portal.
-
-_Important! All the data stored on your portal, as well as your registration details will be lost and cannot be recovered._
-
-#if($AutoRenew == "True")
-Before you delete the portal, please make sure that automatic billing is turned off. You may check the status of automatic billing in your [Avangate account](https://secure.avangate.com/myaccount/").
-#end
-
-If you still want to delete your [${__VirtualRootPath}](${__VirtualRootPath}) portal please follow the link below to confirm the operation:
+"www.onlyoffice.com":"http://onlyoffice.com/"</value>
+  </data>
+  <data name="pattern_portal_delete_tg" xml:space="preserve">
+    <value>Deletion of the [${__VirtualRootPath}](${__VirtualRootPath}) portal
+
+Dear $OwnerName,
+
+You have requested to permanently delete your [${__VirtualRootPath}](${__VirtualRootPath}) portal.
+
+_Important! All the data stored on your portal, as well as your registration details will be lost and cannot be recovered._
+
+#if($AutoRenew == "True")
+Before you delete the portal, please make sure that automatic billing is turned off. You may check the status of automatic billing in your [Avangate account](https://secure.avangate.com/myaccount/").
+#end
+
+If you still want to delete your [${__VirtualRootPath}](${__VirtualRootPath}) portal please follow the link below to confirm the operation:
+
+$GreenButton
+
+_Note_: this link is valid for 7 days only. Please complete the portal deletion process within that period.
+
+If you have any questions or need assistance please feel free to contact us at [support@onlyoffice.com](mailto:support@onlyoffice.com)
+
+Best regards,
+ONLYOFFICE™ Support Team
+[www.onlyoffice.com](http://onlyoffice.com/)</value>
+  </data>
+  <data name="pattern_portal_rename" xml:space="preserve">
+    <value>h1.Change of portal address
+
+Dear $UserDisplayName,
+
+Your $PortalUrl portal address was changed to the new "${__VirtualRootPath}":"${__VirtualRootPath}" address.
+
+*Note*: All the shared documents links are inaccessible now, as well as DNS settings and single sign-on options stop working until you change them. The third-party iCal links added to your calendar will also stop updating until you reload them.</value>
+  </data>
+  <data name="pattern_profile_delete" xml:space="preserve">
+    <value>h1.Removal of the profile from the "${__VirtualRootPath}":"${__VirtualRootPath}" portal
+
+You have requested to permanently delete your profile from the "${__VirtualRootPath}":"${__VirtualRootPath}" portal.
+
+If you still want to delete your profile please follow the link below to confirm the operation:
 
 $GreenButton
 
-_Note_: this link is valid for 7 days only. Please complete the portal deletion process within that period.
-
-If you have any questions or need assistance please feel free to contact us at [support@onlyoffice.com](mailto:support@onlyoffice.com)
-
-Best regards,
-ONLYOFFICE™ Support Team
-[www.onlyoffice.com](http://onlyoffice.com/)</value>
-  </data>
-  <data name="pattern_portal_rename" xml:space="preserve">
-    <value>h1.Change of portal address
-
-Dear $UserDisplayName,
-
-Your $PortalUrl portal address was changed to the new "${__VirtualRootPath}":"${__VirtualRootPath}" address.
-
-*Note*: All the shared documents links are inaccessible now, as well as DNS settings and single sign-on options stop working until you change them. The third-party iCal links added to your calendar will also stop updating until you reload them.</value>
-  </data>
-  <data name="pattern_profile_delete" xml:space="preserve">
-    <value>h1.Removal of the profile from the "${__VirtualRootPath}":"${__VirtualRootPath}" portal
-
-You have requested to permanently delete your profile from the "${__VirtualRootPath}":"${__VirtualRootPath}" portal.
-
-If you still want to delete your profile please follow the link below to confirm the operation:
-
-$GreenButton
-
-*Note*: this link is valid for 7 days only. Please complete the profile deletion process within that period.</value>
-  </data>
-  <data name="pattern_profile_has_deleted_itself" xml:space="preserve">
-    <value>User "$FromUserName":"$FromUserLink" has deleted his/her profile, and this profile is now blocked. All user’s files are still assigned to him/her and occupy disk space. 
-
-You can reassign the user’s documents shared with others to another active user or remove them to free up the portal disk space.
-
-Please go to the user profile using "this link":"$FromUserLink" to reassign documents to another user or remove the data.</value>
-  </data>
-  <data name="pattern_profile_updated" xml:space="preserve">
+*Note*: this link is valid for 7 days only. Please complete the profile deletion process within that period.</value>
+  </data>
+  <data name="pattern_profile_has_deleted_itself" xml:space="preserve">
+    <value>User "$FromUserName":"$FromUserLink" has deleted his/her profile, and this profile is now blocked. All user’s files are still assigned to him/her and occupy disk space. 
+
+You can reassign the user’s documents shared with others to another active user or remove them to free up the portal disk space.
+
+Please go to the user profile using "this link":"$FromUserLink" to reassign documents to another user or remove the data.</value>
+  </data>
+  <data name="pattern_profile_updated" xml:space="preserve">
     <value>h1.Your profile at "$__VirtualRootPath":"$__VirtualRootPath" has been changed
 
 Dear $UserName,
@@ -749,31 +749,31 @@
 Your user profile details at "$__VirtualRootPath":"$__VirtualRootPath" have been changed by "$__AuthorName":"$__AuthorUrl".
 
 To view your profile follow the link below:
-"$UserName":"$MyStaffLink"</value>
-  </data>
-  <data name="pattern_profile_updated_tg" xml:space="preserve">
-    <value>Your profile at [${__VirtualRootPath}](${__VirtualRootPath}) has been changed
-
-Dear $UserName,
-
-Your user profile details at [${__VirtualRootPath}](${__VirtualRootPath}) have been changed by [$__AuthorName]($__AuthorUrl).
-
-To view your profile follow the link below:
-[$UserName]($MyStaffLink)</value>
-  </data>
-  <data name="pattern_reassigns_completed" xml:space="preserve">
+"$UserName":"$MyStaffLink"</value>
+  </data>
+  <data name="pattern_profile_updated_tg" xml:space="preserve">
+    <value>Your profile at [${__VirtualRootPath}](${__VirtualRootPath}) has been changed
+
+Dear $UserName,
+
+Your user profile details at [${__VirtualRootPath}](${__VirtualRootPath}) have been changed by [$__AuthorName]($__AuthorUrl).
+
+To view your profile follow the link below:
+[$UserName]($MyStaffLink)</value>
+  </data>
+  <data name="pattern_reassigns_completed" xml:space="preserve">
     <value>Dear $UserName,
 
-The process of data reassignment from user "$FromUserName":"$FromUserLink" to user "$ToUserName":"$ToUserLink" has been successfully completed.</value>
-  </data>
-  <data name="pattern_reassigns_failed" xml:space="preserve">
+The process of data reassignment from user "$FromUserName":"$FromUserLink" to user "$ToUserName":"$ToUserLink" has been successfully completed.</value>
+  </data>
+  <data name="pattern_reassigns_failed" xml:space="preserve">
     <value>Dear $UserName,
 
 The process of data reassignment from user "$FromUserName":"$FromUserLink" to user "$ToUserName":"$ToUserLink" failed.
 
-Exception message: $Message</value>
-  </data>
-  <data name="pattern_remove_user_data_completed" xml:space="preserve">
+Exception message: $Message</value>
+  </data>
+  <data name="pattern_remove_user_data_completed" xml:space="preserve">
     <value>Dear $UserName,
 
 The process of data removal from user "$FromUserName":"$FromUserLink" has been successfully completed.
@@ -783,1058 +783,1053 @@
 # Documents - $DocsSpace
 # CRM - $CrmSpace
 # Mail - $MailSpace
-# Talk - $TalkSpace</value>
-  </data>
-  <data name="pattern_remove_user_data_failed" xml:space="preserve">
+# Talk - $TalkSpace</value>
+  </data>
+  <data name="pattern_remove_user_data_failed" xml:space="preserve">
     <value>Dear $UserName,
 
 The process of data removal for user "$FromUserName":"$FromUserLink" failed.
 
-Exception message: $Message</value>
-  </data>
-  <data name="pattern_request_license" xml:space="preserve">
-    <value>h1.Enterprise license request
-
-h3.First name
-$UserName
-
-h3.Last name
-$UserLastName
-
-h3.Position
-$Position
-
-h3.Email
-"$UserEmail":"mailto:$UserEmail"
-
-h3.Phone
-$Phone
-
-h3.Company Website
-$Website
-
-h3.Company name
-$CompanyTitle
-
-h3.Company size
-$CompanySize
-
-h3.Request content
-$Body
-
-h3.Portal address
-"${__VirtualRootPath}":"${__VirtualRootPath}"</value>
-  </data>
-  <data name="pattern_request_tariff1" xml:space="preserve">
-    <value>h1.SAAS Tariff Request for "${__VirtualRootPath}":"${__VirtualRootPath}"
-
-h3.First name
-$UserName
-
-h3.Last name
-$UserLastName
-
-h3.Position
-$Position
-
-h3.Email
-"$UserEmail":"mailto:$UserEmail"
-
-h3.Phone
-$Phone
-
-h3.Company Website
-$Website
-
-h3.Company name
-$CompanyTitle
-
-h3.Company size
-$CompanySize
-
-h3.Request content
-$Body</value>
-  </data>
-  <data name="pattern_restore_completed_v115" xml:space="preserve">
-    <value>h1.Portal restoration
-h1."${__VirtualRootPath}":"${__VirtualRootPath}"
-
-Your portal has been restored. To access it, you need to set a new password:
-
-$GreenButton
-
-*Note*: this link is valid for 7 days only.
-
-If you received this email by mistake, please ignore it or contact your "${__VirtualRootPath}":"${__VirtualRootPath}" portal administrator to find out the details.</value>
-  </data>
-  <data name="pattern_restore_started" xml:space="preserve">
-    <value>h1.Portal restoration started
-
-The portal restoration is started. It might take some time depending on your data amount.
-
-*Note*: the portal will not be available during the restoration process.
-
-If you have any questions or need assistance please feel free to contact us at "support@onlyoffice.com":"mailto:support@onlyoffice.com"
-
-Best regards,
-ONLYOFFICE™ Support Team
-"www.onlyoffice.com":"http://onlyoffice.com/"
-
-^To change the notification type, please manage your "subscription settings":"$RecipientSubscriptionConfigURL".^</value>
-  </data>
-  <data name="pattern_saas_guest_activation_v115" xml:space="preserve">
-    <value>Hello!
-
-You are invited to join "${__VirtualRootPath}":"${__VirtualRootPath}" as a guest user. Accept the invitation by clicking the link:
-
-$GreenButton
-
-We will also send you useful tips and latest ONLYOFFICE news once in a while. You can cancel the subscriptions on your Profile page at any moment as well as re-enable them.
-
-Truly yours,
-ONLYOFFICE Team
-"www.onlyoffice.com":"http://onlyoffice.com/"</value>
-  </data>
-  <data name="pattern_saas_guest_welcome_v115" xml:space="preserve">
-    <value>Hello, $UserName!
-
-Your guest profile has been successfully added to "${__VirtualRootPath}":"${__VirtualRootPath}".  Now you can:
-
+Exception message: $Message</value>
+  </data>
+  <data name="pattern_request_license" xml:space="preserve">
+    <value>h1.Enterprise license request
+
+h3.First name
+$UserName
+
+h3.Last name
+$UserLastName
+
+h3.Position
+$Position
+
+h3.Email
+"$UserEmail":"mailto:$UserEmail"
+
+h3.Phone
+$Phone
+
+h3.Company Website
+$Website
+
+h3.Company name
+$CompanyTitle
+
+h3.Company size
+$CompanySize
+
+h3.Request content
+$Body
+
+h3.Portal address
+"${__VirtualRootPath}":"${__VirtualRootPath}"</value>
+  </data>
+  <data name="pattern_request_tariff1" xml:space="preserve">
+    <value>h1.SAAS Tariff Request for "${__VirtualRootPath}":"${__VirtualRootPath}"
+
+h3.First name
+$UserName
+
+h3.Last name
+$UserLastName
+
+h3.Position
+$Position
+
+h3.Email
+"$UserEmail":"mailto:$UserEmail"
+
+h3.Phone
+$Phone
+
+h3.Company Website
+$Website
+
+h3.Company name
+$CompanyTitle
+
+h3.Company size
+$CompanySize
+
+h3.Request content
+$Body</value>
+  </data>
+  <data name="pattern_restore_completed_v115" xml:space="preserve">
+    <value>h1.Portal restoration
+h1."${__VirtualRootPath}":"${__VirtualRootPath}"
+
+Your portal has been restored. To access it, you need to set a new password:
+
+$GreenButton
+
+*Note*: this link is valid for 7 days only.
+
+If you received this email by mistake, please ignore it or contact your "${__VirtualRootPath}":"${__VirtualRootPath}" portal administrator to find out the details.</value>
+  </data>
+  <data name="pattern_restore_started" xml:space="preserve">
+    <value>h1.Portal restoration started
+
+The portal restoration is started. It might take some time depending on your data amount.
+
+*Note*: the portal will not be available during the restoration process.
+
+If you have any questions or need assistance please feel free to contact us at "support@onlyoffice.com":"mailto:support@onlyoffice.com"
+
+Best regards,
+ONLYOFFICE™ Support Team
+"www.onlyoffice.com":"http://onlyoffice.com/"
+
+^To change the notification type, please manage your "subscription settings":"$RecipientSubscriptionConfigURL".^</value>
+  </data>
+  <data name="pattern_saas_guest_activation_v115" xml:space="preserve">
+    <value>Hello!
+
+You are invited to join "${__VirtualRootPath}":"${__VirtualRootPath}" as a guest user. Accept the invitation by clicking the link:
+
+$GreenButton
+
+We will also send you useful tips and latest ONLYOFFICE news once in a while. You can cancel the subscriptions on your Profile page at any moment as well as re-enable them.
+
+Truly yours,
+ONLYOFFICE Team
+"www.onlyoffice.com":"http://onlyoffice.com/"</value>
+  </data>
+  <data name="pattern_saas_guest_welcome_v115" xml:space="preserve">
+    <value>Hello, $UserName!
+
+Your guest profile has been successfully added to "${__VirtualRootPath}":"${__VirtualRootPath}".  Now you can:
+
 1. Edit your "profile":"$MyStaffLink".
 2. View and comment the content available in the "Community":"${__VirtualRootPath}/Products/Community/" and "Projects":"${__VirtualRootPath}/Products/Projects/".
 3. Add and download files available for you in the "Documents":"${__VirtualRootPath}/Products/Files/".
 4. Organize your schedule with the built-in "Calendar":"${__VirtualRootPath}/addons/calendar/".
 5. Use "Chat":"${__VirtualRootPath}/addons/talk/" to exchange instant messages.
+
+$GreenButton
+
+If you need help, browse our "Help Center":"${__HelpLink}".
+
+Truly yours,
+ONLYOFFICE Team
+"www.onlyoffice.com":"http://onlyoffice.com/"</value>
+  </data>
+  <data name="pattern_self_profile_updated" xml:space="preserve">
+    <value>h1."${__VirtualRootPath}":"${__VirtualRootPath}" portal profile change notification
+
+"$__AuthorName":"$__AuthorUrl" has changed his/her profile details at the "${__VirtualRootPath}":"${__VirtualRootPath}" portal.
+
+
+^If you do not want to receive the notifications about profile updates, please manage your "subscription settings":"$RecipientSubscriptionConfigURL".^</value>
+  </data>
+  <data name="pattern_self_profile_updated_tg" xml:space="preserve">
+    <value>[${__VirtualRootPath}](${__VirtualRootPath}) portal profile change notification
+
+[$__AuthorName]($__AuthorUrl) has changed his/her profile details at the [${__VirtualRootPath}](${__VirtualRootPath}) portal.</value>
+  </data>
+  <data name="pattern_send_whats_new" xml:space="preserve">
+    <value>h1.What's new on "${__VirtualRootPath}":"${__VirtualRootPath}" portal for $Date
+
+#foreach($activity in $Activities)
+
+h2.$activity.Key
+
+#foreach($whatsNewActivity in $activity.Value)
+#foreach($b in $whatsNewActivity.BreadCrumbs) h3.$b
+#end "$whatsNewActivity.Title":"$whatsNewActivity.URL"
+*Author*: "$whatsNewActivity.UserName":"$whatsNewActivity.UserAbsoluteURL", $whatsNewActivity.Action: $whatsNewActivity.Date.ToShortTimeString()
+
+
+#end
+
+#end
+
+
+^If you do not want to receive the notifications about the new events on the "${__VirtualRootPath}":"${__VirtualRootPath}" portal, please manage your "subscription settings":"$RecipientSubscriptionConfigURL".^</value>
+  </data>
+  <data name="pattern_smtp_test" xml:space="preserve">
+    <value>SMTP test message
+
+This message was generated automatically to test your SMTP settings. If you are viewing it this means that the settings are correct and you can use them on your portal.
+
+
+Best regards,
+ONLYOFFICE Team</value>
+  </data>
+  <data name="pattern_storage_decryption_error" xml:space="preserve">
+    <value>Hello, $UserName!
+
+The file decryption process on your portal "${PortalUrl}":"${PortalUrl}" has been failed.
+
+Some files could not be decrypted. Find more details in the "Control Panel":"${ControlPanelUrl}/storage".</value>
+  </data>
+  <data name="pattern_storage_decryption_start" xml:space="preserve">
+    <value>Hello, $UserName!
+
+The file decryption process has been started on your portal "${PortalUrl}":"${PortalUrl}".
+
+The decryption might take some time, so the portal will be temporarily unavailable. As soon as the decryption is over, you will be able to work with your data again.</value>
+  </data>
+  <data name="pattern_storage_decryption_success" xml:space="preserve">
+    <value>Hello, $UserName!
+
+The file decryption process on your portal "${PortalUrl}":"${PortalUrl}" has been successfully completed.
+
+Your portal is available again.</value>
+  </data>
+  <data name="pattern_storage_encryption_error" xml:space="preserve">
+    <value>Hello, $UserName!
+
+The file encryption process on the "${PortalUrl}":"${PortalUrl}" portal has been failed.
+
+Some files could not be encrypted. Find more details in the "Control Panel":"${ControlPanelUrl}/storage".</value>
+  </data>
+  <data name="pattern_storage_encryption_start" xml:space="preserve">
+    <value>Hello, $UserName!
+
+The file encryption process has been started on your portal "${PortalUrl}":"${PortalUrl}".
+
+The encryption might take some time, so the portal will be temporarily unavailable. As soon as the encryption is over, you will be able to work with your data again.</value>
+  </data>
+  <data name="pattern_storage_encryption_success" xml:space="preserve">
+    <value>Hello, $UserName!
+
+The file encryption process on your portal "${PortalUrl}":"${PortalUrl}" has been successfully completed.
+
+Your portal is available again.</value>
+  </data>
+  <data name="pattern_user_has_join" xml:space="preserve">
+    <value>h1.New user added to "${__VirtualRootPath}":"${__VirtualRootPath}" portal
+
+"$__AuthorName":"$__AuthorUrl" has joined your portal at "${__VirtualRootPath}":"${__VirtualRootPath}".
+
+
+^If you do not want to receive the notifications about new users, please manage your "subscription settings":"$RecipientSubscriptionConfigURL".^</value>
+  </data>
+  <data name="pattern_user_has_join_tg" xml:space="preserve">
+    <value>New user added to [${__VirtualRootPath}](${__VirtualRootPath}) portal
+[$__AuthorName]($__AuthorUrl) has joined your portal at [${__VirtualRootPath}](${__VirtualRootPath}).</value>
+  </data>
+  <data name="pattern_user_ldap_activation" xml:space="preserve">
+    <value>Dear $UserName,
+
+You have been invited to join your company's safe and secure web-office that would enhance your collaboration. Its address is "${__VirtualRootPath}":"${__VirtualRootPath}". Adding this link to your bookmarks is a good idea, you are likely to use it a lot.
+
+Accept the invitation by following the link below and use your login and password from the corporate account to sign in. 
+
+$GreenButton
+
+The link is only valid for 7 days.</value>
+  </data>
+  <data name="subject_activate_email" xml:space="preserve">
+    <value>${LetterLogoText}. Please activate your email address</value>
+  </data>
+  <data name="subject_backup_created" xml:space="preserve">
+    <value>${LetterLogoText}. ${__VirtualRootPath} portal backup created</value>
+  </data>
+  <data name="subject_change_email_v115" xml:space="preserve">
+    <value>Confirm changing your email</value>
+  </data>
+  <data name="subject_change_phone" xml:space="preserve">
+    <value>${LetterLogoText}. Mobile phone change request</value>
+  </data>
+  <data name="subject_change_tfa" xml:space="preserve">
+    <value>${LetterLogoText}. Security notification</value>
+  </data>
+  <data name="subject_confirm_owner_change" xml:space="preserve">
+    <value>${LetterLogoText}. Change of portal owner</value>
+  </data>
+  <data name="subject_dns_change" xml:space="preserve">
+    <value>${LetterLogoText}. Change of portal address</value>
+  </data>
+  <data name="subject_enterprise_guest_activation_v10" xml:space="preserve">
+    <value>Join ${__VirtualRootPath}</value>
+  </data>
+  <data name="subject_enterprise_guest_welcome_v10" xml:space="preserve">
+    <value>Welcome to your web-office</value>
+  </data>
+  <data name="subject_enterprise_whitelabel_guest_activation_v10" xml:space="preserve">
+    <value>Join ${__VirtualRootPath}</value>
+  </data>
+  <data name="subject_enterprise_whitelabel_guest_welcome_v10" xml:space="preserve">
+    <value>Welcome to your web-office</value>
+  </data>
+  <data name="subject_for_admin_notify" xml:space="preserve">
+    <value>User message to administrators</value>
+  </data>
+  <data name="subject_join" xml:space="preserve">
+    <value>Invitation to join ${__VirtualRootPath} portal</value>
+  </data>
+  <data name="subject_mailbox_created" xml:space="preserve">
+    <value>${LetterLogoText}. Mailbox creation</value>
+  </data>
+  <data name="subject_mailbox_password_changed" xml:space="preserve">
+    <value>${LetterLogoText}. Change of mailbox password</value>
+  </data>
+  <data name="subject_migration_error" xml:space="preserve">
+    <value>${LetterLogoText}. Another region portal migration error</value>
+  </data>
+  <data name="subject_migration_start" xml:space="preserve">
+    <value>${LetterLogoText}. Another region portal migration started</value>
+  </data>
+  <data name="subject_migration_success" xml:space="preserve">
+    <value>${LetterLogoText}. Another region portal migration successfully completed</value>
+  </data>
+  <data name="subject_opensource_guest_activation_v11" xml:space="preserve">
+    <value>Join ${__VirtualRootPath}</value>
+  </data>
+  <data name="subject_opensource_guest_welcome_v11" xml:space="preserve">
+    <value>Welcome to your web-office</value>
+  </data>
+  <data name="subject_personal_activate" xml:space="preserve">
+    <value>Welcome to ONLYOFFICE for personal use!</value>
+  </data>
+  <data name="subject_personal_after_registration1" xml:space="preserve">
+    <value>Welcome to ONLYOFFICE Personal</value>
+  </data>
+  <data name="subject_personal_confirmation" xml:space="preserve">
+    <value>ONLYOFFICE Personal. Please activate your email address</value>
+  </data>
+  <data name="subject_personal_profile_delete" xml:space="preserve">
+    <value>ONLYOFFICE Personal account termination</value>
+  </data>
+  <data name="subject_portal_deactivate" xml:space="preserve">
+    <value>Deactivation of the ${__VirtualRootPath} portal</value>
+  </data>
+  <data name="subject_portal_delete" xml:space="preserve">
+    <value>Deletion of the ${__VirtualRootPath} portal</value>
+  </data>
+  <data name="subject_portal_rename" xml:space="preserve">
+    <value>${LetterLogoText}. Change of portal address</value>
+  </data>
+  <data name="subject_profile_delete" xml:space="preserve">
+    <value>Deletion of your profile from ${__VirtualRootPath} portal</value>
+  </data>
+  <data name="subject_profile_has_deleted_itself" xml:space="preserve">
+    <value>User has deleted his/her profile</value>
+  </data>
+  <data name="subject_profile_updated" xml:space="preserve">
+    <value>Your profile at ${__VirtualRootPath} has been changed</value>
+  </data>
+  <data name="subject_reassigns_completed" xml:space="preserve">
+    <value>${LetterLogoText}. User data reassignment is completed</value>
+  </data>
+  <data name="subject_reassigns_failed" xml:space="preserve">
+    <value>${LetterLogoText}. User data reassignment failed</value>
+  </data>
+  <data name="subject_remove_user_data_completed" xml:space="preserve">
+    <value>${LetterLogoText}. User data removal completed</value>
+  </data>
+  <data name="subject_remove_user_data_failed" xml:space="preserve">
+    <value>${LetterLogoText}. User data removal failed</value>
+  </data>
+  <data name="subject_request_license" xml:space="preserve">
+    <value>Enterprise license request</value>
+  </data>
+  <data name="subject_request_tariff" xml:space="preserve">
+    <value>SaaS pricing plan request</value>
+  </data>
+  <data name="subject_restore_completed" xml:space="preserve">
+    <value>${LetterLogoText}. Restore completed</value>
+  </data>
+  <data name="subject_restore_started" xml:space="preserve">
+    <value>${LetterLogoText}. Restore started</value>
+  </data>
+  <data name="subject_saas_guest_activation_v115" xml:space="preserve">
+    <value>Join ${__VirtualRootPath}</value>
+  </data>
+  <data name="subject_saas_guest_welcome_v115" xml:space="preserve">
+    <value>Welcome to your ONLYOFFICE</value>
+  </data>
+  <data name="subject_self_profile_updated" xml:space="preserve">
+    <value>${__VirtualRootPath} portal profile change notification</value>
+  </data>
+  <data name="subject_send_whats_new" xml:space="preserve">
+    <value>What's new on your portal for $Date</value>
+  </data>
+  <data name="subject_smtp_test" xml:space="preserve">
+    <value>SMTP test message</value>
+  </data>
+  <data name="subject_storage_decryption_error" xml:space="preserve">
+    <value>${LetterLogoText}. Decryption process failed</value>
+  </data>
+  <data name="subject_storage_decryption_start" xml:space="preserve">
+    <value>${LetterLogoText}. Decryption process started</value>
+  </data>
+  <data name="subject_storage_decryption_success" xml:space="preserve">
+    <value>${LetterLogoText}. Decryption process completed</value>
+  </data>
+  <data name="subject_storage_encryption_error" xml:space="preserve">
+    <value>${LetterLogoText}. Encryption process failed</value>
+  </data>
+  <data name="subject_storage_encryption_start" xml:space="preserve">
+    <value>${LetterLogoText}. Encryption process started</value>
+  </data>
+  <data name="subject_storage_encryption_success" xml:space="preserve">
+    <value>${LetterLogoText}. Encryption process completed</value>
+  </data>
+  <data name="subject_user_has_join" xml:space="preserve">
+    <value>New user added to ${LetterLogoText} portal</value>
+  </data>
+  <data name="subject_user_ldap_activation" xml:space="preserve">
+    <value>You’re invited to join ${__VirtualRootPath}</value>
+  </data>
+  <data name="pattern_change_password_v115" xml:space="preserve">
+    <value>Want to change the password on your ONLYOFFICE account? Click the button below to confirm.
+
+$GreenButton
+
+The link is valid for 7 days.
+
+Don’t want to change your password? Just ignore this message</value>
+  </data>
+  <data name="pattern_personal_change_password_v115" xml:space="preserve">
+    <value>Want to change the password on your ONLYOFFICE Personal account? Click the button below to confirm.
+
+$GreenButton 
+
+The link is valid for 7 days.
+
+Don’t want to change your password? Just ignore this message.</value>
+  </data>
+  <data name="subject_change_password_v115" xml:space="preserve">
+    <value>Confirm changing your password</value>
+  </data>
+  <data name="ButtonConfirmRoomInvite" xml:space="preserve">
+    <value>Confirm Room Invite</value>
+  </data>
+  <data name="pattern_change_phone" xml:space="preserve">
+    <value>h1.Mobile phone change request
+
+You have requested to change your mobile phone used to enter the ${LetterLogoText} portal.
+
+Please follow the link below to change your mobile phone:
 
 $GreenButton
 
-If you need help, browse our "Help Center":"${__HelpLink}".
-
-Truly yours,
-ONLYOFFICE Team
-"www.onlyoffice.com":"http://onlyoffice.com/"</value>
-  </data>
-  <data name="pattern_self_profile_updated" xml:space="preserve">
-    <value>h1."${__VirtualRootPath}":"${__VirtualRootPath}" portal profile change notification
-
-"$__AuthorName":"$__AuthorUrl" has changed his/her profile details at the "${__VirtualRootPath}":"${__VirtualRootPath}" portal.
-
-
-^If you do not want to receive the notifications about profile updates, please manage your "subscription settings":"$RecipientSubscriptionConfigURL".^</value>
-  </data>
-  <data name="pattern_self_profile_updated_tg" xml:space="preserve">
-    <value>[${__VirtualRootPath}](${__VirtualRootPath}) portal profile change notification
-
-[$__AuthorName]($__AuthorUrl) has changed his/her profile details at the [${__VirtualRootPath}](${__VirtualRootPath}) portal.</value>
-  </data>
-  <data name="pattern_send_whats_new" xml:space="preserve">
-    <value>h1.What's new on "${__VirtualRootPath}":"${__VirtualRootPath}" portal for $Date
-
-#foreach($activity in $Activities)
-
-h2.$activity.Key
-
-#foreach($whatsNewActivity in $activity.Value)
-#foreach($b in $whatsNewActivity.BreadCrumbs) h3.$b
-#end "$whatsNewActivity.Title":"$whatsNewActivity.URL"
-*Author*: "$whatsNewActivity.UserName":"$whatsNewActivity.UserAbsoluteURL", $whatsNewActivity.Action: $whatsNewActivity.Date.ToShortTimeString()
-
-
-#end
-
-#end
-
-
-^If you do not want to receive the notifications about the new events on the "${__VirtualRootPath}":"${__VirtualRootPath}" portal, please manage your "subscription settings":"$RecipientSubscriptionConfigURL".^</value>
-  </data>
-  <data name="pattern_smtp_test" xml:space="preserve">
-    <value>SMTP test message
-
-This message was generated automatically to test your SMTP settings. If you are viewing it this means that the settings are correct and you can use them on your portal.
-
-
-Best regards,
-ONLYOFFICE Team</value>
-  </data>
-  <data name="pattern_storage_decryption_error" xml:space="preserve">
-    <value>Hello, $UserName!
-
-The file decryption process on your portal "${PortalUrl}":"${PortalUrl}" has been failed.
-
-Some files could not be decrypted. Find more details in the "Control Panel":"${ControlPanelUrl}/storage".</value>
-  </data>
-  <data name="pattern_storage_decryption_start" xml:space="preserve">
-    <value>Hello, $UserName!
-
-The file decryption process has been started on your portal "${PortalUrl}":"${PortalUrl}".
-
-The decryption might take some time, so the portal will be temporarily unavailable. As soon as the decryption is over, you will be able to work with your data again.</value>
-  </data>
-  <data name="pattern_storage_decryption_success" xml:space="preserve">
-    <value>Hello, $UserName!
-
-The file decryption process on your portal "${PortalUrl}":"${PortalUrl}" has been successfully completed.
-
-Your portal is available again.</value>
-  </data>
-  <data name="pattern_storage_encryption_error" xml:space="preserve">
-    <value>Hello, $UserName!
-
-The file encryption process on the "${PortalUrl}":"${PortalUrl}" portal has been failed.
-
-Some files could not be encrypted. Find more details in the "Control Panel":"${ControlPanelUrl}/storage".</value>
-  </data>
-  <data name="pattern_storage_encryption_start" xml:space="preserve">
-    <value>Hello, $UserName!
-
-The file encryption process has been started on your portal "${PortalUrl}":"${PortalUrl}".
-
-The encryption might take some time, so the portal will be temporarily unavailable. As soon as the encryption is over, you will be able to work with your data again.</value>
-  </data>
-  <data name="pattern_storage_encryption_success" xml:space="preserve">
-    <value>Hello, $UserName!
-
-The file encryption process on your portal "${PortalUrl}":"${PortalUrl}" has been successfully completed.
-
-Your portal is available again.</value>
-  </data>
-  <data name="pattern_user_has_join" xml:space="preserve">
-    <value>h1.New user added to "${__VirtualRootPath}":"${__VirtualRootPath}" portal
-
-"$__AuthorName":"$__AuthorUrl" has joined your portal at "${__VirtualRootPath}":"${__VirtualRootPath}".
-
-
-^If you do not want to receive the notifications about new users, please manage your "subscription settings":"$RecipientSubscriptionConfigURL".^</value>
-  </data>
-  <data name="pattern_user_has_join_tg" xml:space="preserve">
-    <value>New user added to [${__VirtualRootPath}](${__VirtualRootPath}) portal
-[$__AuthorName]($__AuthorUrl) has joined your portal at [${__VirtualRootPath}](${__VirtualRootPath}).</value>
-  </data>
-  <data name="pattern_user_ldap_activation" xml:space="preserve">
-    <value>Dear $UserName,
-
-You have been invited to join your company's safe and secure web-office that would enhance your collaboration. Its address is "${__VirtualRootPath}":"${__VirtualRootPath}". Adding this link to your bookmarks is a good idea, you are likely to use it a lot.
-
-Accept the invitation by following the link below and use your login and password from the corporate account to sign in. 
-
-$GreenButton
-
-The link is only valid for 7 days.</value>
-  </data>
-  <data name="subject_activate_email" xml:space="preserve">
-    <value>${LetterLogoText}. Please activate your email address</value>
-  </data>
-  <data name="subject_backup_created" xml:space="preserve">
-    <value>${LetterLogoText}. ${__VirtualRootPath} portal backup created</value>
-  </data>
-  <data name="subject_change_email_v115" xml:space="preserve">
-    <value>Confirm changing your email</value>
-  </data>
-  <data name="subject_change_phone" xml:space="preserve">
-    <value>${LetterLogoText}. Mobile phone change request</value>
-  </data>
-  <data name="subject_change_tfa" xml:space="preserve">
-    <value>${LetterLogoText}. Security notification</value>
-  </data>
-  <data name="subject_confirm_owner_change" xml:space="preserve">
-    <value>${LetterLogoText}. Change of portal owner</value>
-  </data>
-  <data name="subject_dns_change" xml:space="preserve">
-    <value>${LetterLogoText}. Change of portal address</value>
-  </data>
-  <data name="subject_enterprise_guest_activation_v10" xml:space="preserve">
-    <value>Join ${__VirtualRootPath}</value>
-  </data>
-  <data name="subject_enterprise_guest_welcome_v10" xml:space="preserve">
-    <value>Welcome to your web-office</value>
-  </data>
-  <data name="subject_enterprise_whitelabel_guest_activation_v10" xml:space="preserve">
-    <value>Join ${__VirtualRootPath}</value>
-  </data>
-  <data name="subject_enterprise_whitelabel_guest_welcome_v10" xml:space="preserve">
-    <value>Welcome to your web-office</value>
-  </data>
-  <data name="subject_for_admin_notify" xml:space="preserve">
-    <value>User message to administrators</value>
-  </data>
-  <data name="subject_join" xml:space="preserve">
-    <value>Invitation to join ${__VirtualRootPath} portal</value>
-  </data>
-  <data name="subject_mailbox_created" xml:space="preserve">
-    <value>${LetterLogoText}. Mailbox creation</value>
-  </data>
-  <data name="subject_mailbox_password_changed" xml:space="preserve">
-    <value>${LetterLogoText}. Change of mailbox password</value>
-  </data>
-  <data name="subject_migration_error" xml:space="preserve">
-    <value>${LetterLogoText}. Another region portal migration error</value>
-  </data>
-  <data name="subject_migration_start" xml:space="preserve">
-    <value>${LetterLogoText}. Another region portal migration started</value>
-  </data>
-  <data name="subject_migration_success" xml:space="preserve">
-    <value>${LetterLogoText}. Another region portal migration successfully completed</value>
-  </data>
-  <data name="subject_opensource_guest_activation_v11" xml:space="preserve">
-    <value>Join ${__VirtualRootPath}</value>
-  </data>
-  <data name="subject_opensource_guest_welcome_v11" xml:space="preserve">
-    <value>Welcome to your web-office</value>
-  </data>
-  <data name="subject_personal_activate" xml:space="preserve">
-    <value>Welcome to ONLYOFFICE for personal use!</value>
-  </data>
-  <data name="subject_personal_after_registration1" xml:space="preserve">
-    <value>Welcome to ONLYOFFICE Personal</value>
-  </data>
-  <data name="subject_personal_confirmation" xml:space="preserve">
-    <value>ONLYOFFICE Personal. Please activate your email address</value>
-  </data>
-  <data name="subject_personal_profile_delete" xml:space="preserve">
-    <value>ONLYOFFICE Personal account termination</value>
-  </data>
-  <data name="subject_portal_deactivate" xml:space="preserve">
-    <value>Deactivation of the ${__VirtualRootPath} portal</value>
-  </data>
-  <data name="subject_portal_delete" xml:space="preserve">
-    <value>Deletion of the ${__VirtualRootPath} portal</value>
-  </data>
-  <data name="subject_portal_rename" xml:space="preserve">
-    <value>${LetterLogoText}. Change of portal address</value>
-  </data>
-  <data name="subject_profile_delete" xml:space="preserve">
-    <value>Deletion of your profile from ${__VirtualRootPath} portal</value>
-  </data>
-  <data name="subject_profile_has_deleted_itself" xml:space="preserve">
-    <value>User has deleted his/her profile</value>
-  </data>
-  <data name="subject_profile_updated" xml:space="preserve">
-    <value>Your profile at ${__VirtualRootPath} has been changed</value>
-  </data>
-  <data name="subject_reassigns_completed" xml:space="preserve">
-    <value>${LetterLogoText}. User data reassignment is completed</value>
-  </data>
-  <data name="subject_reassigns_failed" xml:space="preserve">
-    <value>${LetterLogoText}. User data reassignment failed</value>
-  </data>
-  <data name="subject_remove_user_data_completed" xml:space="preserve">
-    <value>${LetterLogoText}. User data removal completed</value>
-  </data>
-  <data name="subject_remove_user_data_failed" xml:space="preserve">
-    <value>${LetterLogoText}. User data removal failed</value>
-  </data>
-  <data name="subject_request_license" xml:space="preserve">
-    <value>Enterprise license request</value>
-  </data>
-  <data name="subject_request_tariff" xml:space="preserve">
-    <value>SaaS pricing plan request</value>
-  </data>
-  <data name="subject_restore_completed" xml:space="preserve">
-    <value>${LetterLogoText}. Restore completed</value>
-  </data>
-  <data name="subject_restore_started" xml:space="preserve">
-    <value>${LetterLogoText}. Restore started</value>
-  </data>
-  <data name="subject_saas_guest_activation_v115" xml:space="preserve">
-    <value>Join ${__VirtualRootPath}</value>
-  </data>
-  <data name="subject_saas_guest_welcome_v115" xml:space="preserve">
-    <value>Welcome to your ONLYOFFICE</value>
-  </data>
-  <data name="subject_self_profile_updated" xml:space="preserve">
-    <value>${__VirtualRootPath} portal profile change notification</value>
-  </data>
-  <data name="subject_send_whats_new" xml:space="preserve">
-    <value>What's new on your portal for $Date</value>
-  </data>
-  <data name="subject_smtp_test" xml:space="preserve">
-    <value>SMTP test message</value>
-  </data>
-  <data name="subject_storage_decryption_error" xml:space="preserve">
-    <value>${LetterLogoText}. Decryption process failed</value>
-  </data>
-  <data name="subject_storage_decryption_start" xml:space="preserve">
-    <value>${LetterLogoText}. Decryption process started</value>
-  </data>
-  <data name="subject_storage_decryption_success" xml:space="preserve">
-    <value>${LetterLogoText}. Decryption process completed</value>
-  </data>
-  <data name="subject_storage_encryption_error" xml:space="preserve">
-    <value>${LetterLogoText}. Encryption process failed</value>
-  </data>
-  <data name="subject_storage_encryption_start" xml:space="preserve">
-    <value>${LetterLogoText}. Encryption process started</value>
-  </data>
-  <data name="subject_storage_encryption_success" xml:space="preserve">
-    <value>${LetterLogoText}. Encryption process completed</value>
-  </data>
-  <data name="subject_user_has_join" xml:space="preserve">
-    <value>New user added to ${LetterLogoText} portal</value>
-  </data>
-  <data name="subject_user_ldap_activation" xml:space="preserve">
-    <value>You’re invited to join ${__VirtualRootPath}</value>
-  </data>
-	<data name="pattern_change_password_v115" xml:space="preserve">
-		<value>Want to change the password on your ONLYOFFICE account? Click the button below to confirm.
-
-$GreenButton
-
-The link is valid for 7 days.
-
-Don’t want to change your password? Just ignore this message</value>
-  </data>
-<<<<<<< HEAD
-	<data name="pattern_personal_change_password_v115" xml:space="preserve">
-		<value>Want to change the password on your ONLYOFFICE Personal account? Click the button below to confirm.
-=======
-  <data name="pattern_personal_change_password_v115" xml:space="preserve">
-    <value>Want to change the password on your ONLYOFFICE Personal account? Click the button below to confirm.
->>>>>>> b39b2949
-
-$GreenButton 
-
-The link is valid for 7 days.
-
-Don’t want to change your password? Just ignore this message.</value>
-  </data>
-  <data name="subject_change_password_v115" xml:space="preserve">
-    <value>Confirm changing your password</value>
-  </data>
-  <data name="ButtonConfirmRoomInvite" xml:space="preserve">
-    <value>Confirm Room Invite</value>
-  </data>
-  <data name="pattern_change_phone" xml:space="preserve">
-    <value>h1.Mobile phone change request
-
-You have requested to change your mobile phone used to enter the ${LetterLogoText} portal.
-
-Please follow the link below to change your mobile phone:
-
-$GreenButton
-
-If you do not want to change your mobile phone or received this email by mistake, please ignore it or contact your portal administrator to find out the details.</value>
-  </data>
-  <data name="subject_personal_already_exist" xml:space="preserve">
-    <value>Log in to your ONLYOFFICE Personal account</value>
-  </data>
-  <data name="pattern_for_sales_notify" xml:space="preserve">
-    <value>h1.Message from the "${__VirtualRootPath}":"${__VirtualRootPath}" portal
-
-Name: $UserName
-
-Email: $UserEmail
-
-$Body</value>
-  </data>
-  <data name="subject_for_sales_notify" xml:space="preserve">
-    <value>Sales department request</value>
-  </data>
-  <data name="ButtonConfirmDocSpaceInvite" xml:space="preserve">
-    <value>Confirm DocSpace Invite</value>
-  </data>
-  <data name="ButtonConfirmEmail" xml:space="preserve">
-    <value>CONFIRM</value>
-  </data>
-  <data name="pattern_enterprise_admin_activation_v1" xml:space="preserve">
-    <value>Hello, $UserName!
-
-You have just created ONLYOFFICE DocSpace, a document hub where you can boost collaboration with your team, customers, partners, and more. Its address is "${__VirtualRootPath}":"${__VirtualRootPath}".
-
-Please confirm your email (the link is valid for 7 days):
-
-$GreenButton
-
-Your current tariff plan is STARTUP. It is absolutely free and includes:
-
-* 1 manager
-* Up to 12 rooms
-* Up to 3 users in each room
-* 2 GB disk space
-
-Enjoy a new way of document collaboration!
-
-Truly yours,
-ONLYOFFICE Team
-"www.onlyoffice.com":"http://onlyoffice.com/"</value>
-  </data>
-  <data name="pattern_enterprise_whitelabel_admin_activation_v1" xml:space="preserve">
-    <value>Hello, $UserName!
-
-You have just created ONLYOFFICE DocSpace, a document hub where you can boost collaboration with your team, customers, partners, and more. Its address is "${__VirtualRootPath}":"${__VirtualRootPath}".
-
-Please confirm your email (the link is valid for 7 days):
-
-$GreenButton
-
-Your current tariff plan is STARTUP. It is absolutely free and includes:
-
-* 1 manager
-* Up to 12 rooms
-* Up to 3 users in each room
-* 2 GB disk space
-
-Enjoy a new way of document collaboration!
-
-Truly yours,
-ONLYOFFICE Team
-"www.onlyoffice.com":"http://onlyoffice.com/"</value>
-  </data>
-  <data name="pattern_opensource_admin_activation_v1" xml:space="preserve">
-    <value>Hello, $UserName!
-
-You have just created ONLYOFFICE DocSpace, a document hub where you can boost collaboration with your team, customers, partners, and more. Its address is "${__VirtualRootPath}":"${__VirtualRootPath}".
-
-Please confirm your email (the link is valid for 7 days):
-
-$GreenButton
-
-Your current tariff plan is STARTUP. It is absolutely free and includes:
-
-* 1 manager
-* Up to 12 rooms
-* Up to 3 users in each room
-* 2 GB disk space
-
-Enjoy a new way of document collaboration!
-
-Truly yours,
-ONLYOFFICE Team
-"www.onlyoffice.com":"http://onlyoffice.com/"</value>
-  </data>
-  <data name="pattern_saas_admin_activation_v1" xml:space="preserve">
-    <value>Hello, $UserName!
-
-You have just created ONLYOFFICE DocSpace, a document hub where you can boost collaboration with your team, customers, partners, and more. Its address is "${__VirtualRootPath}":"${__VirtualRootPath}".
-
-Please confirm your email (the link is valid for 7 days):
-
-$GreenButton
-
-Your current tariff plan is STARTUP. It is absolutely free and includes:
-
-* 1 manager
-* Up to 12 rooms
-* Up to 3 users in each room
-* 2 GB disk space
-
-Enjoy a new way of document collaboration!
-
-Truly yours,
-ONLYOFFICE Team
-"www.onlyoffice.com":"http://onlyoffice.com/"</value>
-  </data>
-  <data name="subject_enterprise_admin_activation_v1" xml:space="preserve">
-    <value>Welcome to ONLYOFFICE DocSpace!</value>
-  </data>
-  <data name="subject_enterprise_whitelabel_admin_activation_v1" xml:space="preserve">
-    <value>Welcome to ONLYOFFICE DocSpace!</value>
-  </data>
-  <data name="subject_opensource_admin_activation_v1" xml:space="preserve">
-    <value>Welcome to ONLYOFFICE DocSpace!</value>
-  </data>
-  <data name="subject_saas_admin_activation_v1" xml:space="preserve">
-    <value>Welcome to ONLYOFFICE DocSpace!</value>
-  </data>
-  <data name="pattern_enterprise_admin_welcome_v1" xml:space="preserve">
-    <value>Hello, $UserName!
-
-Here are three simple questions for you which can help us make your user experience even more comfortable.
-
-* Do you have a big team or lots of customers and partners to collaborate with in your ONLYOFFICE DocSpace? 
-
-* Would you like to create any number of rooms to work with numerous documents? 
-
-* Do you want to use ONLYOFFICE DocSpace under your own brand?
-
-If you have at least one ‘yes’ answer, opt for the BUSINESS tariff plan which allows you to add any desired number of managers to your ONLYOFFICE DocSpace as well as apply branding options.
-
-To do so, please consult the "Payments section":"$PricingPage" of your ONLYOFFICE DocSpace. There, you will find an individual link to the Stripe Customer Portal where you can easily handle all the payment details. 
-
-_Please note: The person who pays the subscription becomes the payer. Only the payer is able to make changes to the subscription (adjust the number of managers). Users don’t have access to the payments details. The owner of the ONLYOFFICE DocSpace account is able to reassign the payer anytime later. _
-
-Truly yours,
-ONLYOFFICE Team
-"www.onlyoffice.com":"http://onlyoffice.com/"</value>
-  </data>
-  <data name="pattern_enterprise_whitelabel_admin_welcome_v1" xml:space="preserve">
-    <value>Hello, $UserName!
-
-Here are three simple questions for you which can help us make your user experience even more comfortable.
-
-* Do you have a big team or lots of customers and partners to collaborate with in your ONLYOFFICE DocSpace? 
-
-* Would you like to create any number of rooms to work with numerous documents? 
-
-* Do you want to use ONLYOFFICE DocSpace under your own brand?
-
-If you have at least one ‘yes’ answer, opt for the BUSINESS tariff plan which allows you to add any desired number of managers to your ONLYOFFICE DocSpace as well as apply branding options.
-
-To do so, please consult the "Payments section":"$PricingPage" of your ONLYOFFICE DocSpace. There, you will find an individual link to the Stripe Customer Portal where you can easily handle all the payment details. 
-
-_Please note: The person who pays the subscription becomes the payer. Only the payer is able to make changes to the subscription (adjust the number of managers). Users don’t have access to the payments details. The owner of the ONLYOFFICE DocSpace account is able to reassign the payer anytime later. _
-
-Truly yours,
-ONLYOFFICE Team
-"www.onlyoffice.com":"http://onlyoffice.com/"</value>
-  </data>
-  <data name="pattern_opensource_admin_welcome_v1" xml:space="preserve">
-    <value>Hello, $UserName!
-
-Here are three simple questions for you which can help us make your user experience even more comfortable.
-
-* Do you have a big team or lots of customers and partners to collaborate with in your ONLYOFFICE DocSpace? 
-
-* Would you like to create any number of rooms to work with numerous documents? 
-
-* Do you want to use ONLYOFFICE DocSpace under your own brand?
-
-If you have at least one ‘yes’ answer, opt for the BUSINESS tariff plan which allows you to add any desired number of managers to your ONLYOFFICE DocSpace as well as apply branding options.
-
-To do so, please consult the "Payments section":"$PricingPage" of your ONLYOFFICE DocSpace. There, you will find an individual link to the Stripe Customer Portal where you can easily handle all the payment details. 
-
-_Please note: The person who pays the subscription becomes the payer. Only the payer is able to make changes to the subscription (adjust the number of managers). Users don’t have access to the payments details. The owner of the ONLYOFFICE DocSpace account is able to reassign the payer anytime later. _
-
-Truly yours,
-ONLYOFFICE Team
-"www.onlyoffice.com":"http://onlyoffice.com/"</value>
-  </data>
-  <data name="pattern_saas_admin_welcome_v1" xml:space="preserve">
-    <value>Hello, $UserName!
-
-Here are three simple questions for you which can help us make your user experience even more comfortable.
-
-* Do you have a big team or lots of customers and partners to collaborate with in your ONLYOFFICE DocSpace? 
-
-* Would you like to create any number of rooms to work with numerous documents? 
-
-* Do you want to use ONLYOFFICE DocSpace under your own brand?
-
-If you have at least one ‘yes’ answer, opt for the BUSINESS tariff plan which allows you to add any desired number of managers to your ONLYOFFICE DocSpace as well as apply branding options.
-
-To do so, please consult the "Payments section":"$PricingPage" of your ONLYOFFICE DocSpace. There, you will find an individual link to the Stripe Customer Portal where you can easily handle all the payment details. 
-
-_Please note: The person who pays the subscription becomes the payer. Only the payer is able to make changes to the subscription (adjust the number of managers). Users don’t have access to the payments details. The owner of the ONLYOFFICE DocSpace account is able to reassign the payer anytime later. _
-
-Truly yours,
-ONLYOFFICE Team
-"www.onlyoffice.com":"http://onlyoffice.com/"</value>
-  </data>
-  <data name="subject_enterprise_admin_welcome_v1" xml:space="preserve">
-    <value>Discover business subscription of ONLYOFFICE DocSpace</value>
-  </data>
-  <data name="subject_enterprise_whitelabel_admin_welcome_v1" xml:space="preserve">
-    <value>Discover business subscription of ONLYOFFICE DocSpace</value>
-  </data>
-  <data name="subject_opensource_admin_welcome_v1" xml:space="preserve">
-    <value>Discover business subscription of ONLYOFFICE DocSpace</value>
-  </data>
-  <data name="subject_saas_admin_welcome_v1" xml:space="preserve">
-    <value>Discover business subscription of ONLYOFFICE DocSpace</value>
-  </data>
-  <data name="ButtonCollaborateDocSpace" xml:space="preserve">
-    <value>Collaborate in DocSpace</value>
-  </data>
-  <data name="pattern_enterprise_admin_user_docs_tips_v1" xml:space="preserve">
-    <value>Hello, $UserName!
-
-We hope you enjoy using your ONLYOFFICE DocSpace. Here are some tips on how to make work on documents more effective.
-
-*#1. Choose the way you work.* Organize your workflow as you need it by creating various room types: view-only, review, collaboration, custom rooms.
-
-*#2. Work with any content you have.* Store and work with files of different formats within your rooms: text documents, spreadsheets, presentations, digital forms, PDFs, e-books, multimedia.
-
-*#3. Co-author effectively.* Collaborate on documents with two co-editing modes: real-time or paragraph-locking. Track changes, communicate in real-time using the built-in chat or making audio and video calls.
-
-*#4. Collaborate securely.* For sensitive or confidential documents, you can use private rooms where every symbol you type is encrypted end-to-end.
-
-*#5. Connect 3rd party clouds.* Connect any cloud storage and work without switching between apps.
-
-$GreenButton
-
-Truly yours, 
-ONLYOFFICE Team
-"www.onlyoffice.com":"http://onlyoffice.com/"</value>
-  </data>
-  <data name="pattern_opensource_admin_docs_tips_v1" xml:space="preserve">
-    <value>Hello, $UserName!
-
-We hope you enjoy using your ONLYOFFICE DocSpace. Here are some tips on how to make work on documents more effective.
-
-*#1. Choose the way you work.* Organize your workflow as you need it by creating various room types: view-only, review, collaboration, custom rooms.
-
-*#2. Work with any content you have.* Store and work with files of different formats within your rooms: text documents, spreadsheets, presentations, digital forms, PDFs, e-books, multimedia.
-
-*#3. Co-author effectively.* Collaborate on documents with two co-editing modes: real-time or paragraph-locking. Track changes, communicate in real-time using the built-in chat or making audio and video calls.
-
-*#4. Collaborate securely.* For sensitive or confidential documents, you can use private rooms where every symbol you type is encrypted end-to-end.
-
-*#5. Connect 3rd party clouds.* Connect any cloud storage and work without switching between apps.
-
-$GreenButton
-
-Truly yours, 
-ONLYOFFICE Team
-"www.onlyoffice.com":"http://onlyoffice.com/"</value>
-  </data>
-  <data name="pattern_opensource_user_docs_tips_v1" xml:space="preserve">
-    <value>Hello, $UserName!
-
-We hope you enjoy using your ONLYOFFICE DocSpace. Here are some tips on how to make work on documents more effective.
-
-*#1. Choose the way you work.* Organize your workflow as you need it by creating various room types: view-only, review, collaboration, custom rooms.
-
-*#2. Work with any content you have.* Store and work with files of different formats within your rooms: text documents, spreadsheets, presentations, digital forms, PDFs, e-books, multimedia.
-
-*#3. Co-author effectively.* Collaborate on documents with two co-editing modes: real-time or paragraph-locking. Track changes, communicate in real-time using the built-in chat or making audio and video calls.
-
-*#4. Collaborate securely.* For sensitive or confidential documents, you can use private rooms where every symbol you type is encrypted end-to-end.
-
-*#5. Connect 3rd party clouds.* Connect any cloud storage and work without switching between apps.
-
-$GreenButton
-
-Truly yours, 
-ONLYOFFICE Team
-"www.onlyoffice.com":"http://onlyoffice.com/"</value>
-  </data>
-  <data name="pattern_saas_admin_user_docs_tips_v1" xml:space="preserve">
-    <value>Hello, $UserName!
-
-We hope you enjoy using your ONLYOFFICE DocSpace. Here are some tips on how to make work on documents more effective.
-
-*#1. Choose the way you work.* Organize your workflow as you need it by creating various room types: view-only, review, collaboration, custom rooms.
-
-*#2. Work with any content you have.* Store and work with files of different formats within your rooms: text documents, spreadsheets, presentations, digital forms, PDFs, e-books, multimedia.
-
-*#3. Co-author effectively.* Collaborate on documents with two co-editing modes: real-time or paragraph-locking. Track changes, communicate in real-time using the built-in chat or making audio and video calls.
-
-*#4. Collaborate securely.* For sensitive or confidential documents, you can use private rooms where every symbol you type is encrypted end-to-end.
-
-*#5. Connect 3rd party clouds.* Connect any cloud storage and work without switching between apps.
-
-$GreenButton
-
-Truly yours, 
-ONLYOFFICE Team
-"www.onlyoffice.com":"http://onlyoffice.com/"</value>
-  </data>
-  <data name="subject_enterprise_admin_user_docs_tips_v1" xml:space="preserve">
-    <value>5 tips for effective work on your docs</value>
-  </data>
-  <data name="subject_opensource_admin_docs_tips_v1" xml:space="preserve">
-    <value>5 tips for effective work on your docs</value>
-  </data>
-  <data name="subject_opensource_user_docs_tips_v1" xml:space="preserve">
-    <value>5 tips for effective work on your docs</value>
-  </data>
-  <data name="subject_saas_admin_user_docs_tips_v1" xml:space="preserve">
-    <value>5 tips for effective work on your docs</value>
-  </data>
-  <data name="pattern_enterprise_user_welcome_v1" xml:space="preserve">
-    <value>Hello, $UserName!
-
-Welcome to ONLYOFFICE DocSpace! Your user profile has been successfully added to "${__VirtualRootPath}":"${__VirtualRootPath}". Now you can:
-
-*#* Work with other users in the room you are invited to: *view-only, review, collaboration, custom rooms*.
-
-*# Work with files of different formats*: text documents, spreadsheets, presentations, digital forms, PDFs, e-books, multimedia.
-
-*# Collaborate on documents* with two co-editing modes: real-time or paragraph-locking. Track changes, communicate in real-time using the built-in chat or making audio and video calls. 
-
-*# Work with sensitive or confidential documents* when you are invited to the private rooms where every symbol you type is encrypted end-to-end. 
-
-*# Connect any cloud storage* and work without switching between apps. 
-
-$GreenButton
-
-If you need help, browse our "Help Center":"https://helpcenter.onlyoffice.com/" or ask our "support team":"https://www.onlyoffice.com/support-contact-form.aspx".
-
-Truly yours, 
-ONLYOFFICE Team
-"www.onlyoffice.com":"http://onlyoffice.com/"</value>
-  </data>
-  <data name="pattern_enterprise_whitelabel_user_welcome_v1" xml:space="preserve">
-    <value>Hello, $UserName!
-
-Welcome to ONLYOFFICE DocSpace! Your user profile has been successfully added to "${__VirtualRootPath}":"${__VirtualRootPath}". Now you can:
-
-*#* Work with other users in the room you are invited to: *view-only, review, collaboration, custom rooms*.
-
-*# Work with files of different formats*: text documents, spreadsheets, presentations, digital forms, PDFs, e-books, multimedia.
-
-*# Collaborate on documents* with two co-editing modes: real-time or paragraph-locking. Track changes, communicate in real-time using the built-in chat or making audio and video calls. 
-
-*# Work with sensitive or confidential documents* when you are invited to the private rooms where every symbol you type is encrypted end-to-end. 
-
-*# Connect any cloud storage* and work without switching between apps. 
-
-$GreenButton
-
-If you need help, browse our "Help Center":"https://helpcenter.onlyoffice.com/" or ask our "support team":"https://www.onlyoffice.com/support-contact-form.aspx".
-
-Truly yours, 
-ONLYOFFICE Team
-"www.onlyoffice.com":"http://onlyoffice.com/"</value>
-  </data>
-  <data name="pattern_opensource_user_welcome_v1" xml:space="preserve">
-    <value>Hello, $UserName!
-
-Welcome to ONLYOFFICE DocSpace! Your user profile has been successfully added to "${__VirtualRootPath}":"${__VirtualRootPath}". Now you can:
-
-*#* Work with other users in the room you are invited to: *view-only, review, collaboration, custom rooms*.
-
-*# Work with files of different formats*: text documents, spreadsheets, presentations, digital forms, PDFs, e-books, multimedia.
-
-*# Collaborate on documents* with two co-editing modes: real-time or paragraph-locking. Track changes, communicate in real-time using the built-in chat or making audio and video calls. 
-
-*# Work with sensitive or confidential documents* when you are invited to the private rooms where every symbol you type is encrypted end-to-end. 
-
-*# Connect any cloud storage* and work without switching between apps. 
-
-$GreenButton
-
-If you need help, browse our "Help Center":"https://helpcenter.onlyoffice.com/" or ask our "support team":"https://www.onlyoffice.com/support-contact-form.aspx".
-
-Truly yours, 
-ONLYOFFICE Team
-"www.onlyoffice.com":"http://onlyoffice.com/"</value>
-  </data>
-  <data name="pattern_portal_delete_success_v1" xml:space="preserve">
-    <value>Your ONLYOFFICE DocSpace has been successfully deactivated. Please note that all of your data will be deleted in accordance with our "Privacy Policy":"https://help.onlyoffice.com/products/files/doceditor.aspx?fileid=5048502&amp;doc=SXhWMEVzSEYxNlVVaXJJeUVtS0kyYk14YWdXTEFUQmRWL250NllHNUFGbz0_IjUwNDg1MDIi0". 
-
-Why have you decided to leave? Share your experience with us.
- 
-$GreenButton
-
-Thank you and good luck!
-
-Truly yours, 
-ONLYOFFICE Team
-"www.onlyoffice.com":"http://onlyoffice.com/"</value>
-  </data>
-  <data name="pattern_saas_admin_trial_warning_after_half_year_v1" xml:space="preserve">
-    <value>You haven't entered your ONLYOFFICE DocSpace "${__VirtualRootPath}":"${__VirtualRootPath}" for more than half a year. 
-
-Since you have decided not to use it anymore, your ONLYOFFICE DocSpace and all the data will be deleted in accordance with our "Privacy Policy":"https://help.onlyoffice.com/products/files/doceditor.aspx?fileid=5048502&amp;doc=SXhWMEVzSEYxNlVVaXJJeUVtS0kyYk14YWdXTEFUQmRWL250NllHNUFGbz0_IjUwNDg1MDIi0". 
-
-We would appreciate your feedback. Why have you decided to stop using ONLYOFFICE DocSpace?
-
-$GreenButton
-
-If you think this is a mistake and want to continue using ONLYOFFICE DocSpace, please contact our "support team":"https://www.onlyoffice.com/support-contact-form.aspx". 
-
-Truly yours, 
-ONLYOFFICE Team
-"www.onlyoffice.com":"http://onlyoffice.com/"</value>
-  </data>
-  <data name="pattern_saas_user_welcome_v1" xml:space="preserve">
-    <value>Hello, $UserName!
-
-Welcome to ONLYOFFICE DocSpace! Your user profile has been successfully added to "${__VirtualRootPath}":"${__VirtualRootPath}". Now you can:
-
-*#* Work with other users in the room you are invited to: *view-only, review, collaboration, custom rooms*.
-
-*# Work with files of different formats*: text documents, spreadsheets, presentations, digital forms, PDFs, e-books, multimedia.
-
-*# Collaborate on documents* with two co-editing modes: real-time or paragraph-locking. Track changes, communicate in real-time using the built-in chat or making audio and video calls. 
-
-*# Work with sensitive or confidential documents* when you are invited to the private rooms where every symbol you type is encrypted end-to-end. 
-
-*# Connect any cloud storage* and work without switching between apps. 
-
-$GreenButton
-
-If you need help, browse our "Help Center":"https://helpcenter.onlyoffice.com/" or ask our "support team":"https://www.onlyoffice.com/support-contact-form.aspx".
-
-Truly yours, 
-ONLYOFFICE Team
-"www.onlyoffice.com":"http://onlyoffice.com/"</value>
-  </data>
-  <data name="subject_enterprise_user_welcome_v1" xml:space="preserve">
-    <value>Welcome to ONLYOFFICE DocSpace!</value>
-  </data>
-  <data name="subject_enterprise_whitelabel_user_welcome_v1" xml:space="preserve">
-    <value>Welcome to ONLYOFFICE DocSpace!</value>
-  </data>
-  <data name="subject_opensource_user_welcome_v1" xml:space="preserve">
-    <value>Welcome to ONLYOFFICE DocSpace!</value>
-  </data>
-  <data name="subject_portal_delete_success_v1" xml:space="preserve">
-    <value>ONLYOFFICE DocSpace has been deactivated</value>
-  </data>
-  <data name="subject_saas_admin_trial_warning_after_half_year_v1" xml:space="preserve">
-    <value>Your ONLYOFFICE DocSpace will be deleted</value>
-  </data>
-  <data name="subject_saas_user_welcome_v1" xml:space="preserve">
-    <value>Welcome to ONLYOFFICE DocSpace!</value>
-  </data>
-  <data name="AcceptDocSpace" xml:space="preserve">
-    <value>ACCEPT</value>
-  </data>
-  <data name="pattern_enterprise_user_activation_v1" xml:space="preserve">
-    <value>Hello!
-
-You are invited to join ONLYOFFICE DocSpace at  "${__VirtualRootPath}":"${__VirtualRootPath}". Accept the invitation by clicking the link:
-
-$GreenButton
-
-Truly yours,
-ONLYOFFICE Team
-"www.onlyoffice.com":"http://onlyoffice.com/"</value>
-  </data>
-  <data name="pattern_enterprise_whitelabel_user_activation_v1" xml:space="preserve">
-    <value>Hello!
-
-You are invited to join ONLYOFFICE DocSpace at  "${__VirtualRootPath}":"${__VirtualRootPath}"o. Accept the invitation by clicking the link:
-
-$GreenButton
-
-Truly yours,
-ONLYOFFICE Team
-"www.onlyoffice.com":"http://onlyoffice.com/"</value>
-  </data>
-  <data name="pattern_opensource_user_activation_v1" xml:space="preserve">
-    <value>Hello!
-
-You are invited to join ONLYOFFICE DocSpace at  "${__VirtualRootPath}":"${__VirtualRootPath}". Accept the invitation by clicking the link:
-
-$GreenButton
-
-Truly yours,
-ONLYOFFICE Team
-"www.onlyoffice.com":"http://onlyoffice.com/"</value>
-  </data>
-  <data name="pattern_saas_user_activation_v1" xml:space="preserve">
-    <value>Hello!
-
-You are invited to join ONLYOFFICE DocSpace at  "${__VirtualRootPath}":"${__VirtualRootPath}". Accept the invitation by clicking the link:
-
-$GreenButton
-
-Truly yours,
-ONLYOFFICE Team
-"www.onlyoffice.com":"http://onlyoffice.com/"</value>
-  </data>
-  <data name="subject_enterprise_user_activation_v1" xml:space="preserve">
-    <value>Join ONLYOFFICE DocSpace</value>
-  </data>
-  <data name="subject_enterprise_whitelabel_user_activation_v1" xml:space="preserve">
-    <value>Join ONLYOFFICE DocSpace</value>
-  </data>
-  <data name="subject_opensource_user_activation_v1" xml:space="preserve">
-    <value>Join ONLYOFFICE DocSpace</value>
-  </data>
-  <data name="subject_saas_user_activation_v1" xml:space="preserve">
-    <value>Join ONLYOFFICE DocSpace</value>
-  </data>
-  <data name="pattern_personal_after_registration14_v1" xml:space="preserve">
-    <value>Hello, $UserName!
-
-Get free ONLYOFFICE apps to work on documents from any of your devices.
-
-# To work on documents offline on Windows, Linux and Mac, download "ONLYOFFICE Desktop Editors":"https://www.onlyoffice.com/download-desktop.aspx".
-
-#To edit documents on mobile devices, get ONLYOFFICE Documents app for "iOS":"https://apps.apple.com/us/app/onlyoffice-documents/id944896972" or "Android":"https://play.google.com/store/apps/details?id=com.onlyoffice.documents".
-
-Truly yours, 
-ONLYOFFICE Team
-"www.onlyoffice.com":"http://onlyoffice.com/"</value>
-  </data>
-  <data name="subject_personal_after_registration14_v1" xml:space="preserve">
-    <value>Get free ONLYOFFICE apps</value>
-  </data>
-  <data name="pattern_saas_admin_modules_v1" xml:space="preserve">
-    <value>Hello, $UserName!
-
-Adjust security settings of your ONLYOFFICE DocSpace to make it more secure:
-
-* Set password strength.  
-
-* Enable two-factor authentication and Single Sign-On.
-
-* Determine trusted mail domains and session lifetime.
-
-* Restrict access from specific IP addresses. 
-
-* Allow or restrict admin messages.  
-
-* Manage administrator access rights.
-
-* Do data backups.   
-
-$GreenButton
-
-Visit our "Help Center":"https://helpcenter.onlyoffice.com/" to learn more about configuring and managing your ONLYOFFICE DocSpace. You are also welcome to consult it when you have questions about the functionality.
-
-Truly yours, 
-ONLYOFFICE Team
-"www.onlyoffice.com":"http://onlyoffice.com/"</value>
-  </data>
-  <data name="subject_saas_admin_modules_v1" xml:space="preserve">
-    <value>Configure your ONLYOFFICE DocSpace</value>
-  </data>
-  <data name="pattern_enterprise_admin_user_apps_tips_v1" xml:space="preserve">
-    <value>Hello, $UserName!
-
-Get free ONLYOFFICE apps to work on documents from any of your devices.
-
-# To work on documents offline on Windows, Linux and Mac, download "ONLYOFFICE Desktop Editors":"https://www.onlyoffice.com/download-desktop.aspx".
-
-#To edit documents on mobile devices, get ONLYOFFICE Documents app for "iOS":"https://apps.apple.com/us/app/onlyoffice-documents/id944896972" or "Android":"https://play.google.com/store/apps/details?id=com.onlyoffice.documents".
-
-Truly yours, 
-ONLYOFFICE Team
-"www.onlyoffice.com":"http://onlyoffice.com/"</value>
-  </data>
-  <data name="pattern_saas_admin_user_apps_tips_v1" xml:space="preserve">
-    <value>Hello, $UserName!
-
-Get free ONLYOFFICE apps to work on documents from any of your devices.
-
-# To work on documents offline on Windows, Linux and Mac, download "ONLYOFFICE Desktop Editors":"https://www.onlyoffice.com/download-desktop.aspx".
-
-#To edit documents on mobile devices, get ONLYOFFICE Documents app for "iOS":"https://apps.apple.com/us/app/onlyoffice-documents/id944896972" or "Android":"https://play.google.com/store/apps/details?id=com.onlyoffice.documents".
-
-Truly yours, 
-ONLYOFFICE Team
-"www.onlyoffice.com":"http://onlyoffice.com/"</value>
-  </data>
-  <data name="subject_enterprise_admin_user_apps_tips_v1" xml:space="preserve">
-    <value>Get free ONLYOFFICE apps</value>
-  </data>
-  <data name="subject_saas_admin_user_apps_tips_v1" xml:space="preserve">
-    <value>Get free ONLYOFFICE apps</value>
-  </data>
-  <data name="pattern_saas_docspace_invite" xml:space="preserve">
-    <value>Hello!
-
-You are invited to join ONLYOFFICE DocSpace at "${__VirtualRootPath}":"${__VirtualRootPath}". Accept the invitation by clicking the link:
-
-$GreenButton
-
-After clicking on the invitation link, please set a new password for your account.
-
-Truly yours,
-ONLYOFFICE Team
-"www.onlyoffice.com":"http://onlyoffice.com/"</value>
-  </data>
-  <data name="pattern_saas_room_invite" xml:space="preserve">
-    <value>Hello!
-
-You are invited to join $Message room at "${__VirtualRootPath}":"${__VirtualRootPath}". Accept the invitation by clicking the link:
-
-$GreenButton
-
-After clicking on the invitation link, please set a new password for your account.
-
-Truly yours,
-ONLYOFFICE Team
-"www.onlyoffice.com":"http://onlyoffice.com/"</value>
-  </data>
-  <data name="subject_saas_docspace_invite" xml:space="preserve">
-    <value>Join ONLYOFFICE DocSpace</value>
-  </data>
-  <data name="subject_saas_room_invite" xml:space="preserve">
-    <value>Join ONLYOFFICE DocSpace</value>
-  </data>
+If you do not want to change your mobile phone or received this email by mistake, please ignore it or contact your portal administrator to find out the details.</value>
+  </data>
+  <data name="subject_personal_already_exist" xml:space="preserve">
+    <value>Log in to your ONLYOFFICE Personal account</value>
+  </data>
+  <data name="pattern_for_sales_notify" xml:space="preserve">
+    <value>h1.Message from the "${__VirtualRootPath}":"${__VirtualRootPath}" portal
+
+Name: $UserName
+
+Email: $UserEmail
+
+$Body</value>
+  </data>
+  <data name="subject_for_sales_notify" xml:space="preserve">
+    <value>Sales department request</value>
+  </data>
+  <data name="ButtonConfirmDocSpaceInvite" xml:space="preserve">
+    <value>Confirm DocSpace Invite</value>
+  </data>
+  <data name="ButtonConfirmEmail" xml:space="preserve">
+    <value>CONFIRM</value>
+  </data>
+  <data name="pattern_enterprise_admin_activation_v1" xml:space="preserve">
+    <value>Hello, $UserName!
+
+You have just created ONLYOFFICE DocSpace, a document hub where you can boost collaboration with your team, customers, partners, and more. Its address is "${__VirtualRootPath}":"${__VirtualRootPath}".
+
+Please confirm your email (the link is valid for 7 days):
+
+$GreenButton
+
+Your current tariff plan is STARTUP. It is absolutely free and includes:
+
+* 1 manager
+* Up to 12 rooms
+* Up to 3 users in each room
+* 2 GB disk space
+
+Enjoy a new way of document collaboration!
+
+Truly yours,
+ONLYOFFICE Team
+"www.onlyoffice.com":"http://onlyoffice.com/"</value>
+  </data>
+  <data name="pattern_enterprise_whitelabel_admin_activation_v1" xml:space="preserve">
+    <value>Hello, $UserName!
+
+You have just created ONLYOFFICE DocSpace, a document hub where you can boost collaboration with your team, customers, partners, and more. Its address is "${__VirtualRootPath}":"${__VirtualRootPath}".
+
+Please confirm your email (the link is valid for 7 days):
+
+$GreenButton
+
+Your current tariff plan is STARTUP. It is absolutely free and includes:
+
+* 1 manager
+* Up to 12 rooms
+* Up to 3 users in each room
+* 2 GB disk space
+
+Enjoy a new way of document collaboration!
+
+Truly yours,
+ONLYOFFICE Team
+"www.onlyoffice.com":"http://onlyoffice.com/"</value>
+  </data>
+  <data name="pattern_opensource_admin_activation_v1" xml:space="preserve">
+    <value>Hello, $UserName!
+
+You have just created ONLYOFFICE DocSpace, a document hub where you can boost collaboration with your team, customers, partners, and more. Its address is "${__VirtualRootPath}":"${__VirtualRootPath}".
+
+Please confirm your email (the link is valid for 7 days):
+
+$GreenButton
+
+Your current tariff plan is STARTUP. It is absolutely free and includes:
+
+* 1 manager
+* Up to 12 rooms
+* Up to 3 users in each room
+* 2 GB disk space
+
+Enjoy a new way of document collaboration!
+
+Truly yours,
+ONLYOFFICE Team
+"www.onlyoffice.com":"http://onlyoffice.com/"</value>
+  </data>
+  <data name="pattern_saas_admin_activation_v1" xml:space="preserve">
+    <value>Hello, $UserName!
+
+You have just created ONLYOFFICE DocSpace, a document hub where you can boost collaboration with your team, customers, partners, and more. Its address is "${__VirtualRootPath}":"${__VirtualRootPath}".
+
+Please confirm your email (the link is valid for 7 days):
+
+$GreenButton
+
+Your current tariff plan is STARTUP. It is absolutely free and includes:
+
+* 1 manager
+* Up to 12 rooms
+* Up to 3 users in each room
+* 2 GB disk space
+
+Enjoy a new way of document collaboration!
+
+Truly yours,
+ONLYOFFICE Team
+"www.onlyoffice.com":"http://onlyoffice.com/"</value>
+  </data>
+  <data name="subject_enterprise_admin_activation_v1" xml:space="preserve">
+    <value>Welcome to ONLYOFFICE DocSpace!</value>
+  </data>
+  <data name="subject_enterprise_whitelabel_admin_activation_v1" xml:space="preserve">
+    <value>Welcome to ONLYOFFICE DocSpace!</value>
+  </data>
+  <data name="subject_opensource_admin_activation_v1" xml:space="preserve">
+    <value>Welcome to ONLYOFFICE DocSpace!</value>
+  </data>
+  <data name="subject_saas_admin_activation_v1" xml:space="preserve">
+    <value>Welcome to ONLYOFFICE DocSpace!</value>
+  </data>
+  <data name="pattern_enterprise_admin_welcome_v1" xml:space="preserve">
+    <value>Hello, $UserName!
+
+Here are three simple questions for you which can help us make your user experience even more comfortable.
+
+* Do you have a big team or lots of customers and partners to collaborate with in your ONLYOFFICE DocSpace? 
+
+* Would you like to create any number of rooms to work with numerous documents? 
+
+* Do you want to use ONLYOFFICE DocSpace under your own brand?
+
+If you have at least one ‘yes’ answer, opt for the BUSINESS tariff plan which allows you to add any desired number of managers to your ONLYOFFICE DocSpace as well as apply branding options.
+
+To do so, please consult the "Payments section":"$PricingPage" of your ONLYOFFICE DocSpace. There, you will find an individual link to the Stripe Customer Portal where you can easily handle all the payment details. 
+
+_Please note: The person who pays the subscription becomes the payer. Only the payer is able to make changes to the subscription (adjust the number of managers). Users don’t have access to the payments details. The owner of the ONLYOFFICE DocSpace account is able to reassign the payer anytime later. _
+
+Truly yours,
+ONLYOFFICE Team
+"www.onlyoffice.com":"http://onlyoffice.com/"</value>
+  </data>
+  <data name="pattern_enterprise_whitelabel_admin_welcome_v1" xml:space="preserve">
+    <value>Hello, $UserName!
+
+Here are three simple questions for you which can help us make your user experience even more comfortable.
+
+* Do you have a big team or lots of customers and partners to collaborate with in your ONLYOFFICE DocSpace? 
+
+* Would you like to create any number of rooms to work with numerous documents? 
+
+* Do you want to use ONLYOFFICE DocSpace under your own brand?
+
+If you have at least one ‘yes’ answer, opt for the BUSINESS tariff plan which allows you to add any desired number of managers to your ONLYOFFICE DocSpace as well as apply branding options.
+
+To do so, please consult the "Payments section":"$PricingPage" of your ONLYOFFICE DocSpace. There, you will find an individual link to the Stripe Customer Portal where you can easily handle all the payment details. 
+
+_Please note: The person who pays the subscription becomes the payer. Only the payer is able to make changes to the subscription (adjust the number of managers). Users don’t have access to the payments details. The owner of the ONLYOFFICE DocSpace account is able to reassign the payer anytime later. _
+
+Truly yours,
+ONLYOFFICE Team
+"www.onlyoffice.com":"http://onlyoffice.com/"</value>
+  </data>
+  <data name="pattern_opensource_admin_welcome_v1" xml:space="preserve">
+    <value>Hello, $UserName!
+
+Here are three simple questions for you which can help us make your user experience even more comfortable.
+
+* Do you have a big team or lots of customers and partners to collaborate with in your ONLYOFFICE DocSpace? 
+
+* Would you like to create any number of rooms to work with numerous documents? 
+
+* Do you want to use ONLYOFFICE DocSpace under your own brand?
+
+If you have at least one ‘yes’ answer, opt for the BUSINESS tariff plan which allows you to add any desired number of managers to your ONLYOFFICE DocSpace as well as apply branding options.
+
+To do so, please consult the "Payments section":"$PricingPage" of your ONLYOFFICE DocSpace. There, you will find an individual link to the Stripe Customer Portal where you can easily handle all the payment details. 
+
+_Please note: The person who pays the subscription becomes the payer. Only the payer is able to make changes to the subscription (adjust the number of managers). Users don’t have access to the payments details. The owner of the ONLYOFFICE DocSpace account is able to reassign the payer anytime later. _
+
+Truly yours,
+ONLYOFFICE Team
+"www.onlyoffice.com":"http://onlyoffice.com/"</value>
+  </data>
+  <data name="pattern_saas_admin_welcome_v1" xml:space="preserve">
+    <value>Hello, $UserName!
+
+Here are three simple questions for you which can help us make your user experience even more comfortable.
+
+* Do you have a big team or lots of customers and partners to collaborate with in your ONLYOFFICE DocSpace? 
+
+* Would you like to create any number of rooms to work with numerous documents? 
+
+* Do you want to use ONLYOFFICE DocSpace under your own brand?
+
+If you have at least one ‘yes’ answer, opt for the BUSINESS tariff plan which allows you to add any desired number of managers to your ONLYOFFICE DocSpace as well as apply branding options.
+
+To do so, please consult the "Payments section":"$PricingPage" of your ONLYOFFICE DocSpace. There, you will find an individual link to the Stripe Customer Portal where you can easily handle all the payment details. 
+
+_Please note: The person who pays the subscription becomes the payer. Only the payer is able to make changes to the subscription (adjust the number of managers). Users don’t have access to the payments details. The owner of the ONLYOFFICE DocSpace account is able to reassign the payer anytime later. _
+
+Truly yours,
+ONLYOFFICE Team
+"www.onlyoffice.com":"http://onlyoffice.com/"</value>
+  </data>
+  <data name="subject_enterprise_admin_welcome_v1" xml:space="preserve">
+    <value>Discover business subscription of ONLYOFFICE DocSpace</value>
+  </data>
+  <data name="subject_enterprise_whitelabel_admin_welcome_v1" xml:space="preserve">
+    <value>Discover business subscription of ONLYOFFICE DocSpace</value>
+  </data>
+  <data name="subject_opensource_admin_welcome_v1" xml:space="preserve">
+    <value>Discover business subscription of ONLYOFFICE DocSpace</value>
+  </data>
+  <data name="subject_saas_admin_welcome_v1" xml:space="preserve">
+    <value>Discover business subscription of ONLYOFFICE DocSpace</value>
+  </data>
+  <data name="ButtonCollaborateDocSpace" xml:space="preserve">
+    <value>Collaborate in DocSpace</value>
+  </data>
+  <data name="pattern_enterprise_admin_user_docs_tips_v1" xml:space="preserve">
+    <value>Hello, $UserName!
+
+We hope you enjoy using your ONLYOFFICE DocSpace. Here are some tips on how to make work on documents more effective.
+
+*#1. Choose the way you work.* Organize your workflow as you need it by creating various room types: view-only, review, collaboration, custom rooms.
+
+*#2. Work with any content you have.* Store and work with files of different formats within your rooms: text documents, spreadsheets, presentations, digital forms, PDFs, e-books, multimedia.
+
+*#3. Co-author effectively.* Collaborate on documents with two co-editing modes: real-time or paragraph-locking. Track changes, communicate in real-time using the built-in chat or making audio and video calls.
+
+*#4. Collaborate securely.* For sensitive or confidential documents, you can use private rooms where every symbol you type is encrypted end-to-end.
+
+*#5. Connect 3rd party clouds.* Connect any cloud storage and work without switching between apps.
+
+$GreenButton
+
+Truly yours, 
+ONLYOFFICE Team
+"www.onlyoffice.com":"http://onlyoffice.com/"</value>
+  </data>
+  <data name="pattern_opensource_admin_docs_tips_v1" xml:space="preserve">
+    <value>Hello, $UserName!
+
+We hope you enjoy using your ONLYOFFICE DocSpace. Here are some tips on how to make work on documents more effective.
+
+*#1. Choose the way you work.* Organize your workflow as you need it by creating various room types: view-only, review, collaboration, custom rooms.
+
+*#2. Work with any content you have.* Store and work with files of different formats within your rooms: text documents, spreadsheets, presentations, digital forms, PDFs, e-books, multimedia.
+
+*#3. Co-author effectively.* Collaborate on documents with two co-editing modes: real-time or paragraph-locking. Track changes, communicate in real-time using the built-in chat or making audio and video calls.
+
+*#4. Collaborate securely.* For sensitive or confidential documents, you can use private rooms where every symbol you type is encrypted end-to-end.
+
+*#5. Connect 3rd party clouds.* Connect any cloud storage and work without switching between apps.
+
+$GreenButton
+
+Truly yours, 
+ONLYOFFICE Team
+"www.onlyoffice.com":"http://onlyoffice.com/"</value>
+  </data>
+  <data name="pattern_opensource_user_docs_tips_v1" xml:space="preserve">
+    <value>Hello, $UserName!
+
+We hope you enjoy using your ONLYOFFICE DocSpace. Here are some tips on how to make work on documents more effective.
+
+*#1. Choose the way you work.* Organize your workflow as you need it by creating various room types: view-only, review, collaboration, custom rooms.
+
+*#2. Work with any content you have.* Store and work with files of different formats within your rooms: text documents, spreadsheets, presentations, digital forms, PDFs, e-books, multimedia.
+
+*#3. Co-author effectively.* Collaborate on documents with two co-editing modes: real-time or paragraph-locking. Track changes, communicate in real-time using the built-in chat or making audio and video calls.
+
+*#4. Collaborate securely.* For sensitive or confidential documents, you can use private rooms where every symbol you type is encrypted end-to-end.
+
+*#5. Connect 3rd party clouds.* Connect any cloud storage and work without switching between apps.
+
+$GreenButton
+
+Truly yours, 
+ONLYOFFICE Team
+"www.onlyoffice.com":"http://onlyoffice.com/"</value>
+  </data>
+  <data name="pattern_saas_admin_user_docs_tips_v1" xml:space="preserve">
+    <value>Hello, $UserName!
+
+We hope you enjoy using your ONLYOFFICE DocSpace. Here are some tips on how to make work on documents more effective.
+
+*#1. Choose the way you work.* Organize your workflow as you need it by creating various room types: view-only, review, collaboration, custom rooms.
+
+*#2. Work with any content you have.* Store and work with files of different formats within your rooms: text documents, spreadsheets, presentations, digital forms, PDFs, e-books, multimedia.
+
+*#3. Co-author effectively.* Collaborate on documents with two co-editing modes: real-time or paragraph-locking. Track changes, communicate in real-time using the built-in chat or making audio and video calls.
+
+*#4. Collaborate securely.* For sensitive or confidential documents, you can use private rooms where every symbol you type is encrypted end-to-end.
+
+*#5. Connect 3rd party clouds.* Connect any cloud storage and work without switching between apps.
+
+$GreenButton
+
+Truly yours, 
+ONLYOFFICE Team
+"www.onlyoffice.com":"http://onlyoffice.com/"</value>
+  </data>
+  <data name="subject_enterprise_admin_user_docs_tips_v1" xml:space="preserve">
+    <value>5 tips for effective work on your docs</value>
+  </data>
+  <data name="subject_opensource_admin_docs_tips_v1" xml:space="preserve">
+    <value>5 tips for effective work on your docs</value>
+  </data>
+  <data name="subject_opensource_user_docs_tips_v1" xml:space="preserve">
+    <value>5 tips for effective work on your docs</value>
+  </data>
+  <data name="subject_saas_admin_user_docs_tips_v1" xml:space="preserve">
+    <value>5 tips for effective work on your docs</value>
+  </data>
+  <data name="pattern_enterprise_user_welcome_v1" xml:space="preserve">
+    <value>Hello, $UserName!
+
+Welcome to ONLYOFFICE DocSpace! Your user profile has been successfully added to "${__VirtualRootPath}":"${__VirtualRootPath}". Now you can:
+
+*#* Work with other users in the room you are invited to: *view-only, review, collaboration, custom rooms*.
+
+*# Work with files of different formats*: text documents, spreadsheets, presentations, digital forms, PDFs, e-books, multimedia.
+
+*# Collaborate on documents* with two co-editing modes: real-time or paragraph-locking. Track changes, communicate in real-time using the built-in chat or making audio and video calls. 
+
+*# Work with sensitive or confidential documents* when you are invited to the private rooms where every symbol you type is encrypted end-to-end. 
+
+*# Connect any cloud storage* and work without switching between apps. 
+
+$GreenButton
+
+If you need help, browse our "Help Center":"https://helpcenter.onlyoffice.com/" or ask our "support team":"https://www.onlyoffice.com/support-contact-form.aspx".
+
+Truly yours, 
+ONLYOFFICE Team
+"www.onlyoffice.com":"http://onlyoffice.com/"</value>
+  </data>
+  <data name="pattern_enterprise_whitelabel_user_welcome_v1" xml:space="preserve">
+    <value>Hello, $UserName!
+
+Welcome to ONLYOFFICE DocSpace! Your user profile has been successfully added to "${__VirtualRootPath}":"${__VirtualRootPath}". Now you can:
+
+*#* Work with other users in the room you are invited to: *view-only, review, collaboration, custom rooms*.
+
+*# Work with files of different formats*: text documents, spreadsheets, presentations, digital forms, PDFs, e-books, multimedia.
+
+*# Collaborate on documents* with two co-editing modes: real-time or paragraph-locking. Track changes, communicate in real-time using the built-in chat or making audio and video calls. 
+
+*# Work with sensitive or confidential documents* when you are invited to the private rooms where every symbol you type is encrypted end-to-end. 
+
+*# Connect any cloud storage* and work without switching between apps. 
+
+$GreenButton
+
+If you need help, browse our "Help Center":"https://helpcenter.onlyoffice.com/" or ask our "support team":"https://www.onlyoffice.com/support-contact-form.aspx".
+
+Truly yours, 
+ONLYOFFICE Team
+"www.onlyoffice.com":"http://onlyoffice.com/"</value>
+  </data>
+  <data name="pattern_opensource_user_welcome_v1" xml:space="preserve">
+    <value>Hello, $UserName!
+
+Welcome to ONLYOFFICE DocSpace! Your user profile has been successfully added to "${__VirtualRootPath}":"${__VirtualRootPath}". Now you can:
+
+*#* Work with other users in the room you are invited to: *view-only, review, collaboration, custom rooms*.
+
+*# Work with files of different formats*: text documents, spreadsheets, presentations, digital forms, PDFs, e-books, multimedia.
+
+*# Collaborate on documents* with two co-editing modes: real-time or paragraph-locking. Track changes, communicate in real-time using the built-in chat or making audio and video calls. 
+
+*# Work with sensitive or confidential documents* when you are invited to the private rooms where every symbol you type is encrypted end-to-end. 
+
+*# Connect any cloud storage* and work without switching between apps. 
+
+$GreenButton
+
+If you need help, browse our "Help Center":"https://helpcenter.onlyoffice.com/" or ask our "support team":"https://www.onlyoffice.com/support-contact-form.aspx".
+
+Truly yours, 
+ONLYOFFICE Team
+"www.onlyoffice.com":"http://onlyoffice.com/"</value>
+  </data>
+  <data name="pattern_portal_delete_success_v1" xml:space="preserve">
+    <value>Your ONLYOFFICE DocSpace has been successfully deactivated. Please note that all of your data will be deleted in accordance with our "Privacy Policy":"https://help.onlyoffice.com/products/files/doceditor.aspx?fileid=5048502&amp;doc=SXhWMEVzSEYxNlVVaXJJeUVtS0kyYk14YWdXTEFUQmRWL250NllHNUFGbz0_IjUwNDg1MDIi0". 
+
+Why have you decided to leave? Share your experience with us.
+ 
+$GreenButton
+
+Thank you and good luck!
+
+Truly yours, 
+ONLYOFFICE Team
+"www.onlyoffice.com":"http://onlyoffice.com/"</value>
+  </data>
+  <data name="pattern_saas_admin_trial_warning_after_half_year_v1" xml:space="preserve">
+    <value>You haven't entered your ONLYOFFICE DocSpace "${__VirtualRootPath}":"${__VirtualRootPath}" for more than half a year. 
+
+Since you have decided not to use it anymore, your ONLYOFFICE DocSpace and all the data will be deleted in accordance with our "Privacy Policy":"https://help.onlyoffice.com/products/files/doceditor.aspx?fileid=5048502&amp;doc=SXhWMEVzSEYxNlVVaXJJeUVtS0kyYk14YWdXTEFUQmRWL250NllHNUFGbz0_IjUwNDg1MDIi0". 
+
+We would appreciate your feedback. Why have you decided to stop using ONLYOFFICE DocSpace?
+
+$GreenButton
+
+If you think this is a mistake and want to continue using ONLYOFFICE DocSpace, please contact our "support team":"https://www.onlyoffice.com/support-contact-form.aspx". 
+
+Truly yours, 
+ONLYOFFICE Team
+"www.onlyoffice.com":"http://onlyoffice.com/"</value>
+  </data>
+  <data name="pattern_saas_user_welcome_v1" xml:space="preserve">
+    <value>Hello, $UserName!
+
+Welcome to ONLYOFFICE DocSpace! Your user profile has been successfully added to "${__VirtualRootPath}":"${__VirtualRootPath}". Now you can:
+
+*#* Work with other users in the room you are invited to: *view-only, review, collaboration, custom rooms*.
+
+*# Work with files of different formats*: text documents, spreadsheets, presentations, digital forms, PDFs, e-books, multimedia.
+
+*# Collaborate on documents* with two co-editing modes: real-time or paragraph-locking. Track changes, communicate in real-time using the built-in chat or making audio and video calls. 
+
+*# Work with sensitive or confidential documents* when you are invited to the private rooms where every symbol you type is encrypted end-to-end. 
+
+*# Connect any cloud storage* and work without switching between apps. 
+
+$GreenButton
+
+If you need help, browse our "Help Center":"https://helpcenter.onlyoffice.com/" or ask our "support team":"https://www.onlyoffice.com/support-contact-form.aspx".
+
+Truly yours, 
+ONLYOFFICE Team
+"www.onlyoffice.com":"http://onlyoffice.com/"</value>
+  </data>
+  <data name="subject_enterprise_user_welcome_v1" xml:space="preserve">
+    <value>Welcome to ONLYOFFICE DocSpace!</value>
+  </data>
+  <data name="subject_enterprise_whitelabel_user_welcome_v1" xml:space="preserve">
+    <value>Welcome to ONLYOFFICE DocSpace!</value>
+  </data>
+  <data name="subject_opensource_user_welcome_v1" xml:space="preserve">
+    <value>Welcome to ONLYOFFICE DocSpace!</value>
+  </data>
+  <data name="subject_portal_delete_success_v1" xml:space="preserve">
+    <value>ONLYOFFICE DocSpace has been deactivated</value>
+  </data>
+  <data name="subject_saas_admin_trial_warning_after_half_year_v1" xml:space="preserve">
+    <value>Your ONLYOFFICE DocSpace will be deleted</value>
+  </data>
+  <data name="subject_saas_user_welcome_v1" xml:space="preserve">
+    <value>Welcome to ONLYOFFICE DocSpace!</value>
+  </data>
+  <data name="AcceptDocSpace" xml:space="preserve">
+    <value>ACCEPT</value>
+  </data>
+  <data name="pattern_enterprise_user_activation_v1" xml:space="preserve">
+    <value>Hello!
+
+You are invited to join ONLYOFFICE DocSpace at  "${__VirtualRootPath}":"${__VirtualRootPath}". Accept the invitation by clicking the link:
+
+$GreenButton
+
+Truly yours,
+ONLYOFFICE Team
+"www.onlyoffice.com":"http://onlyoffice.com/"</value>
+  </data>
+  <data name="pattern_enterprise_whitelabel_user_activation_v1" xml:space="preserve">
+    <value>Hello!
+
+You are invited to join ONLYOFFICE DocSpace at  "${__VirtualRootPath}":"${__VirtualRootPath}"o. Accept the invitation by clicking the link:
+
+$GreenButton
+
+Truly yours,
+ONLYOFFICE Team
+"www.onlyoffice.com":"http://onlyoffice.com/"</value>
+  </data>
+  <data name="pattern_opensource_user_activation_v1" xml:space="preserve">
+    <value>Hello!
+
+You are invited to join ONLYOFFICE DocSpace at  "${__VirtualRootPath}":"${__VirtualRootPath}". Accept the invitation by clicking the link:
+
+$GreenButton
+
+Truly yours,
+ONLYOFFICE Team
+"www.onlyoffice.com":"http://onlyoffice.com/"</value>
+  </data>
+  <data name="pattern_saas_user_activation_v1" xml:space="preserve">
+    <value>Hello!
+
+You are invited to join ONLYOFFICE DocSpace at  "${__VirtualRootPath}":"${__VirtualRootPath}". Accept the invitation by clicking the link:
+
+$GreenButton
+
+Truly yours,
+ONLYOFFICE Team
+"www.onlyoffice.com":"http://onlyoffice.com/"</value>
+  </data>
+  <data name="subject_enterprise_user_activation_v1" xml:space="preserve">
+    <value>Join ONLYOFFICE DocSpace</value>
+  </data>
+  <data name="subject_enterprise_whitelabel_user_activation_v1" xml:space="preserve">
+    <value>Join ONLYOFFICE DocSpace</value>
+  </data>
+  <data name="subject_opensource_user_activation_v1" xml:space="preserve">
+    <value>Join ONLYOFFICE DocSpace</value>
+  </data>
+  <data name="subject_saas_user_activation_v1" xml:space="preserve">
+    <value>Join ONLYOFFICE DocSpace</value>
+  </data>
+  <data name="pattern_personal_after_registration14_v1" xml:space="preserve">
+    <value>Hello, $UserName!
+
+Get free ONLYOFFICE apps to work on documents from any of your devices.
+
+# To work on documents offline on Windows, Linux and Mac, download "ONLYOFFICE Desktop Editors":"https://www.onlyoffice.com/download-desktop.aspx".
+
+#To edit documents on mobile devices, get ONLYOFFICE Documents app for "iOS":"https://apps.apple.com/us/app/onlyoffice-documents/id944896972" or "Android":"https://play.google.com/store/apps/details?id=com.onlyoffice.documents".
+
+Truly yours, 
+ONLYOFFICE Team
+"www.onlyoffice.com":"http://onlyoffice.com/"</value>
+  </data>
+  <data name="subject_personal_after_registration14_v1" xml:space="preserve">
+    <value>Get free ONLYOFFICE apps</value>
+  </data>
+  <data name="pattern_saas_admin_modules_v1" xml:space="preserve">
+    <value>Hello, $UserName!
+
+Adjust security settings of your ONLYOFFICE DocSpace to make it more secure:
+
+* Set password strength.  
+
+* Enable two-factor authentication and Single Sign-On.
+
+* Determine trusted mail domains and session lifetime.
+
+* Restrict access from specific IP addresses. 
+
+* Allow or restrict admin messages.  
+
+* Manage administrator access rights.
+
+* Do data backups.   
+
+$GreenButton
+
+Visit our "Help Center":"https://helpcenter.onlyoffice.com/" to learn more about configuring and managing your ONLYOFFICE DocSpace. You are also welcome to consult it when you have questions about the functionality.
+
+Truly yours, 
+ONLYOFFICE Team
+"www.onlyoffice.com":"http://onlyoffice.com/"</value>
+  </data>
+  <data name="subject_saas_admin_modules_v1" xml:space="preserve">
+    <value>Configure your ONLYOFFICE DocSpace</value>
+  </data>
+  <data name="pattern_enterprise_admin_user_apps_tips_v1" xml:space="preserve">
+    <value>Hello, $UserName!
+
+Get free ONLYOFFICE apps to work on documents from any of your devices.
+
+# To work on documents offline on Windows, Linux and Mac, download "ONLYOFFICE Desktop Editors":"https://www.onlyoffice.com/download-desktop.aspx".
+
+#To edit documents on mobile devices, get ONLYOFFICE Documents app for "iOS":"https://apps.apple.com/us/app/onlyoffice-documents/id944896972" or "Android":"https://play.google.com/store/apps/details?id=com.onlyoffice.documents".
+
+Truly yours, 
+ONLYOFFICE Team
+"www.onlyoffice.com":"http://onlyoffice.com/"</value>
+  </data>
+  <data name="pattern_saas_admin_user_apps_tips_v1" xml:space="preserve">
+    <value>Hello, $UserName!
+
+Get free ONLYOFFICE apps to work on documents from any of your devices.
+
+# To work on documents offline on Windows, Linux and Mac, download "ONLYOFFICE Desktop Editors":"https://www.onlyoffice.com/download-desktop.aspx".
+
+#To edit documents on mobile devices, get ONLYOFFICE Documents app for "iOS":"https://apps.apple.com/us/app/onlyoffice-documents/id944896972" or "Android":"https://play.google.com/store/apps/details?id=com.onlyoffice.documents".
+
+Truly yours, 
+ONLYOFFICE Team
+"www.onlyoffice.com":"http://onlyoffice.com/"</value>
+  </data>
+  <data name="subject_enterprise_admin_user_apps_tips_v1" xml:space="preserve">
+    <value>Get free ONLYOFFICE apps</value>
+  </data>
+  <data name="subject_saas_admin_user_apps_tips_v1" xml:space="preserve">
+    <value>Get free ONLYOFFICE apps</value>
+  </data>
+  <data name="pattern_saas_docspace_invite" xml:space="preserve">
+    <value>Hello!
+
+You are invited to join ONLYOFFICE DocSpace at "${__VirtualRootPath}":"${__VirtualRootPath}". Accept the invitation by clicking the link:
+
+$GreenButton
+
+After clicking on the invitation link, please set a new password for your account.
+
+Truly yours,
+ONLYOFFICE Team
+"www.onlyoffice.com":"http://onlyoffice.com/"</value>
+  </data>
+  <data name="pattern_saas_room_invite" xml:space="preserve">
+    <value>Hello!
+
+You are invited to join $Message room at "${__VirtualRootPath}":"${__VirtualRootPath}". Accept the invitation by clicking the link:
+
+$GreenButton
+
+After clicking on the invitation link, please set a new password for your account.
+
+Truly yours,
+ONLYOFFICE Team
+"www.onlyoffice.com":"http://onlyoffice.com/"</value>
+  </data>
+  <data name="subject_saas_docspace_invite" xml:space="preserve">
+    <value>Join ONLYOFFICE DocSpace</value>
+  </data>
+  <data name="subject_saas_room_invite" xml:space="preserve">
+    <value>Join ONLYOFFICE DocSpace</value>
+  </data>
 </root>