--- conflicted
+++ resolved
@@ -1,10 +1,6 @@
 import axios from "axios";
 import combineUrl from "./combineUrl";
-<<<<<<< HEAD
-import defaultConfig from "../../../public/scripts/config.json";
-=======
 import defaultConfig from "PUBLIC_DIR/scripts/config.json";
->>>>>>> b39b2949
 
 let { api: apiConf, proxy: proxyConf } = defaultConfig;
 let { orign: apiOrigin, prefix: apiPrefix, timeout: apiTimeout } = apiConf;
