--- conflicted
+++ resolved
@@ -789,7 +789,6 @@
   "TryBusiness": "BUSINESSを試す",
   "TurnOffDiskSpaceLimit": "この{{productName}}のディスクスペース制限をオフにする",
   "Type": "タイプ",
-<<<<<<< HEAD
   "TypeTitleBoxNet": "Box",
   "TypeTitleDocuSign": "DocuSign",
   "TypeTitleDropBox": "Dropbox",
@@ -800,8 +799,6 @@
   "TypeTitleWebDav": "WebDAV",
   "TypeTitleYandex": "Yandex.Disk",
   "UnblockVersion": "アンブロック/チェックイン",
-=======
->>>>>>> 54f224e0
   "UnexpectedError": "予期せぬエラーが発生しました。後でもう一度試してみるか、サポートに連絡してください。",
   "Unknown": "不明",
   "UnknownError": "不明なエラー",
