--- conflicted
+++ resolved
@@ -71,20 +71,14 @@
     }));
   };
 
-<<<<<<< HEAD
   const onSelectAmount = (e: React.MouseEvent<HTMLDivElement>) => {
     const itemId = e.currentTarget.dataset.id;
-    setSelectedAmount(itemId);
-    setAmount(itemId);
-=======
-  const onSelectAmount = (data: TTabItem) => {
     const currentAmount = amount ? parseInt(amount, 10) : 0;
-    const selectedValue = parseInt(data.id, 10);
+    const selectedValue = parseInt(itemId, 10);
     const newTotal = (currentAmount + selectedValue).toString();
 
     const amountValue = newTotal.length <= MAX_LENGTH ? newTotal : amount;
     setAmount(amountValue);
->>>>>>> 770f06ca
   };
 
   const onChangeTextInput = (e: React.ChangeEvent<HTMLInputElement>) => {
@@ -116,7 +110,6 @@
           >
             {t("AmountSelection")}
           </Text>
-<<<<<<< HEAD
           <div className={styles.amountTabItemsContainer}>
             {amountTabs.map((item) => (
               <TabItem
@@ -129,16 +122,6 @@
               />
             ))}
           </div>
-=======
-          <Tabs
-            items={amountTabs()}
-            selectedItemId=""
-            onSelect={onSelectAmount}
-            type={TabsTypes.Secondary}
-            allowNoSelection
-            withoutStickyIntend
-          />
->>>>>>> 770f06ca
         </div>
         <Text fontWeight={600} className={styles.amountTitle}>
           {t("Amount")}
