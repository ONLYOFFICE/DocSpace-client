import React from "react";
import { withRouter } from "react-router";
import { connect } from "react-redux";
import { ReactSVG } from 'react-svg'
import { withTranslation } from "react-i18next";
import isEqual from "lodash/isEqual";
import styled from "styled-components";
import {
  IconButton,
  Row,
  RowContainer,
  toastr,
  Link
} from "asc-web-components";
import EmptyFolderContainer from "./EmptyFolderContainer";
import FilesRowContent from "./FilesRowContent";
import { api, constants } from 'asc-web-common';
import {
  deleteFile,
  deleteFolder,
  deselectFile,
  fetchFiles,
  fetchFolder,
  //fetchRootFolders,
  selectFile,
  setAction,
  setTreeFolders
} from '../../../../../store/files/actions';
import { isFileSelected, getFileIcon, getFolderIcon, getFolderType } from '../../../../../store/files/selectors';
import store from "../../../../../store/store";
//import { getFilterByLocation } from "../../../../../helpers/converters";
//import config from "../../../../../../package.json";

const { FilesFilter } = api;
const { FileAction } = constants;

const linkStyles = { isHovered: true, type: "action", fontSize: "14px", className: "empty-folder_link", display: "flex" };

class SectionBodyContent extends React.PureComponent {
  constructor(props) {
    super(props);

    this.state = {
      editingId: null
    };
  }

  componentDidMount() {
    //const { fetchFiles } = this.props;

    //TODO: use right algorithm, fix fetching in src/index.html

    // var re = new RegExp(`${config.homepage}((/?)$|/filter)`, "gm");
    // const match = window.location.pathname.match(re);

    // if (match && match.length > 0) {
    //   const newFilter = getFilterByLocation(window.location);
    //   if (newFilter) {
    //     return fetchFiles(newFilter)
    //       .catch(error => toastr.error(error));
    //   } else {
    //     const filter = FilesFilter.getDefault();

    //     fetchFiles(filter)
    //       .catch(error => toastr.error(error));
    //   }
    // }
  }

  onClickRename = (item) => {
    const { id, fileExst } = item;

    this.setState({ editingId: id }, () => {
      this.props.setAction(
        {
          type: FileAction.Rename,
          extension: fileExst,
          id
        }
      );
    });
  };

  onEditComplete = item => {
    const { folderId, fileAction, filter, treeFolders, setTreeFolders, onLoading } = this.props;

    if (fileAction.type === FileAction.Create || fileAction.type === FileAction.Rename) {
      onLoading(true);
      fetchFiles(folderId, filter, store.dispatch).then(data => {
        if (!item.fileExst) {
          const path = data.selectedFolder.pathParts;
          const newTreeFolders = treeFolders;
          const folders = data.selectedFolder.folders;
          this.loop(path, newTreeFolders, item.parentId, folders);
          setTreeFolders(newTreeFolders);
        }
      }).finally(() => onLoading(false))
    }

    this.setState({ editingId: null }, () => {
      this.props.setAction({
        type: null
      });
    })
  }

  onClickDelete = (item) => {
    item.fileExst
      ? this.onDeleteFile(item.id, item.folderId)
      : this.onDeleteFolder(item.id, item.parentId);
  }

  onDeleteFile = (fileId, currentFolderId) => {
    const { deleteFile, filter } = this.props;

    deleteFile(fileId)
      .catch(err => toastr.error(err))
      .then(() => fetchFiles(currentFolderId, filter, store.dispatch))
      .then(() => toastr.success(`File moved to recycle bin`));
  }

  loop = (path, item, folderId, folders, foldersCount) => {
    const newPath = path;
    while (path.length !== 0) {
      const newItems = item.find(x => x.id === path[0]);
      newPath.shift();
      if (path.length === 0) {
        const currentItem = item.find(x => x.id === folderId);
        currentItem.folders = folders;
        currentItem.foldersCount = foldersCount;
        return;
      }
      this.loop(newPath, newItems.folders, folderId, folders, foldersCount);
    }
  };

  onDeleteFolder = (folderId, currentFolderId) => {
    const { deleteFolder, filter, treeFolders, setTreeFolders, onLoading } = this.props;
    onLoading(true);
    deleteFolder(folderId, currentFolderId)
      .catch(err => toastr.error(err))
      .then(() =>
        fetchFiles(currentFolderId, filter, store.dispatch).then(data => {
          const path = data.selectedFolder.pathParts;
          const newTreeFolders = treeFolders;
          const folders = data.selectedFolder.folders;
          const foldersCount = data.selectedFolder.foldersCount;
          this.loop(path, newTreeFolders, currentFolderId, folders, foldersCount);
          setTreeFolders(newTreeFolders);
        })
      )
      .then(() => toastr.success(`Folder moved to recycle bin`))
      .finally(() => onLoading(false));
  }

  onClickShare = item => {
    return false;
  }

  onClickLinkForPortal = item => {
    return fetchFolder(item.folderId, store.dispatch);
  }

  onClickDownload = item => {
<<<<<<< HEAD
    return window.open(item.webUrl, "_blank");
=======
    return window.open(item.viewUrl, "_blank");
>>>>>>> aa2c646c
  }

  onClickLinkEdit = item => {
    return false;
  }

  getFilesContextOptions = (item, viewer) => {
    const isFile = !!item.fileExst;

    const menu = [
      {
        key: "sharing-settings",
        label: "Sharing settings",
        onClick: this.onClickShare.bind(this, item),
        disabled: true
      },
      isFile
        ? {
          key: "send-by-email",
          label: "Send by e-mail",
          onClick: () => { },
          disabled: true
        }
        : null,
      {
        key: "link-for-portal-users",
        label: "Link for portal users",
        onClick: this.onClickLinkForPortal.bind(this, item),
        disabled: true
      },
      {
        key: "sep",
        isSeparator: true
      },
      isFile
        ? {
          key: "edit",
          label: "Edit",
          onClick: this.onClickLinkEdit.bind(this, item),
          disabled: true
        }
        : null,
      isFile
        ? {
          key: "download",
          label: "Download",
          onClick: this.onClickDownload.bind(this, item),
          disabled: false
        }
        : null,
      {
        key: "rename",
        label: "Rename",
        onClick: this.onClickRename.bind(this, item),
        disabled: false
      },
      {
        key: "delete",
        label: "Delete",
        onClick: this.onClickDelete.bind(this, item),
        disabled: false
      },
    ];

    return menu;
  };

  needForUpdate = (currentProps, nextProps) => {
    if (currentProps.checked !== nextProps.checked) {
      return true;
    }
    if (currentProps.editing !== nextProps.editing) {
      return true;
    }
    if (!isEqual(currentProps.data, nextProps.data)) {
      return true;
    }
    return false;
  };

  onContentRowSelect = (checked, file) => {

    if (!file) return;

    if (checked) {
      this.props.selectFile(file);
    } else {
      this.props.deselectFile(file);
    }
  };

  getItemIcon = (item, isEdit) => {
    const extension = item.fileExst;
    const icon = extension
      ? getFileIcon(extension, 24)
      : getFolderIcon(item.providerKey, 24);
    const loader = <div style={{width: '24px'}}></div> 

    return <ReactSVG
      beforeInjection={svg => {
        svg.setAttribute('style', 'margin-top: 4px');
        isEdit && svg.setAttribute('style', 'margin-left: 24px');
      }}
      src={icon}
      loading={() => loader}
    />;
  };

  onCreate = (format) => {
    this.props.setAction({
      type: FileAction.Create,
      extension: format,
      id: -1,
    });
  };

  onResetFilter = () => {
    const { selectedFolderId, onLoading } = this.props;
    onLoading(true);
    const newFilter = FilesFilter.getDefault();
    fetchFiles(selectedFolderId, newFilter, store.dispatch).catch(err =>
      toastr.error(err)
    ).finally(() => onLoading(false));
  }

  onGoToMyDocuments = () => {
    const { filter, myDocumentsId, onLoading } = this.props;
    const newFilter = filter.clone();
    onLoading(true);
    fetchFiles(myDocumentsId, newFilter, store.dispatch).finally(() =>
      onLoading(false)
    );
  };

  onBackToParentFolder = () => {
    const { filter, parentId, onLoading } = this.props;
    const newFilter = filter.clone();
    onLoading(true);
    fetchFiles(parentId, newFilter, store.dispatch).finally(() =>
      onLoading(false)
    );
  };

  renderEmptyRootFolderContainer = () => {
    const { currentFolderType, title, t } = this.props;
    const subheadingText = t("SubheadingEmptyText");
    const myDescription = t("MyEmptyContainerDescription");
    const shareDescription = t("SharedEmptyContainerDescription");
    const commonDescription = t("CommonEmptyContainerDescription");
    const trashDescription = t("TrashEmptyContainerDescription");

    const commonButtons = (
      <>
        <div className="empty-folder_container-links">
          <Link
            className="empty-folder_container_plus-image"
            color="#83888d"
            fontSize="26px"
            fontWeight="800"
            noHover
            onClick={() => console.log("Create document click")}
          >
            +
          </Link>
          <Link onClick={this.onCreate.bind(this, "docx")} {...linkStyles}>
            {t("Document")},
          </Link>
          <Link onClick={this.onCreate.bind(this, "xlsx")} {...linkStyles}>
            {t("Spreadsheet")},
          </Link>
          <Link onClick={this.onCreate.bind(this, "pptx")} {...linkStyles}>
            {t("Presentation")}
          </Link>
        </div>
        <div className="empty-folder_container-links">
          <Link
            className="empty-folder_container_plus-image"
            color="#83888d"
            fontSize="26px"
            fontWeight="800"
            onClick={this.onCreate.bind(this, null)}
            noHover
          >
            +
          </Link>
          <Link {...linkStyles} onClick={this.onCreate.bind(this, null)}>
            {t("Folder")}
          </Link>
        </div>
      </>
    );

    const trashButtons = (
      <div className="empty-folder_container-links">
        <img
          className="empty-folder_container_up-image"
          src="images/empty_screen_people.svg"
          alt=""
          onClick={this.onGoToMyDocuments}
        />
        <Link onClick={this.onGoToMyDocuments} {...linkStyles}>
          {t("GoToMyButton")}
        </Link>
      </div>
    );

    switch (currentFolderType) {
      case "My":
        return (
          <EmptyFolderContainer
            headerText={title}
            subheadingText={subheadingText}
            descriptionText={myDescription}
            imageSrc="images/empty_screen.png"
            buttons={commonButtons}
          />
        );
      case "Share":
        return (
          <EmptyFolderContainer
            headerText={title}
            subheadingText={subheadingText}
            descriptionText={shareDescription}
            imageSrc="images/empty_screen_forme.png"
          />
        );
      case "Common":
        return (
          <EmptyFolderContainer
            headerText={title}
            subheadingText={subheadingText}
            descriptionText={commonDescription}
            imageSrc="images/empty_screen_corporate.png"
            buttons={commonButtons}
          />
        );
      case "Trash":
        return (
          <EmptyFolderContainer
            headerText={title}
            subheadingText={subheadingText}
            descriptionText={trashDescription}
            imageSrc="images/empty_screen_trash.png"
            buttons={trashButtons}
          />
        );
      default:
        return;
    }
  };

  renderEmptyFolderContainer = () => {
    const { t } = this.props;
    const buttons = (
      <>
        <div className="empty-folder_container-links">
          <Link
            className="empty-folder_container_plus-image"
            color="#83888d"
            fontSize="26px"
            fontWeight="800"
            noHover
            onClick={() => console.log("Create document click")}
          >
            +
          </Link>
          <Link onClick={this.onCreate.bind(this, "docx")} {...linkStyles}>
            {t("Document")},
          </Link>
          <Link onClick={this.onCreate.bind(this, "xlsx")} {...linkStyles}>
            {t("Spreadsheet")},
          </Link>
          <Link onClick={this.onCreate.bind(this, "pptx")} {...linkStyles}>
            {t("Presentation")}
          </Link>
        </div>
        <div className="empty-folder_container-links">
          <Link
            className="empty-folder_container_plus-image"
            color="#83888d"
            fontSize="26px"
            fontWeight="800"
            onClick={this.onCreate.bind(this, null)}
            noHover
          >
            +
          </Link>
          <Link {...linkStyles} onClick={this.onCreate.bind(this, null)}>
            {t("Folder")}
          </Link>
        </div>
        <div className="empty-folder_container-links">
          <img
            className="empty-folder_container_up-image"
            src="images/up.svg"
            onClick={this.onBackToParentFolder}
            alt=""
          />
          <Link onClick={this.onBackToParentFolder} {...linkStyles}>
            {t("BackToParentFolderButton")}
          </Link>
        </div>
      </>
    );

    return (
      <EmptyFolderContainer
        headerText={t("EmptyFolderHeader")}
        imageSrc="images/empty_screen.png"
        buttons={buttons}
      />
    );
  };

  renderEmptyFilterContainer = () => {
    const { t } = this.props;
    const subheadingText = t("EmptyFilterSubheadingText");
    const descriptionText = t("EmptyFilterDescriptionText");

    const buttons = (
      <div className="empty-folder_container-links">
        <IconButton
          className="empty-folder_container-icon"
          size="12"
          onClick={this.onResetFilter}
          iconName="CrossIcon"
          isFill
          color="A3A9AE"
        />
        <Link onClick={this.onResetFilter} {...linkStyles}>
          {this.props.t("ClearButton")}
        </Link>
      </div>
    );

    return (
      <EmptyFolderContainer
        headerText={t("Filter")}
        subheadingText={subheadingText}
        descriptionText={descriptionText}
        imageSrc="images/empty_screen_filter.png"
        buttons={buttons}
      />
    )
  }

  render() {
    const {
      files,
      folders,
      viewer,
      parentId,
      folderId,
      settings,
      selection,
      fileAction,
      onLoading,
      currentFolderCount,
    } = this.props;
    const { editingId } = this.state;

    let items = [...folders, ...files];

    const SimpleFilesRow = styled(Row)`
      ${(props) =>
        !props.contextOptions &&
        `
          & > div:last-child {
              width: 0px;
            }
        `}
    `;

    if (fileAction && fileAction.type === FileAction.Create) {
      items.unshift({
        id: -1,
        title: "",
        parentId: folderId,
        fileExst: fileAction.extension,
      });
    }

    return currentFolderCount === 0 ? (
      parentId === 0 ? (
        this.renderEmptyRootFolderContainer()
      ) : (
          this.renderEmptyFolderContainer()
        )
    ) : items.length === 0 ? (
      this.renderEmptyFilterContainer()
    ) : (
          <RowContainer useReactWindow={false}>
            {items.map((item) => {
              const isEdit =
                fileAction.type &&
                (editingId === item.id || item.id === -1) &&
                item.fileExst === fileAction.extension;
              const contextOptions = this.getFilesContextOptions(
                item,
                viewer
              ).filter((o) => o);
              const contextOptionsProps =
                !contextOptions.length || isEdit ? {} : { contextOptions };
              const checked = isFileSelected(selection, item.id, item.parentId);
              const checkedProps = /* isAdmin(viewer) */ isEdit ? {} : { checked };
              const element = this.getItemIcon(item, isEdit);

              return (
                <SimpleFilesRow
                  key={item.id}
                  data={item}
                  element={element}
                  onSelect={this.onContentRowSelect}
                  editing={editingId}
                  {...checkedProps}
                  {...contextOptionsProps}
                  needForUpdate={this.needForUpdate}
                >
                  <FilesRowContent
                    item={item}
                    viewer={viewer}
                    culture={settings.culture}
                    onEditComplete={this.onEditComplete.bind(this, item)}
                    onLoading={onLoading}
                  />
                </SimpleFilesRow>
              );
            })}
          </RowContainer>
        );
  }
}

SectionBodyContent.defaultProps = {
  files: null
};

const mapStateToProps = state => {
  const { selectedFolder, treeFolders } = state.files;
  const { id, title, foldersCount, filesCount } = selectedFolder;
  const currentFolderType = getFolderType(id, treeFolders);

  const myFolderIndex = 0;
  const currentFolderCount = filesCount + foldersCount;

  return {
    fileAction: state.files.fileAction,
    files: state.files.files,
    filter: state.files.filter,
    folderId: state.files.selectedFolder.id,
    folders: state.files.folders,
    parentId: state.files.selectedFolder.parentId,
    selected: state.files.selected,
    selection: state.files.selection,
    settings: state.auth.settings,
    viewer: state.auth.user,
    treeFolders: state.files.treeFolders,
    currentFolderType,
    title,
    myDocumentsId: treeFolders[myFolderIndex].id,
    currentFolderCount,
    selectedFolderId: id
  };
};

export default connect(
  mapStateToProps,
  {
    deleteFile,
    deleteFolder,
    deselectFile,
    fetchFiles,
    //fetchRootFolders,
    selectFile,
    setAction,
    setTreeFolders
  }
)(withRouter(withTranslation()(SectionBodyContent)));<|MERGE_RESOLUTION|>--- conflicted
+++ resolved
@@ -162,11 +162,7 @@
   }
 
   onClickDownload = item => {
-<<<<<<< HEAD
-    return window.open(item.webUrl, "_blank");
-=======
     return window.open(item.viewUrl, "_blank");
->>>>>>> aa2c646c
   }
 
   onClickLinkEdit = item => {
