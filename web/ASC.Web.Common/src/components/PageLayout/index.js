import React, { useEffect } from "react";
import { connect } from "react-redux";
import PropTypes from "prop-types";
import { Backdrop, ProgressBar, utils } from "asc-web-components";
import store from "../../store";
import { withTranslation } from "react-i18next";
import i18n from "./i18n";
import { ARTICLE_PINNED_KEY } from "../../constants";
import Article from "./sub-components/article";
import SubArticleHeader from "./sub-components/article-header";
import SubArticleMainButton from "./sub-components/article-main-button";
import SubArticleBody from "./sub-components/article-body";
import ArticlePinPanel from "./sub-components/article-pin-panel";
import Section from "./sub-components/section";
import SubSectionHeader from "./sub-components/section-header";
import SubSectionFilter from "./sub-components/section-filter";
import SubSectionBody from "./sub-components/section-body";
import SubSectionBodyContent from "./sub-components/section-body-content";
import SubSectionPaging from "./sub-components/section-paging";
import SectionToggler from "./sub-components/section-toggler";
import { changeLanguage } from "../../utils";
import ReactResizeDetector from "react-resize-detector";

const { getLanguage } = store.auth.selectors;
const { size } = utils.device;
const { Provider } = utils.context;

function ArticleHeader() {
  return null;
}
ArticleHeader.displayName = "ArticleHeader";

function ArticleMainButton() {
  return null;
}
ArticleMainButton.displayName = "ArticleMainButton";

function ArticleBody() {
  return null;
}
ArticleBody.displayName = "ArticleBody";

function SectionHeader() {
  return null;
}
SectionHeader.displayName = "SectionHeader";

function SectionFilter() {
  return null;
}
SectionFilter.displayName = "SectionFilter";

function SectionBody() {
  return null;
}
SectionBody.displayName = "SectionBody";

function SectionPaging() {
  return null;
}
SectionPaging.displayName = "SectionPaging";

class PageLayoutComponent extends React.Component {
  static ArticleHeader = ArticleHeader;
  static ArticleMainButton = ArticleMainButton;
  static ArticleBody = ArticleBody;
  static SectionHeader = SectionHeader;
  static SectionFilter = SectionFilter;
  static SectionBody = SectionBody;
  static SectionPaging = SectionPaging;

  constructor(props) {
    super(props);

    const isArticleVisibleAndPinned = !!localStorage.getItem(
      ARTICLE_PINNED_KEY
    );

    this.state = {
      isBackdropVisible: false,
      isArticleVisible: isArticleVisibleAndPinned,
      isArticlePinned: isArticleVisibleAndPinned,
    };
  }

  componentDidUpdate(prevProps) {
    if (
      this.props.hideAside &&
      !this.state.isArticlePinned &&
      this.props.hideAside !== prevProps.hideAside
    ) {
      this.backdropClick();
    }
  }

  componentDidMount() {
    window.addEventListener("orientationchange", this.orientationChangeHandler);
    this.orientationChangeHandler();
  }

  componentWillUnmount() {
    window.removeEventListener(
      "orientationchange",
      this.orientationChangeHandler
    );
  }

  orientationChangeHandler = () => {
    this.updateMainHeight();

    const isValueExist = !!localStorage.getItem(ARTICLE_PINNED_KEY);
    const isEnoughWidth = screen.availWidth > size.smallTablet;

    if (!isEnoughWidth && isValueExist) {
      this.backdropClick();
    }
    if (isEnoughWidth && isValueExist) {
      this.pinArticle();
    }
  };

  updateMainHeight = () => {
    const intervalTime = 100;
    const endTimeoutTime = 1000;

    let interval, timeout, lastInnerHeight, noChangeCount;

    const updateHeight = () => {
      clearInterval(interval);
      clearTimeout(timeout);

      interval = null;
      timeout = null;

      const vh = (window.innerHeight - 57) * 0.01;
      document.documentElement.style.setProperty("--vh", `${vh}px`);
    };

    interval = setInterval(() => {
      if (window.innerHeight === lastInnerHeight) {
        noChangeCount++;

        if (noChangeCount === intervalTime) {
          updateHeight();
        }
      } else {
        lastInnerHeight = window.innerHeight;
        noChangeCount = 0;
      }
    });

    timeout = setTimeout(() => {
      updateHeight();
    }, endTimeoutTime);
  };

  backdropClick = () => {
    this.setState({
      isBackdropVisible: false,
      isArticleVisible: false,
      isArticlePinned: false,
    });
  };

  pinArticle = () => {
    this.setState({
      isBackdropVisible: false,
      isArticlePinned: true,
      isArticleVisible: true,
    });

    localStorage.setItem(ARTICLE_PINNED_KEY, true);
  };

  unpinArticle = () => {
    this.setState({
      isBackdropVisible: true,
      isArticlePinned: false,
      isArticleVisible: true,
    });

    localStorage.removeItem(ARTICLE_PINNED_KEY);
  };

  showArticle = () => {
    this.setState({
      isBackdropVisible: true,
      isArticleVisible: true,
      isArticlePinned: false,
    });
  };

  render() {
    const {
      onDrop,
      progressBarDropDownContent,
      progressBarLabel,
      progressBarValue,
      setSelections,
      showProgressBar,
      uploadFiles,
      viewAs,
      withBodyAutoFocus,
      withBodyScroll,
      children,
      isLoaded,
    } = this.props;
   
    let articleHeaderContent = null;
    let articleMainButtonContent = null;
    let articleBodyContent = null;
    let sectionHeaderContent = null;
    let sectionFilterContent = null;
    let sectionPagingContent = null;
    let sectionBodyContent = null;

    React.Children.forEach(children, (child) => {
      const childType =
        child && child.type && (child.type.displayName || child.type.name);

      switch (childType) {
        case ArticleHeader.displayName:
          articleHeaderContent = child;
          break;
        case ArticleMainButton.displayName:
          articleMainButtonContent = child;
          break;
        case ArticleBody.displayName:
          articleBodyContent = child;
          break;
        case SectionHeader.displayName:
          sectionHeaderContent = child;
          break;
        case SectionFilter.displayName:
          sectionFilterContent = child;
          break;
        case SectionPaging.displayName:
          sectionPagingContent = child;
          break;
        case SectionBody.displayName:
          sectionBodyContent = child;
          break;
        default:
          break;
      }
    });

    const isArticleHeaderAvailable = !!articleHeaderContent,
      isArticleMainButtonAvailable = !!articleMainButtonContent,
      isArticleBodyAvailable = !!articleBodyContent,
      isArticleAvailable =
        isArticleHeaderAvailable ||
        isArticleMainButtonAvailable ||
        isArticleBodyAvailable,
      isSectionHeaderAvailable = !!sectionHeaderContent,
      isSectionFilterAvailable = !!sectionFilterContent,
      isSectionPagingAvailable = !!sectionPagingContent,
      isSectionBodyAvailable =
        !!sectionBodyContent ||
        isSectionFilterAvailable ||
        isSectionPagingAvailable,
      isSectionAvailable =
        isSectionHeaderAvailable ||
        isSectionFilterAvailable ||
        isSectionBodyAvailable ||
        isSectionPagingAvailable ||
        isArticleAvailable,
      isBackdropAvailable = isArticleAvailable;

    return (
      <>
        {isBackdropAvailable && (
          <Backdrop
            zIndex={400}
            visible={this.state.isBackdropVisible}
            onClick={this.backdropClick}
          />
        )}
        {isArticleAvailable && (
          <Article
            visible={this.state.isArticleVisible}
            pinned={this.state.isArticlePinned}
            isLoaded={isLoaded}
          >
            {isArticleHeaderAvailable && (
              <SubArticleHeader>
                {articleHeaderContent
                  ? articleHeaderContent.props.children
                  : null}
              </SubArticleHeader>
            )}
            {isArticleMainButtonAvailable && (
              <SubArticleMainButton>
                {articleMainButtonContent
                  ? articleMainButtonContent.props.children
                  : null}
              </SubArticleMainButton>
            )}
            {isArticleBodyAvailable && (
              <SubArticleBody>
                {articleBodyContent ? articleBodyContent.props.children : null}
              </SubArticleBody>
            )}
            {isArticleBodyAvailable && (
              <ArticlePinPanel
                pinned={this.state.isArticlePinned}
                pinText={this.props.t("Pin")}
                onPin={this.pinArticle}
                unpinText={this.props.t("Unpin")}
                onUnpin={this.unpinArticle}
              />
            )}
          </Article>
        )}
        {isSectionAvailable && (
          <ReactResizeDetector
            refreshRate={100}
            refreshMode="debounce"
            refreshOptions={{ trailing: true }}
          >
            {({ width }) => (
              <Provider
                value={{
                  sectionWidth: width,
                }}
              >
                <Section widthProp={width}>
                  {isSectionHeaderAvailable && (
                    <SubSectionHeader
                      isArticlePinned={this.state.isArticlePinned}
                    >
<<<<<<< HEAD
                      {isSectionFilterAvailable && (
                        <SubSectionFilter className="section-body_filter">
                          {sectionFilterContent
                            ? sectionFilterContent.props.children
                            : null}
                        </SubSectionFilter>
                      )}
                      <SubSectionBodyContent>
                        {sectionBodyContent
                          ? React.cloneElement(
                            sectionBodyContent.props.children,
                            { widthProp: width }
                          )
                          : null}
                      </SubSectionBodyContent>
                      {isSectionPagingAvailable && (
                        <SubSectionPaging>
                          {sectionPagingContent
                            ? sectionPagingContent.props.children
=======
                      {sectionHeaderContent
                        ? sectionHeaderContent.props.children
                        : null}
                    </SubSectionHeader>
                  )}
                  {isSectionFilterAvailable && (
                    <SubSectionFilter className="section-header_filter">
                      {sectionFilterContent
                        ? sectionFilterContent.props.children
                        : null}
                    </SubSectionFilter>
                  )}
                  {isSectionBodyAvailable && (
                    <>
                      <SubSectionBody
                        onDrop={onDrop}
                        uploadFiles={uploadFiles}
                        setSelections={setSelections}
                        withScroll={withBodyScroll}
                        autoFocus={withBodyAutoFocus}
                        pinned={this.state.isArticlePinned}
                        viewAs={viewAs}
                      >
                        {isSectionFilterAvailable && (
                          <SubSectionFilter className="section-body_filter">
                            {sectionFilterContent
                              ? sectionFilterContent.props.children
                              : null}
                          </SubSectionFilter>
                        )}
                        <SubSectionBodyContent>
                          {sectionBodyContent
                            ? sectionBodyContent.props.children
>>>>>>> 203f3295
                            : null}
                        </SubSectionBodyContent>
                        {isSectionPagingAvailable && (
                          <SubSectionPaging>
                            {sectionPagingContent
                              ? sectionPagingContent.props.children
                              : null}
                          </SubSectionPaging>
                        )}
                      </SubSectionBody>
                      {showProgressBar && (
                        <ProgressBar
                          className="layout-progress-bar"
                          label={progressBarLabel}
                          percent={progressBarValue}
                          dropDownContent={progressBarDropDownContent}
                        />
                      )}
                    </>
                  )}

                  {isArticleAvailable && (
                    <SectionToggler
                      visible={!this.state.isArticleVisible}
                      onClick={this.showArticle}
                    />
                  )}
                </Section>
              </Provider>
            )}
          </ReactResizeDetector>
        )}
      </>
    );
  }
}

PageLayoutComponent.propTypes = {
  children: PropTypes.any,
  withBodyScroll: PropTypes.bool,
  withBodyAutoFocus: PropTypes.bool,
  t: PropTypes.func,
  showProgressBar: PropTypes.bool,
  progressBarValue: PropTypes.number,
  progressBarDropDownContent: PropTypes.any,
  progressBarLabel: PropTypes.string,
  onDrop: PropTypes.func,
  setSelections: PropTypes.func,
  uploadFiles: PropTypes.bool,
  hideAside: PropTypes.bool,
  isLoaded: PropTypes.bool,
  viewAs: PropTypes.string,
};

PageLayoutComponent.defaultProps = {
  withBodyScroll: true,
  withBodyAutoFocus: false,
};

const PageLayoutTranslated = withTranslation()(PageLayoutComponent);

const PageLayout = ({ language, ...rest }) => {
  useEffect(() => {
    changeLanguage(i18n, language);
  }, [language]);

  return <PageLayoutTranslated i18n={i18n} {...rest} />;
};

PageLayout.ArticleHeader = ArticleHeader;
PageLayout.ArticleMainButton = ArticleMainButton;
PageLayout.ArticleBody = ArticleBody;
PageLayout.SectionHeader = SectionHeader;
PageLayout.SectionFilter = SectionFilter;
PageLayout.SectionBody = SectionBody;
PageLayout.SectionPaging = SectionPaging;

PageLayout.propTypes = {
  language: PropTypes.string,
  children: PropTypes.any,
};

function mapStateToProps(state) {
  return {
    language: getLanguage(state),
  };
}

export default connect(mapStateToProps)(PageLayout);<|MERGE_RESOLUTION|>--- conflicted
+++ resolved
@@ -329,27 +329,6 @@
                     <SubSectionHeader
                       isArticlePinned={this.state.isArticlePinned}
                     >
-<<<<<<< HEAD
-                      {isSectionFilterAvailable && (
-                        <SubSectionFilter className="section-body_filter">
-                          {sectionFilterContent
-                            ? sectionFilterContent.props.children
-                            : null}
-                        </SubSectionFilter>
-                      )}
-                      <SubSectionBodyContent>
-                        {sectionBodyContent
-                          ? React.cloneElement(
-                            sectionBodyContent.props.children,
-                            { widthProp: width }
-                          )
-                          : null}
-                      </SubSectionBodyContent>
-                      {isSectionPagingAvailable && (
-                        <SubSectionPaging>
-                          {sectionPagingContent
-                            ? sectionPagingContent.props.children
-=======
                       {sectionHeaderContent
                         ? sectionHeaderContent.props.children
                         : null}
@@ -383,7 +362,6 @@
                         <SubSectionBodyContent>
                           {sectionBodyContent
                             ? sectionBodyContent.props.children
->>>>>>> 203f3295
                             : null}
                         </SubSectionBodyContent>
                         {isSectionPagingAvailable && (
