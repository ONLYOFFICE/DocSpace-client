--- conflicted
+++ resolved
@@ -917,7 +917,21 @@
   });
 }
 
-<<<<<<< HEAD
+export function setCSPSettings(data) {
+  return request({
+    method: "post",
+    url: `/security/csp`,
+    data,
+  });
+}
+
+export function getCSPSettings() {
+  return request({
+    method: "get",
+    url: `/security/csp`,
+  });
+}
+
 export function recalculateQuota() {
   return request({
     method: "get",
@@ -929,19 +943,5 @@
   return request({
     method: "get",
     url: `/settings/checkrecalculatequota`,
-=======
-export function setCSPSettings(data) {
-  return request({
-    method: "post",
-    url: `/security/csp`,
-    data,
-  });
-}
-
-export function getCSPSettings() {
-  return request({
-    method: "get",
-    url: `/security/csp`,
->>>>>>> d7400c31
   });
 }