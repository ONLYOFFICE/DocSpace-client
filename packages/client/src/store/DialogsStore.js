import { getNewFiles } from "@docspace/common/api/files";
import { ShareAccessRights } from "@docspace/common/constants";
import { makeAutoObservable, runInAction } from "mobx";
import { Events } from "@docspace/common/constants";

class DialogsStore {
  authStore;
  treeFoldersStore;
  filesStore;
  selectedFolderStore;
  versionHistoryStore;

  sharingPanelVisible = false;
  roomSharingPanelVisible = false;
  ownerPanelVisible = false;
  moveToPanelVisible = false;
  copyPanelVisible = false;
  deleteThirdPartyDialogVisible = false;
  connectDialogVisible = false;
  thirdPartyMoveDialogVisible = false;
  deleteDialogVisible = false;
  downloadDialogVisible = false;
  emptyTrashDialogVisible = false;
  newFilesPanelVisible = false;
  conflictResolveDialogVisible = false;
  convertDialogVisible = false;
  selectFileDialogVisible = false;
  convertPasswordDialogVisible = false;
  inviteUsersWarningDialogVisible = false;
  unsavedChangesDialogVisible = false;
  moveToPublicRoomVisible = false;
  moveToPublicRoomData = null;
  cancelUploadDialogVisible = false;

  isFolderActions = false;
  roomCreation = false;
  invitePanelOptions = {
    visible: false,
    hideSelector: false,
    defaultAccess: ShareAccessRights.FullAccess,
  };
  restoreAllPanelVisible = false;
  archiveDialogVisible = false;
  restoreRoomDialogVisible = false;
  eventDialogVisible = false;
  deleteLinkDialogVisible = false;

  removeItem = null;
  connectItem = null;
  formItem = null;
  destFolderId = null;
  newFilesIds = null;
  newFiles = null;
  conflictResolveDialogData = null;
  conflictResolveDialogItems = null;
  removeMediaItem = null;
  unsubscribe = null;
  isRoomDelete = false;
  convertItem = null;
  formCreationInfo = null;
  saveThirdpartyResponse = null;
  inviteItems = [];
  restoreAllArchive = false;
  isConnectDialogReconnect = false;
  saveAfterReconnectOAuth = false;
  createRoomDialogVisible = false;
  createRoomConfirmDialogVisible = false;
  changeUserTypeDialogVisible = false;
  editLinkPanelIsVisible = false;
  embeddingPanelIsVisible = false;
  submitToGalleryDialogVisible = false;
  linkParams = null;
  leaveRoomDialogVisible = false;
  changeRoomOwnerIsVisible = false;
  changeRoomOwnerData = null;

  constructor(
    authStore,
    treeFoldersStore,
    filesStore,
    selectedFolderStore,
    versionHistoryStore
  ) {
    makeAutoObservable(this);

    this.treeFoldersStore = treeFoldersStore;
    this.filesStore = filesStore;
    this.selectedFolderStore = selectedFolderStore;
    this.authStore = authStore;
    this.versionHistoryStore = versionHistoryStore;
  }

  setIsRoomDelete = (isRoomDelete) => {
    this.isRoomDelete = isRoomDelete;
  };

  setRestoreAllArchive = (restoreAllArchive) => {
    this.restoreAllArchive = restoreAllArchive;
  };

  setArchiveDialogVisible = (visible) => {
    this.archiveDialogVisible = visible;
  };

  setRestoreRoomDialogVisible = (visible) => {
    this.restoreRoomDialogVisible = visible;
  };

  setSharingPanelVisible = (sharingPanelVisible) => {
    this.sharingPanelVisible = sharingPanelVisible;
  };

  setRoomSharingPanelVisible = (roomSharingPanelVisible) => {
    this.roomSharingPanelVisible = roomSharingPanelVisible;
  };

  setIsFolderActions = (isFolderActions) => {
    this.isFolderActions = isFolderActions;
  };

  setChangeOwnerPanelVisible = (ownerPanelVisible) => {
    this.ownerPanelVisible = ownerPanelVisible;
  };

  setMoveToPanelVisible = (visible) => {
    !visible && this.deselectActiveFiles();

    if (
      visible &&
      !this.filesStore.hasSelection &&
      !this.filesStore.hasBufferSelection
    )
      return;

    this.moveToPanelVisible = visible;
  };

  setRestoreAllPanelVisible = (visible) => {
    this.restoreAllPanelVisible = visible;
  };

  setCopyPanelVisible = (visible) => {
    !visible && this.deselectActiveFiles();

    if (
      visible &&
      !this.filesStore.hasSelection &&
      !this.filesStore.hasBufferSelection
    ) {
      console.log("No files selected");
      return;
    }

    this.copyPanelVisible = visible;
  };

  setRoomCreation = (roomCreation) => {
    this.roomCreation = roomCreation;
  };

  setSaveThirdpartyResponse = (saveThirdpartyResponse) => {
    this.saveThirdpartyResponse = saveThirdpartyResponse;
  };

  setConnectDialogVisible = (connectDialogVisible) => {
    if (!connectDialogVisible) this.setConnectItem(null);
    this.connectDialogVisible = connectDialogVisible;
    if (!this.connectDialogVisible) this.setRoomCreation(false);
  };

  setRemoveItem = (removeItem) => {
    this.removeItem = removeItem;
  };

  setDeleteThirdPartyDialogVisible = (deleteThirdPartyDialogVisible) => {
    this.deleteThirdPartyDialogVisible = deleteThirdPartyDialogVisible;
  };

  setDeleteDialogVisible = (deleteDialogVisible) => {
    !deleteDialogVisible && this.deselectActiveFiles();
    this.deleteDialogVisible = deleteDialogVisible;
  };

  setEventDialogVisible = (eventDialogVisible) => {
    this.eventDialogVisible = eventDialogVisible;
  };

  setDownloadDialogVisible = (downloadDialogVisible) => {
    !downloadDialogVisible && this.deselectActiveFiles();
    this.downloadDialogVisible = downloadDialogVisible;
  };

  setEmptyTrashDialogVisible = (emptyTrashDialogVisible) => {
    this.emptyTrashDialogVisible = emptyTrashDialogVisible;
  };

  setConnectItem = (connectItem) => {
    this.connectItem = connectItem;
  };

  setIsConnectDialogReconnect = (isConnectDialogReconnect) => {
    this.isConnectDialogReconnect = isConnectDialogReconnect;
  };

  setSaveAfterReconnectOAuth = (saveAfterReconnectOAuth) => {
    this.saveAfterReconnectOAuth = saveAfterReconnectOAuth;
  };

  setDestFolderId = (destFolderId) => {
    this.destFolderId = destFolderId;
  };

  setNewFilesPanelVisible = async (visible, newId, item) => {
    const { pathParts } = this.selectedFolderStore;

    const id = visible && !newId ? item.id : newId;
    const newIds = newId ? [newId] : pathParts;
    item && pathParts.push(item.id);

    let newFilesPanelVisible = visible;

    if (visible) {
      const files = await getNewFiles(id);
      if (files && files.length) {
        this.setNewFiles(files);
        this.setNewFilesIds(newIds);
      } else {
        newFilesPanelVisible = false;
        //   const {
        //     getRootFolder,
        //     updateRootBadge,
        //     treeFolders,
        //   } = this.treeFoldersStore;
        //   const { updateFolderBadge, updateFoldersBadge } = this.filesStore;

        //   if (item) {
        //     const { rootFolderType, id } = item;
        //     const rootFolder = getRootFolder(rootFolderType);
        //     updateRootBadge(rootFolder.id, item.new);
        //     updateFolderBadge(id, item.new);
        //   } else {
        //     const rootFolder = treeFolders.find((x) => x.id === +newIds[0]);
        //     updateRootBadge(rootFolder.id, rootFolder.new);
        //     if (this.selectedFolderStore.id === rootFolder.id)
        //       updateFoldersBadge();
        //   }
      }
    } else {
      this.setNewFilesIds(null);
    }

    this.newFilesPanelVisible = newFilesPanelVisible;
  };

  setNewFilesIds = (newFilesIds) => {
    this.newFilesIds = newFilesIds;
  };

  setNewFiles = (files) => {
    this.newFiles = files;
  };

  setConflictResolveDialogVisible = (conflictResolveDialogVisible) => {
    this.conflictResolveDialogVisible = conflictResolveDialogVisible;
  };

  setConflictResolveDialogData = (data) => {
    this.conflictResolveDialogData = data;
  };

  setConflictResolveDialogItems = (items) => {
    this.conflictResolveDialogItems = items;
  };

  setRemoveMediaItem = (removeMediaItem) => {
    this.removeMediaItem = removeMediaItem;
  };

  setUnsubscribe = (unsubscribe) => {
    this.unsubscribe = unsubscribe;
  };

  setConvertDialogVisible = (visible) => {
    this.convertDialogVisible = visible;
  };

  setConvertPasswordDialogVisible = (visible) => {
    this.convertPasswordDialogVisible = visible;
  };

  setFormCreationInfo = (item) => {
    this.formCreationInfo = item;
  };

  setConvertItem = (item) => {
    this.convertItem = item;
  };

  setSelectFileDialogVisible = (visible) => {
    this.selectFileDialogVisible = visible;
  };

  createMasterForm = async (fileInfo) => {
    let newTitle = fileInfo.title;
    newTitle = newTitle.substring(0, newTitle.lastIndexOf("."));

    const event = new Event(Events.CREATE);

    const payload = {
      extension: "docxf",
      id: -1,
      title: `${newTitle}.docxf`,
      templateId: fileInfo.id,
    };

    event.payload = payload;

    window.dispatchEvent(event);
  };

  setInvitePanelOptions = (invitePanelOptions) => {
    this.invitePanelOptions = invitePanelOptions;
  };

  setInviteItems = (inviteItems) => {
    this.inviteItems = inviteItems;
  };

  changeInviteItem = async (item) =>
    runInAction(() => {
      const index = this.inviteItems.findIndex((iItem) => iItem.id === item.id);

      this.inviteItems[index] = { ...this.inviteItems[index], ...item };
    });

  setInviteUsersWarningDialogVisible = (inviteUsersWarningDialogVisible) => {
    this.inviteUsersWarningDialogVisible = inviteUsersWarningDialogVisible;
  };

  setCreateRoomDialogVisible = (createRoomDialogVisible) => {
    this.createRoomDialogVisible = createRoomDialogVisible;
  };

  setCreateRoomConfirmDialogVisible = (createRoomConfirmDialogVisible) => {
    this.createRoomConfirmDialogVisible = createRoomConfirmDialogVisible;
  };

  setChangeUserTypeDialogVisible = (changeUserTypeDialogVisible) => {
    this.changeUserTypeDialogVisible = changeUserTypeDialogVisible;
  };

  setSubmitToGalleryDialogVisible = (submitToGalleryDialogVisible) => {
    this.submitToGalleryDialogVisible = submitToGalleryDialogVisible;
  };

  setFormItem = (formItem) => {
    if (formItem && !formItem.exst) {
      const splitted = formItem.title.split(".");
      formItem.title = splitted.slice(0, -1).join(".");
      formItem.exst = splitted.length !== 1 ? `.${splitted.at(-1)}` : null;
    }
    this.formItem = formItem;
  };

  setLinkParams = (linkParams) => {
    this.linkParams = linkParams;
  };

  setUnsavedChangesDialog = (unsavedChangesDialogVisible) => {
    this.unsavedChangesDialogVisible = unsavedChangesDialogVisible;
  };

  setEditLinkPanelIsVisible = (editLinkPanelIsVisible) => {
    this.editLinkPanelIsVisible = editLinkPanelIsVisible;
  };

  setLeaveRoomDialogVisible = (visible) => {
    this.leaveRoomDialogVisible = visible;
  };

  setChangeRoomOwnerIsVisible = (
    visible,
    showBackButton = false,
    setRoomParams
  ) => {
    this.changeRoomOwnerIsVisible = visible;

    this.changeRoomOwnerData = {
      showBackButton,
      setRoomParams,
    };
  };

  setDeleteLinkDialogVisible = (visible) => {
    this.deleteLinkDialogVisible = visible;
  };

  setEmbeddingPanelIsVisible = (embeddingPanelIsVisible) => {
    this.embeddingPanelIsVisible = embeddingPanelIsVisible;
  };

  setMoveToPublicRoomVisible = (visible, data = null) => {
    this.moveToPublicRoomVisible = visible;
    this.moveToPublicRoomData = data;
  };

<<<<<<< HEAD
  setCancelUploadDialogVisible = (visible) => {
    this.cancelUploadDialogVisible = visible;
  };

  get someDialogIsOpen() {
    return (
      this.sharingPanelVisible ||
      this.ownerPanelVisible ||
      this.moveToPanelVisible ||
      this.copyPanelVisible ||
      this.deleteThirdPartyDialogVisible ||
      this.connectDialogVisible ||
      this.thirdPartyMoveDialogVisible ||
      this.deleteDialogVisible ||
      this.downloadDialogVisible ||
      this.emptyTrashDialogVisible ||
      this.newFilesPanelVisible ||
      this.conflictResolveDialogVisible ||
      this.convertDialogVisible ||
      this.selectFileDialogVisible ||
      this.authStore.settingsStore.hotkeyPanelVisible ||
      this.versionHistoryStore.isVisible ||
      this.eventDialogVisible ||
      this.invitePanelOptions.visible ||
      this.archiveDialogVisible ||
      this.restoreRoomDialogVisible ||
      this.restoreAllPanelVisible ||
      this.inviteUsersWarningDialogVisible ||
      this.createRoomDialogVisible ||
      this.createRoomConfirmDialogVisible ||
      this.changeUserTypeDialogVisible ||
      this.editLinkPanelIsVisible ||
      this.unsavedChangesDialogVisible ||
      this.deleteLinkDialogVisible ||
      this.embeddingPanelIsVisible ||
      this.moveToPublicRoomVisible ||
      this.cancelUploadDialogVisible
    );
  }

=======
>>>>>>> a6d3cf0f
  deselectActiveFiles = () => {
    this.filesStore.setSelected("none");
  };
}

export default DialogsStore;<|MERGE_RESOLUTION|>--- conflicted
+++ resolved
@@ -404,49 +404,6 @@
     this.moveToPublicRoomData = data;
   };
 
-<<<<<<< HEAD
-  setCancelUploadDialogVisible = (visible) => {
-    this.cancelUploadDialogVisible = visible;
-  };
-
-  get someDialogIsOpen() {
-    return (
-      this.sharingPanelVisible ||
-      this.ownerPanelVisible ||
-      this.moveToPanelVisible ||
-      this.copyPanelVisible ||
-      this.deleteThirdPartyDialogVisible ||
-      this.connectDialogVisible ||
-      this.thirdPartyMoveDialogVisible ||
-      this.deleteDialogVisible ||
-      this.downloadDialogVisible ||
-      this.emptyTrashDialogVisible ||
-      this.newFilesPanelVisible ||
-      this.conflictResolveDialogVisible ||
-      this.convertDialogVisible ||
-      this.selectFileDialogVisible ||
-      this.authStore.settingsStore.hotkeyPanelVisible ||
-      this.versionHistoryStore.isVisible ||
-      this.eventDialogVisible ||
-      this.invitePanelOptions.visible ||
-      this.archiveDialogVisible ||
-      this.restoreRoomDialogVisible ||
-      this.restoreAllPanelVisible ||
-      this.inviteUsersWarningDialogVisible ||
-      this.createRoomDialogVisible ||
-      this.createRoomConfirmDialogVisible ||
-      this.changeUserTypeDialogVisible ||
-      this.editLinkPanelIsVisible ||
-      this.unsavedChangesDialogVisible ||
-      this.deleteLinkDialogVisible ||
-      this.embeddingPanelIsVisible ||
-      this.moveToPublicRoomVisible ||
-      this.cancelUploadDialogVisible
-    );
-  }
-
-=======
->>>>>>> a6d3cf0f
   deselectActiveFiles = () => {
     this.filesStore.setSelected("none");
   };
