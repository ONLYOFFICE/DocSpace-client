--- conflicted
+++ resolved
@@ -94,22 +94,14 @@
     {
       id: "ldap",
       name: t("LDAP"),
-<<<<<<< HEAD
-      content: <LDAP />,
+      content: <LdapSettings />,
       onClick: () => {},
-=======
-      content: <LdapSettings />,
->>>>>>> eef6c7fd
     },
     {
       id: "sso",
       name: t("SingleSignOn"),
-<<<<<<< HEAD
-      content: <SSO />,
+      content: <SsoSettings />,
       onClick: getSSOData,
-=======
-      content: <SsoSettings />,
->>>>>>> eef6c7fd
     },
     {
       id: "third-party-services",
