import React from "react";
import PropTypes from "prop-types";
import {
  ModalDialog,
  Link,
  Checkbox,
  Button,
  Textarea,
  Text,
} from "@appserver/components/src";
import { withTranslation } from "react-i18next";
import ModalDialogContainer from "../ModalDialogContainer";
import copy from "copy-to-clipboard";
<<<<<<< HEAD
import { api, utils } from "@appserver/common/src";
import { createI18N } from "../../../helpers/i18n";
import { getPortalInviteLinks } from "../../../store/portal/actions";
const i18n = createI18N({
  page: "InviteDialog",
  localesPath: "dialogs/InviteDialog",
});
=======
import { api } from "asc-web-common";
import { inject, observer } from "mobx-react";

>>>>>>> a586f8fe
const { getShortenedLink } = api.portal;

const textAreaName = "link-textarea";

class InviteDialogComponent extends React.Component {
  constructor(props) {
    super(props);

    const { userInvitationLink, guestInvitationLink } = props;
    this.state = {
      isGuest: false,
      userInvitationLink,
      guestInvitationLink,
      isLoading: false,
      isLinkShort: false,
      visible: false,
      LinkCopySuccess: false,
      ChangeTextAnim: false,
    };
  }

  onCopyLinkToClipboard = () => {
    // console.log("COPY", this.props);
    copy(
      this.state.isGuest
        ? this.state.guestInvitationLink
        : this.state.userInvitationLink
    );

    this.ShowCopySuccessText();
  };

  ShowCopySuccessText = async () => {
    await this.StartChangeTextAnimation();

    this.setState({
      LinkCopySuccess: true,
    });

    setTimeout(async () => {
      await this.StartChangeTextAnimation();
      this.setState({ LinkCopySuccess: false });
    }, 1500);
  };

  StartChangeTextAnimation = () => {
    this.setState({ ChangeTextAnim: true });

    return new Promise((resolve) =>
      setTimeout(() => {
        this.setState({ ChangeTextAnim: false });
        resolve(true);
      }, 200)
    );
  };

  onCheckedGuest = () => this.setState({ isGuest: !this.state.isGuest });

  onGetShortenedLink = () => {
    this.setState({ isLoading: true });
    const { userInvitationLink, guestInvitationLink } = this.props;

    getShortenedLink(userInvitationLink)
      .then((link) => this.setState({ userInvitationLink: link }))
      .catch((e) => {
        console.error("getShortInvitationLink error", e);
        this.setState({ isLoading: false });
      });

    getShortenedLink(guestInvitationLink)
      .then((link) =>
        this.setState({
          guestInvitationLink: link,
          isLoading: false,
          isLinkShort: true,
        })
      )
      .catch((e) => {
        console.error("getShortInvitationLink error", e);
      });
  };

  componentDidMount() {
    const {
      getPortalInviteLinks,
      userInvitationLink,
      guestInvitationLink,
    } = this.props;

    if (!userInvitationLink || !guestInvitationLink) {
      getPortalInviteLinks().then(() => {
        this.setState({
          visible: true,
          userInvitationLink: this.props.userInvitationLink,
          guestInvitationLink: this.props.guestInvitationLink,
        });
      });
    } else {
      this.setState({ visible: true });
    }
  }

  onClickToCloseButton = () =>
    this.props.onCloseButton && this.props.onCloseButton();
  onClose = () => this.props.onClose && this.props.onClose();

  render() {
    console.log("InviteDialog render");
    const { t, visible, settings, guestsCaption } = this.props;
    const { LinkCopySuccess, ChangeTextAnim } = this.state;

    return (
      this.state.visible && (
        <ModalDialogContainer ChangeTextAnim={ChangeTextAnim}>
          <ModalDialog visible={visible} onClose={this.onClose}>
            <ModalDialog.Header>{t("InviteLinkTitle")}</ModalDialog.Header>
            <ModalDialog.Body>
              <Text as="p">{t("HelpAnswerLinkInviteSettings")}</Text>
              <Text className="text-dialog" as="p">
                {t("InviteLinkValidInterval", { count: 7 })}
              </Text>
              <div className="flex">
                <div>
                  <Link
                    className="link-dialog"
                    type="action"
                    isHovered={LinkCopySuccess ? false : true}
                    noHover={LinkCopySuccess}
                    onClick={
                      LinkCopySuccess ? undefined : this.onCopyLinkToClipboard
                    }
                  >
                    {LinkCopySuccess
                      ? t("LinkCopySuccess")
                      : t("CopyToClipboard")}
                  </Link>
                  {settings && !this.state.isLinkShort && (
                    <Link
                      type="action"
                      isHovered={true}
                      onClick={this.onGetShortenedLink}
                    >
                      {t("GetShortenLink")}
                    </Link>
                  )}
                </div>
                <Checkbox
                  label={t("InviteUsersAsCollaborators", { guestsCaption })}
                  isChecked={this.state.isGuest}
                  onChange={this.onCheckedGuest}
                  isDisabled={this.state.isLoading}
                />
              </div>
              <Textarea
                className="textarea-dialog"
                isReadOnly={true}
                isDisabled={this.state.isLoading}
                name={textAreaName}
                value={
                  this.state.isGuest
                    ? this.state.guestInvitationLink
                    : this.state.userInvitationLink
                }
              />
            </ModalDialog.Body>
            <ModalDialog.Footer>
              <Button
                key="CloseBtn"
                label={
                  this.state.isLoading
                    ? t("LoadingProcessing")
                    : t("CloseButton")
                }
                size="medium"
                primary={true}
                onClick={this.onClickToCloseButton}
                isLoading={this.state.isLoading}
              />
            </ModalDialog.Footer>
          </ModalDialog>
        </ModalDialogContainer>
      )
    );
  }
}

const InviteDialog = withTranslation("InviteDialog")(InviteDialogComponent);

InviteDialog.propTypes = {
  visible: PropTypes.bool.isRequired,
  onClose: PropTypes.func.isRequired,
  onCloseButton: PropTypes.func.isRequired,
};

export default inject(({ auth, peopleStore }) => ({
  settings: auth.settingsStore,
  guestsCaption: auth.settingsStore.customNames.guestsCaption,
  getPortalInviteLinks: peopleStore.inviteLinksStore.getPortalInviteLinks,
  userInvitationLink: peopleStore.inviteLinksStore.inviteLinks.userLink,
  guestInvitationLink: peopleStore.inviteLinksStore.inviteLinks.guestLink,
}))(observer(InviteDialog));<|MERGE_RESOLUTION|>--- conflicted
+++ resolved
@@ -11,19 +11,9 @@
 import { withTranslation } from "react-i18next";
 import ModalDialogContainer from "../ModalDialogContainer";
 import copy from "copy-to-clipboard";
-<<<<<<< HEAD
-import { api, utils } from "@appserver/common/src";
-import { createI18N } from "../../../helpers/i18n";
-import { getPortalInviteLinks } from "../../../store/portal/actions";
-const i18n = createI18N({
-  page: "InviteDialog",
-  localesPath: "dialogs/InviteDialog",
-});
-=======
-import { api } from "asc-web-common";
+import { api } from "@appserver/common/src";
 import { inject, observer } from "mobx-react";
 
->>>>>>> a586f8fe
 const { getShortenedLink } = api.portal;
 
 const textAreaName = "link-textarea";
@@ -113,17 +103,17 @@
       guestInvitationLink,
     } = this.props;
 
-    if (!userInvitationLink || !guestInvitationLink) {
-      getPortalInviteLinks().then(() => {
-        this.setState({
-          visible: true,
-          userInvitationLink: this.props.userInvitationLink,
-          guestInvitationLink: this.props.guestInvitationLink,
+      if (!userInvitationLink || !guestInvitationLink) {
+        getPortalInviteLinks().then(() => {
+          this.setState({
+            visible: true,
+            userInvitationLink: this.props.userInvitationLink,
+            guestInvitationLink: this.props.guestInvitationLink,
+          });
         });
-      });
-    } else {
-      this.setState({ visible: true });
-    }
+      } else {
+        this.setState({ visible: true });
+      }
   }
 
   onClickToCloseButton = () =>
