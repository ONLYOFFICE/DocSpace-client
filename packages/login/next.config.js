--- conflicted
+++ resolved
@@ -54,23 +54,17 @@
       fullUrl: true,
     },
   },
-<<<<<<< HEAD
-};
 
-module.exports = {
   webpack(config) {
     // Add resolve configuration for shared package
     config.resolve = {
       ...config.resolve,
       alias: {
         ...config.resolve?.alias,
-        '@docspace/shared': path.resolve(__dirname, '../shared'),
+        "@docspace/shared": path.resolve(__dirname, "../shared"),
       },
     };
 
-=======
-  webpack: (config) => {
->>>>>>> 6e7268e7
     // Grab the existing rule that handles SVG imports
     const fileLoaderRule = config.module.rules.find((rule) =>
       rule.test?.test?.(".svg"),
