/*
 * (c) Copyright Ascensio System SIA 2009-2025
 *
 * This program is a free software product.
 * You can redistribute it and/or modify it under the terms
 * of the GNU Affero General Public License (AGPL) version 3 as published by the Free Software
 * Foundation. In accordance with Section 7(a) of the GNU AGPL its Section 15 shall be amended
 * to the effect that Ascensio System SIA expressly excludes the warranty of non-infringement of
 * any third-party rights.
 *
 * This program is distributed WITHOUT ANY WARRANTY, without even the implied warranty
 * of MERCHANTABILITY or FITNESS FOR A PARTICULAR  PURPOSE. For details, see
 * the GNU AGPL at: http://www.gnu.org/licenses/agpl-3.0.html
 *
 * You can contact Ascensio System SIA at Lubanas st. 125a-25, Riga, Latvia, EU, LV-1021.
 *
 * The  interactive user interfaces in modified source and object code versions of the Program must
 * display Appropriate Legal Notices, as required under Section 5 of the GNU AGPL version 3.
 *
 * Pursuant to Section 7(b) of the License you must retain the original Product logo when
 * distributing the program. Pursuant to Section 7(e) we decline to grant you any rights under
 * trademark law for use of our trademarks.
 *
 * All the Product's GUI elements, including illustrations and icon sets, as well as technical writing
 * content are licensed under the terms of the Creative Commons Attribution-ShareAlike 4.0
 * International. See the License terms at http://creativecommons.org/licenses/by-sa/4.0/legalcode
 */

import type { TTranslation, TViewAs } from "../../types";
import type { TTheme } from "../../themes";
import {
  FileFillingFormStatus,
  type RoomsType,
  ShareAccessRights,
} from "../../enums";
import { TRoomSecurity } from "../../api/rooms/types";
import type {
  TFile,
  TFileSecurity,
  TFileViewAccessibility,
  TFolderSecurity,
} from "../../api/files/types";

type ItemData = {
  id: number;
  versionGroup?: number;
  fileExst?: string;
  isEditing?: boolean;
  isRoom?: boolean;
  pinned?: boolean;
  isFolder: boolean;
  mute: boolean;
  rootFolderId: number;
  new?: number;
  hasDraft?: boolean;
  roomType?: RoomsType;
  access?: ShareAccessRights;
  security?: TRoomSecurity | TFileSecurity | TFolderSecurity;
  shared?: boolean;
  viewAccessibility?: TFileViewAccessibility;
  formFillingStatus?: FileFillingFormStatus;
  customFilterEnabled?: boolean;
  vectorizationStatus?: TFile["vectorizationStatus"];
  lockedBy?: string;
  locked?: boolean;
  isFavorite?: boolean;
};

export type BadgesProps = {
  t: TTranslation;
  theme: TTheme;
  item: ItemData;
  viewAs: TViewAs;
  showNew: boolean;
  onFilesClick?: () => void;
  onShowVersionHistory?: () => void;
  onBadgeClick?: () => void;
  openLocationFile?: () => void;
  setConvertDialogVisible?: () => void;
  onUnpinClick?: () => void;
  onUnmuteClick?: () => void;
  onClickLock?: () => void;
  isMutedBadge?: boolean;
  isTrashFolder?: boolean;
  isArchiveFolderRoot?: boolean;
  onCopyPrimaryLink?: () => void;
  isArchiveFolder?: boolean;
  isRecentFolder?: boolean;
  canEditing?: boolean;
  isTemplatesFolder?: boolean;
  onCreateRoom?: () => void;
  newFilesBadge?: React.ReactElement;
  className?: string;
  isExtsCustomFilter?: boolean;
  customFilterExternalLink?: string;
<<<<<<< HEAD
  onRetryVectorization?: () => void;
=======
  onClickFavorite?: () => void;
  isPublicRoom?: boolean;
>>>>>>> e7431986
};

export type BadgeWrapperProps = {
  onClick?: () => void;
  isTile?: boolean;
  children: React.ReactElement;
};<|MERGE_RESOLUTION|>--- conflicted
+++ resolved
@@ -93,12 +93,9 @@
   className?: string;
   isExtsCustomFilter?: boolean;
   customFilterExternalLink?: string;
-<<<<<<< HEAD
   onRetryVectorization?: () => void;
-=======
   onClickFavorite?: () => void;
   isPublicRoom?: boolean;
->>>>>>> e7431986
 };
 
 export type BadgeWrapperProps = {
