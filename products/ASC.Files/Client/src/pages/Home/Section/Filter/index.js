import React from "react";
import { inject, observer } from "mobx-react";
import { isMobile } from "react-device-detect";
import { withRouter } from "react-router";
import { withTranslation } from "react-i18next";
import find from "lodash/find";
import result from "lodash/result";

<<<<<<< HEAD
import { getUser } from "@appserver/common/api/people";
import { FilterType } from "@appserver/common/constants";
import Loaders from "@appserver/common/components/Loaders";
import FilterInput from "@appserver/common/components/FilterInput";
import { withLayoutSize } from "@appserver/common/utils";
=======
import { FilterGroups, FilterKeys } from "../../../../helpers/constants";

import { getUser } from "@appserver/common/api/people";
import { FilterType, RoomsType } from "@appserver/common/constants";
import Loaders from "@appserver/common/components/Loaders";
import FilterInput from "@appserver/common/components/FilterInput";
import { withLayoutSize } from "@appserver/common/utils";
import { getDefaultRoomName } from "../../../../helpers/utils";
>>>>>>> 8e8d3298

import withLoader from "../../../../HOCs/withLoader";

const getFilterType = (filterValues) => {
  const filterType = result(
    find(filterValues, (value) => {
      return value.group === FilterGroups.filterType;
    }),
    "key"
  );

  return filterType ? +filterType : null;
};

const getAuthorType = (filterValues) => {
  const authorType = result(
    find(filterValues, (value) => {
      return value.group === FilterGroups.filterAuthor;
    }),
    "key"
  );

  return authorType ? authorType : null;
};

const getSearchParams = (filterValues) => {
  const searchParams = result(
    find(filterValues, (value) => {
      return value.group === FilterGroups.filterFolders;
    }),
    "key"
  );

  return searchParams || "true";
};

const getType = (filterValues) => {
  const filterType = filterValues.find(
    (value) => value.group === FilterGroups.roomFilterType
  )?.key;

  const type = filterType;

  return type;
};

const getOwner = (filterValues) => {
  const filterOwner = result(
    find(filterValues, (value) => {
      return value.group === FilterGroups.roomFilterOwner;
    }),
    "key"
  );

  return filterOwner ? filterOwner : null;
};

//TODO: restore all comments if search with subfolders and in content will be available for rooms filter

// const getFilterFolders = (filterValues) => {
//   const filterFolders = result(
//     find(filterValues, (value) => {
//       return value.group === FilterGroups.roomFilterFolders;
//     }),
//     "key"
//   );

//   return filterFolders ? filterFolders : null;
// };

// const getFilterContent = (filterValues) => {
//   const filterContent = result(
//     find(filterValues, (value) => {
//       return value.group === FilterGroups.roomFilterContent;
//     }),
//     "key"
//   );

//   return filterContent ? filterContent : null;
// };

const getTags = (filterValues) => {
  const filterTags = filterValues.find(
    (value) => value.group === FilterGroups.roomFilterTags
  )?.key;

  const tags = filterTags?.length > 0 ? filterTags : null;

  return tags;
};

const SectionFilterContent = ({
  t,
  filter,
  roomsFilter,
  personal,
  isRecentFolder,
  isFavoritesFolder,
  sectionWidth,
  viewAs,
  createThumbnails,
  setViewAs,
  setIsLoading,
  selectedFolderId,
  fetchFiles,
  fetchRooms,
  fetchTags,
  infoPanelVisible,
  isRooms,
  userId,
  setCurrentRoomsFilter,
}) => {
  const onFilter = React.useCallback(
    (data) => {
<<<<<<< HEAD
      const filterType = getFilterType(data) || null;
      const authorType = !!getAuthorType(data)
        ? getAuthorType(data).includes("user_")
          ? getAuthorType(data)
          : `user_${getAuthorType(data)}`
        : null;
      const withSubfolders = getSearchParams(data);

      const newFilter = filter.clone();
      newFilter.page = 0;
      newFilter.filterType = filterType;
      newFilter.authorType = authorType;
      newFilter.withSubfolders = withSubfolders;

      setIsLoading(true);

      fetchFiles(selectedFolderId, newFilter).finally(() =>
        setIsLoading(false)
      );
    },
    [fetchFiles, setIsLoading, filter, selectedFolderId]
=======
      if (isRooms) {
        const type = getType(data) || null;

        const owner = getOwner(data) || null;

        const subjectId =
          owner === FilterKeys.other
            ? null
            : owner === FilterKeys.me
            ? userId
            : owner;

        const withoutMe = owner === FilterKeys.other;

        const tags = getTags(data) || null;

        // const withSubfolders =
        //   getFilterFolders(data) === FilterKeys.withSubfolders;

        // const withContent = getFilterContent(data) === FilterKeys.withContent;

        setIsLoading(true);

        const newFilter = roomsFilter.clone();

        newFilter.page = 0;
        newFilter.type = type ? type : null;
        newFilter.subjectId = subjectId ? subjectId : null;
        if (tags) {
          if (tags.includes(t("NoTag"))) {
            newFilter.tags = null;
            newFilter.withoutTags = true;
          } else {
            newFilter.tags = tags;
            newFilter.withoutTags = false;
          }
        } else {
          newFilter.tags = null;
          newFilter.withoutTags = false;
        }

        newFilter.withoutMe = withoutMe;
        // newFilter.withSubfolders = withSubfolders;
        // newFilter.searchInContent = withContent;

        fetchRooms(selectedFolderId, newFilter).finally(() =>
          setIsLoading(false)
        );
      } else {
        const filterType = getFilterType(data) || null;
        const authorType = !!getAuthorType(data)
          ? getAuthorType(data).includes("user_")
            ? getAuthorType(data)
            : `user_${getAuthorType(data)}`
          : null;
        const withSubfolders = getSearchParams(data);

        const newFilter = filter.clone();
        newFilter.page = 0;
        newFilter.filterType = filterType;
        newFilter.authorType = authorType;
        newFilter.withSubfolders = withSubfolders;

        setIsLoading(true);

        fetchFiles(selectedFolderId, newFilter).finally(() =>
          setIsLoading(false)
        );
      }
    },
    [
      fetchFiles,
      fetchRooms,
      setIsLoading,
      roomsFilter,
      filter,
      selectedFolderId,
    ]
>>>>>>> 8e8d3298
  );

  const onSearch = React.useCallback(
    (data = "") => {
<<<<<<< HEAD
      const newFilter = filter.clone();
      newFilter.page = 0;
      newFilter.search = data;

      setIsLoading(true);

      fetchFiles(selectedFolderId, newFilter).finally(() =>
        setIsLoading(false)
      );
    },
    [setIsLoading, fetchFiles, selectedFolderId, filter]
=======
      if (isRooms) {
        const newFilter = roomsFilter.clone();

        newFilter.page = 0;
        newFilter.filterValue = data;

        fetchRooms(selectedFolderId, newFilter).finally(() =>
          setIsLoading(false)
        );
      } else {
        const newFilter = filter.clone();
        newFilter.page = 0;
        newFilter.search = data;

        setIsLoading(true);

        fetchFiles(selectedFolderId, newFilter).finally(() =>
          setIsLoading(false)
        );
      }
    },
    [
      setIsLoading,
      fetchFiles,
      fetchRooms,
      selectedFolderId,
      filter,
      roomsFilter,
    ]
>>>>>>> 8e8d3298
  );

  const onSort = React.useCallback(
    (sortId, sortDirection) => {
      const sortBy = sortId;
      const sortOrder = sortDirection === "desc" ? "descending" : "ascending";

<<<<<<< HEAD
      const newFilter = filter.clone();
=======
      const newFilter = isRooms ? roomsFilter.clone() : filter.clone();
>>>>>>> 8e8d3298
      newFilter.page = 0;
      newFilter.sortBy = sortBy;
      newFilter.sortOrder = sortOrder;

      setIsLoading(true);

<<<<<<< HEAD
      fetchFiles(selectedFolderId, newFilter).finally(() =>
        setIsLoading(false)
      );
    },
    [setIsLoading, fetchFiles, selectedFolderId, filter]
=======
      if (isRooms) {
        fetchRooms(selectedFolderId, newFilter).finally(() =>
          setIsLoading(false)
        );
      } else {
        fetchFiles(selectedFolderId, newFilter).finally(() =>
          setIsLoading(false)
        );
      }
    },
    [
      setIsLoading,
      fetchFiles,
      fetchRooms,
      selectedFolderId,
      filter,
      roomsFilter,
    ]
>>>>>>> 8e8d3298
  );

  const onChangeViewAs = React.useCallback(
    (view) => {
      if (view === "row") {
        if (
          (sectionWidth < 1025 && !infoPanelVisible) ||
          (sectionWidth < 625 && infoPanelVisible) ||
          isMobile
        ) {
          setViewAs("row");
        } else {
          setViewAs("table");
        }
      } else {
        setViewAs(view);
<<<<<<< HEAD
      }
    },
    [sectionWidth, infoPanelVisible, setViewAs]
  );

  const getSelectedInputValue = React.useCallback(() => {
    return filter.search;
  }, [filter.search]);

  const getSelectedSortData = React.useCallback(() => {
    return {
      sortDirection: filter.sortOrder === "ascending" ? "asc" : "desc",
      sortId: filter.sortBy,
    };
  }, [filter.sortOrder, filter.sortBy]);

  const getSelectedFilterData = React.useCallback(async () => {
    const filterValues = [];

    if (filter.filterType) {
      filterValues.push({
        key: `${filter.filterType}`,
        group: "filter-filterType",
      });
    }

    if (filter.authorType) {
      const user = await getUser(filter.authorType.replace("user_", ""));
      filterValues.push({
        key: `${filter.authorType}`,
        group: "filter-author",
        label: user.displayName,
      });
    }

    if (filter.withSubfolders === "false") {
      filterValues.push({
        key: filter.withSubfolders,
        group: "filter-folders",
      });
    }

    return filterValues;
  }, [filter.withSubfolders, filter.authorType, filter.filterType]);

=======
      }
    },
    [sectionWidth, infoPanelVisible, setViewAs]
  );

  const getSelectedInputValue = React.useCallback(() => {
    return isRooms ? roomsFilter.filterValue : filter.search;
  }, [isRooms, roomsFilter.filterValue, filter.search]);

  const getSelectedSortData = React.useCallback(() => {
    const currentFilter = isRooms ? roomsFilter : filter;
    return {
      sortDirection: currentFilter.sortOrder === "ascending" ? "asc" : "desc",
      sortId: currentFilter.sortBy,
    };
  }, [
    isRooms,
    filter.sortOrder,
    filter.sortBy,
    roomsFilter.sortOrder,
    roomsFilter.sortBy,
  ]);

  const getSelectedFilterData = React.useCallback(async () => {
    const filterValues = [];

    if (isRooms) {
      // if (!roomsFilter.withSubfolders) {
      //   filterValues.push({
      //     key: FilterKeys.excludeSubfolders,
      //     label: "Exclude subfolders",
      //     group: FilterGroups.roomFilterFolders,
      //   });
      // }

      // if (roomsFilter.searchInContent) {
      //   filterValues.push({
      //     key: FilterKeys.withContent,
      //     label: "File contents",
      //     group: FilterGroups.roomFilterContent,
      //   });
      // }

      if (roomsFilter.type) {
        const key = +roomsFilter.type;

        const label = getDefaultRoomName(key, t);

        filterValues.push({
          key: key,
          label: label,
          group: FilterGroups.roomFilterType,
        });
      }

      if (roomsFilter.subjectId) {
        const isMe = userId === roomsFilter.subjectId;
        let label = isMe ? t("Common:MeLabel") : null;

        if (!isMe) {
          const user = await getUser(roomsFilter.subjectId);

          label = user.displayName;
        }

        filterValues.push({
          key: isMe ? FilterKeys.me : roomsFilter.subjectId,
          group: FilterGroups.roomFilterOwner,
          label: label,
        });
      }

      if (roomsFilter.withoutMe) {
        filterValues.push({
          key: FilterKeys.other,
          group: FilterGroups.roomFilterOwner,
          label: t("Common:OtherLabel"),
        });
      }

      if (roomsFilter.withoutTags) {
        filterValues.push({
          key: [t("NoTag")],
          group: FilterGroups.roomFilterTags,
          isMultiSelect: true,
        });
      }

      if (roomsFilter?.tags?.length > 0) {
        filterValues.push({
          key: roomsFilter.tags,
          group: FilterGroups.roomFilterTags,
          isMultiSelect: true,
        });
      }
    } else {
      if (filter.filterType) {
        let label = "";

        switch (filter.filterType) {
          case FilterType.DocumentsOnly.toString():
            label = t("Common:Documents");
            break;
          case FilterType.FoldersOnly.toString():
            label = t("Translations:Folders");
            break;
          case FilterType.SpreadsheetsOnly.toString():
            label = t("Translations:Spreadsheets");
            break;
          case FilterType.ArchiveOnly.toString():
            label = t("Archives");
            break;
          case FilterType.PresentationsOnly.toString():
            label = t("Translations:Presentations");
            break;
          case FilterType.ImagesOnly.toString():
            label = t("Images");
            break;
          case FilterType.MediaOnly.toString():
            label = t("Media");
            break;
          case FilterType.FilesOnly.toString():
            label = t("AllFiles");
            break;
        }

        filterValues.push({
          key: `${filter.filterType}`,
          label: label,
          group: FilterGroups.filterType,
        });
      }

      if (filter.authorType) {
        const user = await getUser(filter.authorType.replace("user_", ""));
        filterValues.push({
          key: `${filter.authorType}`,
          group: FilterGroups.filterAuthor,
          label: user.displayName,
        });
      }

      if (filter.withSubfolders === "false") {
        filterValues.push({
          key: filter.withSubfolders,
          label: "Exclude subfolders",
          group: FilterGroups.filterFolders,
        });
      }
    }

    return filterValues;
  }, [
    filter.withSubfolders,
    filter.authorType,
    filter.filterType,
    roomsFilter.type,
    roomsFilter.subjectId,
    roomsFilter.tags,
    roomsFilter.tags?.length,
    roomsFilter.withoutMe,
    roomsFilter.withoutTags,
    // roomsFilter.withSubfolders,
    // roomsFilter.searchInContent,
    userId,
    isRooms,
  ]);

>>>>>>> 8e8d3298
  const getFilterData = React.useCallback(async () => {
    const folders =
      !isFavoritesFolder && !isRecentFolder
        ? [
            {
              key: FilterType.FoldersOnly.toString(),
              group: FilterGroups.filterType,
              label: t("Translations:Folders"),
            },
          ]
        : "";

    const allFiles =
      !isFavoritesFolder && !isRecentFolder
        ? [
            {
              key: FilterType.FilesOnly.toString(),
              group: FilterGroups.filterType,
              label: t("AllFiles"),
            },
          ]
        : "";

    const images = !isRecentFolder
      ? [
          {
            key: FilterType.ImagesOnly.toString(),
            group: FilterGroups.filterType,
            label: t("Images"),
          },
        ]
      : "";

    const archives = !isRecentFolder
      ? [
          {
            key: FilterType.ArchiveOnly.toString(),
            group: FilterGroups.filterType,
            label: t("Archives"),
          },
        ]
      : "";

    const media = !isRecentFolder
      ? [
          {
            key: FilterType.MediaOnly.toString(),
            group: FilterGroups.filterType,
            label: t("Media"),
          },
        ]
      : "";

    const typeOptions = isRooms
      ? [
          {
            key: FilterGroups.filterType,
            group: FilterGroups.roomFilterType,
            label: t("Common:Type"),
            isHeader: true,
          },
          {
            key: RoomsType.CustomRoom,
            group: FilterGroups.roomFilterType,
            label: t("CustomRooms"),
          },
          {
            key: RoomsType.FillingFormsRoom,
            group: FilterGroups.roomFilterType,
            label: t("FillingFormRooms"),
          },
          {
            key: RoomsType.EditingRoom,
            group: FilterGroups.roomFilterType,
            label: t("CollaborationRooms"),
          },
          {
            key: RoomsType.ReviewRoom,
            group: FilterGroups.roomFilterType,
            label: t("ReviewRooms"),
          },
          {
            key: RoomsType.ReadOnlyRoom,
            group: FilterGroups.roomFilterType,
            label: t("ViewOnlyRooms"),
          },
        ]
      : [
          {
            key: FilterGroups.filterType,
            group: FilterGroups.filterType,
            label: t("Common:Type"),
            isHeader: true,
          },
          {
            key: FilterType.DocumentsOnly.toString(),
            group: FilterGroups.filterType,
            label: t("Common:Documents"),
          },
          ...folders,
          {
            key: FilterType.SpreadsheetsOnly.toString(),
            group: FilterGroups.filterType,
            label: t("Translations:Spreadsheets"),
          },
          ...archives,
          {
            key: FilterType.PresentationsOnly.toString(),
            group: FilterGroups.filterType,
            label: t("Translations:Presentations"),
          },
          ...images,
          ...media,
          ...allFiles,
        ];

    const ownerOptions = [
      {
        key: FilterGroups.roomFilterOwner,
        group: FilterGroups.roomFilterOwner,
        label: t("Common:Owner"),
        isHeader: true,
      },
      {
        key: FilterKeys.me,
        group: FilterGroups.roomFilterOwner,
        label: t("Common:MeLabel"),
      },
      {
        key: FilterKeys.other,
        group: FilterGroups.roomFilterOwner,
        label: t("Common:OtherLabel"),
      },
      {
        key: FilterKeys.user,
        group: FilterGroups.roomFilterOwner,
        label: t("Translations:AddOwner"),
        isSelector: true,
      },
    ];

    // const foldersOptions = [
    //   {
    //     key: FilterGroups.roomFilterFolders,
    //     group: FilterGroups.roomFilterFolders,
    //     label: "Search",
    //     isHeader: true,
    //     withoutSeparator: true,
    //   },
    //   {
    //     key: "folders",
    //     group: FilterGroups.roomFilterFolders,
    //     label: "",
    //     withOptions: true,
    //     options: [
    //       { key: FilterKeys.withSubfolders, label: "With subfolders" },
    //       { key: FilterKeys.excludeSubfolders, label: "Exclude subfolders" },
    //     ],
    //   },
    // ];

    // const contentOptions = [
    //   {
    //     key: FilterGroups.roomFilterContent,
    //     group: FilterGroups.roomFilterContent,
    //     isHeader: true,
    //     withoutHeader: true,
    //   },
    //   {
    //     key: FilterKeys.withContent,
    //     group: FilterGroups.roomFilterContent,
    //     label: "Search by file contents",
    //     isCheckbox: true,
    //   },
    // ];

    const filterOptions = [];

    if (isRooms) {
      // filterOptions.push(...foldersOptions);
      // filterOptions.push(...contentOptions);

      filterOptions.push(...ownerOptions);

      filterOptions.push(...typeOptions);

<<<<<<< HEAD
    return filterOptions;
  }, [isFavoritesFolder, isRecentFolder, t, personal]);

=======
      const tags = await fetchTags();

      if (tags) {
        const tagsOptions = tags.map((tag) => ({
          key: tag,
          group: FilterGroups.roomFilterTags,
          label: tag,
          isMultiSelect: true,
        }));

        tagsOptions.push({
          key: t("NoTag"),
          group: FilterGroups.roomFilterTags,
          label: t("NoTag"),
          isMultiSelect: true,
        });

        filterOptions.push({
          key: FilterGroups.roomFilterTags,
          group: FilterGroups.roomFilterTags,
          label: t("Tags"),
          isHeader: true,
          isLast: true,
        });

        filterOptions.push(...tagsOptions);
      }
    } else {
      if (!personal) {
        filterOptions.push(
          {
            key: FilterGroups.filterAuthor,
            group: FilterGroups.filterAuthor,
            label: t("ByAuthor"),
            isHeader: true,
          },
          {
            key: "user",
            group: FilterGroups.filterAuthor,
            label: t("Translations:AddAuthor"),
            isSelector: true,
          }
        );
      }

      filterOptions.push(...typeOptions);

      if (!isRecentFolder && !isFavoritesFolder) {
        filterOptions.push(
          {
            key: FilterGroups.filterFolders,
            group: FilterGroups.filterFolders,
            label: t("Translations:Folders"),
            isHeader: true,
            withoutHeader: true,
            isLast: true,
          },
          {
            key: "false",
            group: FilterGroups.filterFolders,
            label: t("NoSubfolders"),
            isToggle: true,
          }
        );
      }
    }

    return filterOptions;
  }, [isFavoritesFolder, isRecentFolder, isRooms, t, personal]);

>>>>>>> 8e8d3298
  const getViewSettingsData = React.useCallback(() => {
    const viewSettings = [
      {
        value: "row",
        label: t("ViewList"),
        icon: "/static/images/view-rows.react.svg",
      },
      {
        value: "tile",
        label: t("ViewTiles"),
        icon: "/static/images/view-tiles.react.svg",
        callback: createThumbnails,
      },
    ];

    return viewSettings;
  }, [createThumbnails]);
<<<<<<< HEAD

  const getSortData = React.useCallback(() => {
    const commonOptions = [
      { key: "AZ", label: t("ByTitle"), default: true },
      { key: "Type", label: t("Common:Type"), default: true },
      { key: "Size", label: t("Common:Size"), default: true },
      { key: "DateAndTimeCreation", label: t("ByCreationDate"), default: true },
      { key: "DateAndTime", label: t("ByLastModifiedDate"), default: true },
    ];
=======
>>>>>>> 8e8d3298

  const getSortData = React.useCallback(() => {
    const commonOptions = isRooms
      ? [
          { key: "AZ", label: "Name", default: true },
          { key: "roomType", label: t("Common:Type"), default: true },
          { key: "Tags", label: t("Tags"), default: true },
          { key: "Author", label: t("Common:Owner"), default: true },
          { key: "DateAndTime", label: t("ByLastModifiedDate"), default: true },
        ]
      : [
          { key: "AZ", label: t("ByTitle"), default: true },
          { key: "Type", label: t("Common:Type"), default: true },
          { key: "Size", label: t("Common:Size"), default: true },
          {
            key: "DateAndTimeCreation",
            label: t("ByCreationDate"),
            default: true,
          },
          { key: "DateAndTime", label: t("ByLastModifiedDate"), default: true },
        ];

    if (!personal && !isRooms) {
      commonOptions.splice(1, 0, {
        key: "Author",
        label: t("ByAuthor"),
        default: true,
      });
    }
    return commonOptions;
<<<<<<< HEAD
  }, []);
=======
  }, [personal, isRooms, t]);

  const removeSelectedItem = React.useCallback(
    ({ key, group }) => {
      if (isRooms) {
        setIsLoading(true);

        const newFilter = roomsFilter.clone();

        if (group === FilterGroups.roomFilterType) {
          newFilter.type = null;
        }

        if (group === FilterGroups.roomFilterOwner) {
          newFilter.subjectId = null;
          newFilter.withoutMe = false;
        }

        if (group === FilterGroups.roomFilterTags) {
          const newTags = newFilter.tags;

          if (newTags?.length > 0) {
            const idx = newTags.findIndex((tag) => tag === key);

            if (idx > -1) {
              newTags.splice(idx, 1);
            }

            newFilter.tags = newTags.length > 0 ? newTags : null;

            newFilter.withoutTags = false;
          } else {
            newFilter.tags = null;
            newFilter.withoutTags = false;
          }
        }

        // if (group === FilterGroups.roomFilterContent) {
        //   newFilter.searchInContent = false;
        // }

        // if (group === FilterGroups.roomFilterFolders) {
        //   newFilter.withSubfolders = true;
        // }

        newFilter.page = 0;

        fetchRooms(selectedFolderId, newFilter).finally(() =>
          setIsLoading(false)
        );
      } else {
        const newFilter = filter.clone();
        if (group === FilterGroups.filterType) {
          newFilter.filterType = null;
        }
        if (group === FilterGroups.filterAuthor) {
          newFilter.authorType = null;
        }
        if (group === FilterGroups.filterFolders) {
          newFilter.withSubfolders = null;
        }

        newFilter.page = 0;

        setIsLoading(true);

        fetchFiles(selectedFolderId, newFilter).finally(() =>
          setIsLoading(false)
        );
      }
    },
    [
      fetchFiles,
      fetchRooms,
      setIsLoading,
      roomsFilter,
      filter,
      selectedFolderId,
    ]
  );
>>>>>>> 8e8d3298

  return (
    <FilterInput
      t={t}
      onFilter={onFilter}
      getFilterData={getFilterData}
      getSelectedFilterData={getSelectedFilterData}
      onSort={onSort}
      getSortData={getSortData}
      getSelectedSortData={getSelectedSortData}
      viewAs={viewAs}
      viewSelectorVisible={true}
      onChangeViewAs={onChangeViewAs}
      getViewSettingsData={getViewSettingsData}
      onSearch={onSearch}
      getSelectedInputValue={getSelectedInputValue}
<<<<<<< HEAD
      filterHeader={t("Filter")}
      placeholder={t("Common:Search")}
      view={t("Common:View")}
      headerLabel={t("Translations:AddAuthor")}
=======
      filterHeader={t("AdvancedFilter")}
      placeholder={t("Common:Search")}
      view={t("Common:View")}
>>>>>>> 8e8d3298
      isFavoritesFolder={isFavoritesFolder}
      isRecentFolder={isRecentFolder}
      removeSelectedItem={removeSelectedItem}
    />
  );
};

export default inject(
  ({ auth, filesStore, treeFoldersStore, selectedFolderStore, tagsStore }) => {
    const {
      fetchFiles,
      filter,
      fetchRooms,
      roomsFilter,
      setIsLoading,
      setViewAs,
      viewAs,
      createThumbnails,
      setCurrentRoomsFilter,
    } = filesStore;

    const { fetchTags } = tagsStore;

    const { user } = auth.userStore;
    const { customNames, personal } = auth.settingsStore;
    const {
      isFavoritesFolder,
      isRecentFolder,
      isRoomsFolder,
      isArchiveFolder,
    } = treeFoldersStore;

    const isRooms = isRoomsFolder || isArchiveFolder;

    const { isVisible: infoPanelVisible } = auth.infoPanelStore;

    return {
      customNames,
      user,
      userId: user.id,
      selectedFolderId: selectedFolderStore.id,
      selectedItem: filter.selectedItem,
      filter,
      roomsFilter,
      viewAs,

      isFavoritesFolder,
      isRecentFolder,
      isRooms,

      setIsLoading,
      fetchFiles,
      fetchRooms,
      fetchTags,
      setViewAs,
      createThumbnails,

      personal,
      infoPanelVisible,
      setCurrentRoomsFilter,
    };
  }
)(
  withRouter(
    withLayoutSize(
      withTranslation(["Home", "Common", "Translations"])(
        withLoader(observer(SectionFilterContent))(<Loaders.Filter />)
      )
    )
  )
);<|MERGE_RESOLUTION|>--- conflicted
+++ resolved
@@ -6,13 +6,6 @@
 import find from "lodash/find";
 import result from "lodash/result";
 
-<<<<<<< HEAD
-import { getUser } from "@appserver/common/api/people";
-import { FilterType } from "@appserver/common/constants";
-import Loaders from "@appserver/common/components/Loaders";
-import FilterInput from "@appserver/common/components/FilterInput";
-import { withLayoutSize } from "@appserver/common/utils";
-=======
 import { FilterGroups, FilterKeys } from "../../../../helpers/constants";
 
 import { getUser } from "@appserver/common/api/people";
@@ -21,7 +14,6 @@
 import FilterInput from "@appserver/common/components/FilterInput";
 import { withLayoutSize } from "@appserver/common/utils";
 import { getDefaultRoomName } from "../../../../helpers/utils";
->>>>>>> 8e8d3298
 
 import withLoader from "../../../../HOCs/withLoader";
 
@@ -136,29 +128,6 @@
 }) => {
   const onFilter = React.useCallback(
     (data) => {
-<<<<<<< HEAD
-      const filterType = getFilterType(data) || null;
-      const authorType = !!getAuthorType(data)
-        ? getAuthorType(data).includes("user_")
-          ? getAuthorType(data)
-          : `user_${getAuthorType(data)}`
-        : null;
-      const withSubfolders = getSearchParams(data);
-
-      const newFilter = filter.clone();
-      newFilter.page = 0;
-      newFilter.filterType = filterType;
-      newFilter.authorType = authorType;
-      newFilter.withSubfolders = withSubfolders;
-
-      setIsLoading(true);
-
-      fetchFiles(selectedFolderId, newFilter).finally(() =>
-        setIsLoading(false)
-      );
-    },
-    [fetchFiles, setIsLoading, filter, selectedFolderId]
-=======
       if (isRooms) {
         const type = getType(data) || null;
 
@@ -237,24 +206,10 @@
       filter,
       selectedFolderId,
     ]
->>>>>>> 8e8d3298
   );
 
   const onSearch = React.useCallback(
     (data = "") => {
-<<<<<<< HEAD
-      const newFilter = filter.clone();
-      newFilter.page = 0;
-      newFilter.search = data;
-
-      setIsLoading(true);
-
-      fetchFiles(selectedFolderId, newFilter).finally(() =>
-        setIsLoading(false)
-      );
-    },
-    [setIsLoading, fetchFiles, selectedFolderId, filter]
-=======
       if (isRooms) {
         const newFilter = roomsFilter.clone();
 
@@ -284,7 +239,6 @@
       filter,
       roomsFilter,
     ]
->>>>>>> 8e8d3298
   );
 
   const onSort = React.useCallback(
@@ -292,24 +246,13 @@
       const sortBy = sortId;
       const sortOrder = sortDirection === "desc" ? "descending" : "ascending";
 
-<<<<<<< HEAD
-      const newFilter = filter.clone();
-=======
       const newFilter = isRooms ? roomsFilter.clone() : filter.clone();
->>>>>>> 8e8d3298
       newFilter.page = 0;
       newFilter.sortBy = sortBy;
       newFilter.sortOrder = sortOrder;
 
       setIsLoading(true);
 
-<<<<<<< HEAD
-      fetchFiles(selectedFolderId, newFilter).finally(() =>
-        setIsLoading(false)
-      );
-    },
-    [setIsLoading, fetchFiles, selectedFolderId, filter]
-=======
       if (isRooms) {
         fetchRooms(selectedFolderId, newFilter).finally(() =>
           setIsLoading(false)
@@ -328,7 +271,6 @@
       filter,
       roomsFilter,
     ]
->>>>>>> 8e8d3298
   );
 
   const onChangeViewAs = React.useCallback(
@@ -345,53 +287,6 @@
         }
       } else {
         setViewAs(view);
-<<<<<<< HEAD
-      }
-    },
-    [sectionWidth, infoPanelVisible, setViewAs]
-  );
-
-  const getSelectedInputValue = React.useCallback(() => {
-    return filter.search;
-  }, [filter.search]);
-
-  const getSelectedSortData = React.useCallback(() => {
-    return {
-      sortDirection: filter.sortOrder === "ascending" ? "asc" : "desc",
-      sortId: filter.sortBy,
-    };
-  }, [filter.sortOrder, filter.sortBy]);
-
-  const getSelectedFilterData = React.useCallback(async () => {
-    const filterValues = [];
-
-    if (filter.filterType) {
-      filterValues.push({
-        key: `${filter.filterType}`,
-        group: "filter-filterType",
-      });
-    }
-
-    if (filter.authorType) {
-      const user = await getUser(filter.authorType.replace("user_", ""));
-      filterValues.push({
-        key: `${filter.authorType}`,
-        group: "filter-author",
-        label: user.displayName,
-      });
-    }
-
-    if (filter.withSubfolders === "false") {
-      filterValues.push({
-        key: filter.withSubfolders,
-        group: "filter-folders",
-      });
-    }
-
-    return filterValues;
-  }, [filter.withSubfolders, filter.authorType, filter.filterType]);
-
-=======
       }
     },
     [sectionWidth, infoPanelVisible, setViewAs]
@@ -560,7 +455,6 @@
     isRooms,
   ]);
 
->>>>>>> 8e8d3298
   const getFilterData = React.useCallback(async () => {
     const folders =
       !isFavoritesFolder && !isRecentFolder
@@ -747,11 +641,6 @@
 
       filterOptions.push(...typeOptions);
 
-<<<<<<< HEAD
-    return filterOptions;
-  }, [isFavoritesFolder, isRecentFolder, t, personal]);
-
-=======
       const tags = await fetchTags();
 
       if (tags) {
@@ -822,7 +711,6 @@
     return filterOptions;
   }, [isFavoritesFolder, isRecentFolder, isRooms, t, personal]);
 
->>>>>>> 8e8d3298
   const getViewSettingsData = React.useCallback(() => {
     const viewSettings = [
       {
@@ -840,18 +728,6 @@
 
     return viewSettings;
   }, [createThumbnails]);
-<<<<<<< HEAD
-
-  const getSortData = React.useCallback(() => {
-    const commonOptions = [
-      { key: "AZ", label: t("ByTitle"), default: true },
-      { key: "Type", label: t("Common:Type"), default: true },
-      { key: "Size", label: t("Common:Size"), default: true },
-      { key: "DateAndTimeCreation", label: t("ByCreationDate"), default: true },
-      { key: "DateAndTime", label: t("ByLastModifiedDate"), default: true },
-    ];
-=======
->>>>>>> 8e8d3298
 
   const getSortData = React.useCallback(() => {
     const commonOptions = isRooms
@@ -882,9 +758,6 @@
       });
     }
     return commonOptions;
-<<<<<<< HEAD
-  }, []);
-=======
   }, [personal, isRooms, t]);
 
   const removeSelectedItem = React.useCallback(
@@ -965,7 +838,6 @@
       selectedFolderId,
     ]
   );
->>>>>>> 8e8d3298
 
   return (
     <FilterInput
@@ -982,16 +854,9 @@
       getViewSettingsData={getViewSettingsData}
       onSearch={onSearch}
       getSelectedInputValue={getSelectedInputValue}
-<<<<<<< HEAD
-      filterHeader={t("Filter")}
-      placeholder={t("Common:Search")}
-      view={t("Common:View")}
-      headerLabel={t("Translations:AddAuthor")}
-=======
       filterHeader={t("AdvancedFilter")}
       placeholder={t("Common:Search")}
       view={t("Common:View")}
->>>>>>> 8e8d3298
       isFavoritesFolder={isFavoritesFolder}
       isRecentFolder={isRecentFolder}
       removeSelectedItem={removeSelectedItem}
