// (c) Copyright Ascensio System SIA 2009-2025
//
// This program is a free software product.
// You can redistribute it and/or modify it under the terms
// of the GNU Affero General Public License (AGPL) version 3 as published by the Free Software
// Foundation. In accordance with Section 7(a) of the GNU AGPL its Section 15 shall be amended
// to the effect that Ascensio System SIA expressly excludes the warranty of non-infringement of
// any third-party rights.
//
// This program is distributed WITHOUT ANY WARRANTY, without even the implied warranty
// of MERCHANTABILITY or FITNESS FOR A PARTICULAR  PURPOSE. For details, see
// the GNU AGPL at: http://www.gnu.org/licenses/agpl-3.0.html
//
// You can contact Ascensio System SIA at Lubanas st. 125a-25, Riga, Latvia, EU, LV-1021.
//
// The  interactive user interfaces in modified source and object code versions of the Program must
// display Appropriate Legal Notices, as required under Section 5 of the GNU AGPL version 3.
//
// Pursuant to Section 7(b) of the License you must retain the original Product logo when
// distributing the program. Pursuant to Section 7(e) we decline to grant you any rights under
// trademark law for use of our trademarks.
//
// All the Product's GUI elements, including illustrations and icon sets, as well as technical writing
// content are licensed under the terms of the Creative Commons Attribution-ShareAlike 4.0
// International. See the License terms at http://creativecommons.org/licenses/by-sa/4.0/legalcode

import { inject, observer } from "mobx-react";

import TopUpModal from "../../payments/Wallet/TopUpModal";
import { useServicesActions } from "../hooks/useServicesActions";

type TopUpContainerTypes = {
  isVisibleContainer: boolean;
  onCloseTopUpModal: () => void;
  reccomendedAmount?: number;
};

const TopUpContainer = (props: TopUpContainerTypes) => {
  const { isVisibleContainer, onCloseTopUpModal, reccomendedAmount } = props;
  const { formatWalletCurrency } = useServicesActions();
<<<<<<< HEAD
  const amountValue = newStorageSizeOnUpgrade ? partialUpgradeFee : totalPrice;
  const difference = Math.abs(walletBalance! - amountValue!);

  useEffect(() => {
    if (isVisibleContainer && !isVisibleWalletSettings) {
      setReccomendedAmount!(Math.ceil(difference));
    }
  }, [isVisibleContainer, difference, setReccomendedAmount]);
=======
>>>>>>> 770f06ca

  return isVisibleContainer ? (
    <TopUpModal
      visible={isVisibleContainer}
      onClose={onCloseTopUpModal}
      headerProps={{
        isBackButton: true,
        onBackClick: onCloseTopUpModal,
        onCloseClick: onCloseTopUpModal,
      }}
      reccomendedAmount={formatWalletCurrency(reccomendedAmount, 0, 0)}
    />
  ) : null;
};

export default inject(({ servicesStore, currentTariffStatusStore }: TStore) => {
  const { reccomendedAmount } = servicesStore;
  const { currentStoragePlanSize } = currentTariffStatusStore;
  return {
    currentStoragePlanSize,
    reccomendedAmount,
  };
})(observer(TopUpContainer));<|MERGE_RESOLUTION|>--- conflicted
+++ resolved
@@ -38,17 +38,6 @@
 const TopUpContainer = (props: TopUpContainerTypes) => {
   const { isVisibleContainer, onCloseTopUpModal, reccomendedAmount } = props;
   const { formatWalletCurrency } = useServicesActions();
-<<<<<<< HEAD
-  const amountValue = newStorageSizeOnUpgrade ? partialUpgradeFee : totalPrice;
-  const difference = Math.abs(walletBalance! - amountValue!);
-
-  useEffect(() => {
-    if (isVisibleContainer && !isVisibleWalletSettings) {
-      setReccomendedAmount!(Math.ceil(difference));
-    }
-  }, [isVisibleContainer, difference, setReccomendedAmount]);
-=======
->>>>>>> 770f06ca
 
   return isVisibleContainer ? (
     <TopUpModal
