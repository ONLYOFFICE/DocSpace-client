--- conflicted
+++ resolved
@@ -31,12 +31,9 @@
       errorMessage,
       errorColor,
       errorMessageWidth,
-<<<<<<< HEAD
       inlineHelpButton,
-=======
       offsetRight,
       tooltipMaxWidth,
->>>>>>> 50fe9e7b
     } = this.props;
 
     return (
@@ -48,7 +45,6 @@
         style={style}
         maxwidth={errorMessageWidth}
       >
-<<<<<<< HEAD
         {labelVisible &&
           (!inlineHelpButton ? (
             <div className="field-label-icon">
@@ -58,24 +54,7 @@
                 text={labelText}
                 truncate={true}
                 className="field-label"
-=======
-        {labelVisible && (
-          <div className="field-label-icon">
-            <Label
-              isRequired={isRequired}
-              error={hasError}
-              text={labelText}
-              truncate={true}
-              className="field-label"
-            />
-            {tooltipContent && (
-              <HelpButton
-                tooltipContent={tooltipContent}
-                place={place}
-                offsetRight={offsetRight}
-                helpButtonHeaderContent={helpButtonHeaderContent}
                 tooltipMaxWidth={tooltipMaxWidth}
->>>>>>> 50fe9e7b
               />
               {tooltipContent && (
                 <HelpButton
