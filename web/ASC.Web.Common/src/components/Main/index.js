--- conflicted
+++ resolved
@@ -1,12 +1,8 @@
 import React from "react";
 import styled from "styled-components";
-<<<<<<< HEAD
+import { isIOS } from "react-device-detect";
 import { utils} from "asc-web-components";
 const { tablet,smallTablet } = utils.device;
-=======
-import { isIOS } from "react-device-detect";
-
->>>>>>> 2b663268
 const StyledMain = styled.main`
   height: ${isIOS ? "calc(var(--vh, 1vh) * 100)" : "calc(100vh - 56px)"};
   width: 100vw;
