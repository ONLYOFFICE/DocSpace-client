// (c) Copyright Ascensio System SIA 2009-2024
//
// This program is a free software product.
// You can redistribute it and/or modify it under the terms
// of the GNU Affero General Public License (AGPL) version 3 as published by the Free Software
// Foundation. In accordance with Section 7(a) of the GNU AGPL its Section 15 shall be amended
// to the effect that Ascensio System SIA expressly excludes the warranty of non-infringement of
// any third-party rights.
//
// This program is distributed WITHOUT ANY WARRANTY, without even the implied warranty
// of MERCHANTABILITY or FITNESS FOR A PARTICULAR  PURPOSE. For details, see
// the GNU AGPL at: http://www.gnu.org/licenses/agpl-3.0.html
//
// You can contact Ascensio System SIA at Lubanas st. 125a-25, Riga, Latvia, EU, LV-1021.
//
// The  interactive user interfaces in modified source and object code versions of the Program must
// display Appropriate Legal Notices, as required under Section 5 of the GNU AGPL version 3.
//
// Pursuant to Section 7(b) of the License you must retain the original Product logo when
// distributing the program. Pursuant to Section 7(e) we decline to grant you any rights under
// trademark law for use of our trademarks.
//
// All the Product's GUI elements, including illustrations and icon sets, as well as technical writing
// content are licensed under the terms of the Creative Commons Attribution-ShareAlike 4.0
// International. See the License terms at http://creativecommons.org/licenses/by-sa/4.0/legalcode

import SecuritySvgUrl from "PUBLIC_DIR/images/security.svg?url";
import { inject, observer } from "mobx-react";
import styled, { css } from "styled-components";
import { Base } from "@docspace/shared/themes";
import { NoUserSelect } from "@docspace/shared/utils";
import { RoomIcon } from "@docspace/shared/components/room-icon";

const IconWrapper = styled.div`
  ${(props) =>
    props.isRoom &&
    css`
      position: relative;
      border-radius: 6px;

      &::before {
        content: "";
        position: absolute;
<<<<<<< HEAD
        inset: 0;
        border: 1px solid ${(props) => props.theme.itemIcon.borderColor};
=======
        top: 0px;
        right: 0px;
        bottom: 0px;
        left: 0px;
        /* border: ${(props) => props.theme.itemIcon.borderColor}; */
        border: 1px solid transparent;
>>>>>>> 671842b5
        border-radius: 5px;
        overflow: hidden;
      }
    `}

  .react-svg-icon {
    ${NoUserSelect}
    ${(props) =>
      props.isRoom &&
      css`
        border-radius: 6px;
        vertical-align: middle;
      `}
  }
`;

IconWrapper.defaultProps = { theme: Base };

const EncryptedFileIcon = styled.div`
  background: url(${SecuritySvgUrl}) no-repeat 0 0 / 16px 16px transparent;
  height: 16px;
  position: absolute;
  width: 16px;
  margin-top: 14px;
  margin-inline-start: 12px;
`;

const ItemIcon = ({
  icon,
  fileExst,
  isPrivacy,
  isRoom,
  title,
  logo,
  color,
  isArchive,
  badgeUrl,
}) => {
  const isLoadedRoomIcon = !!logo?.medium;
  const showDefaultRoomIcon = !isLoadedRoomIcon && isRoom;

  return (
    <>
      <IconWrapper isRoom={isRoom}>
        <RoomIcon
          color={color}
          title={title}
          isArchive={isArchive}
          showDefault={showDefaultRoomIcon}
          imgClassName="react-svg-icon"
          imgSrc={isRoom ? logo?.medium : icon}
          badgeUrl={badgeUrl ? badgeUrl : ""}
        />
      </IconWrapper>
      {isPrivacy && fileExst && <EncryptedFileIcon isEdit={false} />}
    </>
  );
};

export default inject(({ treeFoldersStore }) => {
  return {
    isPrivacy: treeFoldersStore.isPrivacyFolder,
  };
})(observer(ItemIcon));<|MERGE_RESOLUTION|>--- conflicted
+++ resolved
@@ -41,17 +41,9 @@
       &::before {
         content: "";
         position: absolute;
-<<<<<<< HEAD
         inset: 0;
-        border: 1px solid ${(props) => props.theme.itemIcon.borderColor};
-=======
-        top: 0px;
-        right: 0px;
-        bottom: 0px;
-        left: 0px;
         /* border: ${(props) => props.theme.itemIcon.borderColor}; */
         border: 1px solid transparent;
->>>>>>> 671842b5
         border-radius: 5px;
         overflow: hidden;
       }
