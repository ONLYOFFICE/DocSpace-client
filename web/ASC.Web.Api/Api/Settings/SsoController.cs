--- conflicted
+++ resolved
@@ -133,11 +133,7 @@
     /// <path>api/2.0/settings/ssov2</path>
     /// <httpMethod>POST</httpMethod>
     [HttpPost("ssov2")]
-<<<<<<< HEAD
-    public async Task<SsoSettingsV2> SaveSsoSettingsV2Async(SsoSettingsRequestsDto model)
-=======
-    public async Task<SsoSettingsV2> SaveSsoSettingsV2(SsoSettingsRequestsDto inDto)
->>>>>>> df20e9e6
+    public async Task<SsoSettingsV2> SaveSsoSettingsV2Async(SsoSettingsRequestsDto inDto)
     {
         await CheckSsoPermissionsAsync();
 
