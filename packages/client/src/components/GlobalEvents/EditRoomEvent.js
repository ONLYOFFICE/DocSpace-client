import React, { useState, useEffect, useCallback } from "react";
import { inject, observer } from "mobx-react";
import { useTranslation } from "react-i18next";
import { EditRoomDialog } from "../dialogs";
import { Encoder } from "@docspace/common/utils/encoder";
import api from "@docspace/common/api";
import { getRoomInfo } from "@docspace/common/api/rooms";
import toastr from "@docspace/components/toast/toastr";

const EditRoomEvent = ({
  addActiveItems,
  setActiveFolders,

  visible,
  onClose,
  item,

  editRoom,
  addTagsToRoom,
  removeTagsFromRoom,

  createTag,
  fetchTags,

  getThirdPartyIcon,

  calculateRoomLogoParams,
  uploadRoomLogo,
  setFolder,
  getFolderIndex,
  updateFolder,

  removeLogoFromRoom,
  addLogoToRoom,

  currentFolderId,
  updateCurrentFolder,
  setCreateRoomDialogVisible,

  withPaging,

  updateEditedSelectedRoom,
  addDefaultLogoPaths,
  updateLogoPathsCacheBreaker,
  removeLogoPaths,

  reloadInfoPanelSelection,
<<<<<<< HEAD

  defaultRoomsQuota,
  isDefaultRoomsQuotaSet,
=======
  changeRoomOwner,
>>>>>>> e7340c4e
}) => {
  const { t } = useTranslation(["CreateEditRoomDialog", "Common", "Files"]);

  const [fetchedTags, setFetchedTags] = useState([]);
  const [fetchedImage, setFetchedImage] = useState(null);
  const [isLoading, setIsLoading] = useState(false);

  const startTags = Object.values(item.tags);
  const startObjTags = startTags.map((tag, i) => ({ id: i, name: tag }));

  const fetchedRoomParams = {
    title: item.title,
    type: item.roomType,
    tags: startObjTags,
    isThirdparty: !!item.providerKey,
    storageLocation: {
      title: item.title,
      parentId: item.parentId,
      providerKey: item.providerKey,
      iconSrc: getThirdPartyIcon(item.providerKey),
    },
    isPrivate: false,
    icon: {
      uploadedFile: item.logo.original,
      tmpFile: "",
      x: 0.5,
      y: 0.5,
      zoom: 1,
    },
    roomOwner: item.createdBy,

    ...(isDefaultRoomsQuotaSet && {
      quota: item.quotaLimit,
    }),
  };

  const updateRoom = (oldRoom, newRoom) => {
    // After rename of room with providerKey, it's id value changes too
    if (oldRoom.providerKey) {
      let index = getFolderIndex(oldRoom.id);

      if (index === -1) {
        index = getFolderIndex(newRoom.id);
      }

      return updateFolder(index, newRoom);
    }

    setFolder(newRoom);
  };

  const onSave = async (roomParams) => {
    const editRoomParams = {
      title: roomParams.title || t("Files:NewRoom"),
      ...(isDefaultRoomsQuotaSet && {
        quota: roomParams.quota || item.quotaLimit,
      }),
    };

    const isOwnerChanged = roomParams?.roomOwner?.id !== item.createdBy.id;

    const tags = roomParams.tags.map((tag) => tag.name);
    const newTags = roomParams.tags.filter((t) => t.isNew).map((t) => t.name);
    const removedTags = startTags.filter((sT) => !tags.includes(sT));

    const uploadLogoData = new FormData();
    uploadLogoData.append(0, roomParams.icon.uploadedFile);

    try {
      setIsLoading(true);

      if (isOwnerChanged) {
        await changeRoomOwner(t, roomParams?.roomOwner?.id);
      }

      let room = await editRoom(item.id, editRoomParams);

      room.isLogoLoading = true;

      for (let i = 0; i < newTags.length; i++) {
        await createTag(newTags[i]);
      }

      room = await addTagsToRoom(room.id, tags);
      room = await removeTagsFromRoom(room.id, removedTags);

      if (!!item.logo.original && !roomParams.icon.uploadedFile) {
        room = await removeLogoFromRoom(room.id);
      }

      if (roomParams.icon.uploadedFile) {
        updateRoom(item, {
          ...room,
          logo: { big: item.logo.small },
        });

        addActiveItems(null, [room.id]);

        const response = await uploadRoomLogo(uploadLogoData);
        const url = URL.createObjectURL(roomParams.icon.uploadedFile);
        const img = new Image();
        img.onload = async () => {
          const { x, y, zoom } = roomParams.icon;

          try {
            room = await addLogoToRoom(room.id, {
              tmpFile: response.data,
              ...calculateRoomLogoParams(img, x, y, zoom),
            });
          } catch (e) {
            toastr.error(e);
          }

          !withPaging && updateRoom(item, room);

          reloadInfoPanelSelection();
          URL.revokeObjectURL(img.src);
          setActiveFolders([]);
        };
        img.src = url;
      } else {
        !withPaging && updateRoom(item, room);
        reloadInfoPanelSelection();
      }
    } catch (err) {
      console.log(err);
    } finally {
      if (withPaging) await updateCurrentFolder(null, currentFolderId);

      if (item.id === currentFolderId) {
        updateEditedSelectedRoom(editRoomParams.title, tags);
        if (item.logo.original && !roomParams.icon.uploadedFile) {
          removeLogoPaths();
          reloadInfoPanelSelection();
        } else if (!item.logo.original && roomParams.icon.uploadedFile)
          addDefaultLogoPaths();
        else if (item.logo.original && roomParams.icon.uploadedFile)
          updateLogoPathsCacheBreaker();
      }

      setIsLoading(false);
      onClose();
    }
  };

  const fetchLogoAction = useCallback(async (logo) => {
    const imgExst = logo.slice(".")[1];
    const file = await fetch(logo)
      .then((res) => res.arrayBuffer())
      .then(
        (buf) =>
          new File([buf], "fetchedFile", {
            type: `image/${imgExst}`,
          })
      );
    setFetchedImage(file);
  }, []);

  useEffect(() => {
    const logo = item?.logo?.original ? item.logo.original : "";

    if (logo) {
      fetchLogoAction(logo);
    }
  }, []);

  const fetchTagsAction = useCallback(async () => {
    const tags = await fetchTags();
    setFetchedTags(tags);
  }, []);

  useEffect(() => {
    fetchTagsAction();
  }, [fetchTagsAction]);

  useEffect(() => {
    setCreateRoomDialogVisible(true);
    return () => setCreateRoomDialogVisible(false);
  }, []);

  return (
    <EditRoomDialog
      t={t}
      visible={visible}
      onClose={onClose}
      fetchedRoomParams={fetchedRoomParams}
      onSave={onSave}
      fetchedTags={fetchedTags}
      fetchedImage={fetchedImage}
      isLoading={isLoading}
    />
  );
};

export default inject(
  ({
    auth,
    filesStore,
    tagsStore,
    filesActionsStore,
    selectedFolderStore,
    dialogsStore,
    settingsStore,
  }) => {
    const {
      editRoom,
      addTagsToRoom,
      removeTagsFromRoom,
      calculateRoomLogoParams,
      uploadRoomLogo,
      setFolder,
      getFolderIndex,
      updateFolder,
      addLogoToRoom,
      removeLogoFromRoom,
      addActiveItems,
      setActiveFolders,
    } = filesStore;

    const { createTag, fetchTags } = tagsStore;
    const {
      id: currentFolderId,
      updateEditedSelectedRoom,
      addDefaultLogoPaths,
      removeLogoPaths,
      updateLogoPathsCacheBreaker,
    } = selectedFolderStore;
    const { updateCurrentFolder, changeRoomOwner } = filesActionsStore;
    const { getThirdPartyIcon } = settingsStore.thirdPartyStore;
    const { setCreateRoomDialogVisible } = dialogsStore;
    const { withPaging } = auth.settingsStore;
    const { reloadSelection: reloadInfoPanelSelection } = auth.infoPanelStore;

    const { currentQuotaStore } = auth;
    const { defaultRoomsQuota, isDefaultRoomsQuotaSet } = currentQuotaStore;

    return {
      defaultRoomsQuota,
      isDefaultRoomsQuotaSet,
      addActiveItems,
      setActiveFolders,

      editRoom,
      addTagsToRoom,
      removeTagsFromRoom,

      createTag,
      fetchTags,

      getThirdPartyIcon,

      calculateRoomLogoParams,
      setFolder,
      getFolderIndex,
      updateFolder,
      uploadRoomLogo,
      removeLogoFromRoom,
      addLogoToRoom,

      currentFolderId,
      updateCurrentFolder,

      withPaging,
      setCreateRoomDialogVisible,

      updateEditedSelectedRoom,
      addDefaultLogoPaths,
      updateLogoPathsCacheBreaker,
      removeLogoPaths,

      reloadInfoPanelSelection,
      changeRoomOwner,
    };
  }
)(observer(EditRoomEvent));<|MERGE_RESOLUTION|>--- conflicted
+++ resolved
@@ -45,13 +45,10 @@
   removeLogoPaths,
 
   reloadInfoPanelSelection,
-<<<<<<< HEAD
+  changeRoomOwner,
 
   defaultRoomsQuota,
   isDefaultRoomsQuotaSet,
-=======
-  changeRoomOwner,
->>>>>>> e7340c4e
 }) => {
   const { t } = useTranslation(["CreateEditRoomDialog", "Common", "Files"]);
 
