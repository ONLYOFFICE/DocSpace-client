import React, { lazy, Suspense, useEffect } from "react";
import { Route, Switch, Redirect } from "react-router-dom";
import { withRouter } from "react-router";
import Layout from "./Layout";
import { combineUrl } from "@docspace/common/utils";
import AppServerConfig from "@docspace/common/constants/AppServerConfig";
import { inject, observer } from "mobx-react";
const SecuritySettings = lazy(() => import("./categories/security/index.js"));
const Admins = lazy(() => import("./categories/security/access-rights/admins"));
const TfaPage = lazy(() => import("./categories/security/access-portal/tfa"));
const PasswordStrengthPage = lazy(() =>
  import("./categories/security/access-portal/passwordStrength")
);
const TrustedMailPage = lazy(() =>
  import("./categories/security/access-portal/trustedMail")
);
const IpSecurityPage = lazy(() =>
  import("./categories/security/access-portal/ipSecurity")
);
const AdminMessagePage = lazy(() =>
  import("./categories/security/access-portal/adminMessage")
);
const SessionLifetimePage = lazy(() =>
  import("./categories/security/access-portal/sessionLifetime")
);

const CommonSettings = lazy(() => import("./categories/common/index.js"));

const CustomizationSettings = lazy(() =>
  import("./categories/common/customization")
);
const LanguageAndTimeZoneSettings = lazy(() =>
  import("./categories/common/settingsCustomization/language-and-time-zone")
);
const WelcomePageSettings = lazy(() =>
  import("./categories/common/settingsCustomization/welcome-page-settings")
);
const PortalRenaming = lazy(() =>
  import("./categories/common/settingsCustomization/portal-renaming")
);
const TeamTemplate = lazy(() => import("./categories/common/team-template"));

const Integration = lazy(() => import("./categories/integration"));
const ThirdParty = lazy(() =>
  import("./categories/integration/ThirdPartyServicesSettings")
);
const SingleSignOn = lazy(() =>
  import("./categories/integration/SingleSignOn")
);

const DataManagementSettings = lazy(() =>
  import("./categories/data-management/backup")
);
const AutomaticBackup = lazy(() =>
  import("./categories/data-management/backup/auto-backup")
);
const ManualBackup = lazy(() =>
  import("./categories/data-management/backup/manual-backup")
);
const RestoreBackup = lazy(() =>
  import("./categories/data-management/backup/restore-backup")
);

const WhiteLabel = lazy(() =>
  import("./categories/common/settingsBranding/whitelabel")
);

const Branding = lazy(() => import("./categories/common/branding"));

const Integration = lazy(() => import("./categories/integration"));

const PROXY_BASE_URL = combineUrl(AppServerConfig.proxyURL, "/portal-settings");

const COMMON_URLS = [
  PROXY_BASE_URL,
  combineUrl(PROXY_BASE_URL, "/common"),
  combineUrl(PROXY_BASE_URL, "/common/customization"),
  combineUrl(PROXY_BASE_URL, "/common/branding"),
  combineUrl(PROXY_BASE_URL, "/common/appearance"),
];

const CUSTOMIZATION_URLS = [
  combineUrl(PROXY_BASE_URL, "/common/customization"),
  combineUrl(PROXY_BASE_URL, "/common"),
  PROXY_BASE_URL,
];
const LTZ_URL = combineUrl(
  PROXY_BASE_URL,
  "/common/customization/language-and-time-zone"
);
const WELCOME_PAGE_SETTINGS_URL = combineUrl(
  PROXY_BASE_URL,
  "/common/customization/welcome-page-settings"
);
const PORTAL_RENAMING = combineUrl(
  PROXY_BASE_URL,
  "/common/customization/portal-renaming"
);
const TEAM_TEMPLATE_URL = combineUrl(
  PROXY_BASE_URL,
  "/common/customization/team-template"
);
const WHITELABEL_URL = combineUrl(PROXY_BASE_URL, "/common/whitelabel");
const SECURITY_URLS = [
  combineUrl(PROXY_BASE_URL, "/security/access-rights"),
  combineUrl(PROXY_BASE_URL, "/security/access-portal"),
];
const TFA_PAGE_URL = combineUrl(PROXY_BASE_URL, "/security/access-portal/tfa");
const PASSWORD_PAGE_URL = combineUrl(
  PROXY_BASE_URL,
  "/security/access-portal/password"
);
const TRUSTED_MAIL_PAGE_URL = combineUrl(
  PROXY_BASE_URL,
  "/security/access-portal/trusted-mail"
);
const IP_SECURITY_PAGE_URL = combineUrl(
  PROXY_BASE_URL,
  "/security/access-portal/ip"
);
const ADMIN_MESSAGE_PAGE_URL = combineUrl(
  PROXY_BASE_URL,
  "/security/access-portal/admin-message"
);
const SESSION_LIFETIME_PAGE_URL = combineUrl(
  PROXY_BASE_URL,
  "/security/access-portal/lifetime"
);

const ADMINS_URL = combineUrl(PROXY_BASE_URL, "/security/access-rights/admins");

const INTEGRATION_URLS = [
  combineUrl(PROXY_BASE_URL, "/integration/third-party-services"),
<<<<<<< HEAD
  combineUrl(PROXY_BASE_URL, "/integration/single-sign-on"),
];

const THIRD_PARTY_URL = combineUrl(
  PROXY_BASE_URL,
  "/integration/third-party-services"
);
const SSO_URL = combineUrl(PROXY_BASE_URL, "/integration/single-sign-on");
=======
  combineUrl(PROXY_BASE_URL, "/integration/portal-integration"),
];

>>>>>>> 145fc1db
const DATA_MANAGEMENT_URL = combineUrl(
  PROXY_BASE_URL,
  "/datamanagement/backup"
);

const ERROR_404_URL = combineUrl(AppServerConfig.proxyURL, "/error/404");

const Settings = (props) => {
  const { loadBaseInfo } = props;

  useEffect(() => {
    loadBaseInfo();
  }, []);

  return (
    <Layout key="1">
      <Suspense fallback={null}>
        <Switch>
          <Route exact path={COMMON_URLS} component={CommonSettings} />

          {/* <Route
            exact
            path={CUSTOMIZATION_URLS}
            component={CustomizationSettings}
          /> */}
          <Route exact path={LTZ_URL} component={LanguageAndTimeZoneSettings} />
          <Route
            exact
            path={WELCOME_PAGE_SETTINGS_URL}
            component={WelcomePageSettings}
          />
          <Route exact path={PORTAL_RENAMING} component={PortalRenaming} />
          <Route exact path={WHITELABEL_URL} component={WhiteLabel} />
          <Route exact path={TEAM_TEMPLATE_URL} component={TeamTemplate} />

          <Route exact path={SECURITY_URLS} component={SecuritySettings} />
          <Route path={ADMINS_URL} component={Admins} />
          <Route exact path={TFA_PAGE_URL} component={TfaPage} />
          <Route
            exact
            path={PASSWORD_PAGE_URL}
            component={PasswordStrengthPage}
          />
          <Route
            exact
            path={TRUSTED_MAIL_PAGE_URL}
            component={TrustedMailPage}
          />
          <Route exact path={IP_SECURITY_PAGE_URL} component={IpSecurityPage} />
          <Route
            exact
            path={ADMIN_MESSAGE_PAGE_URL}
            component={AdminMessagePage}
          />
          <Route
            exact
            path={SESSION_LIFETIME_PAGE_URL}
            component={SessionLifetimePage}
          />

          <Route exact path={INTEGRATION_URLS} component={Integration} />
<<<<<<< HEAD
          <Route exact path={THIRD_PARTY_URL} component={ThirdParty} />
          <Route exact path={SSO_URL} component={SingleSignOn} />
=======
>>>>>>> 145fc1db
          <Route
            exact
            path={DATA_MANAGEMENT_URL}
            component={DataManagementSettings}
          />

          <Redirect
            to={{
              pathname: ERROR_404_URL,
            }}
          />
        </Switch>
      </Suspense>
    </Layout>
  );
};

export default inject(({ common }) => {
  return {
    loadBaseInfo: async () => {
      await common.initSettings();
    },
  };
})(withRouter(observer(Settings)));<|MERGE_RESOLUTION|>--- conflicted
+++ resolved
@@ -131,7 +131,6 @@
 
 const INTEGRATION_URLS = [
   combineUrl(PROXY_BASE_URL, "/integration/third-party-services"),
-<<<<<<< HEAD
   combineUrl(PROXY_BASE_URL, "/integration/single-sign-on"),
 ];
 
@@ -139,12 +138,13 @@
   PROXY_BASE_URL,
   "/integration/third-party-services"
 );
+
+const INTEGRATION_URLS = [
+  combineUrl(PROXY_BASE_URL, "/integration/third-party-services"),
+  combineUrl(PROXY_BASE_URL, "/integration/portal-integration"),
+];
+
 const SSO_URL = combineUrl(PROXY_BASE_URL, "/integration/single-sign-on");
-=======
-  combineUrl(PROXY_BASE_URL, "/integration/portal-integration"),
-];
-
->>>>>>> 145fc1db
 const DATA_MANAGEMENT_URL = combineUrl(
   PROXY_BASE_URL,
   "/datamanagement/backup"
@@ -206,11 +206,8 @@
           />
 
           <Route exact path={INTEGRATION_URLS} component={Integration} />
-<<<<<<< HEAD
           <Route exact path={THIRD_PARTY_URL} component={ThirdParty} />
           <Route exact path={SSO_URL} component={SingleSignOn} />
-=======
->>>>>>> 145fc1db
           <Route
             exact
             path={DATA_MANAGEMENT_URL}
