--- conflicted
+++ resolved
@@ -1,156 +1,148 @@
-﻿// (c) Copyright Ascensio System SIA 2010-2022
-//
-// This program is a free software product.
-// You can redistribute it and/or modify it under the terms
-// of the GNU Affero General Public License (AGPL) version 3 as published by the Free Software
-// Foundation. In accordance with Section 7(a) of the GNU AGPL its Section 15 shall be amended
-// to the effect that Ascensio System SIA expressly excludes the warranty of non-infringement of
-// any third-party rights.
-//
-// This program is distributed WITHOUT ANY WARRANTY, without even the implied warranty
-// of MERCHANTABILITY or FITNESS FOR A PARTICULAR  PURPOSE. For details, see
-// the GNU AGPL at: http://www.gnu.org/licenses/agpl-3.0.html
-//
-// You can contact Ascensio System SIA at Lubanas st. 125a-25, Riga, Latvia, EU, LV-1021.
-//
-// The  interactive user interfaces in modified source and object code versions of the Program must
-// display Appropriate Legal Notices, as required under Section 5 of the GNU AGPL version 3.
-//
-// Pursuant to Section 7(b) of the License you must retain the original Product logo when
-// distributing the program. Pursuant to Section 7(e) we decline to grant you any rights under
-// trademark law for use of our trademarks.
-//
-// All the Product's GUI elements, including illustrations and icon sets, as well as technical writing
-// content are licensed under the terms of the Creative Commons Attribution-ShareAlike 4.0
-// International. See the License terms at http://creativecommons.org/licenses/by-sa/4.0/legalcode
-
-namespace ASC.Web.Core.Notify;
-
-[Scope]
-public class StudioNotifyServiceHelper
-{
-    private readonly ICacheNotify<NotifyItem> _cache;
-    private readonly StudioNotifyHelper _studioNotifyHelper;
-    private readonly AuthContext _authContext;
-    private readonly TenantManager _tenantManager;
-    private readonly CommonLinkUtility _commonLinkUtility;
-
-    public StudioNotifyServiceHelper(
-        StudioNotifyHelper studioNotifyHelper,
-        AuthContext authContext,
-        TenantManager tenantManager,
-        CommonLinkUtility commonLinkUtility,
-        ICacheNotify<NotifyItem> cache)
-    {
-        _studioNotifyHelper = studioNotifyHelper;
-        _authContext = authContext;
-        _tenantManager = tenantManager;
-        _commonLinkUtility = commonLinkUtility;
-        _cache = cache;
-    }
-
-    public async Task SendNoticeToAsync(INotifyAction action, IRecipient[] recipients, string[] senderNames, params ITagValue[] args)
-    {
-        await SendNoticeToAsync(action, null, recipients, senderNames, false, args);
-    }
-
-<<<<<<< HEAD
-    public async Task SendNoticeToAsync(INotifyAction action, string objectID, IRecipient[] recipients, string[] senderNames, params ITagValue[] args)
-=======
-    public void SendNoticeToAsync(INotifyAction action, IRecipient[] recipients, string[] senderNames, string baseUri, params ITagValue[] args)
-    {
-        SendNoticeToAsync(action, null, recipients, senderNames, false, baseUri, args);
-    }
-
-    public void SendNoticeToAsync(INotifyAction action, string objectID, IRecipient[] recipients, string[] senderNames, params ITagValue[] args)
->>>>>>> 94305a00
-    {
-        await SendNoticeToAsync(action, objectID, recipients, senderNames, false, args);
-    }
-
-    public async Task SendNoticeToAsync(INotifyAction action, string objectID, IRecipient[] recipients, params ITagValue[] args)
-    {
-        await SendNoticeToAsync(action, objectID, recipients, null, false, args);
-    }
-
-    public async Task SendNoticeToAsync(INotifyAction action, string objectID, IRecipient[] recipients, bool checkSubscription, params ITagValue[] args)
-    {
-        await SendNoticeToAsync(action, objectID, recipients, null, checkSubscription, args);
-    }
-
-    public async Task SendNoticeAsync(INotifyAction action, string objectID, IRecipient recipient, params ITagValue[] args)
-    {
-        await SendNoticeToAsync(action, objectID, new[] { recipient }, null, false, args);
-    }
-
-    public async Task SendNoticeAsync(INotifyAction action, string objectID, params ITagValue[] args)
-    {
-        var subscriptionSource = _studioNotifyHelper.NotifySource.GetSubscriptionProvider();
-        var recipients = await subscriptionSource.GetRecipientsAsync(action, objectID);
-
-        await SendNoticeToAsync(action, objectID, recipients, null, false, args);
-    }
-
-    public async Task SendNoticeAsync(INotifyAction action, string objectID, IRecipient recipient, bool checkSubscription, params ITagValue[] args)
-    {
-        await SendNoticeToAsync(action, objectID, new[] { recipient }, null, checkSubscription, args);
-    }
-
-<<<<<<< HEAD
-    public async Task SendNoticeToAsync(INotifyAction action, string objectID, IRecipient[] recipients, string[] senderNames, bool checkSubsciption, params ITagValue[] args)
-=======
-    public void SendNoticeToAsync(INotifyAction action, string objectID, IRecipient[] recipients, string[] senderNames, bool checkSubscription, params ITagValue[] args)
-    {
-        SendNoticeToAsync(action, objectID, recipients, senderNames, checkSubscription, null, args);
-    }
-
-    public void SendNoticeToAsync(INotifyAction action, string objectID, IRecipient[] recipients, string[] senderNames, bool checkSubsciption, string baseUri, params ITagValue[] args)
->>>>>>> 94305a00
-    {
-        var item = new NotifyItem
-        {
-            TenantId = await _tenantManager.GetCurrentTenantIdAsync(),
-            UserId = _authContext.CurrentAccount.ID.ToString(),
-            Action = (NotifyAction)action,
-            CheckSubsciption = checkSubsciption,
-            BaseUrl = baseUri ?? _commonLinkUtility.GetFullAbsolutePath("")
-        };
-
-        if (objectID != null)
-        {
-            item.ObjectId = objectID;
-        }
-
-        if (recipients != null)
-        {
-            foreach (var r in recipients)
-            {
-                var recipient = new Recipient { Id = r.ID, Name = r.Name };
-                if (r is IDirectRecipient d)
-                {
-                    recipient.Addresses.AddRange(d.Addresses);
-                    recipient.CheckActivation = d.CheckActivation;
-                }
-
-                if (r is IRecipientsGroup g)
-                {
-                    recipient.IsGroup = true;
-                }
-
-                item.Recipients.Add(recipient);
-            }
-        }
-
-        if (senderNames != null)
-        {
-            item.SenderNames.AddRange(senderNames);
-        }
-
-        if (args != null)
-        {
-            item.Tags.AddRange(args.Select(r => new Tag { Tag_ = r.Tag, Value = r.Value.ToString() }));
-        }
-
-        _cache.Publish(item, CacheNotifyAction.Any);
-    }
-}
+﻿// (c) Copyright Ascensio System SIA 2010-2022
+//
+// This program is a free software product.
+// You can redistribute it and/or modify it under the terms
+// of the GNU Affero General Public License (AGPL) version 3 as published by the Free Software
+// Foundation. In accordance with Section 7(a) of the GNU AGPL its Section 15 shall be amended
+// to the effect that Ascensio System SIA expressly excludes the warranty of non-infringement of
+// any third-party rights.
+//
+// This program is distributed WITHOUT ANY WARRANTY, without even the implied warranty
+// of MERCHANTABILITY or FITNESS FOR A PARTICULAR  PURPOSE. For details, see
+// the GNU AGPL at: http://www.gnu.org/licenses/agpl-3.0.html
+//
+// You can contact Ascensio System SIA at Lubanas st. 125a-25, Riga, Latvia, EU, LV-1021.
+//
+// The  interactive user interfaces in modified source and object code versions of the Program must
+// display Appropriate Legal Notices, as required under Section 5 of the GNU AGPL version 3.
+//
+// Pursuant to Section 7(b) of the License you must retain the original Product logo when
+// distributing the program. Pursuant to Section 7(e) we decline to grant you any rights under
+// trademark law for use of our trademarks.
+//
+// All the Product's GUI elements, including illustrations and icon sets, as well as technical writing
+// content are licensed under the terms of the Creative Commons Attribution-ShareAlike 4.0
+// International. See the License terms at http://creativecommons.org/licenses/by-sa/4.0/legalcode
+
+namespace ASC.Web.Core.Notify;
+
+[Scope]
+public class StudioNotifyServiceHelper
+{
+    private readonly ICacheNotify<NotifyItem> _cache;
+    private readonly StudioNotifyHelper _studioNotifyHelper;
+    private readonly AuthContext _authContext;
+    private readonly TenantManager _tenantManager;
+    private readonly CommonLinkUtility _commonLinkUtility;
+
+    public StudioNotifyServiceHelper(
+        StudioNotifyHelper studioNotifyHelper,
+        AuthContext authContext,
+        TenantManager tenantManager,
+        CommonLinkUtility commonLinkUtility,
+        ICacheNotify<NotifyItem> cache)
+    {
+        _studioNotifyHelper = studioNotifyHelper;
+        _authContext = authContext;
+        _tenantManager = tenantManager;
+        _commonLinkUtility = commonLinkUtility;
+        _cache = cache;
+    }
+
+    public async Task SendNoticeToAsync(INotifyAction action, IRecipient[] recipients, string[] senderNames, params ITagValue[] args)
+    {
+        await SendNoticeToAsync(action, null, recipients, senderNames, false, args);
+    }
+
+    public async Task SendNoticeToAsync(INotifyAction action, IRecipient[] recipients, string[] senderNames, string baseUri, params ITagValue[] args)
+    {
+        await SendNoticeToAsync(action, null, recipients, senderNames, false, baseUri, args);
+    }
+
+    public async Task SendNoticeToAsync(INotifyAction action, string objectID, IRecipient[] recipients, string[] senderNames, params ITagValue[] args)
+    {
+        await SendNoticeToAsync(action, objectID, recipients, senderNames, false, args);
+    }
+
+    public async Task SendNoticeToAsync(INotifyAction action, string objectID, IRecipient[] recipients, params ITagValue[] args)
+    {
+        await SendNoticeToAsync(action, objectID, recipients, null, false, args);
+    }
+
+    public async Task SendNoticeToAsync(INotifyAction action, string objectID, IRecipient[] recipients, bool checkSubscription, params ITagValue[] args)
+    {
+        await SendNoticeToAsync(action, objectID, recipients, null, checkSubscription, args);
+    }
+
+    public async Task SendNoticeAsync(INotifyAction action, string objectID, IRecipient recipient, params ITagValue[] args)
+    {
+        await SendNoticeToAsync(action, objectID, new[] { recipient }, null, false, args);
+    }
+
+    public async Task SendNoticeAsync(INotifyAction action, string objectID, params ITagValue[] args)
+    {
+        var subscriptionSource = _studioNotifyHelper.NotifySource.GetSubscriptionProvider();
+        var recipients = await subscriptionSource.GetRecipientsAsync(action, objectID);
+
+        await SendNoticeToAsync(action, objectID, recipients, null, false, args);
+    }
+
+    public async Task SendNoticeAsync(INotifyAction action, string objectID, IRecipient recipient, bool checkSubscription, params ITagValue[] args)
+    {
+        await SendNoticeToAsync(action, objectID, new[] { recipient }, null, checkSubscription, args);
+    }
+
+    public async Task SendNoticeToAsync(INotifyAction action, string objectID, IRecipient[] recipients, string[] senderNames, bool checkSubscription, params ITagValue[] args)
+    {
+        await SendNoticeToAsync(action, objectID, recipients, senderNames, checkSubscription, null, args);
+    }
+
+    public async Task SendNoticeToAsync(INotifyAction action, string objectID, IRecipient[] recipients, string[] senderNames, bool checkSubsciption, string baseUri, params ITagValue[] args)
+    {
+        var item = new NotifyItem
+        {
+            TenantId = await _tenantManager.GetCurrentTenantIdAsync(),
+            UserId = _authContext.CurrentAccount.ID.ToString(),
+            Action = (NotifyAction)action,
+            CheckSubsciption = checkSubsciption,
+            BaseUrl = baseUri ?? _commonLinkUtility.GetFullAbsolutePath("")
+        };
+
+        if (objectID != null)
+        {
+            item.ObjectId = objectID;
+        }
+
+        if (recipients != null)
+        {
+            foreach (var r in recipients)
+            {
+                var recipient = new Recipient { Id = r.ID, Name = r.Name };
+                if (r is IDirectRecipient d)
+                {
+                    recipient.Addresses.AddRange(d.Addresses);
+                    recipient.CheckActivation = d.CheckActivation;
+                }
+
+                if (r is IRecipientsGroup g)
+                {
+                    recipient.IsGroup = true;
+                }
+
+                item.Recipients.Add(recipient);
+            }
+        }
+
+        if (senderNames != null)
+        {
+            item.SenderNames.AddRange(senderNames);
+        }
+
+        if (args != null)
+        {
+            item.Tags.AddRange(args.Select(r => new Tag { Tag_ = r.Tag, Value = r.Value.ToString() }));
+        }
+
+        _cache.Publish(item, CacheNotifyAction.Any);
+    }
+}