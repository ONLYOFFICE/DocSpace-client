--- conflicted
+++ resolved
@@ -4,12 +4,8 @@
 
 export interface RoomSelectorProps extends SelectorProps {
   excludeItems?: number[];
-<<<<<<< HEAD
   roomType: RoomsType | 0;
   setIsDataReady: (value: boolean) => void;
-=======
-  setIsDataReady?: (value: boolean) => void;
->>>>>>> c08c059f
 }
 
 export type TItem = {
