--- conflicted
+++ resolved
@@ -139,13 +139,9 @@
           <StyledSettingsSeparator />
           <PortalRenaming isMobileView={viewMobile} />
         </>
-<<<<<<< HEAD
-      )}
+      ) : null}
       <StyledSettingsSeparator />
       <ConfigureDeepLink />
-=======
-      ) : null}
->>>>>>> d596df1c
     </StyledComponent>
   );
 };
