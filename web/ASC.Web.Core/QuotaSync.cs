<<<<<<< HEAD
// (c) Copyright Ascensio System SIA 2010-2022
//
// This program is a free software product.
// You can redistribute it and/or modify it under the terms
// of the GNU Affero General Public License (AGPL) version 3 as published by the Free Software
// Foundation. In accordance with Section 7(a) of the GNU AGPL its Section 15 shall be amended
// to the effect that Ascensio System SIA expressly excludes the warranty of non-infringement of
// any third-party rights.
//
// This program is distributed WITHOUT ANY WARRANTY, without even the implied warranty
// of MERCHANTABILITY or FITNESS FOR A PARTICULAR  PURPOSE. For details, see
// the GNU AGPL at: http://www.gnu.org/licenses/agpl-3.0.html
//
// You can contact Ascensio System SIA at Lubanas st. 125a-25, Riga, Latvia, EU, LV-1021.
//
// The  interactive user interfaces in modified source and object code versions of the Program must
// display Appropriate Legal Notices, as required under Section 5 of the GNU AGPL version 3.
//
// Pursuant to Section 7(b) of the License you must retain the original Product logo when
// distributing the program. Pursuant to Section 7(e) we decline to grant you any rights under
// trademark law for use of our trademarks.
//
// All the Product's GUI elements, including illustrations and icon sets, as well as technical writing
// content are licensed under the terms of the Creative Commons Attribution-ShareAlike 4.0
// International. See the License terms at http://creativecommons.org/licenses/by-sa/4.0/legalcode

namespace ASC.Web.Studio.Core.Quota;

[Singletone(Additional = typeof(QuotaSyncOperationExtension))]
public class QuotaSyncOperation
{

    public const string CUSTOM_DISTRIBUTED_TASK_QUEUE_NAME = "ldapOperation";

    private readonly DistributedTaskQueue _progressQueue;

    private readonly IServiceProvider _serviceProvider;

    public QuotaSyncOperation(IServiceProvider serviceProvider, IDistributedTaskQueueFactory queueFactory)
    {
;
        _serviceProvider = serviceProvider;

        _progressQueue = queueFactory.CreateQueue(CUSTOM_DISTRIBUTED_TASK_QUEUE_NAME);
    }
    public void RecalculateQuota(Tenant tenant)
    {
        var item = _progressQueue.GetAllTasks<QuotaSyncJob>().FirstOrDefault(t => t.TenantId == tenant.Id);
        if (item != null && item.IsCompleted)
        {
            _progressQueue.DequeueTask(item.Id);
            item = null;
        }
        
        if (item == null)
        {
            item = _serviceProvider.GetRequiredService<QuotaSyncJob>();
            item.InitJob(tenant);
            _progressQueue.EnqueueTask(item);
        }

        item.PublishChanges();
    }

    public bool CheckRecalculateQuota(Tenant tenant)
    {
        var item = _progressQueue.GetAllTasks<QuotaSyncJob>().FirstOrDefault(t => t.TenantId == tenant.Id);
        if (item != null && item.IsCompleted)
        {
            _progressQueue.DequeueTask(item.Id);
            return false;
        }

        return item != null;
    }

    public static class QuotaSyncOperationExtension
    {
        public static void Register(DIHelper services)
        {
            services.TryAdd<QuotaSyncJob>();
        }
    }

}

public class QuotaSyncJob : DistributedTaskProgress
{
    private readonly IServiceScopeFactory _serviceScopeFactory;

    private int? _tenantId;
    public int TenantId
    {
        get
        {
            return _tenantId ?? this[nameof(_tenantId)];
        }
        private set
        {
            _tenantId = value;
            this[nameof(_tenantId)] = value;
        }
    }

    public QuotaSyncJob(IServiceScopeFactory serviceScopeFactory)
    {
        _serviceScopeFactory = serviceScopeFactory;
    }
    public void InitJob(Tenant tenant)
    {
        TenantId = tenant.Id;
    }
    protected override void DoJob()
    {
        try
        {
            using var scope = _serviceScopeFactory.CreateScope();

            var _tenantManager = scope.ServiceProvider.GetRequiredService<TenantManager>();
            var _storageFactoryConfig = scope.ServiceProvider.GetRequiredService<StorageFactoryConfig>();
            var _storageFactory = scope.ServiceProvider.GetRequiredService<StorageFactory>();

            _tenantManager.SetCurrentTenant(TenantId);
            var storageModules = _storageFactoryConfig.GetModuleList(string.Empty);

            foreach (var module in storageModules)
            {
                var storage = _storageFactory.GetStorage(TenantId.ToString(), module);
                storage.ResetQuotaAsync("").Wait();

                var domains = _storageFactoryConfig.GetDomainList(string.Empty, module);
                foreach (var domain in domains)
                {
                    storage.ResetQuotaAsync(domain).Wait();
                }
            }
        }
        catch (Exception ex)
        {
            Status = DistributedTaskStatus.Failted;
            Exception = ex;
        }
        finally
        {
            IsCompleted = true;
        }
        PublishChanges();
    }
}
=======
// (c) Copyright Ascensio System SIA 2010-2022
//
// This program is a free software product.
// You can redistribute it and/or modify it under the terms
// of the GNU Affero General Public License (AGPL) version 3 as published by the Free Software
// Foundation. In accordance with Section 7(a) of the GNU AGPL its Section 15 shall be amended
// to the effect that Ascensio System SIA expressly excludes the warranty of non-infringement of
// any third-party rights.
//
// This program is distributed WITHOUT ANY WARRANTY, without even the implied warranty
// of MERCHANTABILITY or FITNESS FOR A PARTICULAR  PURPOSE. For details, see
// the GNU AGPL at: http://www.gnu.org/licenses/agpl-3.0.html
//
// You can contact Ascensio System SIA at Lubanas st. 125a-25, Riga, Latvia, EU, LV-1021.
//
// The  interactive user interfaces in modified source and object code versions of the Program must
// display Appropriate Legal Notices, as required under Section 5 of the GNU AGPL version 3.
//
// Pursuant to Section 7(b) of the License you must retain the original Product logo when
// distributing the program. Pursuant to Section 7(e) we decline to grant you any rights under
// trademark law for use of our trademarks.
//
// All the Product's GUI elements, including illustrations and icon sets, as well as technical writing
// content are licensed under the terms of the Creative Commons Attribution-ShareAlike 4.0
// International. See the License terms at http://creativecommons.org/licenses/by-sa/4.0/legalcode

namespace ASC.Web.Studio.Core.Quota;

[Singletone(Additional = typeof(QuotaSyncOperationExtension))]
public class QuotaSyncOperation
{

    public const string CUSTOM_DISTRIBUTED_TASK_QUEUE_NAME = "ldapOperation";

    private readonly DistributedTaskQueue _progressQueue;

    private readonly IServiceProvider _serviceProvider;

    public QuotaSyncOperation(IServiceProvider serviceProvider, IDistributedTaskQueueFactory queueFactory)
    {
;
        _serviceProvider = serviceProvider;

        _progressQueue = queueFactory.CreateQueue(CUSTOM_DISTRIBUTED_TASK_QUEUE_NAME);
    }
    public void RecalculateQuota(Tenant tenant)
    {
        var item = _progressQueue.GetAllTasks<QuotaSyncJob>().FirstOrDefault(t => t.TenantId == tenant.Id);
        if (item != null && item.IsCompleted)
        {
            _progressQueue.DequeueTask(item.Id);
            item = null;
        }
        
        if (item == null)
        {
            item = _serviceProvider.GetRequiredService<QuotaSyncJob>();
            item.InitJob(tenant);
            _progressQueue.EnqueueTask(item);
        }

        item.PublishChanges();
    }

    public bool CheckRecalculateQuota(Tenant tenant)
    {
        var item = _progressQueue.GetAllTasks<QuotaSyncJob>().FirstOrDefault(t => t.TenantId == tenant.Id);
        if (item != null && item.IsCompleted)
        {
            _progressQueue.DequeueTask(item.Id);
            return false;
        }

        return item != null;
    }

    public static class QuotaSyncOperationExtension
    {
        public static void Register(DIHelper services)
        {
            services.TryAdd<QuotaSyncJob>();
        }
    }

}

public class QuotaSyncJob : DistributedTaskProgress
{
    private readonly IServiceScopeFactory _serviceScopeFactory;

    private int? _tenantId;
    public int TenantId
    {
        get
        {
            return _tenantId ?? this[nameof(_tenantId)];
        }
        private set
        {
            _tenantId = value;
            this[nameof(_tenantId)] = value;
        }
    }

    public QuotaSyncJob(IServiceScopeFactory serviceScopeFactory)
    {
        _serviceScopeFactory = serviceScopeFactory;
    }
    public void InitJob(Tenant tenant)
    {
        TenantId = tenant.Id;
    }
    protected override void DoJob()
    {
        try
        {
            using var scope = _serviceScopeFactory.CreateScope();

            var _tenantManager = scope.ServiceProvider.GetRequiredService<TenantManager>();
            var _storageFactoryConfig = scope.ServiceProvider.GetRequiredService<StorageFactoryConfig>();
            var _storageFactory = scope.ServiceProvider.GetRequiredService<StorageFactory>();

            _tenantManager.SetCurrentTenant(TenantId);
            var storageModules = _storageFactoryConfig.GetModuleList(string.Empty);

            foreach (var module in storageModules)
            {
                var storage = _storageFactory.GetStorage(TenantId, module);
                storage.ResetQuotaAsync("").Wait();

                var domains = _storageFactoryConfig.GetDomainList(string.Empty, module);
                foreach (var domain in domains)
                {
                    storage.ResetQuotaAsync(domain).Wait();
                }
            }
        }
        catch (Exception ex)
        {
            Status = DistributedTaskStatus.Failted;
            Exception = ex;
        }
        finally
        {
            IsCompleted = true;
        }
        PublishChanges();
    }
}
>>>>>>> d7abe3b9
<|MERGE_RESOLUTION|>--- conflicted
+++ resolved
@@ -1,4 +1,3 @@
-<<<<<<< HEAD
 // (c) Copyright Ascensio System SIA 2010-2022
 //
 // This program is a free software product.
@@ -126,7 +125,7 @@
 
             foreach (var module in storageModules)
             {
-                var storage = _storageFactory.GetStorage(TenantId.ToString(), module);
+                var storage = _storageFactory.GetStorage(TenantId, module);
                 storage.ResetQuotaAsync("").Wait();
 
                 var domains = _storageFactoryConfig.GetDomainList(string.Empty, module);
@@ -147,155 +146,4 @@
         }
         PublishChanges();
     }
-}
-=======
-// (c) Copyright Ascensio System SIA 2010-2022
-//
-// This program is a free software product.
-// You can redistribute it and/or modify it under the terms
-// of the GNU Affero General Public License (AGPL) version 3 as published by the Free Software
-// Foundation. In accordance with Section 7(a) of the GNU AGPL its Section 15 shall be amended
-// to the effect that Ascensio System SIA expressly excludes the warranty of non-infringement of
-// any third-party rights.
-//
-// This program is distributed WITHOUT ANY WARRANTY, without even the implied warranty
-// of MERCHANTABILITY or FITNESS FOR A PARTICULAR  PURPOSE. For details, see
-// the GNU AGPL at: http://www.gnu.org/licenses/agpl-3.0.html
-//
-// You can contact Ascensio System SIA at Lubanas st. 125a-25, Riga, Latvia, EU, LV-1021.
-//
-// The  interactive user interfaces in modified source and object code versions of the Program must
-// display Appropriate Legal Notices, as required under Section 5 of the GNU AGPL version 3.
-//
-// Pursuant to Section 7(b) of the License you must retain the original Product logo when
-// distributing the program. Pursuant to Section 7(e) we decline to grant you any rights under
-// trademark law for use of our trademarks.
-//
-// All the Product's GUI elements, including illustrations and icon sets, as well as technical writing
-// content are licensed under the terms of the Creative Commons Attribution-ShareAlike 4.0
-// International. See the License terms at http://creativecommons.org/licenses/by-sa/4.0/legalcode
-
-namespace ASC.Web.Studio.Core.Quota;
-
-[Singletone(Additional = typeof(QuotaSyncOperationExtension))]
-public class QuotaSyncOperation
-{
-
-    public const string CUSTOM_DISTRIBUTED_TASK_QUEUE_NAME = "ldapOperation";
-
-    private readonly DistributedTaskQueue _progressQueue;
-
-    private readonly IServiceProvider _serviceProvider;
-
-    public QuotaSyncOperation(IServiceProvider serviceProvider, IDistributedTaskQueueFactory queueFactory)
-    {
-;
-        _serviceProvider = serviceProvider;
-
-        _progressQueue = queueFactory.CreateQueue(CUSTOM_DISTRIBUTED_TASK_QUEUE_NAME);
-    }
-    public void RecalculateQuota(Tenant tenant)
-    {
-        var item = _progressQueue.GetAllTasks<QuotaSyncJob>().FirstOrDefault(t => t.TenantId == tenant.Id);
-        if (item != null && item.IsCompleted)
-        {
-            _progressQueue.DequeueTask(item.Id);
-            item = null;
-        }
-        
-        if (item == null)
-        {
-            item = _serviceProvider.GetRequiredService<QuotaSyncJob>();
-            item.InitJob(tenant);
-            _progressQueue.EnqueueTask(item);
-        }
-
-        item.PublishChanges();
-    }
-
-    public bool CheckRecalculateQuota(Tenant tenant)
-    {
-        var item = _progressQueue.GetAllTasks<QuotaSyncJob>().FirstOrDefault(t => t.TenantId == tenant.Id);
-        if (item != null && item.IsCompleted)
-        {
-            _progressQueue.DequeueTask(item.Id);
-            return false;
-        }
-
-        return item != null;
-    }
-
-    public static class QuotaSyncOperationExtension
-    {
-        public static void Register(DIHelper services)
-        {
-            services.TryAdd<QuotaSyncJob>();
-        }
-    }
-
-}
-
-public class QuotaSyncJob : DistributedTaskProgress
-{
-    private readonly IServiceScopeFactory _serviceScopeFactory;
-
-    private int? _tenantId;
-    public int TenantId
-    {
-        get
-        {
-            return _tenantId ?? this[nameof(_tenantId)];
-        }
-        private set
-        {
-            _tenantId = value;
-            this[nameof(_tenantId)] = value;
-        }
-    }
-
-    public QuotaSyncJob(IServiceScopeFactory serviceScopeFactory)
-    {
-        _serviceScopeFactory = serviceScopeFactory;
-    }
-    public void InitJob(Tenant tenant)
-    {
-        TenantId = tenant.Id;
-    }
-    protected override void DoJob()
-    {
-        try
-        {
-            using var scope = _serviceScopeFactory.CreateScope();
-
-            var _tenantManager = scope.ServiceProvider.GetRequiredService<TenantManager>();
-            var _storageFactoryConfig = scope.ServiceProvider.GetRequiredService<StorageFactoryConfig>();
-            var _storageFactory = scope.ServiceProvider.GetRequiredService<StorageFactory>();
-
-            _tenantManager.SetCurrentTenant(TenantId);
-            var storageModules = _storageFactoryConfig.GetModuleList(string.Empty);
-
-            foreach (var module in storageModules)
-            {
-                var storage = _storageFactory.GetStorage(TenantId, module);
-                storage.ResetQuotaAsync("").Wait();
-
-                var domains = _storageFactoryConfig.GetDomainList(string.Empty, module);
-                foreach (var domain in domains)
-                {
-                    storage.ResetQuotaAsync(domain).Wait();
-                }
-            }
-        }
-        catch (Exception ex)
-        {
-            Status = DistributedTaskStatus.Failted;
-            Exception = ex;
-        }
-        finally
-        {
-            IsCompleted = true;
-        }
-        PublishChanges();
-    }
-}
->>>>>>> d7abe3b9
+}