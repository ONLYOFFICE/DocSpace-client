{
  "key_path": "Title",
  "content": "Title",
  "content_en_sha1_hash": "768e0c1c69573fb588f61f1308a015c11468e05f",
  "created_at": "2025-05-19T21:30:49.298Z",
<<<<<<< HEAD
  "updated_at": "2025-10-03T10:07:11.560Z",
=======
  "updated_at": "2025-10-03T13:19:30.473Z",
>>>>>>> 4e3ade75
  "comment": {
    "text": "This translation key is used to display the title of a header or panel element. It appears as a label on buttons, checkboxes, and other UI elements in various applications, such as panels, sections, and settings pages. Translators should focus on translating this content to provide clear and consistent titles throughout the product.",
    "is_auto": true,
    "updated_at": "2025-05-20T08:37:37.110Z"
  },
  "usage": [
    {
      "file_path": "/packages/client/src/components/panels/EmbeddingPanel/index.tsx",
      "line_number": 518,
      "context": "{t(\"JavascriptSdk:InterfaceElements\")}\n </Text>\n \n <div className=\"embedding-panel_checkbox-container\">\n <CheckboxElement\n label={t(\"Common:Title\")}\n onChange={onHeaderChange}\n isChecked={embeddingConfig.showTitle}\n img={theme.isBase ? HeaderUrl : HeaderDarkUrl}\n title={t(\"JavascriptSdk:Header\")}\n description={t(\"JavascriptSdk:HeaderDescription\", {",
      "module": "/packages/client"
    },
    {
      "file_path": "/packages/client/src/pages/Home/Section/Filter/useContacts.tsx",
      "line_number": 813,
      "context": "const groupsOptions = [];\n \n const title = {\n id: \"sort-by_title\",\n key: \"title\",\n label: t(\"Common:Title\"),\n default: true,\n };\n \n const people = {\n id: \"sort-by_people\",",
      "module": "/packages/client"
    },
    {
      "file_path": "/packages/client/src/pages/PortalSettings/categories/common/Customization/welcome-page-settings.js",
      "line_number": 354,
      "context": "const settingsBlock = (\n <div className=\"settings-block\">\n <FieldContainer\n id=\"fieldContainerWelcomePage\"\n className=\"field-container-width\"\n labelText={`${t(\"Common:Title\")}`}\n isVertical\n hasError={!state.isValidTitle}\n >\n <TextInput\n tabIndex={5}",
      "module": "/packages/client"
    },
    {
      "file_path": "/packages/client/src/pages/PortalSettings/categories/developer-tools/JavascriptSDK/presets/Manager.js",
      "line_number": 104,
      "context": "setDocumentTitle(t(\"JavascriptSdk\"));\n \n const dataSortBy = [\n { key: \"DateAndTime\", label: t(\"Common:LastModifiedDate\"), default: true },\n { key: \"AZ\", label: t(\"Common:Title\") },\n { key: \"Type\", label: t(\"Common:Type\") },\n { key: \"Size\", label: t(\"Common:Size\") },\n { key: \"DateAndTimeCreation\", label: t(\"Files:ByCreation\") },\n { key: \"Author\", label: t(\"Files:ByAuthor\") },\n ];",
      "module": "/packages/client"
    },
    {
      "file_path": "/packages/client/src/pages/PortalSettings/categories/developer-tools/JavascriptSDK/presets/Manager.js",
      "line_number": 104,
      "context": "setDocumentTitle(t(\"JavascriptSdk\"));\n \n const dataSortBy = [\n { key: \"DateAndTime\", label: t(\"Common:LastModifiedDate\"), default: true },\n { key: \"AZ\", label: t(\"Common:Title\") },\n { key: \"Type\", label: t(\"Common:Type\") },\n { key: \"Size\", label: t(\"Common:Size\") },\n { key: \"DateAndTimeCreation\", label: t(\"Files:ByCreation\") },\n { key: \"Author\", label: t(\"Files:ByAuthor\") },\n ];",
      "module": "/packages/client"
    },
    {
      "file_path": "/packages/client/src/pages/PortalSettings/categories/developer-tools/JavascriptSDK/presets/Manager.js",
      "line_number": 104,
      "context": "setDocumentTitle(t(\"JavascriptSdk\"));\n \n const dataSortBy = [\n { key: \"DateAndTime\", label: t(\"Common:LastModifiedDate\"), default: true },\n { key: \"AZ\", label: t(\"Common:Title\") },\n { key: \"Type\", label: t(\"Common:Type\") },\n { key: \"Size\", label: t(\"Common:Size\") },\n { key: \"DateAndTimeCreation\", label: t(\"Files:ByCreation\") },\n { key: \"Author\", label: t(\"Files:ByAuthor\") },\n ];",
      "module": "/packages/client"
    },
    {
      "file_path": "/packages/client/src/pages/PortalSettings/categories/developer-tools/JavascriptSDK/presets/SimpleRoom.js",
      "line_number": 384,
      "context": "<CheckboxGroup>\n <LabelGroup>\n <Checkbox\n className=\"checkbox\"\n label={t(\"Common:Title\")}\n onChange={onChangeShowTitle}\n isChecked={config.showTitle}\n dataTestId=\"title_checkbox\"\n />\n <HelpButton",
      "module": "/packages/client"
    },
    {
      "file_path": "/packages/client/src/pages/PortalSettings/categories/developer-tools/JavascriptSDK/presets/SimpleRoom.js",
      "line_number": 384,
      "context": "<CheckboxGroup>\n <LabelGroup>\n <Checkbox\n className=\"checkbox\"\n label={t(\"Common:Title\")}\n onChange={onChangeShowTitle}\n isChecked={config.showTitle}\n dataTestId=\"title_checkbox\"\n />\n <HelpButton",
      "module": "/packages/client"
    },
    {
      "file_path": "/packages/client/src/pages/PortalSettings/categories/integration/SingleSignOn/FieldMapping.js",
      "line_number": 120,
      "context": "value={location}\n hasError={locationHasError}\n />\n \n <SsoFormField\n labelText={t(\"Common:Title\")}\n name=\"title\"\n placeholder={SSO_TITLE}\n tabIndex={20}\n value={title}\n hasError={titleHasError}",
      "module": "/packages/client"
    }
  ],
  "languages": {
    "en": {
      "ai_translated": false,
      "ai_model": null,
      "ai_spell_check_issues": [],
      "approved_at": null
    },
    "ar-SA": {
      "ai_translated": false,
      "ai_model": null,
      "ai_spell_check_issues": [],
      "approved_at": null
    },
    "az": {
      "ai_translated": false,
      "ai_model": null,
      "ai_spell_check_issues": [],
      "approved_at": null
    },
    "bg": {
      "ai_translated": false,
      "ai_model": null,
      "ai_spell_check_issues": [],
      "approved_at": null
    },
    "cs": {
      "ai_translated": false,
      "ai_model": null,
      "ai_spell_check_issues": [],
      "approved_at": null
    },
    "de": {
      "ai_translated": false,
      "ai_model": null,
      "ai_spell_check_issues": [],
      "approved_at": null
    },
    "el-GR": {
      "ai_translated": false,
      "ai_model": null,
      "ai_spell_check_issues": [],
      "approved_at": null
    },
    "es": {
      "ai_translated": false,
      "ai_model": null,
      "ai_spell_check_issues": [],
      "approved_at": null
    },
    "fi": {
      "ai_translated": false,
      "ai_model": null,
      "ai_spell_check_issues": [],
      "approved_at": null
    },
    "fr": {
      "ai_translated": false,
      "ai_model": null,
      "ai_spell_check_issues": [],
      "approved_at": null
    },
    "hy-AM": {
      "ai_translated": false,
      "ai_model": null,
      "ai_spell_check_issues": [],
      "approved_at": null
    },
    "it": {
      "ai_translated": false,
      "ai_model": null,
      "ai_spell_check_issues": [],
      "approved_at": null
    },
    "ja-JP": {
      "ai_translated": false,
      "ai_model": null,
      "ai_spell_check_issues": [],
      "approved_at": null
    },
    "ko-KR": {
      "ai_translated": false,
      "ai_model": null,
      "ai_spell_check_issues": [],
      "approved_at": null
    },
    "lo-LA": {
      "ai_translated": false,
      "ai_model": null,
      "ai_spell_check_issues": [],
      "approved_at": null
    },
    "lv": {
      "ai_translated": false,
      "ai_model": null,
      "ai_spell_check_issues": [],
      "approved_at": null
    },
    "nl": {
      "ai_translated": false,
      "ai_model": null,
      "ai_spell_check_issues": [],
      "approved_at": null
    },
    "pl": {
      "ai_translated": false,
      "ai_model": null,
      "ai_spell_check_issues": [],
      "approved_at": null
    },
    "pt": {
      "ai_translated": false,
      "ai_model": null,
      "ai_spell_check_issues": [],
      "approved_at": null
    },
    "pt-BR": {
      "ai_translated": false,
      "ai_model": null,
      "ai_spell_check_issues": [],
      "approved_at": null
    },
    "ro": {
      "ai_translated": false,
      "ai_model": null,
      "ai_spell_check_issues": [],
      "approved_at": null
    },
    "ru": {
      "ai_translated": false,
      "ai_model": null,
      "ai_spell_check_issues": [],
      "approved_at": null
    },
    "si": {
      "ai_translated": false,
      "ai_model": null,
      "ai_spell_check_issues": [
        {
          "type": "incorrect_translation",
          "description": "The Sinhala translation \"සිරැසිය\" (siraseya) translates to 'head' or 'forehead', not 'title'. The correct translation should be something like \"ගීතය\" (geetha - song title) or \"ශීර්ෂකය\" (shirshakaya - heading/title).",
          "suggestion": "ශීර්ෂකය (shirshakaya) or ගීතය (geetha) depending on the context."
        }
      ],
      "approved_at": null
    },
    "sk": {
      "ai_translated": false,
      "ai_model": null,
      "ai_spell_check_issues": [],
      "approved_at": null
    },
    "sl": {
      "ai_translated": false,
      "ai_model": null,
      "ai_spell_check_issues": [],
      "approved_at": null
    },
    "sr-Cyrl-RS": {
      "ai_translated": false,
      "ai_model": null,
      "ai_spell_check_issues": [],
      "approved_at": null
    },
    "sr-Latn-RS": {
      "ai_translated": false,
      "ai_model": null,
      "ai_spell_check_issues": [],
      "approved_at": null
    },
    "tr": {
      "ai_translated": false,
      "ai_model": null,
      "ai_spell_check_issues": [],
      "approved_at": null
    },
    "uk-UA": {
      "ai_translated": false,
      "ai_model": null,
      "ai_spell_check_issues": [],
      "approved_at": null
    },
    "vi": {
      "ai_translated": false,
      "ai_model": null,
      "ai_spell_check_issues": [],
      "approved_at": null
    },
    "zh-CN": {
      "ai_translated": false,
      "ai_model": null,
      "ai_spell_check_issues": [],
      "approved_at": null
    }
  }
}<|MERGE_RESOLUTION|>--- conflicted
+++ resolved
@@ -3,11 +3,7 @@
   "content": "Title",
   "content_en_sha1_hash": "768e0c1c69573fb588f61f1308a015c11468e05f",
   "created_at": "2025-05-19T21:30:49.298Z",
-<<<<<<< HEAD
-  "updated_at": "2025-10-03T10:07:11.560Z",
-=======
   "updated_at": "2025-10-03T13:19:30.473Z",
->>>>>>> 4e3ade75
   "comment": {
     "text": "This translation key is used to display the title of a header or panel element. It appears as a label on buttons, checkboxes, and other UI elements in various applications, such as panels, sections, and settings pages. Translators should focus on translating this content to provide clear and consistent titles throughout the product.",
     "is_auto": true,
