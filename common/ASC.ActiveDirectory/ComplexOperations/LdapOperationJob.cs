--- conflicted
+++ resolved
@@ -303,15 +303,9 @@
                 var ldapCurrentUserPhotos = (await _settingsManager.LoadAsync<LdapCurrentUserPhotos>()).GetDefault();
                 await _settingsManager.SaveAsync(ldapCurrentUserPhotos);
 
-<<<<<<< HEAD
                 var ldapCurrentAcccessSettings = (await _settingsManager.LoadAsync<LdapCurrentAcccessSettings>()).GetDefault();
                 await _settingsManager.SaveAsync(ldapCurrentAcccessSettings);
-                //не снимать права при выключении
-=======
-                var ldapCurrentAcccessSettings = _settingsManager.Load<LdapCurrentAcccessSettings>().GetDefault();
-                _settingsManager.Save(ldapCurrentAcccessSettings);
                 // don't remove permissions on shutdown
->>>>>>> e790b13d
                 //var rights = new List<LdapSettings.AccessRight>();
                 //TakeUsersRights(rights);
 
