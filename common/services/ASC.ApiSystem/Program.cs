// (c) Copyright Ascensio System SIA 2010-2022
//
// This program is a free software product.
// You can redistribute it and/or modify it under the terms
// of the GNU Affero General Public License (AGPL) version 3 as published by the Free Software
// Foundation. In accordance with Section 7(a) of the GNU AGPL its Section 15 shall be amended
// to the effect that Ascensio System SIA expressly excludes the warranty of non-infringement of
// any third-party rights.
//
// This program is distributed WITHOUT ANY WARRANTY, without even the implied warranty
// of MERCHANTABILITY or FITNESS FOR A PARTICULAR  PURPOSE. For details, see
// the GNU AGPL at: http://www.gnu.org/licenses/agpl-3.0.html
//
// You can contact Ascensio System SIA at Lubanas st. 125a-25, Riga, Latvia, EU, LV-1021.
//
// The  interactive user interfaces in modified source and object code versions of the Program must
// display Appropriate Legal Notices, as required under Section 5 of the GNU AGPL version 3.
//
// Pursuant to Section 7(b) of the License you must retain the original Product logo when
// distributing the program. Pursuant to Section 7(e) we decline to grant you any rights under
// trademark law for use of our trademarks.
//
// All the Product's GUI elements, including illustrations and icon sets, as well as technical writing
// content are licensed under the terms of the Creative Commons Attribution-ShareAlike 4.0
// International. See the License terms at http://creativecommons.org/licenses/by-sa/4.0/legalcode

var options = new WebApplicationOptions
{
    Args = args,
    ContentRootPath = WindowsServiceHelpers.IsWindowsService() ? AppContext.BaseDirectory : default
};

var builder = WebApplication.CreateBuilder(options);

builder.Configuration.AddDefaultConfiguration(builder.Environment)
                     .AddApiSystemConfiguration(builder.Environment)
                     .AddEnvironmentVariables()
                     .AddCommandLine(args);

var logger = LogManager.Setup()
                            .SetupExtensions(s =>
                            {
                                s.RegisterLayoutRenderer("application-context", (logevent) => AppName);
                            })
                            .LoadConfiguration(builder.Configuration, builder.Environment)
                            .GetLogger(typeof(Startup).Namespace);

try
{
    logger.Info("Configuring web host ({applicationContext})...", AppName);

<<<<<<< HEAD
    builder.Logging.ClearProviders();
=======
>>>>>>> e80fd2a7
    builder.Host.ConfigureDefault();

    var startup = new Startup(builder.Configuration, builder.Environment);

    startup.ConfigureServices(builder.Services);

    var app = builder.Build();

    startup.Configure(app, app.Environment);

    logger.Info("Starting web host ({applicationContext})...", AppName);
    await app.RunWithTasksAsync();
}
catch (Exception ex)
{
    if (logger != null)
    {
        logger.Error(ex, "Program terminated unexpectedly ({applicationContext})!", AppName);
    }

    throw;
}
finally
{
    // Ensure to flush and stop internal timers/threads before application-exit (Avoid segmentation fault on Linux)
    LogManager.Shutdown();
}

public partial class Program
{
    public static string Namespace = typeof(Startup).Namespace;
    public static string AppName = Namespace.Substring(Namespace.LastIndexOf('.') + 1);
}<|MERGE_RESOLUTION|>--- conflicted
+++ resolved
@@ -43,16 +43,12 @@
                                 s.RegisterLayoutRenderer("application-context", (logevent) => AppName);
                             })
                             .LoadConfiguration(builder.Configuration, builder.Environment)
-                            .GetLogger(typeof(Startup).Namespace);
-
+                            .GetLogger(typeof(Startup).Namespace);
+
 try
 {
-    logger.Info("Configuring web host ({applicationContext})...", AppName);
-
-<<<<<<< HEAD
-    builder.Logging.ClearProviders();
-=======
->>>>>>> e80fd2a7
+    logger.Info("Configuring web host ({applicationContext})...", AppName);
+
     builder.Host.ConfigureDefault();
 
     var startup = new Startup(builder.Configuration, builder.Environment);
