--- conflicted
+++ resolved
@@ -3,11 +3,7 @@
   "content": "No groups found",
   "content_en_sha1_hash": "115fe0fac776d359c73c775c747c4872f08c5965",
   "created_at": "2025-05-19T21:30:46.864Z",
-<<<<<<< HEAD
-  "updated_at": "2025-05-26T07:57:32.456Z",
-=======
   "updated_at": "2025-06-18T17:09:45.753Z",
->>>>>>> 540a9604
   "comment": {
     "text": "This translation key is used to display a message when no groups are found in a list. It appears on an empty screen component, likely as the title or header of an empty list view, indicating that no groups meet the current filter criteria.",
     "is_auto": true,
@@ -61,137 +57,143 @@
     "az": {
       "ai_translated": false,
       "ai_model": null,
-      "ai_spell_check_issues": [],
-      "approved_at": null
-    },
-    "bg": {
-      "ai_translated": false,
-      "ai_model": null,
-      "ai_spell_check_issues": [],
-      "approved_at": null
-    },
-    "cs": {
-      "ai_translated": false,
-      "ai_model": null,
-      "ai_spell_check_issues": [],
-      "approved_at": null
-    },
-    "de": {
-      "ai_translated": false,
-      "ai_model": null,
-      "ai_spell_check_issues": [],
-      "approved_at": null
-    },
-    "el-GR": {
-      "ai_translated": false,
-      "ai_model": null,
-      "ai_spell_check_issues": [],
-      "approved_at": null
-    },
-    "es": {
-      "ai_translated": false,
-      "ai_model": null,
-      "ai_spell_check_issues": [],
-      "approved_at": null
-    },
-    "fi": {
-      "ai_translated": false,
-      "ai_model": null,
-      "ai_spell_check_issues": [],
-      "approved_at": null
-    },
-    "fr": {
-      "ai_translated": false,
-      "ai_model": null,
-      "ai_spell_check_issues": [],
-      "approved_at": null
-    },
-    "hy-AM": {
-      "ai_translated": false,
-      "ai_model": null,
-      "ai_spell_check_issues": [],
-      "approved_at": null
-    },
-    "it": {
-      "ai_translated": false,
-      "ai_model": null,
-      "ai_spell_check_issues": [],
-      "approved_at": null
-    },
-    "ja-JP": {
-      "ai_translated": false,
-      "ai_model": null,
-      "ai_spell_check_issues": [],
-      "approved_at": null
-    },
-    "ko-KR": {
-      "ai_translated": false,
-      "ai_model": null,
-      "ai_spell_check_issues": [],
-      "approved_at": null
-    },
-    "lo-LA": {
-      "ai_translated": false,
-      "ai_model": null,
       "ai_spell_check_issues": [
         {
           "type": "incorrect_translation",
-          "description": "While \"ບໍ່ພົບກຸ່ມໃດໆ\" is understandable, a more natural and precise translation of \"No groups found\" would be \"ບໍ່ເຫັນກຸ່ມໃດໆ\" or \"ບໍ່ຄິດພົບກຸ່ມໃດໆ\". The current translation uses \"ພົບ\" which implies a search occurred.",
-          "suggestion": "ບໍ່ເຫັນກຸ່ມໃດໆ"
+          "description": "While \"Heç bir qrup tapılmadı\" is understandable, a more natural and idiomatic translation of \"No groups found\" would be \"Qrup tapılmadı\". The inclusion of \"Heç bir\" (literally 'Not a') is slightly redundant in this context and makes the sentence less fluent.",
+          "suggestion": "Qrup tapılmadı"
         }
       ],
       "approved_at": null
     },
-    "lv": {
-      "ai_translated": false,
-      "ai_model": null,
-      "ai_spell_check_issues": [],
-      "approved_at": null
-    },
-    "nl": {
-      "ai_translated": false,
-      "ai_model": null,
-      "ai_spell_check_issues": [],
-      "approved_at": null
-    },
-    "pl": {
-      "ai_translated": false,
-      "ai_model": null,
-      "ai_spell_check_issues": [],
-      "approved_at": null
-    },
-    "pt": {
-      "ai_translated": false,
-      "ai_model": null,
-      "ai_spell_check_issues": [],
-      "approved_at": null
-    },
-    "pt-BR": {
-      "ai_translated": false,
-      "ai_model": null,
-      "ai_spell_check_issues": [],
-      "approved_at": null
-    },
-    "ro": {
-      "ai_translated": false,
-      "ai_model": null,
-      "ai_spell_check_issues": [],
-      "approved_at": null
-    },
-    "ru": {
-      "ai_translated": false,
-      "ai_model": null,
-      "ai_spell_check_issues": [],
-      "approved_at": null
-    },
-    "si": {
+    "bg": {
+      "ai_translated": false,
+      "ai_model": null,
+      "ai_spell_check_issues": [],
+      "approved_at": null
+    },
+    "cs": {
+      "ai_translated": false,
+      "ai_model": null,
+      "ai_spell_check_issues": [],
+      "approved_at": null
+    },
+    "de": {
+      "ai_translated": false,
+      "ai_model": null,
+      "ai_spell_check_issues": [],
+      "approved_at": null
+    },
+    "el-GR": {
+      "ai_translated": false,
+      "ai_model": null,
+      "ai_spell_check_issues": [],
+      "approved_at": null
+    },
+    "es": {
+      "ai_translated": false,
+      "ai_model": null,
+      "ai_spell_check_issues": [],
+      "approved_at": null
+    },
+    "fi": {
+      "ai_translated": false,
+      "ai_model": null,
+      "ai_spell_check_issues": [],
+      "approved_at": null
+    },
+    "fr": {
+      "ai_translated": false,
+      "ai_model": null,
+      "ai_spell_check_issues": [],
+      "approved_at": null
+    },
+    "hy-AM": {
       "ai_translated": false,
       "ai_model": null,
       "ai_spell_check_issues": [
         {
           "type": "incorrect_translation",
-          "description": "The translation 'සමූහ හමු නොවිණි' while understandable, is not the most natural or preferred way to express 'No groups found' in Sinhala. It's a bit literal. A more common and idiomatic translation would be something like 'කොටසක් නොවී' (kotasak nevo) or 'කොටසක්නැත' (kotasak netha).",
-          "suggestion": "Consider 'කොටසක් නොවී' (kotasak nevo) or 'කොටසක්නැත' (kotasak netha)."
+          "description": "The translation 'Ոչ մի խումբ չի գտնվել' is a literal translation, but it sounds somewhat unnatural in Armenian. A more natural phrasing would be 'չի գտնվել խմբեր' or 'խմբեր չեն գտնվել'.",
+          "suggestion": "խմբեր չեն գտնվել"
+        }
+      ],
+      "approved_at": null
+    },
+    "it": {
+      "ai_translated": false,
+      "ai_model": null,
+      "ai_spell_check_issues": [],
+      "approved_at": null
+    },
+    "ja-JP": {
+      "ai_translated": false,
+      "ai_model": null,
+      "ai_spell_check_issues": [],
+      "approved_at": null
+    },
+    "ko-KR": {
+      "ai_translated": false,
+      "ai_model": null,
+      "ai_spell_check_issues": [],
+      "approved_at": null
+    },
+    "lo-LA": {
+      "ai_translated": false,
+      "ai_model": null,
+      "ai_spell_check_issues": [],
+      "approved_at": null
+    },
+    "lv": {
+      "ai_translated": false,
+      "ai_model": null,
+      "ai_spell_check_issues": [],
+      "approved_at": null
+    },
+    "nl": {
+      "ai_translated": false,
+      "ai_model": null,
+      "ai_spell_check_issues": [],
+      "approved_at": null
+    },
+    "pl": {
+      "ai_translated": false,
+      "ai_model": null,
+      "ai_spell_check_issues": [],
+      "approved_at": null
+    },
+    "pt": {
+      "ai_translated": false,
+      "ai_model": null,
+      "ai_spell_check_issues": [],
+      "approved_at": null
+    },
+    "pt-BR": {
+      "ai_translated": false,
+      "ai_model": null,
+      "ai_spell_check_issues": [],
+      "approved_at": null
+    },
+    "ro": {
+      "ai_translated": false,
+      "ai_model": null,
+      "ai_spell_check_issues": [],
+      "approved_at": null
+    },
+    "ru": {
+      "ai_translated": false,
+      "ai_model": null,
+      "ai_spell_check_issues": [],
+      "approved_at": null
+    },
+    "si": {
+      "ai_translated": false,
+      "ai_model": null,
+      "ai_spell_check_issues": [
+        {
+          "type": "incorrect_translation",
+          "description": "The translation 'සමූහ හමු නොවිණි' while literally meaning 'groups found not', doesn't convey the intended meaning of 'No groups found' accurately. It sounds awkward and indirect in Sinhala.",
+          "suggestion": "A more natural and accurate translation would be 'කොටස් නොවී' (kotas neve) or 'කොටස් නොමැති' (kotas nemati)."
         }
       ],
       "approved_at": null
