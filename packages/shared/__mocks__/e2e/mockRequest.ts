--- conflicted
+++ resolved
@@ -42,9 +42,12 @@
             return;
           }
 
-<<<<<<< HEAD
+          const requestHeaders = new Headers(route.request().headers());
+          const response = endpoint.dataHandlerWithHeaders
+            ? endpoint.dataHandlerWithHeaders(requestHeaders)
+            : endpoint.dataHandler();
+
           if (endpoint.responseType === "text") {
-            const response = endpoint.dataHandler();
             const body = await response.text();
 
             await route.fulfill({
@@ -55,14 +58,7 @@
             return;
           }
 
-          const json = await endpoint.dataHandler().json();
-=======
-          const requestHeaders = new Headers(route.request().headers());
-          const response = endpoint.dataHandlerWithHeaders
-            ? endpoint.dataHandlerWithHeaders(requestHeaders)
-            : endpoint.dataHandler();
           const json = await response.json();
->>>>>>> d69174ea
 
           await route.fulfill({ json, status: json.statusCode ?? 200 });
         });
