import React, { useCallback, useState } from "react";
import styled, { css } from "styled-components";
import { withRouter } from "react-router";
import {
  constants,
  Headline,
  history,
  store
} from 'asc-web-common';
import { connect } from "react-redux";
import { withTranslation } from "react-i18next";
import {
  ContextMenuButton,
  DropDownItem,
  GroupButtonsMenu,
  IconButton,
  toastr
} from "asc-web-components";
<<<<<<< HEAD
import { fetchFolder } from "../../../../../store/files/actions";
import { default as filesStore } from "../../../../../store/store";
=======
import { EmptyTrashDialog } from '../../../../dialogs';
>>>>>>> b25eb5b9

const { isAdmin } = store.auth.selectors;
const { FilterType } = constants;

const StyledContainer = styled.div`

  @media (min-width: 1024px) {
    ${props => props.isHeaderVisible &&
    css`width: calc(100% + 76px);`}
  }

  .header-container {
    position: relative;
    display: flex;
    align-items: center;
    max-width: calc(100vw - 32px);

    .arrow-button {
      margin-right: 16px;

      @media (max-width: 1024px) {
        padding: 8px 0 8px 8px;
        margin-left: -8px;
      }
    }

    .add-button {
      margin-bottom: -1px;
      margin-left: 16px;

      @media (max-width: 1024px) {
        margin-left: auto;
      
        & > div:first-child {
          padding: 8px 8px 8px 8px;
          margin-right: -8px;
        }
      }
    }

    .option-button {
      margin-bottom: -1px;
      margin-left: 16px;

      @media (max-width: 1024px) {
        & > div:first-child {
          padding: 8px 8px 8px 8px;
          margin-right: -8px;
        }
      }
    }
  }

  .group-button-menu-container {
    margin: 0 -16px;
    -webkit-tap-highlight-color: rgba(0, 0, 0, 0);
    padding-bottom: 56px;

    @media (max-width: 1024px) {
      & > div:first-child {
        ${props =>
    props.isArticlePinned &&
    css`
            width: calc(100% - 240px);
          `}
        position: absolute;
        top: 56px;
        z-index: 180;
      }
    }

    @media (min-width: 1024px) {
      margin: 0 -24px;
    }
  }
`;

const SectionHeaderContent = props => {

  const { t, folder, title,
    onCreate, onCheck, onSelect,
    onClose,
    isHeaderVisible,
    isHeaderChecked,
    isHeaderIndeterminate,
    selection,
    isRecycleBinFolder } = props;

  const createDocument = useCallback(
    () => onCreate('docx'),
    []
  );

  const createSpreadsheet = useCallback(
    () => onCreate('xlsx'),
    []
  );

  const createPresentation = useCallback(
    () => onCreate('pptx'),
    []
  );

  const createFolder = useCallback(
    () => onCreate('folder'),
    []
  );

  const uploadToFolder = useCallback(
    () => toastr.info("Upload To Folder click"),
    []
  );

  const getContextOptionsPlus = useCallback(() => {
    return [
      {
        key: "new-document",
        label: t('NewDocument'),
        onClick: createDocument
      },
      {
        key: "new-spreadsheet",
        label: t('NewSpreadsheet'),
        onClick: createSpreadsheet
      },
      {
        key: "new-presentation",
        label: t('NewPresentation'),
        onClick: createPresentation
      },
      {
        key: "new-folder",
        label: t('NewFolder'),
        onClick: createFolder
      },
      { key: "separator", isSeparator: true },
      {
        key: "make-invitation-link",
        label: t('UploadToFolder'),
        onClick: uploadToFolder,
        disabled: true
      }
    ];
  }, [
    t,
    createDocument,
    createSpreadsheet,
    createPresentation,
    createFolder,
    uploadToFolder
  ]);

  const openSharingSettings = useCallback(
    () => toastr.info("openSharingSettings click"),
    []
  );

  const createLinkForPortalUsers = useCallback(
    () => toastr.info("createLinkForPortalUsers click"),
    []
  );

  const moveAction = useCallback(
    () => toastr.info("moveAction click"),
    []
  );

  const copyAction = useCallback(
    () => toastr.info("copyAction click"),
    []
  );

  const downloadAction = useCallback(
    () => toastr.info("downloadAction click"),
    []
  );

  const downloadAsAction = useCallback(
    () => toastr.info("downloadAsAction click"),
    []
  );

  const renameAction = useCallback(
    () => toastr.info("renameAction click"),
    []
  );

  const deleteAction = useCallback(
    () => toastr.info("deleteAction click"),
    []
  );
  
  const [showEmptyTrashDialog, setEmptyTrashDialog] = useState(false);
  const onCloseEmptyTrashDialog = useCallback(() => setEmptyTrashDialog(!showEmptyTrashDialog), [showEmptyTrashDialog]);

  const getContextOptionsFolder = useCallback(() => {
    return [
      {
        key: "sharing-settings",
        label: t('SharingSettings'),
        onClick: openSharingSettings,
        disabled: true
      },
      {
        key: "link-portal-users",
        label: t('LinkForPortalUsers'),
        onClick: createLinkForPortalUsers,
        disabled: true
      },
      { key: "separator-2", isSeparator: true },
      {
        key: "move-to",
        label: t('MoveTo'),
        onClick: moveAction,
        disabled: true
      },
      {
        key: "copy",
        label: t('Copy'),
        onClick: copyAction,
        disabled: true
      },
      {
        key: "download",
        label: t('Download'),
        onClick: downloadAction,
        disabled: true
      },
      {
        key: "rename",
        label: t('Rename'),
        onClick: renameAction,
        disabled: true
      },
      {
        key: "delete",
        label: t('Delete'),
        onClick: deleteAction,
        disabled: true
      }
    ];
  }, [
    t,
    openSharingSettings,
    createLinkForPortalUsers,
    moveAction,
    copyAction,
    downloadAction,
    renameAction,
    deleteAction
  ]);

  const onBackToParentFolder = () => {
    fetchFolder(props.parentId, filesStore.dispatch);

    const url =
      history.location.search !== ""
        ? history.location.search
        : history.location.state;

    history.push(`${history.location.pathname}${url}#${props.parentId}`);
  };

  const isItemsSelected = selection.length;
  const isOnlyFolderSelected = selection.every(selected => !selected.fileType);

  const menuItems = [
    {
      label: t("LblSelect"),
      isDropdown: true,
      isSeparator: true,
      isSelect: true,
      fontWeight: "bold",
      children: [
        <DropDownItem key='all' label={t("All")} />,
        <DropDownItem key={FilterType.FoldersOnly} label={t("Folders")} />,
        <DropDownItem key={FilterType.DocumentsOnly} label={t("Documents")} />,
        <DropDownItem key={FilterType.PresentationsOnly} label={t("Presentations")} />,
        <DropDownItem key={FilterType.SpreadsheetsOnly} label={t("Spreadsheets")} />,
        <DropDownItem key={FilterType.ImagesOnly} label={t("Images")} />,
        <DropDownItem key={FilterType.MediaOnly} label={t("Media")} />,
        <DropDownItem key={FilterType.ArchiveOnly} label={t("Archives")} />,
        <DropDownItem key={FilterType.FilesOnly} label={t("AllFiles")} />,
      ],
      onSelect: item => onSelect(item.key)
    },
    {
      label: t("Share"),
      disabled: !isItemsSelected,
      onClick: openSharingSettings
    },
    {
      label: t("Download"),
      disabled: !isItemsSelected,
      onClick: downloadAction
    },
    {
      label: t("DownloadAs"),
      disabled: !isItemsSelected || isOnlyFolderSelected,
      onClick: downloadAsAction
    },
    {
      label: t("MoveTo"),
      disabled: !isItemsSelected,
      onClick: moveAction
    },
    {
      label: t("Copy"),
      disabled: !isItemsSelected,
      onClick: copyAction
    },
    {
      label: t("Delete"),
      disabled: !isItemsSelected,
      onClick: deleteAction
    }
  ];

  isRecycleBinFolder &&
    menuItems.push({
      label: t("EmptyRecycleBin"),
      onClick: onCloseEmptyTrashDialog
    });

  return (
    <StyledContainer isHeaderVisible={isHeaderVisible}>
      {isHeaderVisible ? (
        <div className="group-button-menu-container">
          <GroupButtonsMenu
            checked={isHeaderChecked}
            isIndeterminate={isHeaderIndeterminate}
            onChange={onCheck}
            menuItems={menuItems}
            visible={isHeaderVisible}
            moreLabel={t("More")}
            closeTitle={t("CloseButton")}
            onClose={onClose}
            selected={menuItems[0].label}
          />
        </div>
      )
        : (
          <div className='header-container'>
            {folder &&
              <IconButton
                iconName="ArrowPathIcon"
                size="16"
                color="#A3A9AE"
                hoverColor="#657077"
                isFill={true}
                onClick={onBackToParentFolder}
                className="arrow-button"
              />
            }
            <Headline className='headline-header' type="content" truncate={true}>{title}</Headline>
            {folder ?
              <>
                <ContextMenuButton
                  className="add-button"
                  directionX="right"
                  iconName="PlusIcon"
                  size={16}
                  color="#657077"
                  getData={getContextOptionsPlus}
                  isDisabled={false}
                />
                <ContextMenuButton
                  className="option-button"
                  directionX="right"
                  iconName="VerticalDotsIcon"
                  size={16}
                  color="#A3A9AE"
                  getData={getContextOptionsFolder}
                  isDisabled={false}
                />
              </>
              :
              <ContextMenuButton
                className="action-button"
                directionX="right"
                iconName="PlusIcon"
                size={16}
                color="#657077"
                getData={getContextOptionsPlus}
                isDisabled={false}
              />
            }
          </div>
        )}

          {true &&
            <EmptyTrashDialog
              visible={showEmptyTrashDialog}
              onClose={onCloseEmptyTrashDialog}
            />
          }
    </StyledContainer>
  );
};

const mapStateToProps = state => {
  const { selectedFolder, selection, rootFolders } = state.files;
  return {
<<<<<<< HEAD
    folder: state.files.selectedFolder.parentId !== 0,
    isAdmin: isAdmin(state.auth.user),
    parentId: state.files.selectedFolder.parentId,
    selection: state.files.selection,
    title: state.files.selectedFolder.title
=======
    isAdmin: isAdmin(state.auth.user),
    title: selectedFolder.title,
    folder: selectedFolder.parentId !== 0,
    selection,
    isRecycleBinFolder: rootFolders.trash.id === selectedFolder.id
>>>>>>> b25eb5b9
  };
};

export default connect(
  mapStateToProps
)(withTranslation()(withRouter(SectionHeaderContent)));<|MERGE_RESOLUTION|>--- conflicted
+++ resolved
@@ -16,12 +16,8 @@
   IconButton,
   toastr
 } from "asc-web-components";
-<<<<<<< HEAD
-import { fetchFolder } from "../../../../../store/files/actions";
+import { EmptyTrashDialog } from '../../../../dialogs';import { fetchFolder } from "../../../../../store/files/actions";
 import { default as filesStore } from "../../../../../store/store";
-=======
-import { EmptyTrashDialog } from '../../../../dialogs';
->>>>>>> b25eb5b9
 
 const { isAdmin } = store.auth.selectors;
 const { FilterType } = constants;
@@ -425,19 +421,12 @@
 const mapStateToProps = state => {
   const { selectedFolder, selection, rootFolders } = state.files;
   return {
-<<<<<<< HEAD
-    folder: state.files.selectedFolder.parentId !== 0,
+    folder: selectedFolder.parentId !== 0,
     isAdmin: isAdmin(state.auth.user),
-    parentId: state.files.selectedFolder.parentId,
-    selection: state.files.selection,
-    title: state.files.selectedFolder.title
-=======
-    isAdmin: isAdmin(state.auth.user),
+    isRecycleBinFolder: rootFolders.trash.id === selectedFolder.id,
+    parentId: selectedFolder.parentId,
+    selection,
     title: selectedFolder.title,
-    folder: selectedFolder.parentId !== 0,
-    selection,
-    isRecycleBinFolder: rootFolders.trash.id === selectedFolder.id
->>>>>>> b25eb5b9
   };
 };
 
