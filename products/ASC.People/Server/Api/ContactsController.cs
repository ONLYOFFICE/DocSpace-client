--- conflicted
+++ resolved
@@ -36,25 +36,25 @@
         ApiContext apiContext,
         UserPhotoManager userPhotoManager,
         IHttpClientFactory httpClientFactory,
-        EmployeeFullDtoHelper employeeFullDtoHelper,
-        IHttpContextAccessor httpContextAccessor)
+        EmployeeFullDtoHelper employeeFullDtoHelper,
+        IHttpContextAccessor httpContextAccessor)
         : base(userManager, permissionContext, apiContext, userPhotoManager, httpClientFactory, httpContextAccessor)
     {
         _employeeFullDtoHelper = employeeFullDtoHelper;
     }
 
-    /// <summary>
-    /// Deletes the contacts of the user with the ID specified in the request from the portal.
-    /// </summary>
-    /// <short>
-    /// Delete user contacts
-    /// </short>
-    /// <category>Contacts</category>
-    /// <param type="System.String, System" method="url" name="userid">User ID</param>
-    /// <param type="ASC.People.ApiModels.RequestDto.UpdateMemberRequestDto, ASC.People" name="inDto">Request parameters for updating user contacts</param>
-    /// <returns type="ASC.Web.Api.Models.EmployeeFullDto, ASC.Web.Api">Deleted user profile with the detailed information</returns>
-    /// <path>api/2.0/people/{userid}/contacts</path>
-    /// <httpMethod>DELETE</httpMethod>
+    /// <summary>
+    /// Deletes the contacts of the user with the ID specified in the request from the portal.
+    /// </summary>
+    /// <short>
+    /// Delete user contacts
+    /// </short>
+    /// <category>Contacts</category>
+    /// <param type="System.String, System" method="url" name="userid">User ID</param>
+    /// <param type="ASC.People.ApiModels.RequestDto.UpdateMemberRequestDto, ASC.People" name="inDto">Request parameters for updating user contacts</param>
+    /// <returns type="ASC.Web.Api.Models.EmployeeFullDto, ASC.Web.Api">Deleted user profile with the detailed information</returns>
+    /// <path>api/2.0/people/{userid}/contacts</path>
+    /// <httpMethod>DELETE</httpMethod>
     [HttpDelete("{userid}/contacts")]
     public async Task<EmployeeFullDto> DeleteMemberContacts(string userid, UpdateMemberRequestDto inDto)
     {
@@ -68,27 +68,21 @@
         await DeleteContactsAsync(inDto.Contacts, user);
         await _userManager.UpdateUserInfoWithSyncCardDavAsync(user);
 
-<<<<<<< HEAD
         return await _employeeFullDtoHelper.GetFullAsync(user);
     }
 
-=======
-        return await _employeeFullDtoHelper.GetFull(user);
-    }
-
-    /// <summary>
-    /// Sets the contacts of the user with the ID specified in the request replacing the current portal data with the new data.
-    /// </summary>
-    /// <short>
-    /// Set user contacts
-    /// </short>
-    /// <category>Contacts</category>
-    /// <param type="System.String, System" method="url" name="userid">User ID</param>
-    /// <param type="ASC.People.ApiModels.RequestDto.UpdateMemberRequestDto, ASC.People" name="inDto">Request parameters for updating user contacts</param>
-    /// <returns type="ASC.Web.Api.Models.EmployeeFullDto, ASC.Web.Api">Updated user profile with the detailed information</returns>
-    /// <path>api/2.0/people/{userid}/contacts</path>
-    /// <httpMethod>POST</httpMethod>
->>>>>>> df20e9e6
+    /// <summary>
+    /// Sets the contacts of the user with the ID specified in the request replacing the current portal data with the new data.
+    /// </summary>
+    /// <short>
+    /// Set user contacts
+    /// </short>
+    /// <category>Contacts</category>
+    /// <param type="System.String, System" method="url" name="userid">User ID</param>
+    /// <param type="ASC.People.ApiModels.RequestDto.UpdateMemberRequestDto, ASC.People" name="inDto">Request parameters for updating user contacts</param>
+    /// <returns type="ASC.Web.Api.Models.EmployeeFullDto, ASC.Web.Api">Updated user profile with the detailed information</returns>
+    /// <path>api/2.0/people/{userid}/contacts</path>
+    /// <httpMethod>POST</httpMethod>
     [HttpPost("{userid}/contacts")]
     public async Task<EmployeeFullDto> SetMemberContacts(string userid, UpdateMemberRequestDto inDto)
     {
@@ -103,27 +97,21 @@
         await UpdateContactsAsync(inDto.Contacts, user);
         await _userManager.UpdateUserInfoWithSyncCardDavAsync(user);
 
-<<<<<<< HEAD
         return await _employeeFullDtoHelper.GetFullAsync(user);
     }
 
-=======
-        return await _employeeFullDtoHelper.GetFull(user);
-    }
-
-    /// <summary>
-    /// Updates the contact information of the user with the ID specified in the request merging the new data into the current portal data.
-    /// </summary>
-    /// <short>
-    /// Update user contacts
-    /// </short>
-    /// <category>Contacts</category>
-    /// <param type="System.String, System" method="url" name="userid">User ID</param>
-    /// <param type="ASC.People.ApiModels.RequestDto.UpdateMemberRequestDto, ASC.People" name="inDto">Request parameters for updating user contacts</param>
-    /// <returns type="ASC.Web.Api.Models.EmployeeFullDto, ASC.Web.Api">Updated user profile with the detailed information</returns>
-    /// <path>api/2.0/people/{userid}/contacts</path>
-    /// <httpMethod>PUT</httpMethod>
->>>>>>> df20e9e6
+    /// <summary>
+    /// Updates the contact information of the user with the ID specified in the request merging the new data into the current portal data.
+    /// </summary>
+    /// <short>
+    /// Update user contacts
+    /// </short>
+    /// <category>Contacts</category>
+    /// <param type="System.String, System" method="url" name="userid">User ID</param>
+    /// <param type="ASC.People.ApiModels.RequestDto.UpdateMemberRequestDto, ASC.People" name="inDto">Request parameters for updating user contacts</param>
+    /// <returns type="ASC.Web.Api.Models.EmployeeFullDto, ASC.Web.Api">Updated user profile with the detailed information</returns>
+    /// <path>api/2.0/people/{userid}/contacts</path>
+    /// <httpMethod>PUT</httpMethod>
     [HttpPut("{userid}/contacts")]
     public async Task<EmployeeFullDto> UpdateMemberContacts(string userid, UpdateMemberRequestDto inDto)
     {
@@ -141,7 +129,7 @@
     }
 
     private async Task DeleteContactsAsync(IEnumerable<Contact> contacts, UserInfo user)
-    {
+    {
         await _permissionContext.DemandPermissionsAsync(new UserSecurityProvider(user.Id), Constants.Action_EditUser);
 
         if (contacts == null)
