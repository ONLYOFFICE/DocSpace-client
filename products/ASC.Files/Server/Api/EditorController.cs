--- conflicted
+++ resolved
@@ -1,417 +1,403 @@
-﻿// (c) Copyright Ascensio System SIA 2010-2022
-//
-// This program is a free software product.
-// You can redistribute it and/or modify it under the terms
-// of the GNU Affero General Public License (AGPL) version 3 as published by the Free Software
-// Foundation. In accordance with Section 7(a) of the GNU AGPL its Section 15 shall be amended
-// to the effect that Ascensio System SIA expressly excludes the warranty of non-infringement of
-// any third-party rights.
-//
-// This program is distributed WITHOUT ANY WARRANTY, without even the implied warranty
-// of MERCHANTABILITY or FITNESS FOR A PARTICULAR  PURPOSE. For details, see
-// the GNU AGPL at: http://www.gnu.org/licenses/agpl-3.0.html
-//
-// You can contact Ascensio System SIA at Lubanas st. 125a-25, Riga, Latvia, EU, LV-1021.
-//
-// The  interactive user interfaces in modified source and object code versions of the Program must
-// display Appropriate Legal Notices, as required under Section 5 of the GNU AGPL version 3.
-//
-// Pursuant to Section 7(b) of the License you must retain the original Product logo when
-// distributing the program. Pursuant to Section 7(e) we decline to grant you any rights under
-// trademark law for use of our trademarks.
-//
-// All the Product's GUI elements, including illustrations and icon sets, as well as technical writing
-// content are licensed under the terms of the Creative Commons Attribution-ShareAlike 4.0
-// International. See the License terms at http://creativecommons.org/licenses/by-sa/4.0/legalcode
-
-namespace ASC.Files.Api;
-
-[ConstraintRoute("int")]
-public class EditorControllerInternal : EditorController<int>
-{
-    public EditorControllerInternal(
-        FileStorageService fileStorageService,
-        DocumentServiceHelper documentServiceHelper,
-        EncryptionKeyPairDtoHelper encryptionKeyPairDtoHelper,
-        SettingsManager settingsManager,
-        EntryManager entryManager,
-        IHttpContextAccessor httpContextAccessor,
-        IMapper mapper,
-        CommonLinkUtility commonLinkUtility,
-        FilesLinkUtility filesLinkUtility,
-        FolderDtoHelper folderDtoHelper,
-        FileDtoHelper fileDtoHelper)
-        : base(fileStorageService, documentServiceHelper, encryptionKeyPairDtoHelper, settingsManager, entryManager, httpContextAccessor, mapper, commonLinkUtility, filesLinkUtility, folderDtoHelper, fileDtoHelper)
-    {
-    }
-}
-
-public class EditorControllerThirdparty : EditorController<string>
-{
-    private readonly ThirdPartySelector _thirdPartySelector;
-
-    public EditorControllerThirdparty(
-        FileStorageService fileStorageService,
-        DocumentServiceHelper documentServiceHelper,
-        EncryptionKeyPairDtoHelper encryptionKeyPairDtoHelper,
-        SettingsManager settingsManager,
-        EntryManager entryManager,
-        IHttpContextAccessor httpContextAccessor,
-        ThirdPartySelector thirdPartySelector,
-        IMapper mapper,
-        CommonLinkUtility commonLinkUtility,
-        FilesLinkUtility filesLinkUtility,
-        FolderDtoHelper folderDtoHelper,
-        FileDtoHelper fileDtoHelper)
-        : base(fileStorageService, documentServiceHelper, encryptionKeyPairDtoHelper, settingsManager, entryManager, httpContextAccessor, mapper, commonLinkUtility, filesLinkUtility, folderDtoHelper, fileDtoHelper)
-    {
-        _thirdPartySelector = thirdPartySelector;
-    }
-
-    /// <summary>
-    /// Opens a third-party file with the ID specified in the request for editing.
-    /// </summary>
-    /// <short>
-    /// Open a third-party file
-    /// </short>
-    /// <category>Third-party integration</category>
-    /// <param type="System.String, System" method="url" name="fileId">File ID</param>
-    /// <returns type="ASC.Web.Files.Services.DocumentService.Configuration, ASC.Files.Core">Configuration parameters</returns>
-    /// <path>api/2.0/files/file/app-{fileId}/openedit</path>
-    /// <httpMethod>GET</httpMethod>
-    /// <requiresAuthorization>false</requiresAuthorization>
-    [AllowAnonymous]
-    [AllowNotPayment]
-    [HttpGet("file/app-{fileId}/openedit")]
-    public async Task<Configuration<string>> OpenEditThirdPartyAsync(string fileId)
-    {
-        fileId = "app-" + fileId;
-        var app = _thirdPartySelector.GetAppByFileId(fileId?.ToString());
-        (var file, var editable) = await app.GetFileAsync(fileId?.ToString());
-        var docParams = await _documentServiceHelper.GetParamsAsync(file, true, editable ? FileShare.ReadWrite : FileShare.Read, false, editable, editable, editable, false);
-        var configuration = docParams.Configuration;
-        configuration.Document.Url = app.GetFileStreamUrl(file);
-        configuration.Document.Info.Favorite = null;
-        configuration.EditorConfig.Customization.GobackUrl = string.Empty;
-        configuration.EditorType = EditorType.External;
-
-        if (file.RootFolderType == FolderType.Privacy && await PrivacyRoomSettings.GetEnabledAsync(_settingsManager) || docParams.LocatedInPrivateRoom)
-        {
-            var keyPair = await _encryptionKeyPairDtoHelper.GetKeyPairAsync();
-            if (keyPair != null)
-            {
-                configuration.EditorConfig.EncryptionKeys = new EncryptionKeysConfig
-                {
-                    PrivateKeyEnc = keyPair.PrivateKeyEnc,
-                    PublicKey = keyPair.PublicKey,
-                };
-            }
-        }
-
-        if (!file.Encrypted && !file.ProviderEntry)
-        {
-            await _entryManager.MarkAsRecent(file);
-        }
-
-        configuration.Token = _documentServiceHelper.GetSignature(configuration);
-
-        return configuration;
-    }
-}
-
-public abstract class EditorController<T> : ApiControllerBase
-{
-    protected readonly FileStorageService _fileStorageService;
-    protected readonly DocumentServiceHelper _documentServiceHelper;
-    protected readonly EncryptionKeyPairDtoHelper _encryptionKeyPairDtoHelper;
-    protected readonly SettingsManager _settingsManager;
-    protected readonly EntryManager _entryManager;
-    protected readonly IHttpContextAccessor _httpContextAccessor;
-    private readonly IMapper _mapper;
-    private readonly CommonLinkUtility _commonLinkUtility;
-    private readonly FilesLinkUtility _filesLinkUtility;
-
-    public EditorController(
-        FileStorageService fileStorageService,
-        DocumentServiceHelper documentServiceHelper,
-        EncryptionKeyPairDtoHelper encryptionKeyPairDtoHelper,
-        SettingsManager settingsManager,
-        EntryManager entryManager,
-        IHttpContextAccessor httpContextAccessor,
-        IMapper mapper,
-        CommonLinkUtility commonLinkUtility,
-        FilesLinkUtility filesLinkUtility,
-        FolderDtoHelper folderDtoHelper,
-        FileDtoHelper fileDtoHelper) : base(folderDtoHelper, fileDtoHelper)
-    {
-        _fileStorageService = fileStorageService;
-        _documentServiceHelper = documentServiceHelper;
-        _encryptionKeyPairDtoHelper = encryptionKeyPairDtoHelper;
-        _settingsManager = settingsManager;
-        _entryManager = entryManager;
-        _httpContextAccessor = httpContextAccessor;
-        _mapper = mapper;
-        _commonLinkUtility = commonLinkUtility;
-        _filesLinkUtility = filesLinkUtility;
-    }
-
-    /// <summary>
-    /// Saves edits to a file with the ID specified in the request.
-    /// </summary>
-    /// <short>Save file edits</short>
-    /// <param type="System.Int32, System" method="url" name="fileId">File ID</param>
-    /// <param type="ASC.Files.Core.ApiModels.RequestDto.SaveEditingRequestDto, ASC.Files.Core" name="inDto">Request parameters for saving file edits</param>
-    /// <category>Files</category>
-    /// <returns type="ASC.Files.Core.ApiModels.ResponseDto.FileDto, ASC.Files.Core">Saved file parameters</returns>
-    /// <path>api/2.0/files/file/{fileId}/saveediting</path>
-    /// <httpMethod>PUT</httpMethod>
-    [HttpPut("file/{fileId}/saveediting")]
-    public async Task<FileDto<T>> SaveEditingFromFormAsync(T fileId, [FromForm] SaveEditingRequestDto inDto)
-    {
-        await using var stream = _httpContextAccessor.HttpContext.Request.Body;
-
-        return await _fileDtoHelper.GetAsync(await _fileStorageService.SaveEditingAsync(fileId, inDto.FileExtension, inDto.DownloadUri, stream, inDto.Doc, inDto.Forcesave));
-    }
-
-    /// <summary>
-    /// Informs about opening a file with the ID specified in the request for editing, locking it from being deleted or moved (this method is called by the mobile editors).
-    /// </summary>
-    /// <short>Start file editing</short>
-    /// <param type="System.Int32, System" method="url" name="fileId">File ID</param>
-    /// <param type="ASC.Files.Core.ApiModels.RequestDto.StartEditRequestDto, ASC.Files.Core" name="inDto">Request parameters for starting file editing</param>
-    /// <category>Files</category>
-    /// <returns type="System.Object, System">File key for Document Service</returns>
-    /// <path>api/2.0/files/file/{fileId}/startedit</path>
-    /// <httpMethod>POST</httpMethod>
-    [HttpPost("file/{fileId}/startedit")]
-    public async Task<object> StartEditAsync(T fileId, StartEditRequestDto inDto)
-    {
-        return await _fileStorageService.StartEditAsync(fileId, inDto.EditingAlone, inDto.Doc);
-    }
-
-    /// <summary>
-    /// Tracks file changes when editing.
-    /// </summary>
-    /// <short>Track file editing</short>
-    /// <param type="System.Int32, System" method="url" name="fileId">File ID</param>
-    /// <param type="System.Guid, System" name="tabId">Tab ID</param>
-    /// <param type="System.String, System" name="docKeyForTrack">Document key for tracking</param>
-    /// <param type="System.String, System" name="doc">Shared token</param>
-    /// <param type="System.Boolean, System" name="isFinish">Specifies whether to finish file tracking or not</param>
-    /// <category>Files</category>
-    /// <returns type="System.Collections.Generic.KeyValuePair{System.Boolean, System.String}, System.Collections.Generic">File changes</returns>
-    /// <path>api/2.0/files/file/{fileId}/trackeditfile</path>
-    /// <httpMethod>GET</httpMethod>
-    [HttpGet("file/{fileId}/trackeditfile")]
-    public async Task<KeyValuePair<bool, string>> TrackEditFileAsync(T fileId, Guid tabId, string docKeyForTrack, string doc, bool isFinish)
-    {
-        return await _fileStorageService.TrackEditFileAsync(fileId, tabId, docKeyForTrack, doc, isFinish);
-    }
-
-    /// <summary>
-    /// Returns the initialization configuration of a file to open it in the editor.
-    /// </summary>
-    /// <short>Open a file</short>
-    /// <param type="System.Int32, System" method="url" name="fileId">File ID</param>
-    /// <param type="System.Int32, System" name="version">File version</param>
-    /// <param type="System.String, System" name="doc">Shared token</param>
-    /// <param type="System.Boolean, System" name="view">Specifies if a document will be opened for viewing only or not</param>
-    /// <category>Files</category>
-    /// <returns type="ASC.Files.Core.ApiModels.ResponseDto.ConfigurationDto, ASC.Files.Core">Configuration parameters</returns>
-    /// <path>api/2.0/files/file/{fileId}/openedit</path>
-    /// <requiresAuthorization>false</requiresAuthorization>
-    /// <httpMethod>GET</httpMethod>
-    [AllowAnonymous]
-    [AllowNotPayment]
-    [HttpGet("file/{fileId}/openedit")]
-    public async Task<ConfigurationDto<T>> OpenEditAsync(T fileId, int version, string doc, bool view)
-    {
-        var docParams = await _documentServiceHelper.GetParamsAsync(fileId, version, doc, true, !view, true);
-        var configuration = docParams.Configuration;
-        var file = docParams.File;
-        configuration.EditorType = EditorType.External;
-
-        if (file.RootFolderType == FolderType.Privacy && await PrivacyRoomSettings.GetEnabledAsync(_settingsManager) || docParams.LocatedInPrivateRoom)
-        {
-            var keyPair = await _encryptionKeyPairDtoHelper.GetKeyPairAsync();
-            if (keyPair != null)
-            {
-                configuration.EditorConfig.EncryptionKeys = new EncryptionKeysConfig
-                {
-                    PrivateKeyEnc = keyPair.PrivateKeyEnc,
-                    PublicKey = keyPair.PublicKey,
-                };
-            }
-        }
-
-        if (!file.Encrypted && !file.ProviderEntry)
-        {
-            await _entryManager.MarkAsRecent(file);
-        }
-
-        configuration.Token = _documentServiceHelper.GetSignature(configuration);
-
-        var result = _mapper.Map<Configuration<T>, ConfigurationDto<T>>(configuration);
-        result.EditorUrl = _commonLinkUtility.GetFullAbsolutePath(_filesLinkUtility.DocServiceApiUrl);
-        result.File = await _fileDtoHelper.GetAsync(file);
-<<<<<<< HEAD
-        return result;
-    }
-
-    [HttpGet("file/{fileId}/presigned")]
-    public async Task<DocumentService.FileLink> GetPresignedUriAsync(T fileId)
-    {
-        return await _fileStorageService.GetPresignedUriAsync(fileId);
-    }
-
-    [HttpGet("file/{fileId}/sharedusers")]
-    public async Task<List<MentionWrapper>> SharedUsers(T fileId)
-=======
-        return result;
-    }
-
-    /// <summary>
-    /// Returns a link to download a file with the ID specified in the request asynchronously.
-    /// </summary>
-    /// <short>Get file download link asynchronously</short>
-    /// <category>Files</category>
-    /// <param type="System.Int32, System" method="url" name="fileId">File ID</param>
-    /// <returns type="ASC.Files.Core.Helpers.DocumentService.FileLink, ASC.Files.Core">File download link</returns>
-    /// <path>api/2.0/files/file/{fileId}/presigned</path>
-    /// <httpMethod>GET</httpMethod>
-    [HttpGet("file/{fileId}/presigned")]
-    public Task<DocumentService.FileLink> GetPresignedUriAsync(T fileId)
-    {
-        return _fileStorageService.GetPresignedUriAsync(fileId);
-    }
-
-    /// <summary>
-    /// Returns a list of users with their access rights to the file with the ID specified in the request.
-    /// </summary>
-    /// <short>Get shared users</short>
-    /// <category>Sharing</category>
-    /// <param type="System.Int32, System" method="url" name="fileId">File ID</param>
-    /// <returns type="ASC.Web.Files.Services.WCFService.MentionWrapper, ASC.Files.Core">List of users with their access rights to the file</returns>
-    /// <path>api/2.0/files/file/{fileId}/sharedusers</path>
-    /// <httpMethod>GET</httpMethod>
-    /// <collection>list</collection>
-    [HttpGet("file/{fileId}/sharedusers")]
-    public Task<List<MentionWrapper>> SharedUsers(T fileId)
->>>>>>> df20e9e6
-    {
-        return await _fileStorageService.SharedUsersAsync(fileId);
-    }
-
-    /// <summary>
-    /// Returns the reference data to uniquely identify a file in its system and check the availability of insering data into the destination spreadsheet by the external link.
-    /// </summary>
-    /// <short>Get reference data</short>
-    /// <category>Files</category>
-    /// <param type="ASC.Files.Core.ApiModels.RequestDto.GetReferenceDataDto, ASC.Files.Core" name="inDto">Request parameters for getting reference data</param>
-    /// <returns type="ASC.Web.Files.Services.DocumentService.FileReference, ASC.Files.Core">File reference data</returns>
-    /// <path>api/2.0/files/file/referencedata</path>
-    /// <httpMethod>POST</httpMethod>
-    [HttpPost("file/referencedata")]
-    public async Task<FileReference<T>> GetReferenceDataAsync(GetReferenceDataDto<T> inDto)
-    {
-        return await _fileStorageService.GetReferenceDataAsync(inDto.FileKey, inDto.InstanceId, inDto.SourceFileId, inDto.Path);
-    }
-
-    [HttpGet("file/{fileId}/protectusers")]
-    public async Task<List<MentionWrapper>> ProtectUsers(T fileId)
-    {
-        return await _fileStorageService.ProtectUsersAsync(fileId);
-    }
-}
-
-public class EditorController : ApiControllerBase
-{
-    private readonly FilesLinkUtility _filesLinkUtility;
-    private readonly MessageService _messageService;
-    private readonly DocumentServiceConnector _documentServiceConnector;
-    private readonly CommonLinkUtility _commonLinkUtility;
-
-    public EditorController(
-        FilesLinkUtility filesLinkUtility,
-        MessageService messageService,
-        DocumentServiceConnector documentServiceConnector,
-        CommonLinkUtility commonLinkUtility,
-        FolderDtoHelper folderDtoHelper,
-        FileDtoHelper fileDtoHelper) : base(folderDtoHelper, fileDtoHelper)
-    {
-        _filesLinkUtility = filesLinkUtility;
-        _messageService = messageService;
-        _documentServiceConnector = documentServiceConnector;
-        _commonLinkUtility = commonLinkUtility;
-    }
-
-
-    /// <summary>
-    /// Checks the document service location.
-    /// </summary>
-    /// <short>Check the document service URL</short>
-    /// <param type="ASC.Files.Core.ApiModels.RequestDto.CheckDocServiceUrlRequestDto, ASC.Files.Core" name="inDto">Request parameters for checking the document service location</param>
-    /// <category>Settings</category>
-    /// <returns type="System.String, System">Document service information: the Document Server address, the Document Server address in the local private network, the Community Server address</returns>
-    /// <path>api/2.0/files/docservice</path>
-    /// <httpMethod>PUT</httpMethod>
-    /// <collection>list</collection>
-    [HttpPut("docservice")]
-    public async Task<IEnumerable<string>> CheckDocServiceUrl(CheckDocServiceUrlRequestDto inDto)
-    {
-        _filesLinkUtility.DocServiceUrl = inDto.DocServiceUrl;
-        _filesLinkUtility.DocServiceUrlInternal = inDto.DocServiceUrlInternal;
-        _filesLinkUtility.DocServicePortalUrl = inDto.DocServiceUrlPortal;
-
-        await _messageService.SendAsync(MessageAction.DocumentServiceLocationSetting);
-
-        var https = new Regex(@"^https://", RegexOptions.IgnoreCase);
-        var http = new Regex(@"^http://", RegexOptions.IgnoreCase);
-        if (https.IsMatch(_commonLinkUtility.GetFullAbsolutePath("")) && http.IsMatch(_filesLinkUtility.DocServiceUrl))
-        {
-            throw new Exception("Mixed Active Content is not allowed. HTTPS address for Document Server is required.");
-        }
-
-        await _documentServiceConnector.CheckDocServiceUrlAsync();
-
-        return new[]
-        {
-            _filesLinkUtility.DocServiceUrl,
-            _filesLinkUtility.DocServiceUrlInternal,
-            _filesLinkUtility.DocServicePortalUrl
-        };
-    }
-
-    /// <summary>
-    /// Returns the address of the connected editors.
-    /// </summary>
-    /// <short>Get the document service URL</short>
-    /// <category>Settings</category>
-    /// <param type="System.Boolean, System" name="version">Specifies the editor version or not</param>
-    /// <returns type="System.Object, System">The document service URL with the editor version specified</returns>
-    /// <path>api/2.0/files/docservice</path>
-    /// <httpMethod>GET</httpMethod>
-    /// <requiresAuthorization>false</requiresAuthorization>
-    /// <visible>false</visible>
-    [AllowAnonymous]
-    [HttpGet("docservice")]
-    public async Task<object> GetDocServiceUrlAsync(bool version)
-    {
-        var url = _commonLinkUtility.GetFullAbsolutePath(_filesLinkUtility.DocServiceApiUrl);
-        if (!version)
-        {
-            return url;
-        }
-
-        var dsVersion = await _documentServiceConnector.GetVersionAsync();
-
-        return new
-        {
-            version = dsVersion,
-            docServiceUrlApi = url,
-            _filesLinkUtility.DocServiceUrl,
-            _filesLinkUtility.DocServiceUrlInternal,
-            _filesLinkUtility.DocServicePortalUrl
-        };
-    }
+﻿// (c) Copyright Ascensio System SIA 2010-2022
+//
+// This program is a free software product.
+// You can redistribute it and/or modify it under the terms
+// of the GNU Affero General Public License (AGPL) version 3 as published by the Free Software
+// Foundation. In accordance with Section 7(a) of the GNU AGPL its Section 15 shall be amended
+// to the effect that Ascensio System SIA expressly excludes the warranty of non-infringement of
+// any third-party rights.
+//
+// This program is distributed WITHOUT ANY WARRANTY, without even the implied warranty
+// of MERCHANTABILITY or FITNESS FOR A PARTICULAR  PURPOSE. For details, see
+// the GNU AGPL at: http://www.gnu.org/licenses/agpl-3.0.html
+//
+// You can contact Ascensio System SIA at Lubanas st. 125a-25, Riga, Latvia, EU, LV-1021.
+//
+// The  interactive user interfaces in modified source and object code versions of the Program must
+// display Appropriate Legal Notices, as required under Section 5 of the GNU AGPL version 3.
+//
+// Pursuant to Section 7(b) of the License you must retain the original Product logo when
+// distributing the program. Pursuant to Section 7(e) we decline to grant you any rights under
+// trademark law for use of our trademarks.
+//
+// All the Product's GUI elements, including illustrations and icon sets, as well as technical writing
+// content are licensed under the terms of the Creative Commons Attribution-ShareAlike 4.0
+// International. See the License terms at http://creativecommons.org/licenses/by-sa/4.0/legalcode
+
+namespace ASC.Files.Api;
+
+[ConstraintRoute("int")]
+public class EditorControllerInternal : EditorController<int>
+{
+    public EditorControllerInternal(
+        FileStorageService fileStorageService,
+        DocumentServiceHelper documentServiceHelper,
+        EncryptionKeyPairDtoHelper encryptionKeyPairDtoHelper,
+        SettingsManager settingsManager,
+        EntryManager entryManager,
+        IHttpContextAccessor httpContextAccessor,
+        IMapper mapper,
+        CommonLinkUtility commonLinkUtility,
+        FilesLinkUtility filesLinkUtility,
+        FolderDtoHelper folderDtoHelper,
+        FileDtoHelper fileDtoHelper)
+        : base(fileStorageService, documentServiceHelper, encryptionKeyPairDtoHelper, settingsManager, entryManager, httpContextAccessor, mapper, commonLinkUtility, filesLinkUtility, folderDtoHelper, fileDtoHelper)
+    {
+    }
+}
+
+public class EditorControllerThirdparty : EditorController<string>
+{
+    private readonly ThirdPartySelector _thirdPartySelector;
+
+    public EditorControllerThirdparty(
+        FileStorageService fileStorageService,
+        DocumentServiceHelper documentServiceHelper,
+        EncryptionKeyPairDtoHelper encryptionKeyPairDtoHelper,
+        SettingsManager settingsManager,
+        EntryManager entryManager,
+        IHttpContextAccessor httpContextAccessor,
+        ThirdPartySelector thirdPartySelector,
+        IMapper mapper,
+        CommonLinkUtility commonLinkUtility,
+        FilesLinkUtility filesLinkUtility,
+        FolderDtoHelper folderDtoHelper,
+        FileDtoHelper fileDtoHelper)
+        : base(fileStorageService, documentServiceHelper, encryptionKeyPairDtoHelper, settingsManager, entryManager, httpContextAccessor, mapper, commonLinkUtility, filesLinkUtility, folderDtoHelper, fileDtoHelper)
+    {
+        _thirdPartySelector = thirdPartySelector;
+    }
+
+    /// <summary>
+    /// Opens a third-party file with the ID specified in the request for editing.
+    /// </summary>
+    /// <short>
+    /// Open a third-party file
+    /// </short>
+    /// <category>Third-party integration</category>
+    /// <param type="System.String, System" method="url" name="fileId">File ID</param>
+    /// <returns type="ASC.Web.Files.Services.DocumentService.Configuration, ASC.Files.Core">Configuration parameters</returns>
+    /// <path>api/2.0/files/file/app-{fileId}/openedit</path>
+    /// <httpMethod>GET</httpMethod>
+    /// <requiresAuthorization>false</requiresAuthorization>
+    [AllowAnonymous]
+    [AllowNotPayment]
+    [HttpGet("file/app-{fileId}/openedit")]
+    public async Task<Configuration<string>> OpenEditThirdPartyAsync(string fileId)
+    {
+        fileId = "app-" + fileId;
+        var app = _thirdPartySelector.GetAppByFileId(fileId?.ToString());
+        (var file, var editable) = await app.GetFileAsync(fileId?.ToString());
+        var docParams = await _documentServiceHelper.GetParamsAsync(file, true, editable ? FileShare.ReadWrite : FileShare.Read, false, editable, editable, editable, false);
+        var configuration = docParams.Configuration;
+        configuration.Document.Url = app.GetFileStreamUrl(file);
+        configuration.Document.Info.Favorite = null;
+        configuration.EditorConfig.Customization.GobackUrl = string.Empty;
+        configuration.EditorType = EditorType.External;
+
+        if (file.RootFolderType == FolderType.Privacy && await PrivacyRoomSettings.GetEnabledAsync(_settingsManager) || docParams.LocatedInPrivateRoom)
+        {
+            var keyPair = await _encryptionKeyPairDtoHelper.GetKeyPairAsync();
+            if (keyPair != null)
+            {
+                configuration.EditorConfig.EncryptionKeys = new EncryptionKeysConfig
+                {
+                    PrivateKeyEnc = keyPair.PrivateKeyEnc,
+                    PublicKey = keyPair.PublicKey,
+                };
+            }
+        }
+
+        if (!file.Encrypted && !file.ProviderEntry)
+        {
+            await _entryManager.MarkAsRecent(file);
+        }
+
+        configuration.Token = _documentServiceHelper.GetSignature(configuration);
+
+        return configuration;
+    }
+}
+
+public abstract class EditorController<T> : ApiControllerBase
+{
+    protected readonly FileStorageService _fileStorageService;
+    protected readonly DocumentServiceHelper _documentServiceHelper;
+    protected readonly EncryptionKeyPairDtoHelper _encryptionKeyPairDtoHelper;
+    protected readonly SettingsManager _settingsManager;
+    protected readonly EntryManager _entryManager;
+    protected readonly IHttpContextAccessor _httpContextAccessor;
+    private readonly IMapper _mapper;
+    private readonly CommonLinkUtility _commonLinkUtility;
+    private readonly FilesLinkUtility _filesLinkUtility;
+
+    public EditorController(
+        FileStorageService fileStorageService,
+        DocumentServiceHelper documentServiceHelper,
+        EncryptionKeyPairDtoHelper encryptionKeyPairDtoHelper,
+        SettingsManager settingsManager,
+        EntryManager entryManager,
+        IHttpContextAccessor httpContextAccessor,
+        IMapper mapper,
+        CommonLinkUtility commonLinkUtility,
+        FilesLinkUtility filesLinkUtility,
+        FolderDtoHelper folderDtoHelper,
+        FileDtoHelper fileDtoHelper) : base(folderDtoHelper, fileDtoHelper)
+    {
+        _fileStorageService = fileStorageService;
+        _documentServiceHelper = documentServiceHelper;
+        _encryptionKeyPairDtoHelper = encryptionKeyPairDtoHelper;
+        _settingsManager = settingsManager;
+        _entryManager = entryManager;
+        _httpContextAccessor = httpContextAccessor;
+        _mapper = mapper;
+        _commonLinkUtility = commonLinkUtility;
+        _filesLinkUtility = filesLinkUtility;
+    }
+
+    /// <summary>
+    /// Saves edits to a file with the ID specified in the request.
+    /// </summary>
+    /// <short>Save file edits</short>
+    /// <param type="System.Int32, System" method="url" name="fileId">File ID</param>
+    /// <param type="ASC.Files.Core.ApiModels.RequestDto.SaveEditingRequestDto, ASC.Files.Core" name="inDto">Request parameters for saving file edits</param>
+    /// <category>Files</category>
+    /// <returns type="ASC.Files.Core.ApiModels.ResponseDto.FileDto, ASC.Files.Core">Saved file parameters</returns>
+    /// <path>api/2.0/files/file/{fileId}/saveediting</path>
+    /// <httpMethod>PUT</httpMethod>
+    [HttpPut("file/{fileId}/saveediting")]
+    public async Task<FileDto<T>> SaveEditingFromFormAsync(T fileId, [FromForm] SaveEditingRequestDto inDto)
+    {
+        await using var stream = _httpContextAccessor.HttpContext.Request.Body;
+
+        return await _fileDtoHelper.GetAsync(await _fileStorageService.SaveEditingAsync(fileId, inDto.FileExtension, inDto.DownloadUri, stream, inDto.Doc, inDto.Forcesave));
+    }
+
+    /// <summary>
+    /// Informs about opening a file with the ID specified in the request for editing, locking it from being deleted or moved (this method is called by the mobile editors).
+    /// </summary>
+    /// <short>Start file editing</short>
+    /// <param type="System.Int32, System" method="url" name="fileId">File ID</param>
+    /// <param type="ASC.Files.Core.ApiModels.RequestDto.StartEditRequestDto, ASC.Files.Core" name="inDto">Request parameters for starting file editing</param>
+    /// <category>Files</category>
+    /// <returns type="System.Object, System">File key for Document Service</returns>
+    /// <path>api/2.0/files/file/{fileId}/startedit</path>
+    /// <httpMethod>POST</httpMethod>
+    [HttpPost("file/{fileId}/startedit")]
+    public async Task<object> StartEditAsync(T fileId, StartEditRequestDto inDto)
+    {
+        return await _fileStorageService.StartEditAsync(fileId, inDto.EditingAlone, inDto.Doc);
+    }
+
+    /// <summary>
+    /// Tracks file changes when editing.
+    /// </summary>
+    /// <short>Track file editing</short>
+    /// <param type="System.Int32, System" method="url" name="fileId">File ID</param>
+    /// <param type="System.Guid, System" name="tabId">Tab ID</param>
+    /// <param type="System.String, System" name="docKeyForTrack">Document key for tracking</param>
+    /// <param type="System.String, System" name="doc">Shared token</param>
+    /// <param type="System.Boolean, System" name="isFinish">Specifies whether to finish file tracking or not</param>
+    /// <category>Files</category>
+    /// <returns type="System.Collections.Generic.KeyValuePair{System.Boolean, System.String}, System.Collections.Generic">File changes</returns>
+    /// <path>api/2.0/files/file/{fileId}/trackeditfile</path>
+    /// <httpMethod>GET</httpMethod>
+    [HttpGet("file/{fileId}/trackeditfile")]
+    public async Task<KeyValuePair<bool, string>> TrackEditFileAsync(T fileId, Guid tabId, string docKeyForTrack, string doc, bool isFinish)
+    {
+        return await _fileStorageService.TrackEditFileAsync(fileId, tabId, docKeyForTrack, doc, isFinish);
+    }
+
+    /// <summary>
+    /// Returns the initialization configuration of a file to open it in the editor.
+    /// </summary>
+    /// <short>Open a file</short>
+    /// <param type="System.Int32, System" method="url" name="fileId">File ID</param>
+    /// <param type="System.Int32, System" name="version">File version</param>
+    /// <param type="System.String, System" name="doc">Shared token</param>
+    /// <param type="System.Boolean, System" name="view">Specifies if a document will be opened for viewing only or not</param>
+    /// <category>Files</category>
+    /// <returns type="ASC.Files.Core.ApiModels.ResponseDto.ConfigurationDto, ASC.Files.Core">Configuration parameters</returns>
+    /// <path>api/2.0/files/file/{fileId}/openedit</path>
+    /// <requiresAuthorization>false</requiresAuthorization>
+    /// <httpMethod>GET</httpMethod>
+    [AllowAnonymous]
+    [AllowNotPayment]
+    [HttpGet("file/{fileId}/openedit")]
+    public async Task<ConfigurationDto<T>> OpenEditAsync(T fileId, int version, string doc, bool view)
+    {
+        var docParams = await _documentServiceHelper.GetParamsAsync(fileId, version, doc, true, !view, true);
+        var configuration = docParams.Configuration;
+        var file = docParams.File;
+        configuration.EditorType = EditorType.External;
+
+        if (file.RootFolderType == FolderType.Privacy && await PrivacyRoomSettings.GetEnabledAsync(_settingsManager) || docParams.LocatedInPrivateRoom)
+        {
+            var keyPair = await _encryptionKeyPairDtoHelper.GetKeyPairAsync();
+            if (keyPair != null)
+            {
+                configuration.EditorConfig.EncryptionKeys = new EncryptionKeysConfig
+                {
+                    PrivateKeyEnc = keyPair.PrivateKeyEnc,
+                    PublicKey = keyPair.PublicKey,
+                };
+            }
+        }
+
+        if (!file.Encrypted && !file.ProviderEntry)
+        {
+            await _entryManager.MarkAsRecent(file);
+        }
+
+        configuration.Token = _documentServiceHelper.GetSignature(configuration);
+
+        var result = _mapper.Map<Configuration<T>, ConfigurationDto<T>>(configuration);
+        result.EditorUrl = _commonLinkUtility.GetFullAbsolutePath(_filesLinkUtility.DocServiceApiUrl);
+        result.File = await _fileDtoHelper.GetAsync(file);
+        return result;
+    }
+
+    /// <summary>
+    /// Returns a link to download a file with the ID specified in the request asynchronously.
+    /// </summary>
+    /// <short>Get file download link asynchronously</short>
+    /// <category>Files</category>
+    /// <param type="System.Int32, System" method="url" name="fileId">File ID</param>
+    /// <returns type="ASC.Files.Core.Helpers.DocumentService.FileLink, ASC.Files.Core">File download link</returns>
+    /// <path>api/2.0/files/file/{fileId}/presigned</path>
+    /// <httpMethod>GET</httpMethod>
+    [HttpGet("file/{fileId}/presigned")]
+    public async Task<DocumentService.FileLink> GetPresignedUriAsync(T fileId)
+    {
+        return await _fileStorageService.GetPresignedUriAsync(fileId);
+    }
+
+    /// <summary>
+    /// Returns a list of users with their access rights to the file with the ID specified in the request.
+    /// </summary>
+    /// <short>Get shared users</short>
+    /// <category>Sharing</category>
+    /// <param type="System.Int32, System" method="url" name="fileId">File ID</param>
+    /// <returns type="ASC.Web.Files.Services.WCFService.MentionWrapper, ASC.Files.Core">List of users with their access rights to the file</returns>
+    /// <path>api/2.0/files/file/{fileId}/sharedusers</path>
+    /// <httpMethod>GET</httpMethod>
+    /// <collection>list</collection>
+    [HttpGet("file/{fileId}/sharedusers")]
+    public async Task<List<MentionWrapper>> SharedUsers(T fileId)
+    {
+        return await _fileStorageService.SharedUsersAsync(fileId);
+    }
+
+    /// <summary>
+    /// Returns the reference data to uniquely identify a file in its system and check the availability of insering data into the destination spreadsheet by the external link.
+    /// </summary>
+    /// <short>Get reference data</short>
+    /// <category>Files</category>
+    /// <param type="ASC.Files.Core.ApiModels.RequestDto.GetReferenceDataDto, ASC.Files.Core" name="inDto">Request parameters for getting reference data</param>
+    /// <returns type="ASC.Web.Files.Services.DocumentService.FileReference, ASC.Files.Core">File reference data</returns>
+    /// <path>api/2.0/files/file/referencedata</path>
+    /// <httpMethod>POST</httpMethod>
+    [HttpPost("file/referencedata")]
+    public async Task<FileReference<T>> GetReferenceDataAsync(GetReferenceDataDto<T> inDto)
+    {
+        return await _fileStorageService.GetReferenceDataAsync(inDto.FileKey, inDto.InstanceId, inDto.SourceFileId, inDto.Path);
+    }
+
+    [HttpGet("file/{fileId}/protectusers")]
+    public async Task<List<MentionWrapper>> ProtectUsers(T fileId)
+    {
+        return await _fileStorageService.ProtectUsersAsync(fileId);
+    }
+}
+
+public class EditorController : ApiControllerBase
+{
+    private readonly FilesLinkUtility _filesLinkUtility;
+    private readonly MessageService _messageService;
+    private readonly DocumentServiceConnector _documentServiceConnector;
+    private readonly CommonLinkUtility _commonLinkUtility;
+
+    public EditorController(
+        FilesLinkUtility filesLinkUtility,
+        MessageService messageService,
+        DocumentServiceConnector documentServiceConnector,
+        CommonLinkUtility commonLinkUtility,
+        FolderDtoHelper folderDtoHelper,
+        FileDtoHelper fileDtoHelper) : base(folderDtoHelper, fileDtoHelper)
+    {
+        _filesLinkUtility = filesLinkUtility;
+        _messageService = messageService;
+        _documentServiceConnector = documentServiceConnector;
+        _commonLinkUtility = commonLinkUtility;
+    }
+
+
+    /// <summary>
+    /// Checks the document service location.
+    /// </summary>
+    /// <short>Check the document service URL</short>
+    /// <param type="ASC.Files.Core.ApiModels.RequestDto.CheckDocServiceUrlRequestDto, ASC.Files.Core" name="inDto">Request parameters for checking the document service location</param>
+    /// <category>Settings</category>
+    /// <returns type="System.String, System">Document service information: the Document Server address, the Document Server address in the local private network, the Community Server address</returns>
+    /// <path>api/2.0/files/docservice</path>
+    /// <httpMethod>PUT</httpMethod>
+    /// <collection>list</collection>
+    [HttpPut("docservice")]
+    public async Task<IEnumerable<string>> CheckDocServiceUrl(CheckDocServiceUrlRequestDto inDto)
+    {
+        _filesLinkUtility.DocServiceUrl = inDto.DocServiceUrl;
+        _filesLinkUtility.DocServiceUrlInternal = inDto.DocServiceUrlInternal;
+        _filesLinkUtility.DocServicePortalUrl = inDto.DocServiceUrlPortal;
+
+        await _messageService.SendAsync(MessageAction.DocumentServiceLocationSetting);
+
+        var https = new Regex(@"^https://", RegexOptions.IgnoreCase);
+        var http = new Regex(@"^http://", RegexOptions.IgnoreCase);
+        if (https.IsMatch(_commonLinkUtility.GetFullAbsolutePath("")) && http.IsMatch(_filesLinkUtility.DocServiceUrl))
+        {
+            throw new Exception("Mixed Active Content is not allowed. HTTPS address for Document Server is required.");
+        }
+
+        await _documentServiceConnector.CheckDocServiceUrlAsync();
+
+        return new[]
+        {
+            _filesLinkUtility.DocServiceUrl,
+            _filesLinkUtility.DocServiceUrlInternal,
+            _filesLinkUtility.DocServicePortalUrl
+        };
+    }
+
+    /// <summary>
+    /// Returns the address of the connected editors.
+    /// </summary>
+    /// <short>Get the document service URL</short>
+    /// <category>Settings</category>
+    /// <param type="System.Boolean, System" name="version">Specifies the editor version or not</param>
+    /// <returns type="System.Object, System">The document service URL with the editor version specified</returns>
+    /// <path>api/2.0/files/docservice</path>
+    /// <httpMethod>GET</httpMethod>
+    /// <requiresAuthorization>false</requiresAuthorization>
+    /// <visible>false</visible>
+    [AllowAnonymous]
+    [HttpGet("docservice")]
+    public async Task<object> GetDocServiceUrlAsync(bool version)
+    {
+        var url = _commonLinkUtility.GetFullAbsolutePath(_filesLinkUtility.DocServiceApiUrl);
+        if (!version)
+        {
+            return url;
+        }
+
+        var dsVersion = await _documentServiceConnector.GetVersionAsync();
+
+        return new
+        {
+            version = dsVersion,
+            docServiceUrlApi = url,
+            _filesLinkUtility.DocServiceUrl,
+            _filesLinkUtility.DocServiceUrlInternal,
+            _filesLinkUtility.DocServicePortalUrl
+        };
+    }
 }