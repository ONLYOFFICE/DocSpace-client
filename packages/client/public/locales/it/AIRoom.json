{
  "AIAgentAccessRedirectNote": "Verrai reindirizzato automaticamente alla sezione {{sectionName}} tra 5 secondi.",
  "AIChat": "AI-Chat",
  "AIInstructions": "Istruzioni AI",
  "CreateChat": "Crea chat",
  "EmptyKnowledgeDescriptionActions": "Prova queste azioni per iniziare:",
  "EmptyKnowledgeTitle": "Nessun file caricato finora",
  "EmptyResultsTitle": "Nessun risultato",
<<<<<<< HEAD
=======
  "EmptyResultsViewerDescription": "Qui vedrai i risultati dell'attività di chat AI di altri utenti non appena saranno disponibili.",
>>>>>>> 7bd0b0d7
  "InstructionsDescriptionAgentExample": "Esempio: “Sei un assistente PR AI che aiuta a scrivere e modificare comunicati stampa. Mantieni un tono professionale, sicuro e adatto ai media. Evidenzia chiaramente i messaggi chiave, evita il gergo e rendi il testo conciso e coinvolgente.”",
  "KnowledgeDescription": "Carica file dal tuo computer o da {{productName}} per fornire un contesto migliore alla chat. Nota: parte o tutto il contenuto caricato potrebbe essere visibile durante la conversazione.",
  "KnowledgeSelectIn": "Seleziona in {{productName}}",
  "KnowledgeUnavailable": "Knowledge Base non disponibile",
  "MCP": "Strumenti MCP per questa stanza",
  "ResponseQualityNode": "<1>Nota:</1> La qualità delle risposte può variare a seconda del modello; per i migliori risultati si consigliano modelli più recenti.",
  "ResultStorage": "Archiviazione risultati",
  "UploadFilesDevice": "Carica file dal tuo dispositivo personale",
  "UploadFilesPortal": "Carica file da {{sectionNameFirst}} o {{sectionNameSecond}}"
}<|MERGE_RESOLUTION|>--- conflicted
+++ resolved
@@ -6,10 +6,6 @@
   "EmptyKnowledgeDescriptionActions": "Prova queste azioni per iniziare:",
   "EmptyKnowledgeTitle": "Nessun file caricato finora",
   "EmptyResultsTitle": "Nessun risultato",
-<<<<<<< HEAD
-=======
-  "EmptyResultsViewerDescription": "Qui vedrai i risultati dell'attività di chat AI di altri utenti non appena saranno disponibili.",
->>>>>>> 7bd0b0d7
   "InstructionsDescriptionAgentExample": "Esempio: “Sei un assistente PR AI che aiuta a scrivere e modificare comunicati stampa. Mantieni un tono professionale, sicuro e adatto ai media. Evidenzia chiaramente i messaggi chiave, evita il gergo e rendi il testo conciso e coinvolgente.”",
   "KnowledgeDescription": "Carica file dal tuo computer o da {{productName}} per fornire un contesto migliore alla chat. Nota: parte o tutto il contenuto caricato potrebbe essere visibile durante la conversazione.",
   "KnowledgeSelectIn": "Seleziona in {{productName}}",
