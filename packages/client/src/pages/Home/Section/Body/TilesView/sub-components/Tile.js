--- conflicted
+++ resolved
@@ -622,11 +622,8 @@
       iconProgress,
       isDownload,
       theme,
-<<<<<<< HEAD
+      openUser,
       isBlockingOperation,
-=======
-      openUser,
->>>>>>> 6195b9f4
     } = this.props;
     const { isFolder, isRoom, isTemplate, id, fileExst } = item;
 
