// (c) Copyright Ascensio System SIA 2009-2024
//
// This program is a free software product.
// You can redistribute it and/or modify it under the terms
// of the GNU Affero General Public License (AGPL) version 3 as published by the Free Software
// Foundation. In accordance with Section 7(a) of the GNU AGPL its Section 15 shall be amended
// to the effect that Ascensio System SIA expressly excludes the warranty of non-infringement of
// any third-party rights.
//
// This program is distributed WITHOUT ANY WARRANTY, without even the implied warranty
// of MERCHANTABILITY or FITNESS FOR A PARTICULAR  PURPOSE. For details, see
// the GNU AGPL at: http://www.gnu.org/licenses/agpl-3.0.html
//
// You can contact Ascensio System SIA at Lubanas st. 125a-25, Riga, Latvia, EU, LV-1021.
//
// The  interactive user interfaces in modified source and object code versions of the Program must
// display Appropriate Legal Notices, as required under Section 5 of the GNU AGPL version 3.
//
// Pursuant to Section 7(b) of the License you must retain the original Product logo when
// distributing the program. Pursuant to Section 7(e) we decline to grant you any rights under
// trademark law for use of our trademarks.
//
// All the Product's GUI elements, including illustrations and icon sets, as well as technical writing
// content are licensed under the terms of the Creative Commons Attribution-ShareAlike 4.0
// International. See the License terms at http://creativecommons.org/licenses/by-sa/4.0/legalcode

import AvatarDarkReactSvgUrl from "PUBLIC_DIR/images/avatar.dark.react.svg?url";

import { globalColors } from "./globalColors";
import { CommonTheme } from "./commonTheme";

import { TTheme } from "./base";
import { DEFAULT_FONT_FAMILY } from "../constants";

const {
  black,
  white,

  grayLight,
  grayLightMid,
  grayMid,
  grayDarkMid,
  graySilver,
  gray,
  grayMain,
  grayDark,
  shuttleGrey,

  blueMain,

  orangePressed,

  warningColor,
  red,

  grayMaxLight,
  cyanBlueDarkShade,

  darkBlack,
  silver,
  strongBlue,

  darkRed,

  darkErrorStatus,
  charlestonGreen,
  outerSpace,
} = globalColors;

const Dark: TTheme = {
  ...CommonTheme,
  isBase: false,
  color: grayMaxLight,
  backgroundColor: black,
  fontFamily: DEFAULT_FONT_FAMILY,
  fontSize: "13px",

  text: {
    color: grayMaxLight,
    disableColor: "#5c5c5c",
    emailColor: "#a3a9ae",
    fontWeight: "normal",
    fontWeightBold: "bold",
  },

  heading: {
    fontSize: {
      xlarge: "27px",
      large: "23px",
      medium: "21px",
      small: "19px",
      xsmall: "15px",
    },

    fontWeight: 600,
    color: grayMaxLight,
  },

  backgroundAndSubstrateColor: "#282828",

  betaBadgeTooltip: {
    boxShadowColor: "rgba(0, 0, 0, 0.40)",
  },

  button: {
    fontWeight: "600",
    margin: "0",
    display: "inline-block",
    textAlign: "center",
    textDecoration: "none",

    topVerticalAlign: "text-top",
    middleVerticalAlign: "middle",
    bottomVerticalAlign: "text-bottom",

    borderRadius: "3px",
    stroke: "none",
    overflow: "hidden",
    textOverflow: "ellipsis",
    whiteSpace: "nowrap",
    outline: "none",
    boxSizing: "border-box",

    paddingRight: "4px",

    height: {
      extraSmall: "24px",
      small: "32px",
      normal: "40px",
      medium: "44px",
    },

    lineHeight: {
      extraSmall: "15px",
      small: "20px",
      normal: "16px",
      medium: "22px",
    },

    fontSize: {
      extraSmall: "12px",
      small: "13px",
      normal: "14px",
      medium: "16px",
    },

    padding: {
      extraSmall: "0 12px",
      small: "0 28px",
      normal: "0 28px",
      medium: "0 32px",
    },

    color: {
      base: "#FFFFFF",
      baseHover: "#FFFFFF",
      baseActive: "#FFFFFF",
      baseDisabled: "#474747",

      primary: "#FFFFFF",
      primaryHover: "#FFFFFF",
      primaryActive: "#FFFFFF",
      primaryDisabled: "#FFFFFF",
    },

    backgroundColor: {
      base: "#333333",
      baseHover: "#333333",
      baseActive: "#282828",
      baseDisabled: "#282828",

      primary: "#5299E0",
      primaryHover: "#4D8AC7",
      primaryActive: "#427CB7",
      primaryDisabled: "#45709B",
    },

    border: {
      base: `1px solid #474747`,
      baseHover: `1px solid #858585`,
      baseActive: `1px solid #CCCCCC`,
      baseDisabled: `1px solid #474747`,

      primary: `1px solid #5299E0`,
      primaryHover: `1px solid #4D8AC7`,
      primaryActive: `1px solid #427CB7`,
      primaryDisabled: `1px solid #45709B`,
    },

    loader: {
      base: white,
      primary: white,
    },
  },

  helpButton: {
    width: "100%",
    backgroundColor: black,
    maxWidth: "500px",
    margin: "0",
    lineHeight: "56px",
    fontWeight: "700",
    borderBottom: `1px solid ${globalColors.lightGrayishBlue}`,
    padding: "0 16px 16px",
    bodyPadding: "16px 0",
  },

  mainButtonMobile: {
    textColor: "rgba(255, 255, 255, 0.6)",

    buttonColor: "#F58D31",
    iconFill: black,

    circleBackground: black,

    mobileProgressBarBackground: "#606060",

    bar: {
      errorBackground: orangePressed,

      icon: "#858585",
    },

    buttonWrapper: {
      background: "#333333",
      uploadingBackground: "#242424",
    },

    buttonOptions: {
      backgroundColor: "#242424",
      color: "#ff0000",
    },

    dropDown: {
      position: "fixed",
      right: "48px",
      bottom: "48px",

      width: "400px",

      zIndex: "202",

      mobile: {
        right: "32px",
        bottom: "40px",

        marginLeft: "24px",

        width: "calc(100vw - 64px)",
      },

      separatorBackground: white,

      buttonColor: grayMaxLight,

      hoverButtonColor: black,

      backgroundActionMobile: "rgba(255, 255, 255, 0.92)",
    },

    dropDownItem: {
      padding: "10px",
    },
  },

  mainButton: {
    backgroundColor: "#4781D1",
    disableBackgroundColor: "rgba(71, 129, 209, 0.6)",
    hoverBackgroundColor: "rgba(71, 129, 209, .85)",
    clickBackgroundColor: "#4074BC",

    padding: "5px 14px 5px 12px",
    borderRadius: "3px",
    lineHeight: "22px",
    fontSize: "16px",
    fontWeight: 700,
    textColor: white,
    textColorDisabled: white,

    cornerRoundsTopRight: "0",
    cornerRoundsBottomRight: "0",

    svg: {
      margin: "auto",
      height: "100%",
      fill: black,
    },

    dropDown: {
      top: "100%",
    },

    arrowDropdown: {
      borderLeft: "4px solid transparent",
      borderRight: "4px solid transparent",
      borderTop: `5px solid ${white}`,
      borderTopDisabled: `5px solid ${black}`,
      right: "14px",
      top: "50%",
      width: "0",
      height: "0",
      marginTop: " -1px",
    },
  },

  socialButton: {
    fontWeight: "500",
    textDecoration: "none",
    padding: "0",
    borderRadius: "3px",
    height: "40px",
    heightSmall: "32px",
    textAlign: "left",
    stroke: " none",
    outline: "none",
    width: "100%",

    border: "1px solid #474747",
    background: black,

    borderConnect: "none",
    connectBackground:
      "linear-gradient(0deg, rgba(255, 255, 255, 0.88), rgba(255, 255, 255, 0.88)), #333333",

    disableBackgroundColor: "rgba(0, 0, 0, 0.08)",

    hoverBackground: black,
    hoverBorder: "1px solid #858585",
    hoverConnectBackground: "#FFFFFF",
    hoverConnectBorder: "none",

    activeBackground: "#282828",
    activeBorder: "1px solid #CCCCCC",
    activeConnectBackground: "rgba(255, 255, 255, 0.64)",
    activeConnectBorder: "none",

    color: "rgba(0, 0, 0, 0.54)",
    disableColor: "rgba(0, 0, 0, 0.4)",
    disabledSvgColor: "#474747",

    text: {
      width: "100%",
      height: "18px",
      margin: "0 11px",
      fontWeight: "500",
      fontSize: "14px",
      lineHeight: "16px",
      letterSpacing: "0.21875px",
      overflow: "hidden",
      textOverflow: "ellipsis",
      whiteSpace: "nowrap",
      color: grayMaxLight,
      hoverColor: grayMaxLight,
      connectColor: darkBlack,
    },

    svg: {
      margin: "11px 8px",
      width: "20px",
      height: "20px",
      minWidth: "20px",
      minHeight: "20px",
      fill: darkBlack,
    },
  },

  groupButton: {
    fontSize: "14px",
    lineHeight: "19px",
    color: "#858585",
    disableColor: "#474747",
    float: "left",
    height: "19px",
    overflow: "hidden",
    padding: "0px",

    separator: {
      border: `1px solid #474747`,
      width: "0px",
      height: "24px",
      margin: "16px 12px 0 12px",
    },

    checkbox: {
      margin: "16px 0 16px 24px",
      tabletMargin: "auto 0 auto 16px",
    },
  },

  groupButtonsMenu: {
    top: "0",
    background: black,
    boxShadow: " 0px 10px 18px -8px rgba(0, 0, 0, 0.100306)",
    height: "48px",
    tabletHeight: "56px",
    padding: "0 18px 19px 0",
    width: "100%",
    zIndex: "189",
    marginTop: "1px",

    closeButton: {
      right: "11px",
      top: "6px",
      tabletTop: "10px",
      width: "20px",
      height: "20px",
      padding: "8px",
      hoverBackgroundColor: grayMaxLight,
      backgroundColor: "#858585",
    },
  },

  iconButton: { color: "#858585", hoverColor: grayMaxLight },
  selectorAddButton: {
    background: "#242424",
    hoverBackground: "#282828",
    activeBackground: "#242424",

    iconColor: "#858585",
    iconColorHover: "#FFFFFF",
    iconColorActive: "#CCCCCC",

    border: `none`,
    boxSizing: "border-box",
    borderRadius: "3px",
    height: " 32px",
    width: "32px",
    padding: "10px",
    color: "#858585",
    hoverColor: grayMaxLight,
  },

  saveCancelButtons: {
    bottom: "0",
    width: "100%",
    left: "0",
    padding: "8px 24px 8px 16px",
    marginRight: "8px",

    unsavedColor: gray,
  },

  selectedItem: {
    background: "#242424",
    border: `1px solid #242424`,
    borderRadius: "3px",

    textBox: {
      padding: "0 8px",
      height: "32px",
      alignItems: "center",
      borderRight: `1px solid #242424`,
    },

    text: {
      color: grayMaxLight,
      disabledColor: "#474747",
    },

    closeButton: {
      alignItems: "center",
      padding: "0 8px",
      color: grayMaxLight,
      colorHover: grayMaxLight,
      backgroundColor: "#242424",
    },
  },

  checkbox: {
    fillColor: "#282828",
    borderColor: "#474747",
    arrowColor: white,
    indeterminateColor: white,

    disableArrowColor: "#474747",
    disableBorderColor: "#545454",
    disableFillColor: "#545454",
    disableIndeterminateColor: "#474747",

    hoverBorderColor: "#858585",
    hoverIndeterminateColor: white,

    pressedBorderColor: "#474747",
    pressedFillColor: black,

    focusColor: "#858585",

    errorColor: "#E06451",
  },

  // slider: {
  //   sliderBarColorProgress: blueMain,
  //   sliderBarColorProgressDisabled: grayMid,
  //   sliderBarColor: grayLightMid,
  //   sliderBarDisableColor: grayLightMid,

  //   sliderBarBorderActive: `1px solid ${globalColors.grayMid}`,
  //   sliderBarBorderDisable: `1px solid ${globalColors.grayMid}`,

  //   thumbFillDisable: grayLightMid,
  //   thumbFillActive: grayLightMid,

  //   thumbBorderColorActive: `1px solid ${globalColors.gray}`,
  //   thumbBorderColorDisable: `1px solid ${globalColors.grayMid}`,

  //   sliderWidth: "202px",

  //   arrowHover: blueMain,
  //   arrowColor: grayMid,
  // },

  viewSelector: {
    fillColor: black,
    checkedFillColor: "#858585",
    fillColorDisabled: grayLight,
    disabledFillColor: grayLightMid,
    disabledFillColorInner: grayMid,
    hoverBorderColor: "#858585",
    borderColor: "#474747",
  },

  radioButton: {
    textColor: grayMaxLight,
    textDisableColor: "#5c5c5c",

    marginBeforeLabel: "8px",

    background: "#292929",
    disableBackground: "#545454",

    fillColor: grayMaxLight,
    disableFillColor: "#474747",

    borderColor: "#646464",
    disableBorderColor: "none",
    hoverBorderColor: grayMaxLight,
  },

  requestLoader: {
    backgroundColor: white,
    border: `1px solid ${globalColors.veryLightGrey}`,
    overflow: "hidden",
    padding: "5px 10px",
    lineHeight: "16px",
    borderRadius: "5px",
    boxShadow: "0 2px 8px rgba(0, 0, 0, 0.3)",

    marginRight: "10px",
    top: "10px",
    width: "100%",
  },

  row: {
    minHeight: "47px",
    width: "100%",
    borderBottom: "#474747",
    backgroundColor: globalColors.veryDarkGrey,
    minWidth: "160px",
    overflow: "hidden",
    textOverflow: "ellipsis",

    element: {
      marginRight: "14px",
      marginLeft: "2px",
    },

    optionButton: {
      padding: "8px 0px 9px 7px",
    },
  },

  rowContent: {
    icons: {
      height: "16px",
    },

    margin: "0 6px",
    fontSize: "12px",
    fontStyle: "normal",
    fontWeight: "600",
    height: "56px",
    maxWidth: " 100%",

    sideInfo: {
      minWidth: "160px",
      margin: "0 6px",
      overflow: "hidden",
      textOverflow: "ellipsis",
    },

    mainWrapper: {
      minWidth: "140px",
      marginRight: "8px",
      marginTop: "8px",
      width: "95%",
    },
  },

  rowContainer: {
    borderColor: "#474747",
  },

  badge: {
    border: "1px solid transparent",
    padding: "1px",
    lineHeight: "0.8",
    overflow: "hidden",
    color: black,
    backgroundColor: "#F59931",
    disableBackgroundColor: "#858585",
  },

  scrollbar: {
    bgColor: "rgba(20, 20, 20, 0.4)",
    hoverBgColor: "rgba(20, 20, 20, 0.64)",
    pressBgColor: "rgba(20, 20, 20, 0.8)",
    paddingInlineEnd: "17px !important",
    paddingInlineEndMobile: "8px !important",
  },

  modalDialog: {
    backgroundColor: black,
    textColor: white,
    headerBorderColor: "#474747",
    footerBorderColor: "#474747",
    width: "auto",
    maxwidth: "560px",
    margin: " 0 auto",
    minHeight: "100%",

    colorDisabledFileIcons: "#5c5c5c",

    backdrop: {
      backgroundRGBA: {
        r: 27,
        g: 27,
        b: 27,
        a: 0.4,
      },
      blur: 10,
    },

    content: {
      backgroundColor: black,
      modalBorderRadius: "6px",
      modalPadding: "0 12px 12px",
      asidePadding: "0 16px 16px",

      heading: {
        maxWidth: "calc(100% - 18px)",
        margin: "0",
        fontWeight: "700",
        modalLineHeight: "40px",
        asideLineHeight: "56px",
        asideFontSize: "21px",
        modalFontSize: "18px",
      },
    },

    header: {
      borderBottom: `1px solid #474747`,
    },

    closeButton: {
      // backgroundColor: "#9A9EA3",

      fillColor: "#9A9EA3",
    },
  },

  paging: {
    button: {
      marginRight: "8px",
      maxWidth: "110px",
    },

    page: {
      marginRight: "8px",
      width: "110%",
    },

    comboBox: {
      marginLeft: "auto",
      marginRight: "0px",
    },
  },

  input: {
    color: grayMaxLight,
    disableColor: "#6c6c6c",

    backgroundColor: "#292929",
    disableBackgroundColor: "#474747",

    width: {
      base: "173px",
      middle: "300px",
      big: "350px",
      huge: "500px",
      large: "550px",
    },

    borderRadius: "3px",
    boxShadow: "none",
    boxSizing: "border-box",
    border: "solid 1px",

    borderColor: "#474747",
    errorBorderColor: "#E06451",
    warningBorderColor: warningColor,
    disabledBorderColor: "#474747",

    hoverBorderColor: "#858585",
    hoverErrorBorderColor: "#E06451",
    hoverWarningBorderColor: warningColor,
    hoverDisabledBorderColor: "#474747",

    focusBorderColor: grayMaxLight,
    focusErrorBorderColor: "#E06451",
    focusWarningBorderColor: warningColor,
    focusDisabledBorderColor: "#474747",
  },

  fileInput: {
    width: {
      base: "173px",
      middle: "300px",
      big: "350px",
      huge: "500px",
      large: "550px",
    },

    height: {
      base: "32px",
      middle: "38px",
      big: "38px",
      huge: "39px",
      large: "44px",
    },

    paddingRight: {
      base: "37px",
      middle: "48px",
      big: "53px",
      huge: "58px",
      large: "64px",
    },

    icon: {
      background: "#292929",

      border: "1px solid",
      borderRadius: "0 3px 3px 0",

      width: {
        base: "30px",
        middle: "36px",
        big: "37px",
        huge: "38px",
        large: "48px",
      },

      height: {
        base: "30px",
        middle: "36px",
        big: "36px",
        huge: "37px",
        large: "42px",
      },
    },
    iconButton: {
      width: {
        base: "15px",
        middle: "15px",
        big: "16px",
        huge: "16px",
        large: "16px",
      },
    },
  },

  passwordInput: {
    color: "#858585",
    disableColor: "#858585",

    tooltipTextColor: black,

    iconColor: "#646464",
    hoverIconColor: "#858585",

    hoverColor: gray,

    lineHeight: "32px",

    text: {
      lineHeight: "14px",
      marginTop: "-2px",
    },

    link: {
      marginTop: "-6px",

      tablet: {
        width: "100%",
        marginLeft: "0px",
        marginTop: "-1px",
      },
    },

    progress: {
      borderRadius: "2px",
      marginTop: "-2px",
    },

    newPassword: {
      margin: "0 16px",

      svg: {
        overflow: "hidden",
        marginBottom: "4px",
      },
    },
  },

  searchInput: {
    fontSize: "14px",
    fontWeight: "600",

    iconColor: "#646464",
    hoverIconColor: "#858585",
  },

  inputPhone: {
    activeBorderColor: "#2da7db",
    inactiveBorderColor: "#474747",
    errorBorderColor: "#f21c0e",
    backgroundColor: "#33333",
    color: "#fff",
    scrollBackground: "#858585",
    placeholderColor: "#858585",
    dialCodeColor: "#858585",
    width: "320px",
    height: "44px",
  },
  textInput: {
    fontWeight: "normal",
    placeholderColor: "rgba(255, 255, 255, 0.2)",
    disablePlaceholderColor: "#6c6c6c",

    transition: "all 0.2s ease 0s",
    appearance: "none",
    display: "flex",
    flex: "1 1 0%",
    outline: "none",
    overflow: "hidden",
    opacity: "1",

    lineHeight: {
      base: "20px",
      middle: "20px",
      big: "20px",
      huge: "21px",
      large: "20px",
    },

    fontSize: {
      base: "13px",
      middle: "14px",
      big: "16px",
      huge: "18px",
      large: "16px",
    },

    padding: {
      base: "5px 6px",
      middle: "8px 12px",
      big: "8px 16px",
      huge: "8px 20px",
      large: "11px 12px",
    },
  },

  inputBlock: {
    height: "100%",
    paddingRight: "8px",
    paddingLeft: "1px",

    display: "flex",
    alignItems: "center",
    padding: "2px 0px 2px 2px",
    margin: "0",

    borderColor: grayMaxLight,

    iconColor: "#858585",
    hoverIconColor: "#FFFFFF",
  },

  textArea: {
    disabledColor: "#474747",

    focusBorderColor: grayMaxLight,
    focusErrorBorderColor: "#E06451",
    focusOutline: "none",

    scrollWidth: "100%",
    scrollHeight: "91px",

    numerationColor: "#858585",

    copyIconFilter:
      "invert(62%) sepia(0%) saturate(0%) hue-rotate(119deg) brightness(85%) contrast(87%)",
  },

  link: {
    color: grayMaxLight,
    lineHeight: "calc(100% + 6px)",
    opacity: "0.5",
    textDecoration: "none",
    cursor: "pointer",
    display: "inline-block",

    hover: {
      textDecoration: "underline dashed",
      page: { textDecoration: "underline" },
    },
  },

  linkWithDropdown: {
    paddingRight: "20px",
    semiTransparentOpacity: "0.5",
    textDecoration: "none",
    disableColor: "#5c5c5c",

    svg: {
      opacity: "1",
      semiTransparentOpacity: "0.5",
    },

    text: { maxWidth: "100%" },

    span: { maxWidth: "300px" },

    expander: {
      iconColor: white,
    },
    color: {
      default: "#858585",
      hover: "#ADADAD",
      active: "#FFFFFF",
      focus: "#FFFFFF",
    },

    background: {
      default: "transparent",
      hover: "#474747",
      active: "#282828",
      focus: "#242424",
    },
    caret: {
      width: "5px",
      minWidth: "5px",
      height: "4px",
      minHeight: "4px",
      marginLeft: "5px",
      marginTop: "-4px",
      right: "6px",
      top: "0",
      bottom: "0",
      isOpenBottom: "-1px",
      margin: "auto",
      opacity: "0",
      transform: "scale(1, -1)",
    },
  },

  tooltip: {
    borderRadius: "6px",
    boxShadow: "0px 10px 15px rgba(0, 0, 0, 0.40)",
    opacity: "1",
    padding: "8px 12px",
    pointerEvents: "auto",
    maxWidth: "340px",
    color: "#242424",
    textColor: white,
    backgroundColor: "#282828",

    before: {
      border: "none",
    },
    after: {
      border: "none",
    },
  },

  tabsContainer: {
    scrollbar: {
      width: "100%",
      height: "44px",
    },

    label: {
      height: " 30px",
      border: "1px solid #474747",
      borderRadius: "16px",
      minWidth: "fit-content",
      marginRight: "8px",
      width: "fit-content",

      backgroundColor: "#FFFFFF",
      hoverBackgroundColor: "#474747",
      disableBackgroundColor: "#282828",
      activeBackgroundColor: "#282828",
      activeSelectedBackgroundColor: "linear-gradient(0deg, #FFFFFF, #FFFFFF), linear-gradient(0deg, rgba(0, 0, 0, 0.18), rgba(0, 0, 0, 0.18))",

      title: {
        padding: "4px 16px",
        overflow: "hidden",
        color: black,
        hoverColor: "#a4a4a4",
        disableColor: "#474747",
      },
    },
  },

  fieldContainer: {
    horizontal: {
      margin: "0 0 16px 0",

      label: {
        lineHeight: "32px",
        margin: "0",
      },

      body: {
        flexGrow: "1",
      },

      iconButton: {
        marginTop: "10px",
        marginLeft: "8px",
      },
    },

    vertical: {
      margin: "0 0 16px 0",

      label: {
        lineHeight: "20px",
        height: "20px",
      },

      labelIcon: {
        width: "100%",
        margin: "0 0 4px 0",
      },

      body: {
        width: "100%",
      },

      iconButton: {
        margin: "0",
        padding: "0px 8px",
        width: "12px",
        height: "12px",
      },
    },

    errorLabel: {
      color: "#E06451",
    },
  },

  avatar: {
    defaultImage: `url("${AvatarDarkReactSvgUrl}")`,
    initialsContainer: {
      color: white,
      groupColor: white,
      left: "50%",
      top: "50%",
      transform: "translate(-50%, -50%)",
      fontWeight: "600",
      groupFontWeight: "700",

      fontSize: {
        min: "12px",
        small: "12px",
        base: "16px",
        medium: "20px",
        big: "34px",
        groupBig: "23px",
        max: "72px",
      },
    },

    roleWrapperContainer: {
      right: {
        min: "-2px",
        small: "-2px",
        base: "-2px",
        medium: "-4px",
        big: "3px",
        max: "0px",
      },

      bottom: {
        min: "-2px",
        small: "3px",
        base: "4px",
        medium: "6px",
        big: "3px",
        max: "0px",
      },

      width: {
        min: "12px",
        medium: "16px",
        max: "24px",
      },

      height: {
        min: "12px",
        medium: "16px",
        max: "24px",
      },
    },

    imageContainer: {
      backgroundImage: "#606060",
      background: "#606060",
      groupBackground: grayDarkMid,
      borderRadius: "50%",
      height: "100%",

      svg: {
        display: "block",
        width: "50%",
        height: "100%",
        margin: "auto",
        fill: "#858585",
      },
    },

    administrator: {
      fill: "#F59931",
      stroke: darkBlack,
      color: black,
    },

    guest: {
      fill: "#575757",
      stroke: darkBlack,
      color: black,
    },

    owner: {
      fill: "#EDC409",
      stroke: darkBlack,
      color: black,
    },

    editContainer: {
      right: "0px",
      bottom: "0px",
      fill: black,
      backgroundColor: "#b2b2b2",
      borderRadius: "50%",
      height: "32px",
      width: "32px",
    },

    image: {
      width: "100%",
      height: "100%",
      borderRadius: "50%",
    },

    icon: {
      background: "#242424",
      color: "#ADADAD",
    },

    width: {
      min: "32px",
      small: "36px",
      base: "40px",
      medium: "48px",
      big: "80px",
      max: "124px",
    },

    height: {
      min: "32px",
      small: "36px",
      base: "40px",
      medium: "48px",
      big: "80px",
      max: "124px",
    },
  },

  avatarEditor: {
    minWidth: "208px",
    maxWidth: "300px",
    width: "max-content",
  },

  avatarEditorBody: {
    maxWidth: "400px",

    selectLink: {
      color: "#474747",
      linkColor: "#E06A1B",
    },

    slider: {
      width: "100%",
      margin: "24px 0",
      backgroundColor: "transparent",

      runnableTrack: {
        background: "#242424",
        focusBackground: "#242424",
        border: `1.4px solid #242424`,
        borderRadius: "5.6px",
        width: "100%",
        height: "8px",
      },

      sliderThumb: {
        marginTop: "-9.4px",
        width: "24px",
        height: "24px",
        background: grayMaxLight,
        disabledBackground: "#A6DCF2",
        borderWidth: "6px",
        borderStyle: "solid",
        borderColor: `${black}`,
        borderRadius: "30px",
        boxShadow: "0px 5px 20px rgba(4, 15, 27, 0.13)",
      },

      thumb: {
        width: "24px",
        height: "24px",
        background: grayMaxLight,
        border: `6px solid ${black}`,
        borderRadius: "30px",
        marginTop: "0px",
        boxShadow: "0px 5px 20px rgba(4, 15, 27, 0.13)",
      },

      rangeTrack: {
        background: "#242424",
        border: `1.4px solid #242424`,
        borderRadius: "5.6px",
        width: "100%",
        height: "8px",
      },

      rangeThumb: {
        width: "14px",
        height: "14px",
        background: grayMaxLight,
        border: `6px solid ${black}`,
        borderRadius: "30px",
        boxShadow: "0px 5px 20px rgba(4, 15, 27, 0.13)",
      },

      track: {
        background: "transparent",
        borderColor: "transparent",
        borderWidth: "10.2px 0",
        color: "transparent",
        width: "100%",
        height: "8px",
      },

      trackNumber: {
        color: "#A3A9AE",
      },

      fillLower: {
        background: "#242424",
        focusBackground: "#242424",
        border: `1.4px solid #242424`,
        borderRadius: "11.2px",
      },

      fillUpper: {
        background: "#242424",
        focusBackground: "#242424",
        border: `1.4px solid #242424`,
        borderRadius: "11.2px",
      },
    },

    dropZone: {
      border: `1px dashed #474747`,
    },

    container: {
      miniPreview: {
        width: "160px",
        border: `1px solid #242424`,
        borderRadius: "6px",
        padding: "8px",
      },

      buttons: {
        height: "32px",
        background: "#292929",
        mobileWidth: "40px",
        mobileHeight: "100%",
        mobileBackground: "none",
      },

      button: {
        background: "#b6b6b6",
        fill: "#858585",
        hoverFill: grayMaxLight,
        padding: "0 12px",
        height: "40px",
        borderRadius: "6px",
      },

      zoom: {
        height: "56px",

        mobileHeight: "24px",
        marginTop: "16px",
      },
    },
  },

  backdrop: {
    backgroundColor: "rgba(20, 20, 20, 0.8)",
    unsetBackgroundColor: "unset",
  },

  treeMenu: {
    disabledColor: "#5c5c5c",
  },

  treeNode: {
    background: "#3D3D3D",
    disableColor: "#858585",

    icon: {
      color: "#ADADAD",
    },

    dragging: {
      draggable: {
        background: "rgba(230, 211, 138, 0.12)",
        hoverBackgroundColor: "rgba(204, 184, 102, 0.2)",
        borderRadius: "3px",
      },

      title: {
        width: "85%",
        // color: "#000",
      },
    },

    draggable: {
      color: cyanBlueDarkShade,
      dragOverBackgroundColor: strongBlue,
      border: `1px ${strongBlue} solid`,
      dragOverColor: white,

      gapTop: {
        borderTop: `2px blue solid`,
      },

      gapBottom: {
        borderBottom: `2px blue solid`,
      },
    },

    contentWrapper: {
      color: darkRed,
    },

    title: {
      color: "#a9a9a9",
    },

    selected: {
      background: black,
      hoverBackgroundColor: black,
      borderRadius: "3px",
    },

    checkbox: {
      border: `2px solid ${white}`,
      borderTop: 0,
      borderLeft: 0,
    },
  },

  progressBar: {
    backgroundColor: "#858585",

    percent: {
      background: "#FFFFFF",
    },
  },

  dropDown: {
    fontWeight: "600",
    fontSize: "13px",
    zIndex: "400",
    background: "#333333",
    borderRadius: "6px",
    boxShadow: "0px 8px 16px 0px #040F1B29",
    // boxShadowMobile: "0px -4px 60px rgba(0, 0, 0, 0.25)",
    border: "1px solid #474747",
  },

  dropDownItem: {
    color: grayMaxLight,
    disableColor: gray,
    backgroundColor: black,
    hoverBackgroundColor: "#3D3D3D",
    hoverDisabledBackgroundColor: black,
    selectedBackgroundColor: "#282828",
    fontWeight: "600",
    fontSize: "13px",
    width: "100%",
    maxWidth: "500px",
    border: "0px",
    margin: "0px",
    padding: "0px 12px",
    tabletPadding: "0px 16px",
    lineHeight: "32px",
    tabletLineHeight: "36px",

    icon: {
      width: "16px",
      marginRight: "8px",
      lineHeight: "10px",

      color: grayMaxLight,
      disableColor: grayMaxLight,
    },

    separator: {
      padding: "0px 16px",
      borderBottom: `1px solid #474747`,
      margin: " 4px 16px 4px",
      lineHeight: "1px",
      height: "1px",
      width: "calc(100% - 32px)",
    },
  },

  toast: {
    active: {
      success: "#292929",
      error: "#292929",
      info: "#292929",
      warning: "#292929",
    },
    hover: {
      success: "#292929",
      error: "#292929",
      info: "#292929",
      warning: "#292929",
    },
    border: {
      success: "2px solid #9de051",
      error: "2px solid #e0b051",
      info: "2px solid #e0d751",
      warning: "2px solid #e07751",
    },

    zIndex: "9999",
    position: "fixed",
    padding: "4px",
    width: "320px",
    color: grayMaxLight,
    top: "16px",
    right: "24px",
    marginTop: "0px",

    closeButton: {
      color: grayMaxLight,
      fontWeight: "700",
      fontSize: "14px",
      background: "transparent",
      padding: "0",
      opacity: "0.7",
      hoverOpacity: "1",
      transition: "0.3s ease",
    },

    main: {
      marginBottom: "1rem",
      boxShadow: "0px 16px 16px rgba(0, 0, 0, 0.16)",
      maxHeight: "800px",
      overflow: "hidden",
      borderRadius: "6px",
      color: grayMaxLight,
      margin: "0 0 12px",
      padding: "12px",
      minHeight: "32px",
      width: "100%",
      right: "0",
      transition: "0.3s",
    },
  },

  toastr: {
    svg: {
      width: "16px",
      minWidth: "16px",
      height: "16px",
      minHeight: "16px",
      color: {
        success: "#9DE051",
        error: "#E0B151",
        info: "#E0D751",
        warning: "#E07751",
      },
    },

    text: {
      lineHeight: " 1.3",
      fontSize: "12px",
      color: grayMaxLight,
    },

    title: {
      fontWeight: "600",
      margin: "0",
      marginBottom: "5px",
      lineHeight: "16px",
      color: {
        success: "#9DE051",
        error: "#E0B151",
        info: "#E0D751",
        warning: "#E07751",
      },
      fontSize: "12px",
    },

    closeButtonColor: grayMaxLight,
  },

  loader: {
    color: shuttleGrey,
    size: "40px",
    marginRight: "2px",
    borderRadius: "50%",
  },
  rombsLoader: {
    blue: {
      colorStep_1: "#333",
      colorStep_2: "#333",
      colorStep_3: "#323032",
      colorStep_4: "#323032",
    },
    red: {
      colorStep_1: "#333",
      colorStep_2: "#333",
      colorStep_3: "#323032",
    },
    green: {
      colorStep_1: "#333",
      colorStep_2: "#333",
      colorStep_3: "#323032",
      colorStep_4: "#323032",
    },
  },
  dialogLoader: {
    borderBottom: "1px solid #292929",
  },

  // dropDownItem: {
  //   width: "100%",
  //   maxWidth: "240px",
  //   border: "none",
  //   cursor: "pointer",
  //   padding: "0px 16px",
  //   lineHeight: "32px",
  //   textAlign: "left",
  //   background: "none",
  //   textDecoration: "none",
  //   fontStyle: "normal",
  //   fontWeight: "600",
  //   fontSize: "13px",

  //   whiteSpace: "nowrap",
  //   overflow: "hidden",
  //   textOverflow: "ellipsis",

  //   outline: "none",
  //   color: black,
  //   textTransform: "none",

  //   hoverBackgroundColor: grayLight,
  //   noHoverBackgroundColor: white,

  //   header: {
  //     color: gray,
  //     hoverCursor: "default",
  //     hoverBackgroundColor: "white",
  //     textTransform: "uppercase",
  //   },

  //   disabled: {
  //     color: gray,
  //     hoverCursor: "default",
  //     hoverBackgroundColor: "white",
  //   },

  //   separator: {
  //     padding: "0px 16px",
  //     border: `0.5px solid ${grayLightMid}`,
  //     cursor: "default",
  //     margin: "6px 16px 6px",
  //     lineHeight: "1px",
  //     height: "1px",
  //     width: "calc(100% - 32px)",
  //   },

  //   tablet: { lineHeight: "36px" },

  comboBox: {
    padding: "6px 0px",
    background: black,

    width: {
      base: "173px",
      middle: "300px",
      big: "350px",
      huge: "500px",
    },

    arrow: {
      width: "6px",
      flex: "0 0 6px",
      marginTopWithBorder: "5px",
      marginTop: "12px",
      marginRight: "5px",
      marginLeft: "auto",
    },

    button: {
      height: "18px",
      heightWithBorder: "30px",
      heightModernView: "28px",

      paddingLeft: "16px",
      paddingRightNoArrow: "16px",
      paddingRight: "8px",

      selectPaddingLeft: "8px",
      selectPaddingRightNoArrow: "14px",
      selectPaddingRight: "8px",

      color: "#858585",
      disabledColor: "#858585",
      background: "#292929",
      backgroundWithBorder: "none",
      backgroundModernView: "none",

      border: `1px solid #474747`,
      borderRadius: "3px",

      borderColor: "#474747",
      openBorderColor: grayMaxLight,

      disabledBorderColor: "#474747",
      disabledBackground: "#474747",

      hoverBorderColor: "#858585",
      hoverBorderColorOpen: grayMaxLight,
      hoverDisabledBorderColor: "#474747",

      hoverBackgroundModernView: "#474747",
      activeBackgroundModernView: "#282828",
      focusBackgroundModernView: "#242424",
    },

    label: {
      marginRightWithBorder: "13px",
      marginRight: "4px",

      disabledColor: "#858585",
      color: "#858585",
      alternativeColor: grayDark,
      selectedColor: white,

      maxWidth: "175px",

      lineHeightWithoutBorder: "16px",
      lineHeightTextDecoration: "underline dashed",
    },

    childrenButton: {
      marginRight: "8px",
      width: "16px",
      height: "16px",

      defaultDisabledColor: "#858585",
      defaultColor: white,
      disabledColor: "#858585",
      color: white,
      selectedColor: white,
    },

    plusBadge: {
      color: black,
      bgColor: grayDark,
      selectedBgColor: "#ADADAD",
    },
  },

  toggleContent: {
    headingHeight: "24px",
    headingLineHeight: "26px",
    hoverBorderBottom: "1px dashed",
    contentPadding: "10px 0px 0px 0px",
    arrowMargin: "4px 8px 4px 0px",
    transform: "rotate(180deg)",
    iconColor: white,

    childrenContent: {
      color: black,
      paddingTop: "6px",
    },
  },

  toggleButton: {
    fillColorDefault: "#4781D1",
    fillColorOff: "#292929",
    hoverFillColorOff: "#3D3D3D",

    fillCircleColor: "#FFFFFF",
    fillCircleColorOff: "#FFFFFF",
  },

  contextMenuButton: {
    content: {
      width: "100%",
      backgroundColor: black,
      padding: "0 16px 16px",
    },

    headerContent: {
      maxWidth: "500px",
      margin: "0",
      lineHeight: "56px",
      fontWeight: "700",
      borderBottom: `1px solid #474747`,
    },

    bodyContent: {
      padding: "16px 0",
    },
  },

  calendar: {
    color: "#FFFFFF",
    disabledColor: "#474747",
    pastColor: "#858585",
    onHoverBackground: "#3D3D3D",
    titleColor: "#ADADAD",
    outlineColor: "#474747",
    arrowColor: "#F6F9FC",
    disabledArrow: "#474747",
    weekdayColor: "#858585",
    accent: "#4781d1",
    boxShadow: "0px 12px 40px 0px rgba(0, 0, 0, 0.40)",
  },

  datePicker: {
    width: "115px",
    dropDownPadding: "16px 16px 16px 17px",
    contentPadding: "0 16px 16px",
    bodyPadding: "16px 0",
    backgroundColor: black,
    inputBorder: blueMain,
    iconPadding: "8px 8px 7px 0px",

    contentMaxWidth: "500px",
    contentLineHeight: "56px",
    contentFontWeight: "700",

    borderBottom: `1px solid ${globalColors.lightGrayishBlue}`,
  },

  aside: {
    backgroundColor: black,
    height: "100%",
    overflowX: "hidden",
    overflowY: "auto",
    position: "fixed",
    right: "0",
    top: "0",
    bottom: "16px",
    paddingBottom: "64px",
    transition: "transform 0.3s ease-in-out",
  },

  dragAndDrop: {
    height: "100%",
    border: `1px solid ${globalColors.darkSilver}`,
    transparentBorder: "1px solid transparent",
    acceptBackground: "rgba(204, 184, 102, 0.2)",
    background: "rgba(230, 211, 138, 0.12)",
  },

  // phoneInput: {
  //   width: "304px",
  //   height: "44px",
  //   itemTextColor: black,
  //   itemBackgroundColor: white,
  //   itemHoverColor: grayLightMid,
  //   scrollBackground: "rgba(0, 0, 0, 0.1)",
  //   placeholderColor: gray,
  // },

  // squareButton: {
  //   height: "32px",
  //   width: "32px",
  //   color: gray,
  //   backgroundColor: white,
  //   border: `1px solid ${grayMid}`,
  //   borderRadius: "3px",
  //   outline: "none",
  //   hover: {
  //     backgroundColor: white,
  //     border: `1px solid ${gray}`,
  //   },
  //   click: {
  //     backgroundColor: grayLightMid,
  //     border: `1px solid ${gray}`,
  //   },
  //   disable: {
  //     backgroundColor: grayLight,
  //     border: `1px solid ${grayLightMid}`,
  //   },
  //   crossShape: {
  //     color: graySilver,
  //     disable: {
  //       color: gray,
  //     },
  //   },
  // },

  // roundButton: {
  //   height: "40px",
  //   width: "40px",
  //   backgroundColor: grayLight,
  //   borderRadius: {
  //     plus: "112px",
  //     minus: "81px",
  //   },
  //   borderStyle: "none",
  //   outline: "none",
  //   hover: {
  //     backgroundColor: grayLightMid,
  //   },
  //   click: {
  //     backgroundColor: grayMid,
  //   },
  //   disable: {
  //     backgroundColor: grayLight,
  //   },
  //   plus: {
  //     color: grayMid,
  //     disable: {
  //       color: black,
  //     },
  //   },
  // },
  catalog: {
    background: "#292929",

    header: {
      borderBottom: "1px solid #474747",
      iconFill: "#a9a9a9",
    },
    control: {
      background: "#a3a3a3",
      fill: "#ffffff",
    },

    headerBurgerColor: "#606060",

    verticalLine: "1px solid #474747",

    profile: {
      borderTop: "1px solid #474747",
      background: "#3D3D3D",
    },

    paymentAlert: {
      color: "#ed7309",
      warningColor: "#E06451",
    },

    teamTrainingAlert: {
      titleColor: "#FFFFFF",
      borderColor: "#388BDE",
      linkColor: "#5299E0",
    },
  },

  alertComponent: {
    descriptionColor: "#ADADAD",
    iconColor: "#ADADAD",
  },

  catalogItem: {
    container: {
      width: "100%",
      height: "36px",
      padding: "0 12px",
      background: "#1b1c1d",
      marginBottom: "16px",
      tablet: {
        height: "44px",
        padding: "0 12px",
        marginBottom: "24px",
      },
    },
    sibling: {
      active: {
        background: black,
      },
      hover: {
        background: black,
      },
    },
    img: {
      svg: {
        width: "16px",
        height: "16px",

        fill: "#a9a9a9",
        isActiveFill: "#FFFFFF",
        tablet: {
          width: "20px",
          height: "20px",
        },
      },
    },
    text: {
      width: "100%",
      marginLeft: "8px",
      lineHeight: "20px",
      color: "#a9a9a9",
      isActiveColor: "#FFFFFF",
      fontSize: "13px",
      fontWeight: 600,
      tablet: {
        marginLeft: "12px",
        lineHeight: "20px",
        fontSize: "14px",
        fontWeight: "600",
      },
    },
    initialText: {
      color: black,
      width: "16px",
      lineHeight: "15px",
      fontSize: "9px",
      fontWeight: "700",
      tablet: {
        width: "20px",
        lineHeight: "19px",
        fontSize: "11px",
      },
    },
    badgeWrapper: {
      size: "16px",
      marginLeft: "8px",
      marginRight: "-2px",
      tablet: {
        width: "44px",
        height: "44px",
        marginRight: "-16px",
      },
    },
    badgeWithoutText: {
      backgroundColor: "#F58D31",

      size: "8px",
      position: "-4px",
    },
    trashIconFill: "#858585",
  },

  navigation: {
    expanderColor: "#eeeeee",
    background: black,
    rootFolderTitleColor: "#ADADAD",
    boxShadow: "0px 8px 16px 0px #040F1B29",

    icon: {
      fill: "#E06A1B",
      stroke: "#474747",
    },
  },

  nav: {
    backgroundColor: "#292929",
  },

  navItem: {
    baseColor: "#a9a9a9",
    activeColor: white,
    separatorColor: "#474747",

    wrapper: {
      hoverBackground: "#474747",
    },
  },

  header: {
    backgroundColor: "#282828 ",
    recoveryColor: "#4C4C4C",
    linkColor: "#606060",
    productColor: "#eeeeee",
    height: "48px",
  },

  menuContainer: {
    background: "#3d3d3d",
    color: "rgba(255, 255, 255, 0.92)",
  },

  article: {
    background: "#292929",
    pinBorderColor: "#474747",
    catalogItemHeader: "#858585",
    catalogItemText: "rgba(255, 255, 255, 0.6)",
    catalogItemActiveBackground: "#333333",
    catalogShowText: "#adadad",
  },

  section: {
    toggler: {
      background: white,
      fill: black,
      boxShadow: "0px 5px 20px rgba(0, 0, 0, 0.13)",
    },

    header: {
      backgroundColor: black,
      background: `linear-gradient(180deg, #333333 2.81%, rgba(51, 51, 51, 0.9) 63.03%, rgba(51, 51, 51, 0) 100%);`,
      trashErasureLabelBackground: "#292929",
      trashErasureLabelText: "#ADADAD",
    },
  },

  infoPanel: {
    sectionHeaderToggleIcon: "#858585",
    sectionHeaderToggleIconActive: "#c4c4c4",
    sectionHeaderToggleBg: "transparent",
    sectionHeaderToggleBgActive: "#292929",

    backgroundColor: black,
    blurColor: "rgba(20, 20, 20, 0.8)",
    borderColor: "#474747",
    thumbnailBorderColor: grayLightMid,
    textColor: white,
    errorColor: "#E06451",

    closeButtonWrapperPadding: "6px",
    closeButtonIcon: black,
    closeButtonSize: "12px",
    closeButtonBg: "#a2a2a2",

    links: {
      iconColor: "#858585",
      iconErrorColor: "#E06451",
      primaryColor: "#ADADAD",
    },

    members: {
      iconColor: "#858585",
      iconHoverColor: "#ffffff",
      isExpectName: "#A3A9AE",
      subtitleColor: "#a3a9ae",
      meLabelColor: "#a3a9ae",
      roleSelectorColor: "#a3a9ae",
      disabledRoleSelectorColor: "#a3a9ae",
      roleSelectorArrowColor: "#a3a9ae",
      createLink: "#858585",
      linkAccessComboboxExpired: "#a3a9ae",
    },

    history: {
      subtitleColor: "#A3A9AE",
      fileBlockBg: "#292929",
      dateColor: "#A3A9AE",
      fileExstColor: "#A3A9AE",
      locationIconColor: "#A3A9AE",
      folderLabelColor: "#A3A9AE",
    },

    details: {
      customLogoBorderColor: "#474747",
      commentEditorIconColor: "#eee",
      tagBackground: "#242424",
    },

    gallery: {
      borderColor: "#292929",
      descriptionColor: "#eeeeee",
    },

    search: {
      boxShadow: "0px 5px 20px 0px rgba(0, 0, 0, 0.16)",
    },
  },

  filesArticleBody: {
    background: black,
    panelBackground: "#474747",

    fill: "#C4C4C4",
    expanderColor: "#C4C4C4",

    downloadAppList: {
      textColor: "#858585",
      color: "#5C5C5C",
      winHoverColor: "#3785D3",
      macHoverColor: "#fff",
      linuxHoverColor: "#FFB800",
      androidHoverColor: "#9BD71C",
      iosHoverColor: "#fff",
    },

    thirdPartyList: {
      color: "#818b91",
      linkColor: "#DDDDDD",
    },
    devTools: {
      border: "1px solid #474747",
      color: "#858585",
    },
  },

  peopleArticleBody: {
    iconColor: "#C4C4C4",
    expanderColor: "#C4C4C4",
  },

  peopleTableRow: {
    fill: graySilver,

    nameColor: grayMaxLight,
    pendingNameColor: "#6f6f6f",

    sideInfoColor: "#858585",
    pendingSideInfoColor: "#5a5a5a",
  },

  filterInput: {
    button: {
      border: "1px solid #474747",
      hoverBorder: "1px solid #858585",

      openBackground: "#a3a9ae",

      openFill: "#eeeeee",
    },

    filter: {
      background: "#333333",
      border: "1px solid #474747",
      color: "#a3a9ae",

      separatorColor: "#474747",
      indicatorColor: "#F58D31",

      selectedItem: {
        background: "#eeeeee",
        border: "#eeeeee",
        color: "#333333",
      },
    },

    sort: {
      background: "#333333",
      hoverBackground: "#292929",
      selectedViewIcon: "rgba(255, 255, 255, 0.88)",
      viewIcon: "#858585",
      sortFill: "rgba(255, 255, 255, 0.6)",

      tileSortFill: "#eeeeee",
      tileSortColor: "#eeeeee",
    },

    selectedItems: {
      background: "#242424",
      hoverBackground: "#3d3d3d",
    },
  },

  profileInfo: {
    color: "#858585",
    iconButtonColor: grayMaxLight,
    linkColor: grayMaxLight,

    tooltipLinkColor: "#e06a1b",
    iconColor: "#C96C27",
  },

  updateUserForm: {
    tooltipTextColor: black,
    borderTop: "none",
  },

  tableContainer: {
    borderRight: "2px solid #474747",
    hoverBorderColor: "#474747",
    tableCellBorder: "1px solid #474747",

    groupMenu: {
      background: black,
      borderBottom: "1px solid #474747",
      borderRight: "1px solid #474747",
      boxShadow: "0px 40px 60px rgba(0, 0, 0, 0.12)",
    },

    header: {
      background: black,
      borderBottom: "1px solid #474747",
      textColor: "#858585",
      activeTextColor: "#858585",
      hoverTextColor: grayMaxLight,

      iconColor: "#858585",
      activeIconColor: "#858585",
      hoverIconColor: grayMaxLight,

      borderImageSource: `linear-gradient(to right,${black} 21px,#474747 21px,#474747 calc(100% - 20px),${black} calc(100% - 20px))`,
      borderHoverImageSource: `linear-gradient(to right,${black} 0px,#474747 0px,#474747 100% ,${black} 100%)`,
      lengthenBorderImageSource: `linear-gradient(to right, #474747, #474747)`,
      hotkeyBorderBottom: `1px solid ${globalColors.blueMain}`,

      settingsIconDisableColor: "#474747",
    },

    tableCell: {
      border: "1px solid #474747",
    },
  },
  filesSection: {
    rowView: {
      checkedBackground: "#3D3D3D",

      draggingBackground: "rgba(230, 211, 138, 0.12)",
      draggingHoverBackground: "rgba(204, 184, 102, 0.2)2",

      shareButton: {
        color: "#858585",
        fill: "#858585",
      },

      sideColor: "#858585",
      linkColor: grayMaxLight,
      textColor: "#858585",

      editingIconColor: "#eeeeee",
      shareHoverColor: "#eeeeee",
      pinColor: "#FFFFFF",
    },

    tableView: {
      fileName: {
        linkColor: grayMaxLight,
        textColor: "#858585",
      },

      row: {
        checkboxChecked: `linear-gradient(to right, ${black} 24px, #474747 24px)`,
        checkboxDragging:
          "linear-gradient(to right, rgba(230, 211, 138, 0.12) 24px, #474747 24px)",
        checkboxDraggingHover:
          "inear-gradient(to right,rgba(204, 184, 102, 0.2) 24px, #474747 24px)",

        contextMenuWrapperChecked: `linear-gradient(to left, ${black} 24px, #474747 24px)`,
        contextMenuWrapperDragging:
          "border-image-source: linear-gradient(to left, rgba(230, 211, 138, 0.12) 24px, #474747 24px)",
        contextMenuWrapperDraggingHover:
          "linear-gradient(to left,rgba(204, 184, 102, 0.2) 24px, #474747 24px)",

        backgroundActive: "#3D3D3D",

        borderImageCheckbox:
          "linear-gradient(to right, #474747 24px, #474747 24px)",
        borderImageContextMenu:
          "linear-gradient(to left, #474747 24px, #474747 24px)",

        borderHover: "#474747",
        sideColor: gray,

        shareHoverColor: "#eeeeee",

        borderImageRight:
          "linear-gradient(to right, #333333 25px, #474747 24px)",
        borderImageLeft: "linear-gradient(to left, #333333 20px, #474747 24px)",

        borderColor: "#474747",
        borderColorTransition: "#474747",
      },
    },

    tilesView: {
      tile: {
        draggingColor: "rgba(230, 211, 138, 0.12)",
        draggingHoverColor: "rgba(204, 184, 102, 0.2)",
        checkedColor: "#3d3d3d",
        roomsCheckedColor: black,
        border: "1px solid #474747",
        backgroundBadgeColor: black,
        backgroundColor: "#282828",
        borderRadius: "6px",
        roomsBorderRadius: "12px",
        bottomBorderRadius: "0 0 6px 6px",
        roomsBottomBorderRadius: "0 0 12px 12px",
        upperBorderRadius: "6px 6px 0 0",
        roomsUpperBorderRadius: "12px 12px 0 0",
        backgroundColorTop: "#292929",
      },

      sideColor: grayMaxLight,
      color: grayMaxLight,
      textColor: "#858585",
    },

    animationColor: "rgba(82, 153, 224, 0.16)",
  },

  advancedSelector: {
    footerBorder: "1px solid #474747",

    hoverBackgroundColor: "#474747",
    selectedBackgroundColor: "#474747",
    borderLeft: "1px solid #474747",

    searcher: {
      hoverBorderColor: "#858585",
      focusBorderColor: grayMaxLight,
      placeholderColor: "#474747",
    },
  },

  selector: {
    border: `1px solid #474747`,

    breadCrumbs: {
      prevItemColor: "#ADADAD",
      arrowRightColor: "#ADADAD",
    },

    info: {
      backgroundColor: "#282828",
      color: "#ADADAD",
    },

    bodyDescriptionText: "#858585",

    item: {
      hoverBackground: "#3d3d3d",
      selectedBackground: "#3d3d3d",

      inputButtonBorder: "#474747",
      inputButtonBorderHover: grayMaxLight,
    },

    emptyScreen: {
      descriptionColor: "#ADADAD",
      buttonColor: "#ADADAD",
      hoverButtonColor: "#FFFFFF",
      pressedButtonColor: "#CCCCCC",
    },
  },

  floatingButton: {
    backgroundColor: white,
    color: black,
    boxShadow: "0px 12px 24px rgba(0, 0, 0, 0.12)",
    fill: black,

    alert: {
      fill: "#F58D31",
      path: black,
    },
  },

  mediaViewer: {
    color: "#d1d1d1",
    background: "rgba(17, 17, 17, 0.867)",
    backgroundColor: "rgba(11, 11, 11, 0.7)",
    fill: white,
    titleColor: white,
    iconColor: white,

    controlBtn: {
      backgroundColor: "rgba(200, 200, 200, 0.2)",
    },

    imageViewer: {
      backgroundColor: "rgba(200, 200, 200, 0.2)",
      inactiveBackgroundColor: "rgba(11,11,11,0.7)",
      fill: white,
    },

    progressBar: {
      background: "#d1d1d1",
      backgroundColor: "rgba(200, 200, 200, 0.2)",
    },

    scrollButton: {
      backgroundColor: "rgba(11, 11, 11, 0.7)",
      background: "rgba(200, 200, 200, 0.2)",
      border: `solid ${white}`,
    },

    videoViewer: {
      fill: white,
      stroke: white,
      color: "#d1d1d1",
      colorError: white,
      backgroundColorError: darkBlack,
      backgroundColor: "rgba(11, 11, 11, 0.7)",
      background: "rgba(200, 200, 200, 0.2)",
    },
  },

  connectCloud: {
    connectBtnContent: silver,
    connectBtnTextBg: "none",
    connectBtnIconBg: "#none",
    connectBtnTextBorder: silver,
    connectBtnIconBorder: "#474747",
  },

  createEditRoomDialog: {
    commonParam: {
      descriptionColor: "#a3a9ae",
      textColor: "#858585",
    },

    roomType: {
      listItem: {
        background: "none",
        hoverBackground: "#282828",
        borderColor: "#474747",
        descriptionText: "#A3A9AE",
      },
      dropdownButton: {
        background: "none",
        hoverBackground: "#282828",
        borderColor: "#474747",
        isOpenBorderColor: "#F97A0B",
        descriptionText: "#A3A9AE",
      },
      dropdownItem: {
        background: "#333333",
        hoverBackground: "#282828",
        descriptionText: "#A3A9AE",
      },
      displayItem: {
        background: "#282828",
        borderColor: "#282828",
        descriptionText: "#a3a9ae",
      },
    },

    roomTypeDropdown: {
      desktop: {
        background: "#333333",
        borderColor: "#474747",
      },
      mobile: {
        background: "#333333",
      },
    },

    permanentSettings: {
      background: "#474747",
      isPrivateIcon: "#35ad17",
      descriptionColor: "#a3a9ae",
    },

    tagInput: {
      tagBackground: "#242424",
      tagHoverBackground: "#3D3D3D",
    },

    dropdown: {
      background: "#333333",
      borderColor: "#474747",
      item: {
        hoverBackground: "#282828",
      },
    },

    isPrivate: {
      limitations: {
        background: "#474747",
        iconColor: "#ed7309",
        titleColor: "#ed7309",
        descriptionColor: "#a3a9ae",
        linkColor: "#e8e8e9",
      },
    },

    thirdpartyStorage: {
      combobox: {
        background: "#292929",
        dropdownBorderColor: "#474747",
        hoverDropdownBorderColor: "#858585",
        isOpenDropdownBorderColor: "#e8e8e9",
        arrowFill: "#474747",
      },
      folderInput: {
        background: "#292929",
        borderColor: "#474747",
        hoverBorderColor: "#858585",
        focusBorderColor: "#e8e8e9",
        rootLabelColor: "#a3a9ae",
        iconFill: "#657177",
      },
    },

    iconCropper: {
      gridColor: "#333333",
      deleteButton: {
        background: "#292929",
        hoverBackground: "#333333",
        borderColor: "#292929",
        hoverBorderColor: "#fafafa",
        color: "#858585",
        iconColor: "#e8e8e9",
      },
    },

    previewTile: {
      background: "#292929",
      borderColor: "#474747",
      iconBorderColor: "#eceef1",
    },

    dropzone: {
      borderColor: "#474747",
      linkMainColor: "#F97A0B",
      linkSecondaryColor: "#ffffff",
      exstsColor: "#a3a9ae",
    },
  },

  filesThirdPartyDialog: {
    border: "1px solid #474747",
  },

  connectedClouds: {
    color: "#eeeeee",
    borderBottom: `1px solid #474747`,
    borderRight: `1px solid #474747`,
  },

  filesModalDialog: {
    border: `1px solid #474747`,
  },

  filesDragTooltip: {
    background: black,
    boxShadow: "0px 5px 20px rgba(0, 0, 0, 0.13)",
    color: grayMaxLight,
  },

  emptyContent: {
    header: {
      color: "#FFFFFF",
    },

    description: {
      color: "#ADADAD",
    },
    button: {
      colorLink: "#ADADAD",
      colorText: "#ADADAD",
    },
  },

  emptyView: {
    items: {
      hoverColor: charlestonGreen,
      pressColor: outerSpace,
    },
  },

  filesEmptyContainer: {
    linkColor: "#adadad",
    privateRoom: {
      linkColor: "#E06A1B",
    },
  },

  filesPanels: {
    color: grayMaxLight,

    aside: {
      backgroundColor: black,
    },

    addGroups: {
      iconColor: gray,
      arrowColor: darkBlack,
    },

    addUsers: {
      iconColor: gray,
      arrowColor: darkBlack,
    },

    changeOwner: {
      iconColor: gray,
      arrowColor: darkBlack,
    },

    embedding: {
      textAreaColor: "#858585",
      iconColor: grayMaxLight,
      color: gray,
    },

    versionHistory: {
      borderTop: "1px solid #474747",
    },

    content: {
      backgroundColor: black,
      fill: grayMaxLight,
      disabledFill: "#5c5c5c",
    },

    body: {
      backgroundColor: black,
      fill: grayMaxLight,
    },

    footer: {
      backgroundColor: black,
      borderTop: "1px solid #474747",
    },

    linkRow: {
      backgroundColor: black,
      fill: grayMaxLight,
      disabledFill: "#5c5c5c",
    },

    selectFolder: {
      color: gray,
    },

    selectFile: {
      color: gray,
      background: black,
      borderBottom: "1px solid #474747",
      borderRight: "1px solid #474747",

      buttonsBackground: black,
    },

    filesList: {
      color: grayMaxLight,
      backgroundColor: black,
      borderBottom: "1px solid #474747",
    },

    modalRow: {
      backgroundColor: black,
      fill: gray,
      disabledFill: "#5c5c5c",
    },

    sharing: {
      color: grayMaxLight,

      fill: grayMaxLight,
      loadingFill: grayMaxLight,

      borderBottom: "1px solid #474747",
      borderTop: "1px solid #474747",
      externalLinkBackground: "#292929",
      externalLinkSvg: "#eeeeee",

      internalLinkBorder: "1px dashed #eeeeee",

      itemBorder: "1px dashed #333333",

      itemOwnerColor: "#858585",

      backgroundButtons: "#333333",

      dropdownColor: grayMaxLight,

      loader: {
        foregroundColor: black,
        backgroundColor: black,
      },
    },

    upload: {
      color: black,
      tooltipColor: "#F5E9BA",

      shareButton: {
        color: gray,
        sharedColor: grayMain,
      },

      loadingButton: {
        color: "#eeeeee",
        background: black,
      },
    },
  },

  menuItem: {
    iconWrapper: {
      width: "16px",
      height: "16px",
      header: {
        width: "auto",
        height: "auto",
      },
    },
    separator: {
      borderBottom: `1px solid #474747 !important`,
      margin: "6px 16px 6px 16px !important",
      height: "1px !important",
      width: "calc(100% - 32px) !important",
    },
    text: {
      header: {
        fontSize: "15px",
        lineHeight: "20px",
      },
      mobile: {
        fontSize: "13px",
        lineHeight: "36px",
      },
      fontSize: "12px",
      lineHeight: "30px",
      fontWeight: "600",
      margin: "0 0 0 8px",
      color: "#eeeeee",
    },
    hover: black,
    background: "none",
    svgFill: "#eeeeee",
    header: {
      height: "49px",
      borderBottom: `1px solid #474747`,
      marginBottom: "6px",
    },
    height: "30px",
    borderBottom: "none",
    marginBottom: "0",
    padding: "0 12px",
    mobile: {
      height: "36px",
      padding: "0 16px 6px",
    },
  },
  newContextMenu: {
    background: black,
    borderRadius: "6px",
    mobileBorderRadius: "6px 6px 0 0",
    boxShadow: "0px 8px 16px 0px #040F1B29",
    padding: "6px 0px",
    border: "1px solid #474747",
    devices: {
      maxHeight: "calc(100vh - 64px)",
      tabletWidth: "375px",
      mobileWidth: "100vw",
      left: 0,
      right: 0,
      bottom: 0,
      margin: "0 auto",
    },
  },
  filesSettings: {
    color: cyanBlueDarkShade,

    linkColor: grayMaxLight,
  },

  filesBadges: {
    iconColor: "#858585",
    hoverIconColor: grayMaxLight,

    color: white,
    backgroundColor: black,

    badgeColor: black,
    badgeBackgroundColor: "#858585",
  },

  filesEditingWrapper: {
    color: grayMaxLight,
    border: "1px solid #474747",
    borderBottom: "1px solid #474747",

    tile: {
      background: globalColors.black,
      itemBackground: "#242424",
      itemBorder: gray,
      itemActiveBorder: "#eeeeee",
    },

    row: {
      itemBackground: globalColors.black,
    },

    fill: "#858585",
    hoverFill: "#eeeeee",
  },

  filesIcons: {
    fill: "#858585",
    hoverFill: "#eeeeee",
  },

  filesQuickButtons: {
    color: "#858585",
    sharedColor: "#eeeeee",
    hoverColor: "#eeeeee",
  },

  filesSharedButton: {
    color: "#858585",
    sharedColor: "#eeeeee",
  },

  filesPrivateRoom: {
    borderBottom: "1px solid #d3d3d3",
    linkColor: "#E06A1B",
    textColor: "#83888D",
  },

  filesVersionHistory: {
    row: {
      color: grayMaxLight,
      fill: grayMaxLight,
    },

    badge: {
      color: black,
      stroke: "#ADADAD",
      fill: "#ADADAD",
      defaultFill: black,
      badgeFill: "#F58D31",
    },

    versionList: {
      fill: grayMaxLight,
      stroke: grayMaxLight,
      color: grayMaxLight,
    },
  },

  login: {
    linkColor: "#E06A1B",
    textColor: "#858585",
    navBackground: "#282828",
    headerColor: white,
    helpButton: "#D8D8D8",
    orLineColor: "#474747",
    orTextColor: "#858585",
    titleColor: white,

    register: {
      backgroundColor: "#292929",
      textColor: "#E06A1B",
    },

    container: {
      backgroundColor: "#474747",
    },

    captcha: {
      border: `1px solid ${darkErrorStatus}`,
      color: darkErrorStatus,
    },

    backTitle: {
      color: "#A3A9AE",
    },
  },

  facebookButton: {
    background: black,
    border: "1px solid #474747",
    color: grayMaxLight,
  },

  peopleSelector: {
    textColor: grayMaxLight,
  },

  peopleWithContent: {
    color: "#858585",
    pendingColor: "#474747",
  },

  peopleDialogs: {
    modal: {
      border: "1px solid #474747",
    },

    deleteUser: {
      textColor: red,
    },

    deleteSelf: {
      linkColor: "#e06a1b",
    },

    changePassword: {
      linkColor: "#e06a1b",
    },
  },

  downloadDialog: {
    background: "#282828",
  },

  client: {
    about: {
      linkColor: "#E06A1B",
      border: "1px solid #474747",
      logoColor: white,
    },

    comingSoon: {
      linkColor: "#858585",
      linkIconColor: black,
      backgroundColor: black,
      foregroundColor: black,
    },

    confirm: {
      activateUser: {
        textColor: "#E06A1B",
        textColorError: red,
      },
      change: {
        titleColor: "#E06A1B",
      },
    },

    home: {
      logoColor: "rgba(255, 255, 255, 0.92)",
      textColorError: red,
    },

    payments: {
      linkColor: "#E06A1B",
      delayColor: "#F21C0E",
    },

    paymentsEnterprise: {
      background: black,

      buttonBackground: "#292929",

      linkColor: "#E06A1B",
      headerColor: orangePressed,
    },

    settings: {
      iconFill: white,
      headerTitleColor: "#FFFFFF",
      trashIcon: "#858585",
      article: {
        titleColor: "#c4c4c4",
        fillIcon: "#c4c4c4",
        expanderColor: "#c4c4c4",
      },

      separatorBorder: "1px solid #474747",

      security: {
        arrowFill: white,
        descriptionColor: "#858585",

        admins: {
          backgroundColor: black,
          backgroundColorWrapper: blueMain,
          roleColor: grayMid,

          color: "#E06A1B",
          departmentColor: "#858585",

          tooltipColor: "#F5E9BA",

          nameColor: grayMaxLight,
          pendingNameColor: "#858585",

          textColor: black,
          iconColor: blueMain,
        },

        owner: {
          backgroundColor: black,
          linkColor: "#E06A1B",
          departmentColor: "#858585",
          tooltipColor: "#F5E9BA",
        },
        auditTrail: {
          sideColor: "#858585",
          nameColor: "#eeeeee",
          downloadReportDescriptionColor: "#858585",
        },
        loginHistory: {
          sideColor: "#858585",
          nameColor: "#eeeeee",
        },
      },

      common: {
        linkColor: "#858585",
        linkColorHelp: "#E06A1B",
        tooltipLinkColor: "#e06a1b",
        arrowColor: white,
        descriptionColor: "#858585",
        brandingDescriptionColor: "#858585",

        whiteLabel: {
          borderImg: "1px solid #474747",

          backgroundColorWhite: white,
          backgroundColorLight: "#F8F9F9",
          backgroundColorDark: "#282828",
          greenBackgroundColor: "#40865C",
          blueBackgroundColor: "#446995",
          orangeBackgroundColor: "#AA5252",

          dataFontColor: white,
          dataFontColorBlack: white,
        },
      },

      integration: {
        separatorBorder: "1px solid #474747",
        linkColor: "#E06A1B",

        sso: {
          toggleContentBackground: "#474747",
          iconButton: white,
          iconButtonDisabled: "#333",
          border: "1px solid #474747",
        },

        smtp: {
          requirementColor: "#E06451",
        },
      },

      backup: {
        rectangleBackgroundColor: "#3D3D3D",
        separatorBorder: "1px solid #474747",
        warningColor: "#E06451",
        textColor: "#ADADAD",
        backupCheckedListItemBackground: "#3D3D3D",
      },

      payment: {
        priceColor: "#ADADAD",
        storageSizeTitle: "#A3A9AE",

        backgroundColor: "#282828",
        linkColor: "#316DAA",
        tariffText: "#858585",
        border: "1px solid #474747",
        backgroundBenefitsColor: "#3333",
        rectangleColor: "#3D3D3D",

        priceContainer: {
          backgroundText: "#3D3D3D",
          background: "#282828",
          border: "1px solid #282828",
          featureTextColor: "#858585",
          disableColor: "#858585",
          trackNumberColor: "#858585",
          disablePriceColor: "#5C5C5C",
        },

        benefitsContainer: {
          iconsColor: "#858585",
        },
        contactContainer: {
          textColor: "#ADADAD",
          linkColor: "#858585",
        },
        warningColor: "#E06451",
        color: "#E17415",
      },

      migration: {
        descriptionColor: "#ADADAD",
        subtitleColor: "#FFFFFF",
        workspaceBackground: "#333333",
        workspaceBorder: "1px solid #474747",
        stepDescriptionColor: "#FFFFFF",
        fileInputIconColor: "#5c5c5c",
        infoBlockBackground: "#282828",
        infoBlockTextColor: "#858585",
        errorTextColor: "#E06451",
        existingTextColor: "#3BA420",
        tableHeaderText: "#858585",
        tableRowHoverColor: "#3D3D3D",
        tableRowTextColor: "#858585",
        comboBoxLabelColor: "#FFFFFF",
        importSectionBackground: "#282828",
        importSectionTextColor: "#858585",
        importItemBackground: "#333333",
        importItemDisableBackground: "#3D3D3D",
        importItemTextColor: "#ADADAD",
        importItemDisableTextColor: "#5C5C5C",
        importItemDescription: "#A3A9AE",
        importIconColor: "#a9a9a9",
        groupMenuBackground: "#333333",
        groupMenuBorder: "1px solid #474747",
        groupMenuBoxShadow: "rgba(0, 0, 0, 0.16) 0px 5px 5px 0px",
      },
      storageManagement: {
        grayBackgroundText: "#858585",
        descriptionColor: "#ADADAD",
      },
    },

    wizard: {
      linkColor: "#E06A1B",
      generatePasswordColor: "#a9a9a9",
    },
  },

  campaignsBanner: {
    border: "1px solid #CCCCCC",
    color: darkBlack,

    btnColor: black,
    btnBackgroundActive: blueMain,
  },

  tileLoader: {
    border: `none`,

    background: "none",
  },

  errorContainer: {
    background: black,
    bodyText: "#858585",
  },

  editor: {
    color: "#eeeeee",
    background: black,
  },

  submenu: {
    lineColor: "#474747",
    backgroundColor: "#333",
    activeTextColor: "#FFFFFF",
    textColor: "#ADADAD",
    bottomLineColor: "#E06A1B",
  },

  hotkeys: {
    key: {
      color: "#C4C4C4",
    },
  },

  tag: {
    color: white,
    background: "#474747",
    hoverBackground: "#282828",
    disabledBackground: "#858585",
    defaultTagColor: white,
    newTagBackground: "#333333",
  },

  profile: {
    main: {
      background: "#3D3D3D",
      textColor: white,

      descriptionTextColor: "#858585",
      pendingEmailTextColor: "#858585",

      mobileRowBackground: "#3D3D3D",
    },
    themePreview: {
      descriptionColor: "#ADADAD",
      border: "1px solid #474747",
    },
    notifications: {
      textDescriptionColor: "#858585",
    },
    activeSessions: {
      color: "#eeeeee",
      borderColor: "#474747",
      tickIconColor: "#3BA420",
      removeIconColor: "#A3A9AE",
      sortHeaderColor: "#474747",
      tableCellColor: "#858585",
      dividerColor: "#474747",
    },
  },

  formWrapper: {
    background: black,
    boxShadow: "0px 5px 20px rgba(0, 0, 0, 0.16);",
  },

  preparationPortalProgress: {
    backgroundColor: "#282828",
    colorPercentSmall: "#FFFFFF",
    colorPercentBig: "#333333",
    errorTextColor: "#E06451",
    descriptionTextColor: "#858585",
  },

  codeInput: {
    background: "#282828",
    border: "1px solid #474747",
    color: white,
    lineColor: "#858585",
    disabledBackground: "#474747",
    disabledBorder: "1px solid #474747",
    disabledColor: "#858585",
  },

  accessRightSelect: {
    descriptionColor: "#858585",
  },

  itemIcon: {
    borderColor: "#474747",
  },

  invitePage: {
    borderColor: "#474747",
  },

  portalUnavailable: {
    textDescriptionColor: "#858585",
  },

  deepLink: {
    navBackground: "#282828",
    fileTileBackground: "#3D3D3D",
  },

  emailChips: {
    borderColor: "#858585",
    dashedBorder: "1px dashed #fff",
  },

  dialogs: {
    disableText: "#858585",
  },

  editLink: {
    text: {
      color: "#A3A9AE",
      errorColor: "#F21C0E",
    },
  },

  oformGallery: {
    errorView: {
      subHeaderTextColor: "#ADADAD",
    },
    submitToGalleryTile: {
      bodyText: "#ADADAD",
      closeIconFill: "#a9a9a9",
    },
  },

  infoBlock: {
    background: "#282828",
    headerColor: "#FFF",
    descriptionColor: "#ADADAD",
  },

  infoBar: {
    background: "#282828",
    title: white,
    description: "#ADADAD",
  },

  roomIcon: {
    backgroundArchive: "#FFFFFF",
    opacityBackground: "0.1",
  },

  plugins: {
    borderColor: "#474747",
    pluginName: "#A3A9AE",
    descriptionColor: "#ADADAD",
  },

  sdkPresets: {
    borderColor: "#474747",
    secondaryColor: "#ADADAD",
    previewBackgroundColor: "#3D3D3D",
  },

  sideBarRow: {
    titleColor: white,
    metaDataColor: grayDark,
  },

  dateTimePicker: {
    colorClockIcon: "#ADADAD",
  },
<<<<<<< HEAD

  embeddingPanel: {
    descriptionTextColor: "#ADADAD",
    iconColor: "#ADADAD",
=======
  completedForm: {
    linkColor: white,
    descriptionColor: "#ADADAD",
>>>>>>> 1ac6d4d2
  },
};

export default Dark;<|MERGE_RESOLUTION|>--- conflicted
+++ resolved
@@ -3334,16 +3334,14 @@
   dateTimePicker: {
     colorClockIcon: "#ADADAD",
   },
-<<<<<<< HEAD
 
   embeddingPanel: {
     descriptionTextColor: "#ADADAD",
     iconColor: "#ADADAD",
-=======
+  },
   completedForm: {
     linkColor: white,
     descriptionColor: "#ADADAD",
->>>>>>> 1ac6d4d2
   },
 };
 
