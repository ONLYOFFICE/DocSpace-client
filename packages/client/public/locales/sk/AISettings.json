--- conflicted
+++ resolved
@@ -1,9 +1,5 @@
 {
   "AddMoreHeaders": "Pridať ďalšie nadpisy",
-<<<<<<< HEAD
-=======
-  "AIProviderSettingDescription": "Pripojte vlastnú AI službu a odomknite pokročilé funkcie v {{productName}}. Po pridávaní bude dostupná pre všetkých používateľov v AI chaty.",
->>>>>>> 7bd0b0d7
   "APIKey": "API kľúč",
   "ConnectProductToYourDataAndTools": "Pripojte {{productName}} k svojim dátam a nástrojom.",
   "CustomMCPListTitle": "Vlastné",
