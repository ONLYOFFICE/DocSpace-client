{
  "key_path": "AddFiles",
  "content": "Add files",
  "content_en_sha1_hash": "c06342c881e162f6d8ecf3bebd2105dd1b33a479",
  "created_at": "2025-11-17T07:51:02.319Z",
<<<<<<< HEAD
  "updated_at": "2025-11-26T15:05:38.087Z",
=======
  "updated_at": "2025-12-17T07:49:08.107Z",
>>>>>>> 263b1739
  "comment": {
    "text": "This text appears on a button that allows users to add files, likely in a chat interface. It indicates the action of uploading or attaching files. Translators should ensure the translation accurately conveys the action of adding files.",
    "is_auto": true,
    "updated_at": "2025-11-17T07:53:31.361Z"
  },
  "usage": [
    {
      "file_path": "/packages/shared/components/chat/components/chat-input/Buttons.tsx",
      "line_number": 86,
      "context": "return (\n <div className={styles.chatInputButtons}>\n <div className={styles.chatInputButtonsTools}>\n <TooltipContainer\n as=\"div\"\n title={t(\"AddFiles\")}\n className={classNames(styles.chatInputButton, {\n [styles.activeChatInputButton]: isFilesSelectorVisible,\n [styles.disabled]: !aiReady,\n })}\n onClick={onAttachmentToggleClick}",
      "module": "/packages/shared"
    }
  ],
  "languages": {
    "en": {
      "ai_translated": false,
      "ai_model": null,
      "ai_spell_check_issues": [],
      "approved_at": null
    }
  }
}<|MERGE_RESOLUTION|>--- conflicted
+++ resolved
@@ -3,11 +3,7 @@
   "content": "Add files",
   "content_en_sha1_hash": "c06342c881e162f6d8ecf3bebd2105dd1b33a479",
   "created_at": "2025-11-17T07:51:02.319Z",
-<<<<<<< HEAD
-  "updated_at": "2025-11-26T15:05:38.087Z",
-=======
   "updated_at": "2025-12-17T07:49:08.107Z",
->>>>>>> 263b1739
   "comment": {
     "text": "This text appears on a button that allows users to add files, likely in a chat interface. It indicates the action of uploading or attaching files. Translators should ensure the translation accurately conveys the action of adding files.",
     "is_auto": true,
