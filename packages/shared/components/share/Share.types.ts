// (c) Copyright Ascensio System SIA 2009-2024
//
// This program is a free software product.
// You can redistribute it and/or modify it under the terms
// of the GNU Affero General Public License (AGPL) version 3 as published by the Free Software
// Foundation. In accordance with Section 7(a) of the GNU AGPL its Section 15 shall be amended
// to the effect that Ascensio System SIA expressly excludes the warranty of non-infringement of
// any third-party rights.
//
// This program is distributed WITHOUT ANY WARRANTY, without even the implied warranty
// of MERCHANTABILITY or FITNESS FOR A PARTICULAR  PURPOSE. For details, see
// the GNU AGPL at: http://www.gnu.org/licenses/agpl-3.0.html
//
// You can contact Ascensio System SIA at Lubanas st. 125a-25, Riga, Latvia, EU, LV-1021.
//
// The  interactive user interfaces in modified source and object code versions of the Program must
// display Appropriate Legal Notices, as required under Section 5 of the GNU AGPL version 3.
//
// Pursuant to Section 7(b) of the License you must retain the original Product logo when
// distributing the program. Pursuant to Section 7(e) we decline to grant you any rights under
// trademark law for use of our trademarks.
//
// All the Product's GUI elements, including illustrations and icon sets, as well as technical writing
// content are licensed under the terms of the Creative Commons Attribution-ShareAlike 4.0
// International. See the License terms at http://creativecommons.org/licenses/by-sa/4.0/legalcode

import React from "react";
import moment from "moment";
import {
  TAvailableExternalRights,
  TFile,
  TFileLink,
} from "../../api/files/types";
import { ShareAccessRights } from "../../enums";
import { TOption } from "../combobox";

export type ShareCalendarProps = {
  onDateSet: (formattedDate: moment.Moment) => void;
  closeCalendar: (formattedDate: moment.Moment) => void;
  calendarRef: React.RefObject<HTMLDivElement>;
  locale: string;
  bodyRef?: React.MutableRefObject<HTMLDivElement | null>;
  useDropDown?: boolean;
};

export type AccessItem = { access?: ShareAccessRights };

export type TLink = TFileLink | { isLoaded: boolean };

export type LinkRowProps =
  | {
      onAddClick: () => Promise<void>;
      links: TLink[] | null;
      changeShareOption: (item: TOption, link: TFileLink) => Promise<void>;
      changeAccessOption: (item: AccessItem, link: TFileLink) => Promise<void>;
      changeExpirationOption: (
        link: TFileLink,
        expirationDate: moment.Moment | null,
      ) => Promise<void>;
      availableExternalRights: TAvailableExternalRights;
      loadingLinks: (string | number)[];
      isRoomsLink?: undefined;
      isPrimaryLink?: undefined;
      isArchiveFolder?: undefined;
      getData: () => undefined;
      onOpenContextMenu?: undefined;
      onCloseContextMenu?: undefined;
      onAccessRightsSelect?: undefined;
      isFormRoom?: boolean;
<<<<<<< HEAD
      removedExpiredLink?: never;
=======
      onClickForm?: () => void;
>>>>>>> fda07621
    }
  | {
      onAddClick: () => Promise<void>;
      links: TLink[] | null;
      changeShareOption: (item: TOption, link: TFileLink) => Promise<void>;
      changeAccessOption: (item: AccessItem, link: TFileLink) => Promise<void>;
      changeExpirationOption: (
        link: TFileLink,
        expirationDate: moment.Moment | null,
      ) => Promise<void>;
      availableExternalRights: TAvailableExternalRights;
      loadingLinks: (string | number)[];
      isRoomsLink?: boolean;
      isPrimaryLink: boolean;
      isArchiveFolder: boolean;
      isFormRoom?: boolean;
      getData: () => ContextMenuModel[];
      onOpenContextMenu: (e: React.MouseEvent) => void;
      onCloseContextMenu: () => void;
      onAccessRightsSelect: (option: TOption) => void;
<<<<<<< HEAD
      removedExpiredLink: (link: TFileLink) => void;
=======
      isFormRoom?: boolean;
      onClickForm?: () => void;
>>>>>>> fda07621
    };

export type ExpiredComboBoxProps = {
  link: TFileLink;
  changeExpirationOption: (
    link: TFileLink,
    expirationDate: moment.Moment | null,
  ) => Promise<void>;
  isDisabled?: boolean;
  isRoomsLink?: boolean;
  changeAccessOption: (item: AccessItem, link: TFileLink) => Promise<void>;
  availableExternalRights: TAvailableExternalRights;
  removedExpiredLink?: (link: TFileLink) => void;
};

export type ShareProps = {
  infoPanelSelection: TFile;

  isRooms?: boolean;
  setView?: (view: string) => void;

  shareChanged?: boolean;
  setShareChanged?: (value: boolean) => void;

  getPrimaryFileLink?: (id: string | number) => Promise<TFileLink>;
  editFileLink?: (
    fileId: number | string,
    linkId: number | string,
    access: ShareAccessRights,
    primary: boolean,
    internal: boolean,
    expirationDate: moment.Moment,
  ) => Promise<TFileLink>;
  addFileLink?: (
    fileId: number | string,
    access: ShareAccessRights,
    primary: boolean,
    internal: boolean,
  ) => Promise<TFileLink>;
};<|MERGE_RESOLUTION|>--- conflicted
+++ resolved
@@ -67,11 +67,8 @@
       onCloseContextMenu?: undefined;
       onAccessRightsSelect?: undefined;
       isFormRoom?: boolean;
-<<<<<<< HEAD
       removedExpiredLink?: never;
-=======
       onClickForm?: () => void;
->>>>>>> fda07621
     }
   | {
       onAddClick: () => Promise<void>;
@@ -92,12 +89,8 @@
       onOpenContextMenu: (e: React.MouseEvent) => void;
       onCloseContextMenu: () => void;
       onAccessRightsSelect: (option: TOption) => void;
-<<<<<<< HEAD
       removedExpiredLink: (link: TFileLink) => void;
-=======
-      isFormRoom?: boolean;
       onClickForm?: () => void;
->>>>>>> fda07621
     };
 
 export type ExpiredComboBoxProps = {
