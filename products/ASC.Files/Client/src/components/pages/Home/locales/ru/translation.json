--- conflicted
+++ resolved
@@ -87,11 +87,8 @@
   "TooltipElementsMoveMessage": "Переместить {{element}} элемента(ов)",
   "TooltipElementCopyMessage": "Скопировать {{element}}",
   "TooltipElementsCopyMessage": "Скопировать {{element}} элемента(ов)",
-<<<<<<< HEAD
+  "ViewList": "Список",
+  "ViewTiles": "Плитки",
   "ShowVersionHistory": "Показать историю версий",
   "FinalizeVersion": "Сформировать версию"
-=======
-  "ViewList": "Список",
-  "ViewTiles": "Плитки"
->>>>>>> 81ace502
 }