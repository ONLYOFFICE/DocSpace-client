import React, { useEffect, useRef } from "react";
import styled, { css } from "styled-components";
import Text from "@docspace/components/text";
import { inject, observer } from "mobx-react";
import SelectUsersCountContainer from "./sub-components/SelectUsersCountContainer";
import TotalTariffContainer from "./sub-components/TotalTariffContainer";
import axios from "axios";
import ButtonContainer from "./sub-components/ButtonContainer";
import { Trans } from "react-i18next";
import CurrentUsersCountContainer from "./sub-components/CurrentUsersCount";

const StyledBody = styled.div`
  border-radius: 12px;
  border: ${(props) =>
    props.theme.client.settings.payment.priceContainer.border};
  background: ${(props) =>
    props.theme.client.settings.payment.priceContainer.background};
  max-width: 320px;

  padding: 23px;
  box-sizing: border-box;

  .payment_main-title {
    margin-bottom: 24px;
    ${(props) =>
      props.isDisabled &&
      css`
        color: ${props.theme.client.settings.payment.priceContainer
          .disableColor};
      `}
  }
  .payment_price_user {
    display: flex;
    align-items: center;
    justify-content: center;
    background: ${(props) =>
      props.theme.client.settings.payment.priceContainer.backgroundText};
    margin-top: 24px;
    min-height: 38px;
    border-radius: 6px;

    p {
      margin-bottom: 5px;
      margin-top: 5px;
      padding-left: 16px;
      padding-right: 16px;
    }
  }
`;

let timeout = null,
  CancelToken,
  source;

const PriceCalculation = ({
  t,
  theme,
  setIsLoading,
  maxAvailableManagersCount,
  canUpdateTariff,
  isGracePeriod,
  isNotPaidPeriod,

  priceManagerPerMonth,
  currencySymbol,
  isAlreadyPaid,
  isFreeAfterPaidPeriod,
  managersCount,
  getPaymentLink,
}) => {
<<<<<<< HEAD
  useEffect(() => {
    initializeInfo();
=======
  const didMountRef = useRef(false);

  useEffect(() => {
    didMountRef.current && !isAlreadyPaid && setShoppingLink();
  }, [managersCount]);
>>>>>>> 58ace426

  useEffect(async () => {
    didMountRef.current = true;
    return () => {
      timeout && clearTimeout(timeout);
      timeout = null;
    };
  }, []);

  const setShoppingLink = () => {
    if (managersCount > maxAvailableManagersCount) {
      timeout && clearTimeout(timeout);
      setIsLoading(false);
      return;
    }
    setIsLoading(true);

    timeout && clearTimeout(timeout);
    timeout = setTimeout(() => {
      if (source) {
        source.cancel();
      }

      CancelToken = axios.CancelToken;
      source = CancelToken.source();

      getPaymentLink(source.token).finally(() => {
        setIsLoading(false);
      });
    }, 1000);
  };

  const isDisabled = !canUpdateTariff;

  const priceInfoPerManager = (
    <div className="payment_price_user">
      <Text
        noSelect
        fontSize={"13px"}
        color={
          isDisabled
            ? theme.client.settings.payment.priceContainer.disablePriceColor
            : theme.client.settings.payment.priceColor
        }
        fontWeight={600}
      >
        <Trans t={t} i18nKey="PerUserMonth" ns="Common">
          ""
          <Text
            fontSize="16px"
            isBold
            as="span"
            fontWeight={600}
            color={
              isDisabled
                ? theme.client.settings.payment.priceContainer.disablePriceColor
                : theme.client.settings.payment.priceColor
            }
          >
            {{ currencySymbol }}
          </Text>
          <Text fontSize="16px" isBold as="span" fontWeight={600}>
            {{ price: priceManagerPerMonth }}
          </Text>
          per manager/month
        </Trans>
      </Text>
    </div>
  );

  const isNeedPlusSign = managersCount > maxAvailableManagersCount;

  return (
    <StyledBody className="price-calculation-container" isDisabled={isDisabled}>
      <Text
        fontSize="16px"
        fontWeight={600}
        noSelect
        className="payment_main-title"
      >
        {isGracePeriod || isNotPaidPeriod || isFreeAfterPaidPeriod
          ? t("YourPrice")
          : t("PriceCalculation")}
      </Text>
      {isGracePeriod || isNotPaidPeriod || isFreeAfterPaidPeriod ? (
        <CurrentUsersCountContainer
          isNeedPlusSign={isNeedPlusSign}
          t={t}
          isDisabled={isDisabled}
        />
      ) : (
        <SelectUsersCountContainer
          isNeedPlusSign={isNeedPlusSign}
          isDisabled={isDisabled}
        />
      )}

      {priceInfoPerManager}

      <TotalTariffContainer t={t} isDisabled={isDisabled} />
      <ButtonContainer
        isDisabled={isDisabled}
        t={t}
        isFreeAfterPaidPeriod={isFreeAfterPaidPeriod}
      />
    </StyledBody>
  );
};

export default inject(({ auth, payments }) => {
  const {
    tariffsInfo,
    setIsLoading,
    setManagersCount,
    maxAvailableManagersCount,

    managersCount,
    isAlreadyPaid,
    getPaymentLink,
    canUpdateTariff,
  } = payments;
  const { theme } = auth.settingsStore;
  const {
    currentTariffStatusStore,

    paymentQuotasStore,
  } = auth;

  const { planCost } = paymentQuotasStore;
  const { isNotPaidPeriod, isGracePeriod } = currentTariffStatusStore;

  return {
    canUpdateTariff,
    isAlreadyPaid,
    managersCount,

    setManagersCount,
    tariffsInfo,
    theme,
    setIsLoading,
    maxAvailableManagersCount,

    isGracePeriod,
    isNotPaidPeriod,

    priceManagerPerMonth: planCost.value,
    currencySymbol: planCost.currencySymbol,
    getPaymentLink,
  };
})(observer(PriceCalculation));<|MERGE_RESOLUTION|>--- conflicted
+++ resolved
@@ -68,16 +68,11 @@
   managersCount,
   getPaymentLink,
 }) => {
-<<<<<<< HEAD
-  useEffect(() => {
-    initializeInfo();
-=======
   const didMountRef = useRef(false);
 
   useEffect(() => {
     didMountRef.current && !isAlreadyPaid && setShoppingLink();
   }, [managersCount]);
->>>>>>> 58ace426
 
   useEffect(async () => {
     didMountRef.current = true;
@@ -105,8 +100,8 @@
       source = CancelToken.source();
 
       getPaymentLink(source.token).finally(() => {
-        setIsLoading(false);
-      });
+          setIsLoading(false);
+        });
     }, 1000);
   };
 
