// (c) Copyright Ascensio System SIA 2009-2024
//
// This program is a free software product.
// You can redistribute it and/or modify it under the terms
// of the GNU Affero General Public License (AGPL) version 3 as published by the Free Software
// Foundation. In accordance with Section 7(a) of the GNU AGPL its Section 15 shall be amended
// to the effect that Ascensio System SIA expressly excludes the warranty of non-infringement of
// any third-party rights.
//
// This program is distributed WITHOUT ANY WARRANTY, without even the implied warranty
// of MERCHANTABILITY or FITNESS FOR A PARTICULAR  PURPOSE. For details, see
// the GNU AGPL at: http://www.gnu.org/licenses/agpl-3.0.html
//
// You can contact Ascensio System SIA at Lubanas st. 125a-25, Riga, Latvia, EU, LV-1021.
//
// The  interactive user interfaces in modified source and object code versions of the Program must
// display Appropriate Legal Notices, as required under Section 5 of the GNU AGPL version 3.
//
// Pursuant to Section 7(b) of the License you must retain the original Product logo when
// distributing the program. Pursuant to Section 7(e) we decline to grant you any rights under
// trademark law for use of our trademarks.
//
// All the Product's GUI elements, including illustrations and icon sets, as well as technical writing
// content are licensed under the terms of the Creative Commons Attribution-ShareAlike 4.0
// International. See the License terms at http://creativecommons.org/licenses/by-sa/4.0/legalcode

import React from "react";
import { RoomsType, ShareAccessRights } from "../../enums";
import { MergeTypes, Nullable } from "../../types";

import { TFileSecurity, TFolderSecurity } from "../../api/files/types";
import { TRoomSecurity } from "../../api/rooms/types";

import { AvatarRole } from "../avatar";
import { TTabItem } from "../tabs";

import { SelectorAccessRightsMode } from "./Selector.enums";

// header

type THeaderBackButton =
  | {
      onBackClick: () => void;
      withoutBackButton: false;
      withoutBorder: false;
    }
  | {
      onBackClick?: undefined;
      withoutBackButton?: undefined;
      withoutBorder: undefined;
    };

export type TInfoBarData = {
  title: string;
  description: string;
  icon?: string;
  onClose?: VoidFunction;
};

export type TInfoBar = {
  withInfoBar?: boolean;
  infoBarData?: TInfoBarData;
};

export type InfoBarProps = {
  visible: boolean;
};

export type BreadCrumbsProps = {
  visible?: boolean;
};

export type HeaderProps = {
  headerLabel: string;
} & THeaderBackButton;

export type TSelectorHeader =
  | {
      withHeader: true;
      headerProps: HeaderProps;
    }
  | { withHeader?: undefined; headerProps?: undefined };

// bread crumbs
type TOnBreadCrumbClick = ({
  e,
  open,
  item,
}: {
  e: React.MouseEvent;
  open: boolean;
  item: TBreadCrumb;
}) => void;

export type TBreadCrumb = {
  id: string | number;
  label: string;
  isRoom?: boolean;
  minWidth?: string;
  roomType?: RoomsType;
  onClick?: TOnBreadCrumbClick;
};

export type TDisplayedItem = {
  id: string | number;
  label: string;
  isArrow: boolean;
  isList: boolean;
  isRoom?: boolean;
  listItems?: TBreadCrumb[];
};

export type TSelectorBreadCrumbs =
  | {
      withBreadCrumbs: true;
      isBreadCrumbsLoading: boolean;
      breadCrumbs: TBreadCrumb[];
      breadCrumbsLoader: React.ReactNode;

      onSelectBreadCrumb: (item: TBreadCrumb) => void;
    }
  | {
      withBreadCrumbs?: undefined;
      isBreadCrumbsLoading?: undefined;
      breadCrumbs?: undefined;
      breadCrumbsLoader?: undefined;

      onSelectBreadCrumb?: undefined;
    };

// tabs
export type TSelectorTabs =
  | { withTabs: true; tabsData: TTabItem[]; activeTabId: string }
  | { withTabs?: undefined; tabsData?: undefined; activeTabId?: undefined };

// select all
export type TSelectorSelectAll =
  | {
      withSelectAll: true;
      selectAllLabel: string;
      selectAllIcon: string;
      onSelectAll: () => void;
    }
  | {
      withSelectAll?: undefined;
      selectAllLabel?: undefined;
      selectAllIcon?: undefined;
      onSelectAll?: undefined;
    };

// search

export type TSelectorSearch =
  | {
      withSearch: true;
      searchLoader: React.ReactNode;
      isSearchLoading: boolean;
      searchPlaceholder?: string;
      searchValue?: string;
      onSearch: (value: string, callback?: Function) => void;
      onClearSearch: (callback?: Function) => void;
    }
  | {
      withSearch?: undefined;
      searchLoader?: undefined;
      isSearchLoading?: undefined;
      searchPlaceholder?: string;
      searchValue?: string;
      onSearch?: undefined;
      onClearSearch?: undefined;
    };

// empty screen
export interface EmptyScreenProps {
  withSearch: boolean;

  items: TSelectorItem[];
  inputItemVisible: boolean;
}

export type TSelectorEmptyScreen = {
  emptyScreenImage: string;
  emptyScreenHeader: string;
  emptyScreenDescription: string;

  searchEmptyScreenImage: string;
  searchEmptyScreenHeader: string;
  searchEmptyScreenDescription: string;
};

// submit button
type TOnSubmit = (
  selectedItems: TSelectorItem[],
  access: TAccessRight | null,
  fileName: string,
  isFooterCheckboxChecked: boolean,
) => void | Promise<void>;

export type TSelectorSubmitButton = {
  submitButtonLabel: string;
  disableSubmitButton: boolean;
  onSubmit: TOnSubmit;
  submitButtonId?: string;
};

type TSelectorFooterSubmitButton = Omit<TSelectorSubmitButton, "onSubmit"> & {
  onSubmit: (item?: TSelectorItem | React.MouseEvent) => Promise<void>;
};

// cancel button

export type TSelectorCancelButton =
  | {
      withCancelButton: true;
      cancelButtonLabel: string;
      onCancel: () => void;
      cancelButtonId?: string;
    }
  | {
      withCancelButton?: undefined;
      cancelButtonLabel?: undefined;
      onCancel?: undefined;
      cancelButtonId?: undefined;
    };

// access rights

export type TAccessRight = {
  key: string;
  label: string;
  description?: string;
  access: string | number;
};

type TWithAccessRightsProps = {
  withAccessRights: true;
  accessRights: TAccessRight[];
  selectedAccessRight: TAccessRight | null;
  onAccessRightsChange: (access: TAccessRight) => void;
  accessRightsMode?: SelectorAccessRightsMode;
};

type TWithoutAccessRightsProps = {
  withAccessRights?: undefined;
  accessRights?: undefined;
  selectedAccessRight?: undefined;
  onAccessRightsChange?: undefined;
  accessRightsMode?: undefined;
};

export type TSelectorAccessRights =
  | TWithAccessRightsProps
  | TWithoutAccessRightsProps;

export type AccessSelectorProps = Omit<
  TWithAccessRightsProps,
  "withAccessRights"
> & {
  footerRef: React.RefObject<HTMLDivElement>;
};

// footer input

export type TSelectorInput =
  | {
      withFooterInput: true;
      footerInputHeader: string;
      currentFooterInputValue: string;
    }
  | {
      withFooterInput?: undefined;
      footerInputHeader?: undefined;
      currentFooterInputValue?: undefined;
    };

export type TSelectorFooterInput = TSelectorInput & {
  setNewFooterInputValue: React.Dispatch<React.SetStateAction<string>>;
};

// footer checkbox

export type TSelectorCheckbox =
  | {
      withFooterCheckbox: true;
      footerCheckboxLabel: string;
      isChecked: boolean;
    }
  | {
      withFooterCheckbox?: undefined;
      footerCheckboxLabel?: undefined;
      isChecked?: boolean;
    };

export type TSelectorFooterCheckbox = TSelectorCheckbox & {
  setIsFooterCheckboxChecked: React.Dispatch<React.SetStateAction<boolean>>;
};

export type TSelectorInfo =
  | { withInfo: true; infoText: string; withInfoBadge?: boolean }
  | {
      withInfo?: undefined;
      infoText?: undefined;
      withInfoBadge?: undefined;
    };

export type TRenderCustomItem = (
  label: string,
  role?: string,
  email?: string,
  isGroup?: boolean,
) => React.ReactNode | null;

export type SelectorProps = TSelectorHeader &
  TInfoBar &
  TSelectorInfo &
  TSelectorTabs &
  TSelectorSelectAll &
  TSelectorEmptyScreen &
  TSelectorSearch &
  TSelectorBreadCrumbs &
  TSelectorSubmitButton &
  TSelectorCancelButton &
  TSelectorAccessRights &
  TSelectorInput &
  TSelectorCheckbox & {
    id?: string;
    className?: string;
    style?: React.CSSProperties;

    items: TSelectorItem[];
    onSelect?: (
      item: TSelectorItem,
      isDoubleClick: boolean,
      doubleClickCallback: () => Promise<void>,
    ) => void;

    isMultiSelect: boolean;
    selectedItems?: TSelectorItem[];

    disableFirstFetch?: boolean;
    loadNextPage: (startIndex: number) => Promise<void>;
    hasNextPage: boolean;
    isNextPageLoading: boolean;
    totalItems: number;
    isLoading: boolean;

    rowLoader: React.ReactNode;

    renderCustomItem?: TRenderCustomItem;

    alwaysShowFooter?: boolean;
    descriptionText?: string;
  };

export type BodyProps = TSelectorInfo & {
  footerVisible: boolean;
  withHeader?: boolean;

  value?: string;

  isMultiSelect: boolean;

  inputItemVisible: boolean;
  setInputItemVisible: (value: boolean) => void;

  items: TSelectorItem[];
  renderCustomItem?: TRenderCustomItem;
  onSelect: (item: TSelectorItem, isDoubleClick: boolean) => void;

  loadMoreItems: (startIndex: number) => void;
  hasNextPage: boolean;
  isNextPageLoading: boolean;
  totalItems: number;
  isLoading: boolean;

<<<<<<< HEAD
    withFooterInput?: boolean;
    withFooterCheckbox?: boolean;
    descriptionText?: string;
    withInfoBadge?: boolean;
  };
=======
  rowLoader: React.ReactNode;

  withFooterInput?: boolean;
  withFooterCheckbox?: boolean;
  descriptionText?: string;
};
>>>>>>> 116702d2

export type FooterProps = TSelectorFooterSubmitButton &
  TSelectorCancelButton &
  TSelectorAccessRights &
  TSelectorFooterInput &
  TSelectorFooterCheckbox & {
    isMultiSelect: boolean;
    selectedItemsCount: number;
    requestRunning?: boolean;
  };

type TSelectorItemEmpty = {
  avatar?: undefined;
  color?: undefined;
  hasAvatar?: undefined;
  icon?: undefined;
  iconOriginal?: undefined;
  role?: undefined;
  email?: undefined;
  isOwner?: undefined;
  isAdmin?: undefined;
  isVisitor?: undefined;
  isCollaborator?: undefined;
  isRoomAdmin?: undefined;
  access?: undefined;
  fileExst?: undefined;
  shared?: undefined;
  parentId?: undefined;
  rootFolderType?: undefined;
  security?: undefined;
  isFolder?: undefined;
  filesCount?: undefined;
  foldersCount?: undefined;
  roomType?: undefined;
  isGroup?: undefined;
  name?: undefined;
  isCreateNewItem?: undefined;
  onCreateClick?: undefined;
  hotkey?: undefined;
  onBackClick?: undefined;
  dropDownItems?: undefined;
  isInputItem?: undefined;
  defaultInputValue?: undefined;
  onAcceptInput?: undefined;
  onCancelInput?: undefined;
  placeholder?: undefined;

  isRoomsOnly?: undefined;
  createDefineRoomType?: undefined;
};

export type TSelectorItemUser = MergeTypes<
  TSelectorItemEmpty,
  {
    email: string;
    isOwner: boolean;
    isAdmin: boolean;
    isVisitor: boolean;
    isCollaborator: boolean;
    isRoomAdmin: boolean;
    avatar: string;
    hasAvatar: boolean;
    role: AvatarRole;

    access?: ShareAccessRights | string | number;
  }
>;

export type TSelectorItemFile = MergeTypes<
  TSelectorItemEmpty,
  {
    fileExst: string;
    parentId: string | number;
    rootFolderType: string | number;
    security: TFileSecurity;
    icon: string;
  }
>;

export type TSelectorItemFolder = MergeTypes<
  TSelectorItemEmpty,
  {
    isFolder: boolean;
    parentId: string | number;
    rootFolderType: string | number;
    filesCount: number;
    foldersCount: number;
    security: TFolderSecurity;
    icon?: string;
    avatar?: string;
  }
>;

export type TSelectorItemRoom = MergeTypes<
  TSelectorItemEmpty,
  {
    isFolder: boolean;
    roomType: RoomsType;
    shared: boolean;
    parentId: string | number;
    rootFolderType: string | number;
    filesCount: number;
    foldersCount: number;
    security: TRoomSecurity;
    icon?: string;
    color?: string;
    iconOriginal?: string;
  }
>;

export type TSelectorItemGroup = MergeTypes<
  TSelectorItemEmpty,
  {
    isGroup: boolean;
    name: string;
  }
>;

export type TSelectorItemNew = MergeTypes<
  TSelectorItemEmpty,
  {
    isCreateNewItem: boolean;
    hotkey?: string;
    dropDownItems?: React.ReactElement[];
    onCreateClick?: VoidFunction;
    onBackClick: VoidFunction;

    isRoomsOnly?: boolean;
    createDefineRoomType?: RoomsType;
  }
>;

export type TSelectorItemInput = MergeTypes<
  TSelectorItemEmpty,
  {
    isInputItem: boolean;
    defaultInputValue: string;
    icon?: string;
    color?: string;
    roomType?: RoomsType;
    placeholder?: string;

    onAcceptInput: (value: string) => void;
    onCancelInput: VoidFunction;
  }
>;

type TSelectorItemType =
  | TSelectorItemUser
  | TSelectorItemFile
  | TSelectorItemFolder
  | TSelectorItemRoom
  | TSelectorItemGroup
  | TSelectorItemNew
  | TSelectorItemInput;

export type TSelectorItem = TSelectorItemType & {
  label: string;

  key?: string;
  id?: string | number;
  displayName?: string;
  isSelected?: boolean;
  isDisabled?: boolean;
  disabledText?: string;
};

export type Data = {
  items: TSelectorItem[];
  onSelect?: (item: TSelectorItem, isDoubleClick: boolean) => void;
  isMultiSelect: boolean;
  isItemLoaded: (index: number) => boolean;
  rowLoader: React.ReactNode;
  renderCustomItem?: TRenderCustomItem;
  setInputItemVisible: (value: boolean) => void;
  inputItemVisible: boolean;
  savedInputValue: Nullable<string>;
  setSavedInputValue: (value: Nullable<string>) => void;
};

export interface ItemProps {
  index: number;
  style: React.CSSProperties;
  data: Data;
}<|MERGE_RESOLUTION|>--- conflicted
+++ resolved
@@ -373,20 +373,13 @@
   totalItems: number;
   isLoading: boolean;
 
-<<<<<<< HEAD
-    withFooterInput?: boolean;
-    withFooterCheckbox?: boolean;
-    descriptionText?: string;
-    withInfoBadge?: boolean;
-  };
-=======
   rowLoader: React.ReactNode;
 
   withFooterInput?: boolean;
   withFooterCheckbox?: boolean;
   descriptionText?: string;
-};
->>>>>>> 116702d2
+  withInfoBadge?: boolean;
+};
 
 export type FooterProps = TSelectorFooterSubmitButton &
   TSelectorCancelButton &
