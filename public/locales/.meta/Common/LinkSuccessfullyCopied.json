--- conflicted
+++ resolved
@@ -3,11 +3,7 @@
   "content": "Link successfully copied to clipboard",
   "content_en_sha1_hash": "0fdcf87a27dad18e3dbd7da5c4f771eb628a25c6",
   "created_at": "2025-05-19T21:30:46.217Z",
-<<<<<<< HEAD
-  "updated_at": "2025-08-29T14:33:37.903Z",
-=======
   "updated_at": "2025-09-01T11:05:24.075Z",
->>>>>>> b75318d3
   "comment": {
     "text": "The \"LinkSuccessfullyCopied\" translation key is used to display a success message when a link is copied to the clipboard. This message appears as a toast notification when the user copies a primary link. It provides feedback after copying a successful link in various UI contexts such as withQuickButtons and onCopyPrimaryLink.",
     "is_auto": true,
