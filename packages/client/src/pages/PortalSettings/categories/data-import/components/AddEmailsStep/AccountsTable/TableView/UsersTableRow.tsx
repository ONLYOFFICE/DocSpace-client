// (c) Copyright Ascensio System SIA 2009-2024
//
// This program is a free software product.
// You can redistribute it and/or modify it under the terms
// of the GNU Affero General Public License (AGPL) version 3 as published by the Free Software
// Foundation. In accordance with Section 7(a) of the GNU AGPL its Section 15 shall be amended
// to the effect that Ascensio System SIA expressly excludes the warranty of non-infringement of
// any third-party rights.
//
// This program is distributed WITHOUT ANY WARRANTY, without even the implied warranty
// of MERCHANTABILITY or FITNESS FOR A PARTICULAR  PURPOSE. For details, see
// the GNU AGPL at: http://www.gnu.org/licenses/agpl-3.0.html
//
// You can contact Ascensio System SIA at Lubanas st. 125a-25, Riga, Latvia, EU, LV-1021.
//
// The  interactive user interfaces in modified source and object code versions of the Program must
// display Appropriate Legal Notices, as required under Section 5 of the GNU AGPL version 3.
//
// Pursuant to Section 7(b) of the License you must retain the original Product logo when
// distributing the program. Pursuant to Section 7(e) we decline to grant you any rights under
// trademark law for use of our trademarks.
//
// All the Product's GUI elements, including illustrations and icon sets, as well as technical writing
// content are licensed under the terms of the Creative Commons Attribution-ShareAlike 4.0
// International. See the License terms at http://creativecommons.org/licenses/by-sa/4.0/legalcode

import { useState, useRef, useEffect } from "react";
import { useTranslation } from "react-i18next";
import { inject, observer } from "mobx-react";
import styled from "styled-components";

import { TableRow, TableCell } from "@docspace/shared/components/table";

import { Text } from "@docspace/shared/components/text";
import { Checkbox } from "@docspace/shared/components/checkbox";
import { EmailInput } from "@docspace/shared/components/email-input";
import { Button } from "@docspace/shared/components/button";

import EditSvg from "PUBLIC_DIR/images/access.edit.react.svg";
import CrossSvg from "PUBLIC_DIR/images/cross.edit.react.svg";
import CheckSvg from "PUBLIC_DIR/images/check.edit.react.svg";

import { Base, globalColors } from "@docspace/shared/themes";

import { InputType } from "@docspace/shared/components/text-input";
import { TValidate } from "@docspace/shared/components/email-input/EmailInput.types";
import {
  AddEmailTableRowProps,
  InjectedAddEmailTableRowProps,
} from "../../../../types";

const EmailInputWrapper = styled.div`
  display: flex;
  gap: 8px;
`;

const StyledTableRow = styled(TableRow)`
  .table-container_cell {
    padding-inline-end: 30px;
    text-overflow: ellipsis;
  }

  .user-email {
    display: flex;
    gap: 8px;
    overflow: hidden;
    font-size: 12px;
    font-weight: 600;
    color: ${(props) =>
      props.theme.client.settings.migration.tableRowTextColor};

    path {
<<<<<<< HEAD
      fill: ${globalColors.gray};
=======
      fill: ${(props) => props.theme.client.settings.migration.tableHeaderText};
>>>>>>> c89d0a63
    }
  }

  .import-email-input {
    width: 357.67px;
  }
`;

const DecisionButton = styled(Button)`
  width: 32px;
  height: 32px;
  path {
    fill: ${(props) => props.theme.client.settings.migration.tableHeaderText};
  }
`;

DecisionButton.defaultProps = { theme: Base };

const UsersTableRow = (props: AddEmailTableRowProps) => {
  const {
    displayName,
    email,
    isChecked,
    toggleAccount,

    id,
    changeEmail,
    isEmailOpen,
    setOpenedEmailKey,
  } = props as InjectedAddEmailTableRowProps;

  const { t, ready } = useTranslation(["SMTPSettings", "Settings", "Common"]);

  const [prevEmail, setPrevEmail] = useState(email);
  const [tempEmail, setTempEmail] = useState(email);
  const [isEmailValid, setIsEmailValid] = useState(email.length > 0);
  const [isPrevEmailValid, setIsPrevEmailValid] = useState(email.length > 0);

  const [hasError, setHasError] = useState(false);

  const emailInputRef = useRef<HTMLDivElement>(null);
  const emailTextRef = useRef<HTMLSpanElement>(null);

  const handleEmailChange = (e: React.ChangeEvent<HTMLInputElement>) => {
    setTempEmail(e.target.value);
    if (hasError) {
      setHasError(false);
    }
  };

  const clearEmail = () => {
    setTempEmail(prevEmail);
    setOpenedEmailKey("");
    setHasError(false);
  };

  const openEmail = () => setOpenedEmailKey(id);

  const handleSaveEmail = () => {
    setPrevEmail(tempEmail);
    changeEmail(id, tempEmail);
    setOpenedEmailKey("");
    setIsPrevEmailValid(true);
    if (!isChecked) {
      toggleAccount();
    }
  };

  const handleAccountToggle = (e: React.ChangeEvent<HTMLInputElement>) => {
    e.preventDefault();
    e.stopPropagation();

    if (
      isPrevEmailValid &&
      !(emailInputRef.current && emailInputRef.current.contains(e.target)) &&
      !emailTextRef.current?.contains(e.target)
    ) {
      toggleAccount();
    }
  };

  const onValidateEmail = (res: TValidate) => {
    setIsEmailValid(res.isValid);
    return { isValid: res.isValid, errors: res.errors || [] };
  };

  const handleSaveClick = () => {
    if (isEmailValid) {
      handleSaveEmail();
    } else {
      setHasError(true);
    }
  };

  const checkEmailValidity = () => {
    if (!isEmailValid) {
      setHasError(true);
    }
  };

  const handleKeyDown = (e: React.KeyboardEvent<HTMLInputElement>) => {
    if (e.key === "Enter") {
      if (isEmailValid) {
        handleSaveEmail();
      } else {
        setHasError(true);
      }
    }
  };

  useEffect(() => {
    if (!isEmailOpen && prevEmail !== tempEmail) {
      setTempEmail(prevEmail);
      setHasError(false);
    }
  }, [isEmailOpen, prevEmail, tempEmail]);

  if (!ready) return;

  return (
    <StyledTableRow
      onClick={handleAccountToggle}
      isDisabled={!isPrevEmailValid}
    >
      <TableCell className="checkboxWrapper">
        <Checkbox
          onChange={handleAccountToggle}
          isChecked={isChecked}
          isDisabled={!isPrevEmailValid}
        />
        <Text fontWeight={600} truncate>
          {displayName}
        </Text>
      </TableCell>

      <TableCell>
        {isEmailOpen ? (
          <EmailInputWrapper ref={emailInputRef}>
            <EmailInput
              placeholder={t("SMTPSettings:EnterEmail")}
              className="import-email-input"
              value={tempEmail}
              onChange={handleEmailChange}
              type={InputType.email}
              onValidateInput={onValidateEmail}
              onKeyDown={handleKeyDown}
              hasError={hasError}
              onBlur={checkEmailValidity}
              isAutoFocussed
            />

            <DecisionButton
              label=""
              icon={<CheckSvg />}
              onClick={handleSaveClick}
            />
            <DecisionButton label="" icon={<CrossSvg />} onClick={clearEmail} />
          </EmailInputWrapper>
        ) : (
          <span onClick={openEmail} className="user-email" ref={emailTextRef}>
            <EditSvg />
<<<<<<< HEAD
            <Text
              fontWeight={600}
              color={globalColors.gray}
              className="textOverflow"
            >
=======
            <Text className="user-email" truncate>
>>>>>>> c89d0a63
              {prevEmail !== "" ? prevEmail : t("Settings:NoEmail")}
            </Text>
          </span>
        )}
      </TableCell>
    </StyledTableRow>
  );
};

export default inject<TStore>(({ importAccountsStore }) => {
  const { changeEmail } = importAccountsStore;

  return {
    changeEmail,
  };
})(observer(UsersTableRow));<|MERGE_RESOLUTION|>--- conflicted
+++ resolved
@@ -70,11 +70,7 @@
       props.theme.client.settings.migration.tableRowTextColor};
 
     path {
-<<<<<<< HEAD
-      fill: ${globalColors.gray};
-=======
       fill: ${(props) => props.theme.client.settings.migration.tableHeaderText};
->>>>>>> c89d0a63
     }
   }
 
@@ -236,15 +232,7 @@
         ) : (
           <span onClick={openEmail} className="user-email" ref={emailTextRef}>
             <EditSvg />
-<<<<<<< HEAD
-            <Text
-              fontWeight={600}
-              color={globalColors.gray}
-              className="textOverflow"
-            >
-=======
-            <Text className="user-email" truncate>
->>>>>>> c89d0a63
+            <Text color={globalColors.gray} className="user-email" truncate>
               {prevEmail !== "" ? prevEmail : t("Settings:NoEmail")}
             </Text>
           </span>
