import React from "react";
import styled from "styled-components";
import { withTranslation } from "react-i18next";

import RoomType from "./RoomType";

import withLoader from "@docspace/client/src/HOCs/withLoader";
import Loaders from "@docspace/common/components/Loaders";
import { RoomsTypeValues } from "@docspace/shared/utils/common";

const StyledRoomTypeList = styled.div`
  width: 100%;
  display: flex;
  flex-direction: column;
  align-items: center;
  gap: 16px;
`;

const RoomTypeList = ({ t, setRoomType }) => {
  return (
    <StyledRoomTypeList>
<<<<<<< HEAD
      {Object.values(RoomsTypeValues).map((roomType) => (
=======
      {RoomsTypeValues.map((roomType) => (
>>>>>>> 1b95b482
        <RoomType
          id={roomType}
          t={t}
          key={roomType}
          roomType={roomType}
          type={"listItem"}
          onClick={() => setRoomType(roomType)}
        />
      ))}
    </StyledRoomTypeList>
  );
};

export default withTranslation(["CreateEditRoomDialog"])(
  withLoader(RoomTypeList)(<Loaders.RoomTypeListLoader />)
);<|MERGE_RESOLUTION|>--- conflicted
+++ resolved
@@ -19,11 +19,7 @@
 const RoomTypeList = ({ t, setRoomType }) => {
   return (
     <StyledRoomTypeList>
-<<<<<<< HEAD
-      {Object.values(RoomsTypeValues).map((roomType) => (
-=======
       {RoomsTypeValues.map((roomType) => (
->>>>>>> 1b95b482
         <RoomType
           id={roomType}
           t={t}
