﻿import CloudServicesGoogleDriveReactSvgUrl from "PUBLIC_DIR/images/cloud.services.google.drive.react.svg?url";
import CloudServicesBoxReactSvgUrl from "PUBLIC_DIR/images/cloud.services.box.react.svg?url";
import CloudServicesDropboxReactSvgUrl from "PUBLIC_DIR/images/cloud.services.dropbox.react.svg?url";
import CloudServicesOnedriveReactSvgUrl from "PUBLIC_DIR/images/cloud.services.onedrive.react.svg?url";
import CloudServicesKdriveReactSvgUrl from "PUBLIC_DIR/images/cloud.services.kdrive.react.svg?url";
import CloudServicesYandexReactSvgUrl from "PUBLIC_DIR/images/cloud.services.yandex.react.svg?url";
import CloudServicesNextcloudReactSvgUrl from "PUBLIC_DIR/images/cloud.services.nextcloud.react.svg?url";
import CatalogFolderReactSvgUrl from "PUBLIC_DIR/images/catalog.folder.react.svg?url";
import CloudServicesWebdavReactSvgUrl from "PUBLIC_DIR/images/cloud.services.webdav.react.svg?url";
import { authStore, settingsStore } from "@docspace/shared/store";
import { FileType, RoomsType } from "@docspace/shared/enums";
import config from "PACKAGE_FILE";
import { toUrlParams } from "@docspace/shared/utils/common";
import { combineUrl } from "@docspace/shared/utils/combineUrl";
import { addFileToRecentlyViewed } from "@docspace/shared/api/files";
import i18n from "./i18n";

import { request } from "@docspace/shared/api/client";

export const getFileTypeName = (fileType) => {
  switch (fileType) {
    case FileType.Unknown:
      return i18n.t("Common:Unknown");
    case FileType.Archive:
      return i18n.t("Common:Archive");
    case FileType.Video:
      return i18n.t("Common:Video");
    case FileType.Audio:
      return i18n.t("Common:Audio");
    case FileType.Image:
      return i18n.t("Common:Image");
    case FileType.Spreadsheet:
      return i18n.t("Files:Spreadsheet");
    case FileType.Presentation:
      return i18n.t("Files:Presentation");
    case FileType.Document:
    case FileType.OFormTemplate:
    case FileType.OForm:
      return i18n.t("Files:Document");
    default:
      return i18n.t("Files:Folder");
  }
};

export const getDefaultRoomName = (room, t) => {
  switch (room) {
    case RoomsType.CustomRoom:
      return t("Files:CustomRooms");

    case RoomsType.FillingFormsRoom:
      return t("Files:FillingFormRooms");

    case RoomsType.EditingRoom:
      return t("Files:CollaborationRooms");

    case RoomsType.ReviewRoom:
      return t("Common:Review");

    case RoomsType.ReadOnlyRoom:
      return t("Files:ViewOnlyRooms");

    case RoomsType.PublicRoom:
      return t("Files:PublicRoom");
<<<<<<< HEAD

    case RoomsType.VirtualDataRoom:
      return t("Files:VirtualDataRoom");
=======
    case RoomsType.FormRoom:
      return t("Files:FormRoom");
>>>>>>> e61369d5
  }
};

export const setDocumentTitle = (subTitle = null) => {
  const { isAuthenticated, product: currentModule } = authStore;
  const { organizationName } = settingsStore;

  let title;
  if (subTitle) {
    if (isAuthenticated && currentModule) {
      title = subTitle + " - " + currentModule.title;
    } else {
      title = subTitle + " - " + organizationName;
    }
  } else if (currentModule && organizationName) {
    title = currentModule.title + " - " + organizationName;
  } else {
    title = organizationName;
  }

  document.title = title;
};

export const getDefaultFileName = (format) => {
  switch (format) {
    case "docx":
      return i18n.t("Common:NewDocument");
    case "xlsx":
      return i18n.t("Common:NewSpreadsheet");
    case "pptx":
      return i18n.t("Common:NewPresentation");
    case "docxf":
      return i18n.t("Common:NewMasterForm");
    default:
      return i18n.t("Common:NewFolder");
  }
};

export const getUnexpectedErrorText = () => {
  return i18n.t("Common:UnexpectedError");
};

export const addFileToRecent = async (fileId) => {
  try {
    await addFileToRecentlyViewed(fileId);
    console.log("Pushed to recently viewed");
  } catch (e) {
    console.error(e);
  }
};
export const openDocEditor = async (
  id,
  providerKey = null,
  tab = null,
  url = null,
  isPrivacy,
  isPreview = false,
  shareKey = null
) => {
  if (!providerKey && id && !isPrivacy && !shareKey) {
    await addFileToRecent(id);
  }

  const share = shareKey ? `&share=${shareKey}` : "";
  const preview = isPreview ? "&action=view" : "";

  if (!url && id) {
    url = combineUrl(
      window.DocSpaceConfig?.proxy?.url,
      config.homepage,
      `/doceditor?fileId=${encodeURIComponent(id)}${preview}${share}`
    );
  }

  if (tab) {
    if (url) {
      tab.location = url.indexOf("share") !== -1 ? url : `${url}${share}`;
    } else {
      tab.close();
    }
  } else {
    window.open(
      url,
      window.DocSpaceConfig?.editor?.openOnNewPage ? "_blank" : "_self"
    );
  }

  return Promise.resolve();
};

export const getDataSaveAs = async (params) => {
  try {
    const data = await request({
      baseURL: combineUrl(window.DocSpaceConfig?.proxy?.url),
      method: "get",
      url: `/filehandler.ashx?${params}`,
      responseType: "text",
    });

    return data;
  } catch (e) {
    console.error("error");
  }
};
export const SaveAs = (title, url, folderId, openNewTab) => {
  const options = {
    action: "create",
    fileuri: url,
    title: title,
    folderid: folderId,
    response: openNewTab ? null : "message",
  };

  const params = toUrlParams(options, true);
  if (!openNewTab) {
    return getDataSaveAs(params);
  } else {
    const handlerUrl = combineUrl(
      window.DocSpaceConfig?.proxy?.url,
      config.homepage,
      window["AscDesktopEditor"] !== undefined //FIX Save as with open new tab on DesktopEditors
        ? "/Products/Files/HttpHandlers/"
        : "",
      `/filehandler.ashx?${params}`
    );
    //console.log({ handlerUrl });
    window.open(handlerUrl, "_blank");
  }
};

export const connectedCloudsTitleTranslation = (key, t) => {
  switch (key) {
    case "Box":

    case "BoxNet":
      return t("Translations:FolderTitleBoxNet");

    case "DropBox":
    case "DropboxV2":
      return t("Translations:FolderTitleDropBox");

    case "DocuSign":
      return t("Translations:FolderTitleDocuSign");

    case "Google":
    case "GoogleDrive":
      return t("Translations:FolderTitleGoogle");

    case "OneDrive":
    case "SkyDrive":
      return t("Translations:FolderTitleSkyDrive");

    case "SharePoint":
      return t("Translations:FolderTitleSharePoint");
    case "WebDav":
      return t("Translations:FolderTitleWebDav");
    case "kDrive":
      return t("Translations:FolderTitlekDrive");
    case "Yandex":
      return t("Translations:FolderTitleYandex");

    default:
      return key;
  }
};

export const connectedCloudsTypeTitleTranslation = (key, t) => {
  switch (key) {
    case "Box":
    case "BoxNet":
      return t("Translations:TypeTitleBoxNet");

    case "DropBox":
    case "DropboxV2":
      return t("Translations:TypeTitleDropBox");

    case "DocuSign":
      return t("Translations:TypeTitleDocuSign");

    case "Google":
    case "GoogleDrive":
      return t("Translations:TypeTitleGoogle");

    case "OneDrive":
    case "SkyDrive":
      return t("Translations:TypeTitleSkyDrive");

    case "SharePoint":
      return t("Translations:TypeTitleSharePoint");
    case "WebDav":
      return t("Translations:TypeTitleWebDav");
    case "kDrive":
      return t("Translations:TypeTitlekDrive");
    case "Yandex":
      return t("Translations:TypeTitleYandex");

    default:
      return key;
  }
};

export const connectedCloudsTypeIcon = (key) => {
  switch (key) {
    case "GoogleDrive":
      return CloudServicesGoogleDriveReactSvgUrl;
    case "Box":
      return CloudServicesBoxReactSvgUrl;
    case "DropboxV2":
      return CloudServicesDropboxReactSvgUrl;
    case "OneDrive":
      return CloudServicesOnedriveReactSvgUrl;
    case "SharePoint":
      return CloudServicesOnedriveReactSvgUrl;
    case "kDrive":
      return CloudServicesKdriveReactSvgUrl;
    case "Yandex":
      return CloudServicesYandexReactSvgUrl;
    case "NextCloud":
      return CloudServicesNextcloudReactSvgUrl;
    case "OwnCloud":
      return CatalogFolderReactSvgUrl;
    case "WebDav":
      return CloudServicesWebdavReactSvgUrl;
    default:
  }
};

export const getTitleWithoutExtension = (item, fromTemplate) => {
  const titleWithoutExst = item.title.split(".").slice(0, -1).join(".");
  return titleWithoutExst && item.fileExst && !fromTemplate
    ? titleWithoutExst
    : item.title;
};<|MERGE_RESOLUTION|>--- conflicted
+++ resolved
@@ -61,14 +61,11 @@
 
     case RoomsType.PublicRoom:
       return t("Files:PublicRoom");
-<<<<<<< HEAD
 
     case RoomsType.VirtualDataRoom:
       return t("Files:VirtualDataRoom");
-=======
     case RoomsType.FormRoom:
       return t("Files:FormRoom");
->>>>>>> e61369d5
   }
 };
 
