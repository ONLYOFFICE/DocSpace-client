--- conflicted
+++ resolved
@@ -68,12 +68,9 @@
   invitationSettingsHandler,
   PATH_WEB_PLUGINS,
   webPluginsHandler,
-<<<<<<< HEAD
-=======
   webPluginsAddHandler,
   webPluginsUpdateHandler,
   webPluginsDeleteHandler,
->>>>>>> 2093b9de
 } from "./settings";
 import {
   CONTINUE_PATH,
@@ -108,8 +105,6 @@
   shareHandler,
   thirdPartyCapabilitiesHandler,
   thirdPartyHandler,
-<<<<<<< HEAD
-=======
   recentEmptyHandler,
   recentHandler,
   PATH_RECENT,
@@ -123,7 +118,6 @@
   PATH_MY_DOCUMENTS,
   myDocumentsHandler,
   getFileInfoHandler,
->>>>>>> 2093b9de
 } from "./files";
 import { capabilitiesHandler, PATH_CAPABILITIES } from "./capabilities";
 
@@ -136,10 +130,7 @@
   HEADER_LIST_CAPABILITIES,
   HEADER_ROOMS_LIST,
   HEADER_AI_DISABLED,
-<<<<<<< HEAD
-=======
   HEADER_PLUGINS_SETTINGS,
->>>>>>> 2093b9de
 } from "../utils";
 import { PATH_DELETE_USER } from "./people/self";
 import {
@@ -149,15 +140,12 @@
   aiAgentsHandler,
   PATH_AI_PROVIDERS,
   aiProvidersHandler,
-<<<<<<< HEAD
   aiProvidersPostHandler,
   aiProvidersDeleteHandler,
   aiProvidersPutHandler,
   PATH_AI_PROVIDER,
   PATH_AI_PROVIDERS_AVAILABLE,
   aiProvidersAvailableHandler,
-=======
->>>>>>> 2093b9de
   PATH_AI_MODELS,
   aiModelsHandler,
   PATH_AI_SERVER,
@@ -399,7 +387,6 @@
     url: `${BASE_URL}${PATH_AI_PROVIDERS}`,
     dataHandler: aiProvidersHandler,
   },
-<<<<<<< HEAD
   aiProvidersEmptyList: {
     url: `${BASE_URL}${PATH_AI_PROVIDERS}`,
     dataHandler: () => aiProvidersHandler({ isEmpty: true }),
@@ -423,8 +410,6 @@
     url: `${BASE_URL}${PATH_AI_PROVIDERS_AVAILABLE}`,
     dataHandler: aiProvidersAvailableHandler,
   },
-=======
->>>>>>> 2093b9de
   aiModelsClaude: {
     url: `${BASE_URL}${PATH_AI_MODELS}`,
     dataHandler: () => aiModelsHandler({ isClaude: true }),
@@ -479,11 +464,7 @@
   },
   webPlugins: {
     url: `${BASE_URL}${PATH_WEB_PLUGINS}`,
-<<<<<<< HEAD
-    dataHandler: webPluginsHandler,
-=======
     dataHandler: () => webPluginsHandler("empty"),
->>>>>>> 2093b9de
   },
   thirdPartyCapabilities: {
     url: `${BASE_URL}${PATH_THIRD_PARTY_CAPABILITIES}`,
@@ -522,8 +503,6 @@
     url: `${BASE_URL}${PATH_TAGS}`,
     dataHandler: roomTagsHandler,
   },
-<<<<<<< HEAD
-=======
   settingsWithPlugins: {
     url: `${BASE_URL}${PATH_SETTINGS_WITH_QUERY}`,
     dataHandler: () =>
@@ -597,5 +576,4 @@
     url: PATH_GET_FILE_INFO,
     dataHandler: getFileInfoHandler,
   },
->>>>>>> 2093b9de
 } satisfies TEndpoints;