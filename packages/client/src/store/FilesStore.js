--- conflicted
+++ resolved
@@ -2248,10 +2248,6 @@
         ]);
       }
 
-<<<<<<< HEAD
-      if (!canSetUpCustomFilter || !isExtsCustomFilter || isMyFolder) {
-        fileOptions = removeOptions(fileOptions, ["custom-filter"]);
-=======
       if (!item.security?.FillingStatus) {
         fileOptions = removeOptions(fileOptions, ["filling-status"]);
       }
@@ -2268,7 +2264,10 @@
           "separate-stop-filling",
           "stop-filling",
         ]);
->>>>>>> 914b90ff
+      }
+
+      if (!canSetUpCustomFilter || !isExtsCustomFilter || isMyFolder) {
+        fileOptions = removeOptions(fileOptions, ["custom-filter"]);
       }
 
       if (!canDownload) {
@@ -3340,11 +3339,8 @@
         external,
         passwordProtected,
         watermark,
-<<<<<<< HEAD
+        formFillingStatus,
         customFilterEnabled,
-=======
-        formFillingStatus,
->>>>>>> 914b90ff
       } = item;
 
       const thirdPartyIcon = this.thirdPartyStore.getThirdPartyIcon(
@@ -3523,11 +3519,8 @@
         external,
         passwordProtected,
         watermark,
-<<<<<<< HEAD
+        formFillingStatus,
         customFilterEnabled,
-=======
-        formFillingStatus,
->>>>>>> 914b90ff
       };
     });
   };
