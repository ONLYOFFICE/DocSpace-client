--- conflicted
+++ resolved
@@ -24,25 +24,16 @@
 // content are licensed under the terms of the Creative Commons Attribution-ShareAlike 4.0
 // International. See the License terms at http://creativecommons.org/licenses/by-sa/4.0/legalcode
 
-<<<<<<< HEAD
-import { getSettings } from "@/utils/actions";
+import { getOAuthClient, getSettings } from "@/utils/actions";
 import Login, { LoginContent } from "@/components/Login";
-=======
-import { getOAuthClient, getSettings } from "@/utils/actions";
-import Login from "@/components/Login";
->>>>>>> 6e3b950c
 import LoginForm from "@/components/LoginForm";
 import ThirdParty from "@/components/ThirdParty";
 import RecoverAccess from "@/components/RecoverAccess";
 import Register from "@/components/Register";
-<<<<<<< HEAD
 import { GreetingLoginContainer } from "@/components/GreetingContainer";
 import { FormWrapper } from "@docspace/shared/components/form-wrapper";
 import LanguageComboboxWrapper from "@/components/LanguageCombobox";
 import { ColorTheme, ThemeId } from "@docspace/shared/components/color-theme";
-=======
-import { FormWrapper } from "@docspace/shared/components/form-wrapper";
->>>>>>> 6e3b950c
 
 async function Page({
   searchParams,
@@ -60,7 +51,6 @@
     typeof settings === "string" ? undefined : settings?.enabledJoin;
 
   return (
-<<<<<<< HEAD
     <>
       <LanguageComboboxWrapper />
       {settings && typeof settings !== "string" && (
@@ -77,10 +67,12 @@
                 <LoginForm
                   hashSettings={settings?.passwordHash}
                   cookieSettingsEnabled={settings?.cookieSettingsEnabled}
+                  clientId={clientId}
+                  client={client}
                   reCaptchaPublicKey={settings?.recaptchaPublicKey}
                   reCaptchaType={settings?.recaptchaType}
                 />
-                <ThirdParty />
+                {!clientId && <ThirdParty />}
                 {settings.enableAdmMess && <RecoverAccess />}
                 {settings.enabledJoin && (
                   <Register
@@ -97,35 +89,6 @@
         </ColorTheme>
       )}
     </>
-=======
-    <FormWrapper id="login-form">
-      <Login>
-        {settings && typeof settings !== "string" && (
-          <>
-            <LoginForm
-              hashSettings={settings?.passwordHash}
-              cookieSettingsEnabled={settings?.cookieSettingsEnabled}
-              clientId={clientId}
-              client={client}
-              reCaptchaPublicKey={settings?.recaptchaPublicKey}
-              reCaptchaType={settings?.recaptchaType}
-            />
-            {!clientId && <ThirdParty />}
-            {settings.enableAdmMess && <RecoverAccess />}
-            {settings.enabledJoin && !clientId && (
-              <Register
-                id="login_register"
-                enabledJoin
-                trustedDomains={settings.trustedDomains}
-                trustedDomainsType={settings.trustedDomainsType}
-                isAuthenticated={false}
-              />
-            )}
-          </>
-        )}
-      </Login>
-    </FormWrapper>
->>>>>>> 6e3b950c
   );
 }
 
