--- conflicted
+++ resolved
@@ -243,12 +243,8 @@
     onClickSelectedItem,
     shouldShowBackdrop,
     dropDownClassName,
-<<<<<<< HEAD
-    testId,
     dropDownTestId,
-=======
     dataTestId,
->>>>>>> 39b63886
   } = props;
 
   React.useEffect(() => {
@@ -328,7 +324,7 @@
           label={label}
           icon={icon}
           isBeta={isBeta}
-          testId={option.testId}
+          testId={option.dataTestId}
           data-focused={isOpen ? isActiveOption : undefined}
           data-is-separator={option.isSeparator || undefined}
           data-type={option.type || undefined}
@@ -382,7 +378,7 @@
       clickOutsideAction: handleClickOutside,
       shouldShowBackdrop,
       className: dropDownClassName,
-      testId: dropDownTestId,
+      dataTestId: dropDownTestId,
     };
 
     const dropDownOptions = advancedOptions || renderOptions();
@@ -410,11 +406,7 @@
       className={comboboxClasses}
       ref={ref}
       onClick={comboBoxClick}
-<<<<<<< HEAD
-      data-testid={testId ?? "combobox"}
-=======
       data-testid={dataTestId ?? "combobox"}
->>>>>>> 39b63886
       title={title}
       data-scaled={scaledOptions || undefined}
       style={style}
