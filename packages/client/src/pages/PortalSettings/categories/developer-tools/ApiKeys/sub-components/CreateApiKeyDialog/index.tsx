// (c) Copyright Ascensio System SIA 2009-2025
//
// This program is a free software product.
// You can redistribute it and/or modify it under the terms
// of the GNU Affero General Public License (AGPL) version 3 as published by the Free Software
// Foundation. In accordance with Section 7(a) of the GNU AGPL its Section 15 shall be amended
// to the effect that Ascensio System SIA expressly excludes the warranty of non-infringement of
// any third-party rights.
//
// This program is distributed WITHOUT ANY WARRANTY, without even the implied warranty
// of MERCHANTABILITY or FITNESS FOR A PARTICULAR  PURPOSE. For details, see
// the GNU AGPL at: http://www.gnu.org/licenses/agpl-3.0.html
//
// You can contact Ascensio System SIA at Lubanas st. 125a-25, Riga, Latvia, EU, LV-1021.
//
// The  interactive user interfaces in modified source and object code versions of the Program must
// display Appropriate Legal Notices, as required under Section 5 of the GNU AGPL version 3.
//
// Pursuant to Section 7(b) of the License you must retain the original Product logo when
// distributing the program. Pursuant to Section 7(e) we decline to grant you any rights under
// trademark law for use of our trademarks.
//
// All the Product's GUI elements, including illustrations and icon sets, as well as technical writing
// content are licensed under the terms of the Creative Commons Attribution-ShareAlike 4.0
// International. See the License terms at http://creativecommons.org/licenses/by-sa/4.0/legalcode

import React, { useCallback, useEffect, useRef, useState } from "react";
import copy from "copy-to-clipboard";
import { TFunction } from "i18next";

import CopyReactSvgUrl from "PUBLIC_DIR/images/icons/16/copy.react.svg?url";

import { Trans, withTranslation } from "react-i18next";
import { createApiKey, getApiKeys } from "@docspace/shared/api/api-keys";
import { TApiKey, TApiKeyRequest } from "@docspace/shared/api/api-keys/types";
import { Text } from "@docspace/shared/components/text";
import { Button, ButtonSize } from "@docspace/shared/components/button";
import {
  ModalDialog,
  ModalDialogType,
} from "@docspace/shared/components/modal-dialog";
import { InputType, TextInput } from "@docspace/shared/components/text-input";
import { InputBlock } from "@docspace/shared/components/input-block";
import { ToggleButton } from "@docspace/shared/components/toggle-button";
import { TabItem } from "@docspace/shared/components/tab-item";
import { Checkbox } from "@docspace/shared/components/checkbox";
import { Tooltip } from "@docspace/shared/components/tooltip";
import { toastr } from "@docspace/shared/components/toast";
import { globalColors } from "@docspace/shared/themes";
import { CreateApiKeyDialogProps, TPermissionsList } from "../../types";
import {
  getCategoryTranslation,
  getFilteredOptions,
  getItemPermissions,
  maxKeyLifetimeDays,
  PermissionGroup,
  sortPermissions,
} from "../../utils";

<<<<<<< HEAD
const StyledBodyContent = styled.div`
  .api-key_name {
    display: flex;
    flex-direction: column;
    gap: 4px;
    margin-top: 16px;
  }

  .api-key_tabs-container {
    display: flex;
    align-items: center;
    gap: 8px;
    height: 32px;
  }

  .api-key_name-body-container {
    display: flex;
    gap: 4px;
    margin-top: 16px;
  }

  .api-key_lifetime {
    display: flex;
  }

  .api-key_toggle {
    margin-inline-start: auto;
    margin-inline-end: 28px;
  }

  .api-key_lifetime-description {
    color: ${(props) => props.theme.text.disableColor};
  }

  .api-key_lifetime-input-block {
    display: flex;
    align-items: center;
    gap: 8px;
  }

  .api-key_lifetime-input {
    max-width: 100px;
  }

  .sticky-indent {
    display: none;
  }

  .api-key_permission-tab {
    width: 100%;
  }

  .api-key_permission-container {
    display: grid;
    grid-template-columns: 1fr minmax(50px, auto) minmax(50px, auto);
    gap: 8px 0;
  }

  .separator {
    padding: 11px 0px 9px;
    margin-bottom: 6px;
    border-bottom: ${(props) => props.theme.oauth.clientForm.headerBorder};
  }

  .api-key_permission-container-text {
    display: flex;
    justify-content: center;
  }

  .api-key_permission-checkbox {
    justify-content: center;
    margin-left: 12px;
  }

  .api-key_permission-row {
    margin-bottom: 8px;
  }
`;
=======
import { StyledBodyContent } from "./StyledCreateApiKeys";
>>>>>>> 219ef4b7

const CreateApiKeyDialog = (props: CreateApiKeyDialogProps) => {
  const {
    t,
    tReady,
    isVisible,
    setIsVisible,
    setListItems,
    actionItem,
    permissions,
    setActionItem,
    onChangeApiKeyParams,
    isRequestRunning: isRequestRunningProp,
    isUser,
  } = props;

  const selectedOption = getItemPermissions(actionItem?.permissions);

  const isEdit = !!actionItem;

  const [isRequestRunning, setIsRequestRunning] = useState(false);
  const [inputValue, setInputValue] = useState(
    actionItem?.name ?? t("Settings:NewSecretKey"),
  );
  const [isValid, setIsValid] = useState(true);
  const [isValidLifeTime, setIsValidLifeTime] = useState(true);
  const [lifetimeIsChecked, setLifetimeIsChecked] = useState(false);
  const [secretKey, setSecretKey] = useState<TApiKey>();
  const [expiresInDays, setExpiresInDays] = useState("7");
  const [selectedItemId, setSelectedItemId] = useState(selectedOption);
  const [filteredOpt, setFilteredOpt] = useState<TPermissionsList>();

  const getRestrictedOptions = () => {
    const list: string[] = [];
    if (filteredOpt) {
      // eslint-disable-next-line @typescript-eslint/no-unused-vars
      Object.entries(filteredOpt).forEach(([_, value]) => {
        if (value.isWrite.isChecked) {
          list.push(value.isWrite.name);
          list.push(value.isRead.name);
        } else if (value.isRead.isChecked) list.push(value.isRead.name);
      });
    }
    return list;
  };

  const getPermissionsList = useCallback(() => {
    if (!filteredOpt) return [];

    const list: React.ReactNode[] = [];
    Object.entries(filteredOpt).forEach(([key, value]) => {
      const category = getCategoryTranslation(key as PermissionGroup, t);
      const readIsDisabled = value?.isWrite?.isChecked;
      const showTooltip = value?.isWrite?.isDisabled;

      list.push(
        <React.Fragment key={key}>
          <Text
            className="api-key_permission-row"
            fontSize="13px"
            fontWeight={600}
          >
            {category}
          </Text>

          {value.isRead ? (
            <Checkbox
              className="api-key_permission-row api-key_permission-checkbox"
              isChecked={value.isRead.isChecked || readIsDisabled}
              onChange={() => {
                const obj = { ...filteredOpt };
                obj[key].isRead.isChecked = !value.isRead.isChecked;
                setFilteredOpt(obj);
              }}
              isDisabled={
                readIsDisabled || isRequestRunning || value.isRead.isDisabled
              }
            />
          ) : (
            <div />
          )}
          {value.isWrite ? (
            <div
              data-tooltip-id={showTooltip ? "emailTooltip" : ""}
              data-tip="tooltip"
            >
              <Checkbox
                className="api-key_permission-row api-key_permission-checkbox"
                isChecked={value.isWrite.isChecked}
                onChange={() => {
                  const obj = { ...filteredOpt };
                  obj[key].isWrite.isChecked = !value.isWrite.isChecked;
                  setFilteredOpt(obj);
                }}
                isDisabled={isRequestRunning || value.isWrite.isDisabled}
              />
            </div>
          ) : (
            <div />
          )}

          {showTooltip ? (
            <Tooltip
              id="emailTooltip"
              getContent={() => (
                <Text isInline fontSize="12px">
                  {t("Common:YouDontHaveEnoughPermission")}
                </Text>
              )}
              place="bottom"
            />
          ) : null}
        </React.Fragment>,
      );
    });

    return sortPermissions(list);
  }, [filteredOpt]);

  const permissionsList = getPermissionsList();

  const tabsItems = [
    {
      id: "all",
      name: t("Common:All"),
      content: null,
    },
    {
      id: "restricted",
      name: t("Common:Restricted"),
    },
    {
      id: "readonly",
      name: t("Common:ReadOnly"),
      content: null,
    },
  ];

  const inputRef = useRef<HTMLInputElement>(null);

  const onClose = () => {
    setActionItem(null);
    setIsVisible(false);
  };

  const onGenerate = () => {
    if (!inputValue.trim()) {
      setIsValid(false);
      return;
    }

    if ((!expiresInDays || !isValidLifeTime) && lifetimeIsChecked) {
      setIsValidLifeTime(false);
      return;
    }

    let selectedPermissions: string[] = ["*"];

    switch (selectedItemId) {
      case "all":
        selectedPermissions = ["*"];
        break;
      case "restricted":
        selectedPermissions = getRestrictedOptions();
        break;
      case "readonly": {
        selectedPermissions = ["*:read"];
        break;
      }
      default:
        break;
    }

    const newKey = {
      name: inputValue,
      permissions: selectedPermissions,
    } as TApiKeyRequest;
    if (lifetimeIsChecked) newKey.expiresInDays = expiresInDays;

    if (isEdit) {
      onChangeApiKeyParams(actionItem.id, newKey);
    } else {
      setIsRequestRunning(true);
      createApiKey(newKey)
        .then(async (key) => {
          setSecretKey(key);
          const newKeys = await getApiKeys();
          if (newKeys) setListItems(newKeys);
          toastr.success(t("Settings:SecretKeyCreated"));
          // setListItems((prev) => [...prev, key]);
        })
        .catch((err) => toastr.error(err))
        .finally(() => setIsRequestRunning(false));
    }
  };

  const onKeyPress = (e: KeyboardEvent) => {
    if (e.key === "Enter" && !isRequestRunning) {
      secretKey ? onClose() : onGenerate();
    }
    if (e.key === "Escape") {
      onClose();
    }
  };

  const onSelectPermission = (e: React.MouseEvent<HTMLDivElement>) => {
    const itemId = e.currentTarget.dataset.id;

    switch (itemId) {
      case "all":
        setSelectedItemId("all");
        break;
      case "restricted":
        setSelectedItemId("restricted");
        break;
      case "readonly":
        setSelectedItemId("readonly");
        break;

      default:
        break;
    }
  };

  useEffect(() => {
    const filteredOptions = getFilteredOptions(
      permissions,
      isUser,
      actionItem?.permissions,
    );
    setFilteredOpt(filteredOptions);
  }, [permissions]);

  useEffect(() => {
    window.addEventListener("keydown", onKeyPress);
    return () => window.removeEventListener("keydown", onKeyPress);
  }, [inputValue, secretKey, isValidLifeTime, lifetimeIsChecked]);

  useEffect(() => {
    if (secretKey && inputRef) inputRef.current?.select();
  }, [inputRef, secretKey]);

  useEffect(() => {
    setIsRequestRunning(isRequestRunningProp);
  }, [isRequestRunningProp]);

  const generateIsDisabled =
    selectedItemId === "restricted" && filteredOpt
      ? Object.entries(filteredOpt).findIndex(
          (o) => o[1].isRead.isChecked || o[1].isWrite.isChecked,
        ) === -1
      : false;

  const restrictedOptions = getRestrictedOptions();

  const checkIsChanged = () => {
    if (selectedItemId !== selectedOption) return true;

    if (
      restrictedOptions.length !== actionItem?.permissions?.length &&
      selectedItemId === "restricted"
    )
      return true;

    return (
      restrictedOptions.filter((value) =>
        actionItem?.permissions.includes(value),
      ).length !== restrictedOptions.length
    );
  };

  const editIsDisabled = isEdit
    ? inputValue === actionItem?.name && !checkIsChanged()
    : false;

  const createBody = (
    <StyledBodyContent>
      {!isEdit ? (
        <Text noSelect>
          {t("Settings:CreateNewSecretKeyDialogDescription")}
        </Text>
      ) : null}
      <div className="api-key_name">
        <Text fontSize="13px" fontWeight={600}>
          {t("Common:Label")}
        </Text>
        <TextInput
          placeholder={t("Settings:NewSecretKey")}
          value={inputValue}
          type={InputType.text}
          maxLength={30}
          isAutoFocussed
          onChange={(e) => {
            setIsValid(true);
            setInputValue(e.target.value);
          }}
          hasError={!isValid}
          scale
        />
      </div>
      <div className="api-key_name">
        <Text fontSize="13px" fontWeight={600}>
          {t("Common:Permissions")}
        </Text>

        <div className="api-key_tabs-container">
          {tabsItems.map((item) => (
            <TabItem
              isActive={selectedItemId === item.id}
              key={item.id}
              data-id={item.id}
              label={item.name}
              onSelect={onSelectPermission}
            />
          ))}
        </div>

        {selectedItemId === "restricted" ? (
          <div className="api-key_permission-tab">
            <div className="api-key_permission-container">
              <Text fontSize="13px" fontWeight={600} className="separator">
                {t("OAuth:ScopesHeader")}
              </Text>
              <Text
                className="api-key_permission-container-text separator"
                fontWeight={600}
              >
                {t("OAuth:Read")}
              </Text>
              <Text
                className="api-key_permission-container-text separator"
                fontWeight={600}
              >
                {t("OAuth:Write")}
              </Text>

              {permissionsList.map((item) => {
                return item;
              })}
            </div>
          </div>
        ) : null}
      </div>
      {!isEdit ? (
        <div className="api-key_name">
          <div className="api-key_lifetime">
            <Text fontSize="13px" fontWeight={600}>
              {t("Settings:KeyLifetime")}
            </Text>
            <ToggleButton
              className="api-key_toggle"
              isChecked={lifetimeIsChecked}
              onChange={() => setLifetimeIsChecked(!lifetimeIsChecked)}
            />
          </div>
          <Text
            fontSize="12px"
            fontWeight={400}
            className="api-key_lifetime-description"
          >
            {t("Settings:KeyLifetimeDescription")}
          </Text>
          {lifetimeIsChecked ? (
            <div className="api-key_lifetime-input-block">
              <TextInput
                className="api-key_lifetime-input"
                value={expiresInDays}
                type={InputType.text}
                maxLength={6}
                onChange={(e) => {
                  if (
                    e.target.value &&
                    !/^(?:[1-9][0-9]*)$/.test(e.target.value)
                  )
                    return;

                  setExpiresInDays(e.target.value);
                  if (+e.target.value > maxKeyLifetimeDays) {
                    setIsValidLifeTime(false);
                    return;
                  }
                  setIsValidLifeTime(true);
                }}
                hasError={!isValidLifeTime}
              />
              <Text fontSize="13px" fontWeight={600}>
                <Trans
                  t={t as TFunction}
                  ns="Settings"
                  i18nKey="APIKeyMaxDays"
                  values={{ days: maxKeyLifetimeDays }}
                  components={{
                    1: (
                      <Text
                        fontSize="13px"
                        fontWeight={600}
                        className="api-key_lifetime-description"
                        as="span"
                      />
                    ),
                  }}
                />
              </Text>
            </div>
          ) : null}
        </div>
      ) : null}
    </StyledBodyContent>
  );

  const keyBody = (
    <StyledBodyContent>
      <Text noSelect>{t("Settings:CreateNewSecretKeyDialogDescription")}</Text>
      <div className="api-key_name">
        <InputBlock
          forwardedRef={inputRef}
          value={secretKey?.key || ""}
          type={InputType.text}
          isAutoFocussed
          isReadOnly
          onFocus={(e) => e.target.select()}
          scale
          iconName={CopyReactSvgUrl}
          iconColor={globalColors.lightGrayDark}
          isIconFill
          onIconClick={() => {
            copy(secretKey?.key || "");
            toastr.success(t("Settings:ApiKeyCopied"));
          }}
        />
      </div>
      {lifetimeIsChecked ? (
        <Text fontSize="12px" fontWeight={400}>
          <Trans
            t={t as TFunction}
            ns="Settings"
            i18nKey="ApiKeyLifetime"
            values={{ days: expiresInDays }}
            components={{
              1: <Text fontSize="12px" fontWeight={600} as="span" />,
            }}
          />
        </Text>
      ) : null}
    </StyledBodyContent>
  );

  const createFooter = (
    <>
      <Button
        key="OKButton"
        label={isEdit ? t("Common:EditButton") : t("Webhooks:Generate")}
        size={ButtonSize.normal}
        primary
        onClick={onGenerate}
        scale
        isDisabled={isRequestRunning || editIsDisabled || generateIsDisabled}
      />
      <Button
        key="CancelButton"
        label={t("Common:CancelButton")}
        size={ButtonSize.normal}
        onClick={onClose}
        scale
      />
    </>
  );

  const keyFooter = (
    <Button
      key="OKButton"
      label={t("Common:Done")}
      size={ButtonSize.normal}
      primary
      onClick={onClose}
      scale
    />
  );

  return (
    <ModalDialog
      isLoading={!tReady}
      visible={isVisible}
      onClose={onClose}
      displayType={ModalDialogType.modal}
      autoMaxHeight
    >
      <ModalDialog.Header>
        {isEdit
          ? t("Settings:EditSecretKey")
          : t("Settings:CreateNewSecretKey")}
      </ModalDialog.Header>
      <ModalDialog.Body>{secretKey ? keyBody : createBody}</ModalDialog.Body>
      <ModalDialog.Footer>
        {secretKey ? keyFooter : createFooter}
      </ModalDialog.Footer>
    </ModalDialog>
  );
};

export default withTranslation(["Webhooks", "Files", "Common", "OAuth"])(
  CreateApiKeyDialog,
);<|MERGE_RESOLUTION|>--- conflicted
+++ resolved
@@ -42,7 +42,7 @@
 import { InputType, TextInput } from "@docspace/shared/components/text-input";
 import { InputBlock } from "@docspace/shared/components/input-block";
 import { ToggleButton } from "@docspace/shared/components/toggle-button";
-import { TabItem } from "@docspace/shared/components/tab-item";
+import { Tabs, TabsTypes, TTabItem } from "@docspace/shared/components/tabs";
 import { Checkbox } from "@docspace/shared/components/checkbox";
 import { Tooltip } from "@docspace/shared/components/tooltip";
 import { toastr } from "@docspace/shared/components/toast";
@@ -57,88 +57,7 @@
   sortPermissions,
 } from "../../utils";
 
-<<<<<<< HEAD
-const StyledBodyContent = styled.div`
-  .api-key_name {
-    display: flex;
-    flex-direction: column;
-    gap: 4px;
-    margin-top: 16px;
-  }
-
-  .api-key_tabs-container {
-    display: flex;
-    align-items: center;
-    gap: 8px;
-    height: 32px;
-  }
-
-  .api-key_name-body-container {
-    display: flex;
-    gap: 4px;
-    margin-top: 16px;
-  }
-
-  .api-key_lifetime {
-    display: flex;
-  }
-
-  .api-key_toggle {
-    margin-inline-start: auto;
-    margin-inline-end: 28px;
-  }
-
-  .api-key_lifetime-description {
-    color: ${(props) => props.theme.text.disableColor};
-  }
-
-  .api-key_lifetime-input-block {
-    display: flex;
-    align-items: center;
-    gap: 8px;
-  }
-
-  .api-key_lifetime-input {
-    max-width: 100px;
-  }
-
-  .sticky-indent {
-    display: none;
-  }
-
-  .api-key_permission-tab {
-    width: 100%;
-  }
-
-  .api-key_permission-container {
-    display: grid;
-    grid-template-columns: 1fr minmax(50px, auto) minmax(50px, auto);
-    gap: 8px 0;
-  }
-
-  .separator {
-    padding: 11px 0px 9px;
-    margin-bottom: 6px;
-    border-bottom: ${(props) => props.theme.oauth.clientForm.headerBorder};
-  }
-
-  .api-key_permission-container-text {
-    display: flex;
-    justify-content: center;
-  }
-
-  .api-key_permission-checkbox {
-    justify-content: center;
-    margin-left: 12px;
-  }
-
-  .api-key_permission-row {
-    margin-bottom: 8px;
-  }
-`;
-=======
 import { StyledBodyContent } from "./StyledCreateApiKeys";
->>>>>>> 219ef4b7
 
 const CreateApiKeyDialog = (props: CreateApiKeyDialogProps) => {
   const {
@@ -269,6 +188,31 @@
     {
       id: "restricted",
       name: t("Common:Restricted"),
+      content: (
+        <div className="api-key_permission-tab">
+          <div className="api-key_permission-container">
+            <Text fontSize="13px" fontWeight={600} className="separator">
+              {t("OAuth:ScopesHeader")}
+            </Text>
+            <Text
+              className="api-key_permission-container-text separator"
+              fontWeight={600}
+            >
+              {t("OAuth:Read")}
+            </Text>
+            <Text
+              className="api-key_permission-container-text separator"
+              fontWeight={600}
+            >
+              {t("OAuth:Write")}
+            </Text>
+
+            {permissionsList.map((item) => {
+              return item;
+            })}
+          </div>
+        </div>
+      ),
     },
     {
       id: "readonly",
@@ -344,10 +288,8 @@
     }
   };
 
-  const onSelectPermission = (e: React.MouseEvent<HTMLDivElement>) => {
-    const itemId = e.currentTarget.dataset.id;
-
-    switch (itemId) {
+  const onSelectPermission = (data: TTabItem) => {
+    switch (data.id) {
       case "all":
         setSelectedItemId("all");
         break;
@@ -443,44 +385,12 @@
         <Text fontSize="13px" fontWeight={600}>
           {t("Common:Permissions")}
         </Text>
-
-        <div className="api-key_tabs-container">
-          {tabsItems.map((item) => (
-            <TabItem
-              isActive={selectedItemId === item.id}
-              key={item.id}
-              data-id={item.id}
-              label={item.name}
-              onSelect={onSelectPermission}
-            />
-          ))}
-        </div>
-
-        {selectedItemId === "restricted" ? (
-          <div className="api-key_permission-tab">
-            <div className="api-key_permission-container">
-              <Text fontSize="13px" fontWeight={600} className="separator">
-                {t("OAuth:ScopesHeader")}
-              </Text>
-              <Text
-                className="api-key_permission-container-text separator"
-                fontWeight={600}
-              >
-                {t("OAuth:Read")}
-              </Text>
-              <Text
-                className="api-key_permission-container-text separator"
-                fontWeight={600}
-              >
-                {t("OAuth:Write")}
-              </Text>
-
-              {permissionsList.map((item) => {
-                return item;
-              })}
-            </div>
-          </div>
-        ) : null}
+        <Tabs
+          type={TabsTypes.Secondary}
+          items={tabsItems}
+          onSelect={onSelectPermission}
+          selectedItemId={selectedItemId}
+        />
       </div>
       {!isEdit ? (
         <div className="api-key_name">
