--- conflicted
+++ resolved
@@ -45,31 +45,17 @@
   setIsOpen = (isOpen) => this.setState({ isOpen: isOpen });
 
   handleClickOutside = e => {
-<<<<<<< HEAD
-    // ..handling code goes here...
-    console.log(`ComboBox handleClickOutside`, e);
+    //console.log(`ComboBox handleClickOutside`, e);
     this.setState({ isOpen: !this.state.isOpen }, () => {
       this.props.toggleAction && this.props.toggleAction(e, this.state.isOpen);
     })
-=======
-    //console.log(`ComboBox handleClickOutside`, e);
-
-    this.setIsOpen(!this.state.isOpen);
-    this.props.toggleAction && this.props.toggleAction(e, this.state.isOpen);
->>>>>>> b471bfe8
   };
 
   comboBoxClick = (e) => {
     if (this.props.isDisabled || e && e.target.closest('.optionalBlock')) return;
-<<<<<<< HEAD
     this.setState({ isOpen: !this.state.isOpen }, () => {
       this.props.toggleAction && this.props.toggleAction(e, this.state.isOpen);
     })
-=======
-
-    this.setIsOpen(!this.state.isOpen);
-    this.props.toggleAction && this.props.toggleAction(e, this.state.isOpen);
->>>>>>> b471bfe8
   };
 
   optionClick = (option) => {
