--- conflicted
+++ resolved
@@ -159,14 +159,9 @@
     breadCrumbsLoader,
     isBreadCrumbsLoading,
     onSelectBreadCrumb,
-<<<<<<< HEAD
+    bodyIsLoading,
   } = React.use(BreadCrumbsContext);
   const setIsSearch = React.use(SearchDispatchContext);
-=======
-    bodyIsLoading,
-  } = React.useContext(BreadCrumbsContext);
-  const setIsSearch = React.useContext(SearchDispatchContext);
->>>>>>> 0de93b01
 
   const { isRTL } = useInterfaceDirection();
 
