--- conflicted
+++ resolved
@@ -50,7 +50,7 @@
 };
 
 declare module "styled-components" {
-  export interface DefaultTheme extends TTheme { }
+  export interface DefaultTheme extends TTheme {}
 }
 declare global {
   interface Window {
@@ -84,18 +84,15 @@
         url?: string;
       };
       imageThumbnails?: boolean;
-<<<<<<< HEAD
       editor?: {
         requestClose: boolean;
         openOnNewPage: boolean;
       };
-=======
       firebase: {
         fetchTimeoutMillis?: number;
         minimumFetchIntervalMillis?: number;
       };
       campaigns?: string[];
->>>>>>> 3dad7df1
     };
     AscDesktopEditor: {
       execCommand: (key: string, value: string) => void;
