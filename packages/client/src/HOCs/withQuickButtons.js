// (c) Copyright Ascensio System SIA 2009-2025
//
// This program is a free software product.
// You can redistribute it and/or modify it under the terms
// of the GNU Affero General Public License (AGPL) version 3 as published by the Free Software
// Foundation. In accordance with Section 7(a) of the GNU AGPL its Section 15 shall be amended
// to the effect that Ascensio System SIA expressly excludes the warranty of non-infringement of
// any third-party rights.
//
// This program is distributed WITHOUT ANY WARRANTY, without even the implied warranty
// of MERCHANTABILITY or FITNESS FOR A PARTICULAR  PURPOSE. For details, see
// the GNU AGPL at: http://www.gnu.org/licenses/agpl-3.0.html
//
// You can contact Ascensio System SIA at Lubanas st. 125a-25, Riga, Latvia, EU, LV-1021.
//
// The  interactive user interfaces in modified source and object code versions of the Program must
// display Appropriate Legal Notices, as required under Section 5 of the GNU AGPL version 3.
//
// Pursuant to Section 7(b) of the License you must retain the original Product logo when
// distributing the program. Pursuant to Section 7(e) we decline to grant you any rights under
// trademark law for use of our trademarks.
//
// All the Product's GUI elements, including illustrations and icon sets, as well as technical writing
// content are licensed under the terms of the Creative Commons Attribution-ShareAlike 4.0
// International. See the License terms at http://creativecommons.org/licenses/by-sa/4.0/legalcode

import React from "react";
import { inject, observer } from "mobx-react";
import moment from "moment";

import { toastr } from "@docspace/shared/components/toast";
import { QuickButtons } from "@docspace/shared/components/quick-buttons";
import { copyShareLink } from "@docspace/shared/components/share/Share.helpers";
import { LANGUAGE } from "@docspace/shared/constants";
import { getCookie, getCorrectDate } from "@docspace/shared/utils";
import { ShareLinkService } from "@docspace/shared/services/share-link.service";

import { openShareTab } from "SRC_DIR/helpers/info-panel";

export default function withQuickButtons(WrappedComponent) {
  class WithQuickButtons extends React.Component {
    constructor(props) {
      super(props);
      this.state = {
        isLoading: false,
      };
    }

    onClickLock = () => {
      const { item, lockFileAction, t } = this.props;
      const { locked, id, security } = item;
      const { isLoading } = this.state;
      if (!security?.Lock || isLoading) return;
      this.setState({ isLoading: true });
      return lockFileAction(id, !locked)
        .then(() => toastr.success(t("Translations:FileUnlocked")))
        .catch((err) => toastr.error(err))
        .finally(() => this.setState({ isLoading: false }));
    };

    onClickDownload = () => {
      const { item } = this.props;
      window.open(item.viewUrl, "_self");
    };

    onClickFavorite = () => {
      const { t, item, setFavoriteAction } = this.props;

      if (item?.isFavorite) {
        setFavoriteAction("remove", [item])
          .then(() => toastr.success(t("RemovedFromFavorites")))
          .catch((err) => toastr.error(err));
        return;
      }

      setFavoriteAction("mark", [item])
        .then(() => toastr.success(t("MarkedAsFavorite")))
        .catch((err) => toastr.error(err));
    };

    onClickShare = async () => {
      const { t, item, setShareChanged, getManageLinkOptions } = this.props;

      const primaryLink = await ShareLinkService.getPrimaryLink(item);

      if (primaryLink) {
        copyShareLink(item, primaryLink, t, getManageLinkOptions(item));
        setShareChanged(true);
      }
    };

    onCopyPrimaryLink = async () => {
      const { t, item, getManageLinkOptions } = this.props;
      const primaryLink = await ShareLinkService.getPrimaryLink(item);
      if (primaryLink) {
        copyShareLink(item, primaryLink, t, getManageLinkOptions(item));
        // copyShareLink(primaryLink.sharedTo.shareLink);
        // toastr.success(t("Common:LinkSuccessfullyCopied"));
      }
    };

    getStartDate = () => {
      const { roomLifetime, item } = this.props;
      const { period, value } = roomLifetime;
      const date = new Date(item.expired);

      switch (period) {
        case 0:
          return new Date(date.setDate(date.getDate() - value));
        case 1:
          return new Date(date.setMonth(date.getMonth() - value));
        case 2:
          return new Date(date.setFullYear(date.getFullYear() - value));
        default:
          break;
      }
    };

    getShowLifetimeIcon = () => {
      const { item } = this.props;

      const startDate = this.getStartDate();
      const dateDiff = moment(startDate).diff(item.expired) * 0.1;
      const showDate = moment(item.expired).add(dateDiff, "milliseconds");

      return moment().valueOf() >= showDate.valueOf();
    };

    getItemExpiredDate = () => {
      const { culture, item } = this.props;

      const locale = getCookie(LANGUAGE) || culture;
      return getCorrectDate(locale, item.expired);
    };

    onCreateRoom = () => {
      const { item, onCreateRoomFromTemplate, setBufferSelection } = this.props;
      setBufferSelection(item);

      onCreateRoomFromTemplate(item);
    };

<<<<<<< HEAD
    onRetryVectorization = () => {
      const { item, retryVectorization } = this.props;

      retryVectorization([item]);
=======
    openShareTab = () => {
      const { item, setBufferSelection } = this.props;
      openShareTab();
      setBufferSelection(item);
>>>>>>> e7431986
    };

    render() {
      const {
        t,
        theme,
        item,
        isAdmin,
        sectionWidth,
        viewAs,
        isPublicRoom,
        isPersonalRoom,
        isArchiveFolder,
        isIndexEditingMode,
        roomLifetime,
        isTemplatesFolder,
        isTrashFolder,
      } = this.props;

      const showLifetimeIcon =
        item.expired && roomLifetime ? this.getShowLifetimeIcon() : false;
      const expiredDate =
        item.expired && roomLifetime ? this.getItemExpiredDate() : null;

      const quickButtonsComponent = (
        <QuickButtons
          t={t}
          theme={theme}
          item={item}
          sectionWidth={sectionWidth}
          isAdmin={isAdmin}
          viewAs={viewAs}
          isPublicRoom={isPublicRoom}
          isPersonalRoom={isPersonalRoom}
          onClickDownload={this.onClickDownload}
          onClickFavorite={this.onClickFavorite}
          onClickShare={this.onClickShare}
          onClickLock={this.onClickLock}
          onCopyPrimaryLink={this.onCopyPrimaryLink}
          isArchiveFolder={isArchiveFolder}
          isIndexEditingMode={isIndexEditingMode}
          showLifetimeIcon={showLifetimeIcon}
          expiredDate={expiredDate}
          roomLifetime={roomLifetime}
          onCreateRoom={this.onCreateRoom}
          isTemplatesFolder={isTemplatesFolder}
<<<<<<< HEAD
          isRecentFolder={isRecentFolder}
          onRetryVectorization={this.onRetryVectorization}
=======
          isTrashFolder={isTrashFolder}
          openShareTab={this.openShareTab}
>>>>>>> e7431986
        />
      );

      return (
        <WrappedComponent
          quickButtonsComponent={quickButtonsComponent}
          {...this.props}
        />
      );
    }
  }

  return inject(
    ({
      authStore,
      settingsStore,
      filesActionsStore,
      dialogsStore,
      publicRoomStore,
      treeFoldersStore,
      filesStore,
      infoPanelStore,
      indexingStore,
      contextOptionsStore,
      selectedFolderStore,
    }) => {
      const {
        setFavoriteAction,
        onSelectItem,
        onCreateRoomFromTemplate,
        lockFileAction,
        retryVectorization,
      } = filesActionsStore;
      const {
        isPersonalRoom,
        isArchiveFolder,
        isTemplatesFolder,
        isTrashFolder,
      } = treeFoldersStore;

      const { isIndexEditingMode } = indexingStore;

      const { setSharingPanelVisible } = dialogsStore;

      const { isPublicRoom } = publicRoomStore;

      const { setShareChanged, infoPanelRoomSelection } = infoPanelStore;

      const { getManageLinkOptions } = contextOptionsStore;

      return {
        theme: settingsStore.theme,
        culture: settingsStore.culture,
        isAdmin: authStore.isAdmin,
        setFavoriteAction,
        onSelectItem,
        setSharingPanelVisible,
        isPublicRoom,
        isPersonalRoom,
        isArchiveFolder,
        setShareChanged,
        isIndexEditingMode,
        roomLifetime:
          infoPanelRoomSelection?.lifetime ?? selectedFolderStore?.lifetime,
        getManageLinkOptions,
        isTemplatesFolder,
        onCreateRoomFromTemplate,
        setBufferSelection: filesStore.setBufferSelection,
        lockFileAction,
<<<<<<< HEAD
        isRecentFolder,
        retryVectorization,
=======
        isTrashFolder,
>>>>>>> e7431986
      };
    },
  )(observer(WithQuickButtons));
}<|MERGE_RESOLUTION|>--- conflicted
+++ resolved
@@ -140,17 +140,16 @@
       onCreateRoomFromTemplate(item);
     };
 
-<<<<<<< HEAD
     onRetryVectorization = () => {
       const { item, retryVectorization } = this.props;
 
       retryVectorization([item]);
-=======
+    };
+
     openShareTab = () => {
       const { item, setBufferSelection } = this.props;
       openShareTab();
       setBufferSelection(item);
->>>>>>> e7431986
     };
 
     render() {
@@ -197,13 +196,10 @@
           roomLifetime={roomLifetime}
           onCreateRoom={this.onCreateRoom}
           isTemplatesFolder={isTemplatesFolder}
-<<<<<<< HEAD
           isRecentFolder={isRecentFolder}
           onRetryVectorization={this.onRetryVectorization}
-=======
           isTrashFolder={isTrashFolder}
           openShareTab={this.openShareTab}
->>>>>>> e7431986
         />
       );
 
@@ -273,12 +269,9 @@
         onCreateRoomFromTemplate,
         setBufferSelection: filesStore.setBufferSelection,
         lockFileAction,
-<<<<<<< HEAD
         isRecentFolder,
         retryVectorization,
-=======
         isTrashFolder,
->>>>>>> e7431986
       };
     },
   )(observer(WithQuickButtons));
