// (c) Copyright Ascensio System SIA 2009-2024
//
// This program is a free software product.
// You can redistribute it and/or modify it under the terms
// of the GNU Affero General Public License (AGPL) version 3 as published by the Free Software
// Foundation. In accordance with Section 7(a) of the GNU AGPL its Section 15 shall be amended
// to the effect that Ascensio System SIA expressly excludes the warranty of non-infringement of
// any third-party rights.
//
// This program is distributed WITHOUT ANY WARRANTY, without even the implied warranty
// of MERCHANTABILITY or FITNESS FOR A PARTICULAR  PURPOSE. For details, see
// the GNU AGPL at: http://www.gnu.org/licenses/agpl-3.0.html
//
// You can contact Ascensio System SIA at Lubanas st. 125a-25, Riga, Latvia, EU, LV-1021.
//
// The  interactive user interfaces in modified source and object code versions of the Program must
// display Appropriate Legal Notices, as required under Section 5 of the GNU AGPL version 3.
//
// Pursuant to Section 7(b) of the License you must retain the original Product logo when
// distributing the program. Pursuant to Section 7(e) we decline to grant you any rights under
// trademark law for use of our trademarks.
//
// All the Product's GUI elements, including illustrations and icon sets, as well as technical writing
// content are licensed under the terms of the Creative Commons Attribution-ShareAlike 4.0
// International. See the License terms at http://creativecommons.org/licenses/by-sa/4.0/legalcode

"use client";

import React from "react";
import { I18nextProvider } from "react-i18next";

import { ThemeProvider } from "@docspace/shared/components/theme-provider";
import { TFirebaseSettings } from "@docspace/shared/api/settings/types";
import FirebaseHelper from "@docspace/shared/utils/firebase";
import { TUser } from "@docspace/shared/api/people/types";

import { TDataContext } from "@/types";
import useI18N from "@/hooks/useI18N";
import useTheme from "@/hooks/useTheme";

import pkgFile from "../../package.json";

import ErrorBoundaryWrapper from "./ErrorBoundary";
import { usePathname, useSearchParams } from "next/navigation";

export const Providers = ({
  children,
  value,
  redirectURL,
}: {
  children: React.ReactNode;
  value: TDataContext;
  redirectURL: string;
}) => {
  const firebaseHelper = new FirebaseHelper(
    value.settings?.firebase ?? ({} as TFirebaseSettings),
  );
  const confirmType = useSearchParams().get("type");

  let shouldRedirect = true;
  if (redirectURL == `unavailable` && confirmType == "PortalContinue") {
    shouldRedirect = false;
  }

  const pathName = usePathname();
  const expectedPathName = `/${redirectURL}`;

<<<<<<< HEAD
  React.useEffect(() => {
    if (shouldRedirect && redirectURL && pathName !== expectedPathName)
      window.location.replace(expectedPathName);
  }, [redirectURL, pathName, expectedPathName, shouldRedirect]);

=======
>>>>>>> f1e17758
  const { i18n } = useI18N({
    settings: value.settings,
  });

  const { theme, currentColorTheme } = useTheme({
    colorTheme: value.colorTheme,
    systemTheme: value.systemTheme,
    i18n,
  });

  return (
    <ThemeProvider theme={theme} currentColorScheme={currentColorTheme}>
      <I18nextProvider i18n={i18n}>
        <ErrorBoundaryWrapper
          user={{} as TUser}
          version={pkgFile.version}
          firebaseHelper={firebaseHelper}
        >
          {shouldRedirect && redirectURL && expectedPathName !== pathName ? (
            <></>
          ) : (
            children
          )}
        </ErrorBoundaryWrapper>
      </I18nextProvider>
    </ThemeProvider>
  );
};<|MERGE_RESOLUTION|>--- conflicted
+++ resolved
@@ -65,14 +65,11 @@
   const pathName = usePathname();
   const expectedPathName = `/${redirectURL}`;
 
-<<<<<<< HEAD
   React.useEffect(() => {
     if (shouldRedirect && redirectURL && pathName !== expectedPathName)
       window.location.replace(expectedPathName);
   }, [redirectURL, pathName, expectedPathName, shouldRedirect]);
 
-=======
->>>>>>> f1e17758
   const { i18n } = useI18N({
     settings: value.settings,
   });
