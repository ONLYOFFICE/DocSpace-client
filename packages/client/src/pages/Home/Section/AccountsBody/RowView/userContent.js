--- conflicted
+++ resolved
@@ -70,11 +70,8 @@
       ? t("Common:User")
       : t("Common:RoomAdmin");
 
-<<<<<<< HEAD
+  const isPaidUser = !standalone && !isVisitor;
   const spaceQuota = getSpaceQuotaAsText(t, usedSpace, quotaLimit);
-=======
-  const isPaidUser = !standalone && !isVisitor;
->>>>>>> 4d78309b
 
   return (
     <StyledRowContent
