/*
 *
 * (c) Copyright Ascensio System Limited 2010-2018
 *
 * This program is freeware. You can redistribute it and/or modify it under the terms of the GNU 
 * General Public License (GPL) version 3 as published by the Free Software Foundation (https://www.gnu.org/copyleft/gpl.html). 
 * In accordance with Section 7(a) of the GNU GPL its Section 15 shall be amended to the effect that 
 * Ascensio System SIA expressly excludes the warranty of non-infringement of any third-party rights.
 *
 * THIS PROGRAM IS DISTRIBUTED WITHOUT ANY WARRANTY; WITHOUT EVEN THE IMPLIED WARRANTY OF MERCHANTABILITY OR
 * FITNESS FOR A PARTICULAR PURPOSE. For more details, see GNU GPL at https://www.gnu.org/copyleft/gpl.html
 *
 * You can contact Ascensio System SIA by email at sales@onlyoffice.com
 *
 * The interactive user interfaces in modified source and object code versions of ONLYOFFICE must display 
 * Appropriate Legal Notices, as required under Section 5 of the GNU GPL version 3.
 *
 * Pursuant to Section 7 § 3(b) of the GNU GPL you must retain the original ONLYOFFICE logo which contains 
 * relevant author attributions when distributing the software. If the display of the logo in its graphic 
 * form is not reasonably feasible for technical reasons, you must include the words "Powered by ONLYOFFICE" 
 * in every copy of the program you distribute. 
 * Pursuant to Section 7 § 3(e) we decline to grant you any rights under trademark law for use of our trademarks.
 *
*/


using System;
using System.Text;

using ASC.Common;
using ASC.Core.Caching;
using ASC.Core.Common.Settings;
using ASC.Core.Configuration;
using ASC.Core.Tenants;

using Microsoft.Extensions.Configuration;
<<<<<<< HEAD

=======
using Microsoft.Extensions.DependencyInjection;
using Microsoft.Extensions.DependencyInjection.Extensions;
using Microsoft.Extensions.Options;

>>>>>>> 30d952b9
using Newtonsoft.Json;

namespace ASC.Core
{
    public class CoreBaseSettings
    {
        private bool? standalone;
        private bool? personal;
        private bool? customMode;

        public IConfiguration Configuration { get; }

        public CoreBaseSettings(IConfiguration configuration)
        {
            Configuration = configuration;
        }

        public bool Standalone
        {
            get { return standalone ?? (bool)(standalone = Configuration["core:base-domain"] == "localhost"); }
        }

        public bool Personal
        {
            get
            {
                //TODO:if (CustomMode && HttpContext.Current != null && HttpContext.Current.Request.SailfishApp()) return true;
                return personal ?? (bool)(personal = Configuration["core.personal"] == "true");
            }
        }

        public bool CustomMode
        {
            get { return customMode ?? (bool)(customMode = Configuration["core.custom-mode"] == "true"); }
        }
    }

    class ConfigureCoreSettings : IConfigureNamedOptions<CoreSettings>
    {
        public IOptionsSnapshot<CachedTenantService> TenantService { get; }
        public CoreBaseSettings CoreBaseSettings { get; }
        public IConfiguration Configuration { get; }

        public ConfigureCoreSettings(
            IOptionsSnapshot<CachedTenantService> tenantService,
            CoreBaseSettings coreBaseSettings,
            IConfiguration configuration
            )
        {
            TenantService = tenantService;
            CoreBaseSettings = coreBaseSettings;
            Configuration = configuration;
        }

        public void Configure(string name, CoreSettings options)
        {
            Configure(options);
            options.TenantService = TenantService.Get(name);
        }

        public void Configure(CoreSettings options)
        {
            options.Configuration = Configuration;
            options.CoreBaseSettings = CoreBaseSettings;
            options.TenantService = TenantService.Value;
        }
    }

    public class CoreSettings
    {
        private string basedomain;

        public string BaseDomain
        {
            get
            {
                if (basedomain == null)
                {
                    basedomain = Configuration["core:base-domain"] ?? string.Empty;
                }

                string result;
                if (CoreBaseSettings.Standalone || string.IsNullOrEmpty(basedomain))
                {
                    result = GetSetting("BaseDomain") ?? basedomain;
                }
                else
                {
                    result = basedomain;
                }
                return result;
            }
            set
            {
                if (CoreBaseSettings.Standalone || string.IsNullOrEmpty(basedomain))
                {
                    SaveSetting("BaseDomain", value);
                }
            }
        }

        internal ITenantService TenantService { get; set; }
        internal CoreBaseSettings CoreBaseSettings { get; set; }
        internal IConfiguration Configuration { get; set; }

        public CoreSettings()
        {

        }

        public CoreSettings(
            ITenantService tenantService,
            CoreBaseSettings coreBaseSettings,
            IConfiguration configuration)
        {
            TenantService = tenantService;
            CoreBaseSettings = coreBaseSettings;
            Configuration = configuration;
        }

        public string GetBaseDomain(string hostedRegion)
        {
            var baseHost = BaseDomain;

            if (string.IsNullOrEmpty(hostedRegion) || string.IsNullOrEmpty(baseHost) || !baseHost.Contains("."))
            {
                return baseHost;
            }
            var subdomain = baseHost.Remove(baseHost.IndexOf('.') + 1);
            return hostedRegion.StartsWith(subdomain) ? hostedRegion : (subdomain + hostedRegion.TrimStart('.'));
        }

        public void SaveSetting(string key, string value, int tenant = Tenant.DEFAULT_TENANT)
        {
            if (string.IsNullOrEmpty(key))
            {
                throw new ArgumentNullException("key");
            }
            byte[] bytes = null;
            if (value != null)
            {
                bytes = Crypto.GetV(Encoding.UTF8.GetBytes(value), 2, true);
            }
            TenantService.SetTenantSettings(tenant, key, bytes);
        }

        public string GetSetting(string key, int tenant = Tenant.DEFAULT_TENANT)
        {
            if (string.IsNullOrEmpty(key))
            {
                throw new ArgumentNullException("key");
            }
            var bytes = TenantService.GetTenantSettings(tenant, key);

            var result = bytes != null ? Encoding.UTF8.GetString(Crypto.GetV(bytes, 2, false)) : null;

            return result;
        }

        public string GetKey(int tenant)
        {
            if (CoreBaseSettings.Standalone)
            {
                var key = GetSetting("PortalId");
                if (string.IsNullOrEmpty(key))
                {
                    lock (TenantService)
                    {
                        // thread safe
                        key = GetSetting("PortalId");
                        if (string.IsNullOrEmpty(key))
                        {
                            SaveSetting("PortalId", key = Guid.NewGuid().ToString());
                        }
                    }
                }
                return key;
            }
            else
            {
                var t = TenantService.GetTenant(tenant);
                if (t != null && !string.IsNullOrWhiteSpace(t.PaymentId))
                    return t.PaymentId;

                return Configuration["core:payment:region"] + tenant;
            }
        }

        public string GetAffiliateId(int tenant)
        {
            var t = TenantService.GetTenant(tenant);
            if (t != null && !string.IsNullOrWhiteSpace(t.AffiliateId))
                return t.AffiliateId;

            return null;
        }

        public string GetCampaign(int tenant)
        {
            var t = TenantService.GetTenant(tenant);
            if (t != null && !string.IsNullOrWhiteSpace(t.Campaign))
                return t.Campaign;

            return null;
        }
    }

    public class CoreConfiguration
    {
        private long? personalMaxSpace;

        public CoreConfiguration(CoreSettings coreSettings, TenantManager tenantManager, IConfiguration configuration)
        {
            CoreSettings = coreSettings;
            TenantManager = tenantManager;
            Configuration = configuration;
        }

        public long PersonalMaxSpace(SettingsManager settingsManager)
        {
            var quotaSettings = settingsManager.LoadForCurrentUser<PersonalQuotaSettings>();

            if (quotaSettings.MaxSpace != long.MaxValue)
                return quotaSettings.MaxSpace;

            if (personalMaxSpace.HasValue)
                return personalMaxSpace.Value;


            if (!long.TryParse(Configuration["core.personal.maxspace"], out var value))
                value = long.MaxValue;

            personalMaxSpace = value;

            return personalMaxSpace.Value;
        }

        public SmtpSettings SmtpSettings
        {
            get
            {
                var isDefaultSettings = false;
                var tenant = TenantManager.GetCurrentTenant(false);

                if (tenant != null)
                {

                    var settingsValue = GetSetting("SmtpSettings", tenant.TenantId);
                    if (string.IsNullOrEmpty(settingsValue))
                    {
                        isDefaultSettings = true;
                        settingsValue = GetSetting("SmtpSettings");
                    }
                    var settings = SmtpSettings.Deserialize(settingsValue);
                    settings.IsDefaultSettings = isDefaultSettings;
                    return settings;
                }
                else
                {
                    var settingsValue = GetSetting("SmtpSettings");

                    var settings = SmtpSettings.Deserialize(settingsValue);
                    settings.IsDefaultSettings = true;
                    return settings;
                }
            }
            set { SaveSetting("SmtpSettings", value?.Serialize(), TenantManager.GetCurrentTenant().TenantId); }
        }

        public CoreSettings CoreSettings { get; }
        public TenantManager TenantManager { get; }
        public IConfiguration Configuration { get; }

        #region Methods Get/Save Setting

        public void SaveSetting(string key, string value, int tenant = Tenant.DEFAULT_TENANT) => CoreSettings.SaveSetting(key, value, tenant);

        public string GetSetting(string key, int tenant = Tenant.DEFAULT_TENANT) => CoreSettings.GetSetting(key, tenant);

        #endregion

        #region Methods Get/Set Section

        public T GetSection<T>() where T : class
        {
            return GetSection<T>(typeof(T).Name);
        }

        public T GetSection<T>(int tenantId) where T : class
        {
            return GetSection<T>(tenantId, typeof(T).Name);
        }

        public T GetSection<T>(string sectionName) where T : class
        {
            return GetSection<T>(TenantManager.GetCurrentTenant().TenantId, sectionName);
        }

        public T GetSection<T>(int tenantId, string sectionName) where T : class
        {
            var serializedSection = GetSetting(sectionName, tenantId);
            if (serializedSection == null && tenantId != Tenant.DEFAULT_TENANT)
            {
                serializedSection = GetSetting(sectionName, Tenant.DEFAULT_TENANT);
            }
            return serializedSection != null ? JsonConvert.DeserializeObject<T>(serializedSection) : null;
        }

        public void SaveSection<T>(string sectionName, T section) where T : class
        {
            SaveSection(TenantManager.GetCurrentTenant().TenantId, sectionName, section);
        }

        public void SaveSection<T>(T section) where T : class
        {
            SaveSection(typeof(T).Name, section);
        }

        public void SaveSection<T>(int tenantId, T section) where T : class
        {
            SaveSection(tenantId, typeof(T).Name, section);
        }

        public void SaveSection<T>(int tenantId, string sectionName, T section) where T : class
        {
            var serializedSection = section != null ? JsonConvert.SerializeObject(section) : null;
            SaveSetting(sectionName, serializedSection, tenantId);
        }

        #endregion
    }

    public static class CoreSettingsConfigExtension
    {
        public static DIHelper AddCoreBaseSettingsService(this DIHelper services)
        {
            services.TryAddSingleton<CoreBaseSettings>();
            return services;
        }

<<<<<<< HEAD
        public static DIHelper AddCoreSettingsService(this DIHelper services)
        {
            services.TryAddScoped<CoreSettings>();
            services.TryAddScoped<CoreConfiguration>();
            return services
                .AddCoreBaseSettingsService()
=======
        public static IServiceCollection AddCoreSettingsService(this IServiceCollection services)
        {
            services.TryAddScoped<CoreSettings>();
            services.TryAddScoped<CoreConfiguration>();
            services.TryAddScoped<IConfigureOptions<CoreSettings>, ConfigureCoreSettings>();

            return services
                .AddCoreBaseSettingsService()
>>>>>>> 30d952b9
                .AddTenantService();
        }
        public static DIHelper AddCoreConfigurationService(this DIHelper services)
        {
            services.TryAddScoped<CoreConfiguration>();
            return services
                .AddCoreSettingsService();
        }
    }
}<|MERGE_RESOLUTION|>--- conflicted
+++ resolved
@@ -26,7 +26,7 @@
 
 using System;
 using System.Text;
-
+
 using ASC.Common;
 using ASC.Core.Caching;
 using ASC.Core.Common.Settings;
@@ -34,14 +34,8 @@
 using ASC.Core.Tenants;
 
 using Microsoft.Extensions.Configuration;
-<<<<<<< HEAD
-
-=======
-using Microsoft.Extensions.DependencyInjection;
-using Microsoft.Extensions.DependencyInjection.Extensions;
-using Microsoft.Extensions.Options;
-
->>>>>>> 30d952b9
+using Microsoft.Extensions.Options;
+
 using Newtonsoft.Json;
 
 namespace ASC.Core
@@ -80,35 +74,35 @@
     }
 
     class ConfigureCoreSettings : IConfigureNamedOptions<CoreSettings>
-    {
-        public IOptionsSnapshot<CachedTenantService> TenantService { get; }
-        public CoreBaseSettings CoreBaseSettings { get; }
-        public IConfiguration Configuration { get; }
-
-        public ConfigureCoreSettings(
-            IOptionsSnapshot<CachedTenantService> tenantService,
-            CoreBaseSettings coreBaseSettings,
-            IConfiguration configuration
-            )
-        {
-            TenantService = tenantService;
-            CoreBaseSettings = coreBaseSettings;
-            Configuration = configuration;
-        }
-
-        public void Configure(string name, CoreSettings options)
-        {
-            Configure(options);
-            options.TenantService = TenantService.Get(name);
-        }
-
-        public void Configure(CoreSettings options)
-        {
-            options.Configuration = Configuration;
-            options.CoreBaseSettings = CoreBaseSettings;
-            options.TenantService = TenantService.Value;
-        }
-    }
+    {
+        public IOptionsSnapshot<CachedTenantService> TenantService { get; }
+        public CoreBaseSettings CoreBaseSettings { get; }
+        public IConfiguration Configuration { get; }
+
+        public ConfigureCoreSettings(
+            IOptionsSnapshot<CachedTenantService> tenantService,
+            CoreBaseSettings coreBaseSettings,
+            IConfiguration configuration
+            )
+        {
+            TenantService = tenantService;
+            CoreBaseSettings = coreBaseSettings;
+            Configuration = configuration;
+        }
+
+        public void Configure(string name, CoreSettings options)
+        {
+            Configure(options);
+            options.TenantService = TenantService.Get(name);
+        }
+
+        public void Configure(CoreSettings options)
+        {
+            options.Configuration = Configuration;
+            options.CoreBaseSettings = CoreBaseSettings;
+            options.TenantService = TenantService.Value;
+        }
+    }
 
     public class CoreSettings
     {
@@ -147,14 +141,14 @@
         internal CoreBaseSettings CoreBaseSettings { get; set; }
         internal IConfiguration Configuration { get; set; }
 
-        public CoreSettings()
-        {
-
-        }
-
-        public CoreSettings(
-            ITenantService tenantService,
-            CoreBaseSettings coreBaseSettings,
+        public CoreSettings()
+        {
+
+        }
+
+        public CoreSettings(
+            ITenantService tenantService,
+            CoreBaseSettings coreBaseSettings,
             IConfiguration configuration)
         {
             TenantService = tenantService;
@@ -382,23 +376,14 @@
             return services;
         }
 
-<<<<<<< HEAD
         public static DIHelper AddCoreSettingsService(this DIHelper services)
         {
             services.TryAddScoped<CoreSettings>();
             services.TryAddScoped<CoreConfiguration>();
+            services.TryAddScoped<IConfigureOptions<CoreSettings>, ConfigureCoreSettings>();
+
             return services
                 .AddCoreBaseSettingsService()
-=======
-        public static IServiceCollection AddCoreSettingsService(this IServiceCollection services)
-        {
-            services.TryAddScoped<CoreSettings>();
-            services.TryAddScoped<CoreConfiguration>();
-            services.TryAddScoped<IConfigureOptions<CoreSettings>, ConfigureCoreSettings>();
-
-            return services
-                .AddCoreBaseSettingsService()
->>>>>>> 30d952b9
                 .AddTenantService();
         }
         public static DIHelper AddCoreConfigurationService(this DIHelper services)
