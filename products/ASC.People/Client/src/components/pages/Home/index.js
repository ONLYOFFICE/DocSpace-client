import React, { useEffect } from "react";
import { connect } from "react-redux";
import PropTypes from "prop-types";
import { withRouter } from "react-router";
//import { RequestLoader } from "asc-web-components";
import { PageLayout, utils, store } from "asc-web-common";
import { withTranslation, I18nextProvider } from "react-i18next";
import {
  ArticleHeaderContent,
  ArticleBodyContent,
  ArticleMainButtonContent,
} from "../../Article";
import {
  SectionHeaderContent,
  SectionBodyContent,
  SectionFilterContent,
  SectionPagingContent,
} from "./Section";
import { setSelected, setIsLoading } from "../../../store/people/actions";
import { createI18N } from "../../../helpers/i18n";
import { isMobile } from "react-device-detect";
import { getIsLoading } from "../../../store/people/selectors";
import { inject, observer } from "mobx-react";
const i18n = createI18N({
  page: "Home",
  localesPath: "pages/Home",
});
const { changeLanguage } = utils;
const { isAdmin, getIsLoaded, getOrganizationName } = store.auth.selectors;

class PureHome extends React.Component {
  // constructor(props) {
  //   super(props);

  //   this.state = {
  // isHeaderVisible: false,
  // isHeaderIndeterminate: false,
  // isHeaderChecked: false,
  //   };
  // }

  // renderGroupButtonMenu = () => {
  //   const { users, selection, selected, setSelected } = this.props;

  //   const headerVisible = selection.length > 0;
  //   const headerIndeterminate =
  //     headerVisible && selection.length > 0 && selection.length < users.length;
  //   const headerChecked = headerVisible && selection.length === users.length;

  //   let newState = {};

  //   if (headerVisible || selected === "close") {
  //     newState.isHeaderVisible = headerVisible;
  //     if (selected === "close") {
  //       setSelected("none");
  //     }
  //   }

  //   newState.isHeaderIndeterminate = headerIndeterminate;
  //   newState.isHeaderChecked = headerChecked;

  //   this.setState(newState);
  // };

  componentDidUpdate(prevProps) {
    // if (this.props.selection !== prevProps.selection) {
    //   this.renderGroupButtonMenu();
    // }

    if (this.props.isLoading !== prevProps.isLoading) {
      if (this.props.isLoading) {
        utils.showLoader();
      } else {
        utils.hideLoader();
      }
    }
  }

  onSectionHeaderContentCheck = (checked) => {
    console.log("onSectionHeaderContentCheck");
    this.props.setSelected(checked ? "all" : "none");
  };

  onSectionHeaderContentSelect = (selected) => {
    console.log("onSectionHeaderContentSelect");
    this.props.setSelected(selected);
  };

  // onClose = () => {
  //   const { clearSelection } = this.props;
  //   clearSelection();
  //   this.setState({ isHeaderVisible: false });
  // };

  onLoading = (status) => {
    this.props.setIsLoading(status);
  };

  render() {
    // const {
    // isHeaderVisible,
    // isHeaderIndeterminate,
    // isHeaderChecked,
    // selected,
    // } = this.state;

    const { isAdmin, isLoaded } = this.props;

    return (
      <PageLayout
        withBodyScroll={true}
        withBodyAutoFocus={!isMobile}
        isLoaded={isLoaded}
      >
        <PageLayout.ArticleHeader>
          <ArticleHeaderContent />
        </PageLayout.ArticleHeader>

        {isAdmin && (
          <PageLayout.ArticleMainButton>
            <ArticleMainButtonContent />
          </PageLayout.ArticleMainButton>
        )}

        <PageLayout.ArticleBody>
          <ArticleBodyContent />
        </PageLayout.ArticleBody>

        <PageLayout.SectionHeader>
          <SectionHeaderContent
            // isHeaderVisible={isHeaderVisible}
            // isHeaderIndeterminate={isHeaderIndeterminate}
            // isHeaderChecked={isHeaderChecked}
            onCheck={this.onSectionHeaderContentCheck}
            onSelect={this.onSectionHeaderContentSelect}
            // onClose={this.onClose}
            onLoading={this.onLoading}
          />
        </PageLayout.SectionHeader>

        <PageLayout.SectionFilter>
          <SectionFilterContent onLoading={this.onLoading} />
        </PageLayout.SectionFilter>

        <PageLayout.SectionBody>
          <SectionBodyContent
            isMobile={isMobile}
            // selected={selected}
            onLoading={this.onLoading}
            onChange={this.onRowChange}
          />
        </PageLayout.SectionBody>

        <PageLayout.SectionPaging>
          <SectionPagingContent onLoading={this.onLoading} />
        </PageLayout.SectionPaging>
      </PageLayout>
    );
  }
}

const HomeContainer = withTranslation()(PureHome);

const Home = (props) => {
  useEffect(() => {
    changeLanguage(i18n);
  }, []);

  return (
    <I18nextProvider i18n={i18n}>
      <HomeContainer {...props} />
    </I18nextProvider>
  );
};

Home.propTypes = {
  users: PropTypes.array,
  history: PropTypes.object.isRequired,
  isLoaded: PropTypes.bool,
  isAdmin: PropTypes.bool,
};

function mapStateToProps(state) {
  // const { users, selection, selected, selectedGroup, groups } = state.people;
  return {
    //users,
    //selection,
    // selected,
    //selectedGroup,
    // groups,
    // organizationName: getOrganizationName(state),
    // isAdmin: isAdmin(state),
    //isLoading: getIsLoading(state),
    // isLoaded: getIsLoaded(state),
  };
}

<<<<<<< HEAD
export default connect(mapStateToProps, { setSelected /*setIsLoading*/ })(
  inject(({ auth, peopleStore }) => ({
    isLoaded: auth.isLoaded,
    isAdmin: auth.isAdmin,
    organizationName: auth.settingsStore.organizationName,
=======
export default connect(mapStateToProps)(
  inject(({ store, peopleStore }) => ({
    isLoaded: store.isLoaded,
    isAdmin: store.isAdmin,
    organizationName: store.settingsStore.organizationName,
>>>>>>> b37ee479
    users: peopleStore.usersStore.users,
    groups: peopleStore.groupsStore.groups,
    selectedGroup: peopleStore.selectedGroupStore.selectedGroup,
    clearSelection: peopleStore.selectionStore.clearSelection,
    isLoading: peopleStore.isLoading,
    setIsLoading: peopleStore.setIsLoading,
    selection: peopleStore.selectionStore.selection,
    setSelected: peopleStore.selectionStore.setSelected,
    selected: peopleStore.selectionStore.selected,
  }))(observer(withRouter(Home)))
);<|MERGE_RESOLUTION|>--- conflicted
+++ resolved
@@ -195,19 +195,11 @@
   };
 }
 
-<<<<<<< HEAD
-export default connect(mapStateToProps, { setSelected /*setIsLoading*/ })(
+export default connect(mapStateToProps)(
   inject(({ auth, peopleStore }) => ({
     isLoaded: auth.isLoaded,
     isAdmin: auth.isAdmin,
     organizationName: auth.settingsStore.organizationName,
-=======
-export default connect(mapStateToProps)(
-  inject(({ store, peopleStore }) => ({
-    isLoaded: store.isLoaded,
-    isAdmin: store.isAdmin,
-    organizationName: store.settingsStore.organizationName,
->>>>>>> b37ee479
     users: peopleStore.usersStore.users,
     groups: peopleStore.groupsStore.groups,
     selectedGroup: peopleStore.selectedGroupStore.selectedGroup,
