--- conflicted
+++ resolved
@@ -906,7 +906,6 @@
   return state.files.selection.length > 0 || state.files.selected !== "close";
 };
 
-<<<<<<< HEAD
 export const getHeaderIndeterminate = createSelector(
   getHeaderVisible,
   getSelection,
@@ -936,9 +935,7 @@
     }
   }
 );
-  
-=======
-export const getTest = createSelector(getTreeFolders, (treeFolders) => {
+  export const getTest = createSelector(getTreeFolders, (treeFolders) => {
   const treeFoldersItem = treeFolders.find((x) => x.rootFolderName === "@my");
   if (treeFoldersItem) return treeFoldersItem.id;
 });
@@ -955,5 +952,4 @@
     }
     return {};
   }
-);
->>>>>>> 24a0fe17
+);