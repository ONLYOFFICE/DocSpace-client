--- conflicted
+++ resolved
@@ -602,7 +602,6 @@
                 productName: t("Common:ProductName"),
               })}
       </StyledDescription>
-<<<<<<< HEAD
       {roomId === -1 || allowInvitingGuests ? (
         <StyledInviteLanguage>
           <Text className="invitation-language" noSelect>
@@ -626,6 +625,9 @@
               isDefaultMode={!isMobileView}
               fillIcon={false}
               modernView
+              withBackdrop={isMobileView}
+              withBackground={isMobileView}
+              shouldShowBackdrop={isMobileView}
             />
             {culture?.isBeta ? (
               <BetaBadge place="bottom-end" mobilePlace="bottom" />
@@ -641,36 +643,6 @@
             >
               {t("ResetChange")}
             </StyledLink>
-=======
-      <StyledInviteLanguage>
-        <Text className="invitation-language" noSelect>
-          {t("InvitationLanguage")}:
-        </Text>
-        <div className="language-combo-box-wrapper">
-          <ComboBox
-            className="language-combo-box"
-            directionY="both"
-            options={cultureNamesNew}
-            selectedOption={culture}
-            onSelect={onLanguageSelect}
-            isDisabled={false}
-            scaled={isMobileView}
-            scaledOptions={false}
-            size="content"
-            manualWidth="280px"
-            showDisabledItems
-            dropDownMaxHeight={364}
-            withBlur={isMobileView}
-            isDefaultMode={!isMobileView}
-            fillIcon={false}
-            modernView
-            withBackdrop={isMobileView}
-            withBackground={isMobileView}
-            shouldShowBackdrop={isMobileView}
-          />
-          {culture?.isBeta ? (
-            <BetaBadge place="bottom-end" mobilePlace="bottom" />
->>>>>>> 408123d4
           ) : null}
         </StyledInviteLanguage>
       ) : null}
