{
  "key_path": "Contacts",
  "content": "Contacts",
  "content_en_sha1_hash": "b0dd615cbbdcbf21ffb72115599ca915634fcb85",
  "created_at": "2025-05-19T21:30:43.662Z",
<<<<<<< HEAD
  "updated_at": "2025-10-03T10:07:11.573Z",
=======
  "updated_at": "2025-10-03T13:19:30.405Z",
>>>>>>> 4e3ade75
  "comment": {
    "text": "The translation key \"Contacts\" is used to display a title for a list or directory of contacts, appearing as a header in various UI elements such as articles, template access selectors, and invite panels. This text provides context and helps distinguish this section from others, guiding the user's understanding of what they are viewing.",
    "is_auto": true,
    "updated_at": "2025-05-20T09:37:00.070Z"
  },
  "usage": [
    {
      "file_path": "/packages/client/src/components/panels/InvitePanel/index.js",
      "line_number": 556,
      "context": "withGuests={showGuestsTab}\n withHeader\n dataTestId=\"invite_panel_people_selector\"\n headerProps={{\n // Todo: Update groups empty screen texts when they are ready\n headerLabel: t(\"Common:Contacts\"),\n withoutBackButton: false,\n withoutBorder: true,\n isCloseable: true,\n onBackClick: closeUsersPanel,\n onCloseClick: () => {",
      "module": "/packages/client"
    },
    {
      "file_path": "/packages/client/src/components/TemplateAccessSelector/index.tsx",
      "line_number": 106,
      "context": "disableInvitedUsers={disableInvitedUsers}\n checkIfUserInvited={checkIfUserInvited}\n withHeader\n filter={filter}\n headerProps={{\n headerLabel: t(\"Common:Contacts\"),\n withoutBackButton: false,\n withoutBorder: true,\n isCloseable: true,\n onBackClick,\n onCloseClick,",
      "module": "/packages/client"
    },
    {
      "file_path": "/packages/client/src/pages/Home/Hooks/useContacts.ts",
      "line_number": 82,
      "context": "const isGroups = contactsView === \"groups\";\n \n const node = isInsideGroup || isGuests ? \"people\" : contactsView;\n setSelectedNode([\"accounts\", node, \"filter\"]);\n \n setDocumentTitle(t(\"Common:Contacts\"));\n \n const getList = async () => {\n if (isGroups) {\n const newFilter = GroupsFilter.getFilter(location)!;",
      "module": "/packages/client"
    },
    {
      "file_path": "/packages/client/src/pages/Home/InfoPanel/Header/index.tsx",
      "line_number": 99,
      "context": "const setDetails = () => setView(InfoPanelView.infoDetails);\n const setShare = () => setView(InfoPanelView.infoShare);\n \n const memberTab = {\n id: \"info_members\",\n name: isTemplate ? t(\"Common:Accesses\") : t(\"Common:Contacts\"),\n onClick: setMembers,\n content: null,\n };\n \n const detailsTab = {",
      "module": "/packages/client"
    },
    {
      "file_path": "/packages/client/src/pages/Home/Section/Header/index.js",
      "line_number": 609,
      "context": "navigationPath[navigationPath.length - 2].title;\n \n const accountsNavigationPath = isContactsInsideGroupPage && [\n {\n id: 0,\n title: t(\"Common:Contacts\"),\n isRoom: false,\n isRootRoom: true,\n },\n ];",
      "module": "/packages/client"
    },
    {
      "file_path": "/packages/client/src/pages/PortalSettings/categories/data-import/components/ImportStep.tsx",
      "line_number": 131,
      "context": "t={t}\n i18nKey=\"GroupsSectionDescription\"\n ns=\"Settings\"\n values={{\n serviceName,\n sectionName: t(\"Common:Contacts\"),\n }}\n components={{\n 1: <b />,\n }}\n />",
      "module": "/packages/client"
    },
    {
      "file_path": "/packages/client/src/pages/PortalSettings/categories/integration/LDAP/index.js",
      "line_number": 96,
      "context": "t={t}\n i18nKey=\"LdapIntegrationDescription\"\n ns=\"Ldap\"\n values={{\n productName: t(\"Common:ProductName\"),\n sectionName: t(\"Common:Contacts\"),\n link,\n }}\n components={{\n 1: (\n <Link",
      "module": "/packages/client"
    },
    {
      "file_path": "/packages/client/src/pages/PortalSettings/categories/integration/LDAP/sub-components/AttributeMapping.js",
      "line_number": 224,
      "context": "isVertical\n labelVisible\n hasError={errors.userQuotaLimit}\n labelText={t(\"LdapQuota\")}\n tooltipContent={t(\"LdapUserQuotaTooltip\", {\n contactsName: t(\"Common:Contacts\"),\n })}\n inlineHelpButton\n dataTestId=\"quota_field_container\"\n >\n <TextInput",
      "module": "/packages/client"
    },
    {
      "file_path": "/packages/client/src/pages/PortalSettings/categories/security/access-portal/invitationSettings.tsx",
      "line_number": 280,
      "context": "onClick={onChangeContacts}\n noSelect\n >\n {t(\"InviteViaContacts\", {\n productName: t(\"Common:ProductName\"),\n sectionName: t(\"Common:Contacts\"),\n })}\n </Text>\n </div>\n \n <Text",
      "module": "/packages/client"
    },
    {
      "file_path": "/packages/client/src/pages/PortalSettings/categories/security/access-portal/invitationSettings.tsx",
      "line_number": 280,
      "context": "onClick={onChangeContacts}\n noSelect\n >\n {t(\"InviteViaContacts\", {\n productName: t(\"Common:ProductName\"),\n sectionName: t(\"Common:Contacts\"),\n })}\n </Text>\n </div>\n \n <Text",
      "module": "/packages/client"
    },
    {
      "file_path": "/packages/client/src/store/ProfileActionsStore.js",
      "line_number": 427,
      "context": "const accounts =\n !isVisitor && !isCollaborator\n ? {\n key: \"user-menu-accounts\",\n icon: CatalogAccountsReactSvgUrl,\n label: t(\"Common:Contacts\"),\n onClick: (obj) =>\n this.onAccountsClick(PEOPLE_ROUTE_WITH_FILTER, obj),\n url: PEOPLE_ROUTE_WITH_FILTER,\n preventNewTab: true,\n }",
      "module": "/packages/client"
    },
    {
      "file_path": "/packages/login/src/app/(root)/confirm/GuestShareLink/page.client.tsx",
      "line_number": 141,
      "context": "onClick={onDenyInvite}\n testId=\"deny_button\"\n />\n </ButtonsWrapper>\n <Text fontSize=\"12px\" fontWeight=\"400\" className=\"guest-info\">\n {t(\"Common:GuestApprovalNote\", { sectionName: t(\"Common:Contacts\") })}\n </Text>\n </FormWrapper>\n );\n };",
      "module": "/packages/login"
    },
    {
      "file_path": "/packages/shared/components/share/selector/index.tsx",
      "line_number": 144,
      "context": "targetEntityType={targetEntityType}\n data-test-id=\"share_to_people_selector\"\n disabledInvitedText={t(\"Common:Shared\")}\n {...accessRightsProps}\n headerProps={{\n headerLabel: t(\"Common:Contacts\"),\n withoutBackButton: false,\n withoutBorder: true,\n isCloseable: true,\n onBackClick,\n onCloseClick,",
      "module": "/packages/shared"
    },
    {
      "file_path": "/packages/shared/selectors/People/index.tsx",
      "line_number": 491,
      "context": "const headerSelectorProps: TSelectorHeader = withHeader\n ? {\n withHeader,\n headerProps: {\n ...headerProps,\n headerLabel: headerProps.headerLabel || t(\"Common:Contacts\"),\n },\n }\n : ({} as TSelectorHeader);\n \n const cancelButtonSelectorProps: TSelectorCancelButton = withCancelButton",
      "module": "/packages/shared"
    }
  ],
  "languages": {
    "en": {
      "ai_translated": false,
      "ai_model": null,
      "ai_spell_check_issues": [],
      "approved_at": null
    },
    "ar-SA": {
      "ai_translated": false,
      "ai_model": null,
      "ai_spell_check_issues": [],
      "approved_at": null
    },
    "az": {
      "ai_translated": false,
      "ai_model": null,
      "ai_spell_check_issues": [],
      "approved_at": null
    },
    "bg": {
      "ai_translated": false,
      "ai_model": null,
      "ai_spell_check_issues": [],
      "approved_at": null
    },
    "cs": {
      "ai_translated": false,
      "ai_model": null,
      "ai_spell_check_issues": [],
      "approved_at": null
    },
    "de": {
      "ai_translated": false,
      "ai_model": null,
      "ai_spell_check_issues": [],
      "approved_at": null
    },
    "el-GR": {
      "ai_translated": false,
      "ai_model": null,
      "ai_spell_check_issues": [],
      "approved_at": null
    },
    "es": {
      "ai_translated": false,
      "ai_model": null,
      "ai_spell_check_issues": [],
      "approved_at": null
    },
    "fi": {
      "ai_translated": false,
      "ai_model": null,
      "ai_spell_check_issues": [],
      "approved_at": null
    },
    "fr": {
      "ai_translated": false,
      "ai_model": null,
      "ai_spell_check_issues": [],
      "approved_at": null
    },
    "hy-AM": {
      "ai_translated": false,
      "ai_model": null,
      "ai_spell_check_issues": [],
      "approved_at": null
    },
    "it": {
      "ai_translated": false,
      "ai_model": null,
      "ai_spell_check_issues": [],
      "approved_at": null
    },
    "ja-JP": {
      "ai_translated": false,
      "ai_model": null,
      "ai_spell_check_issues": [],
      "approved_at": null
    },
    "ko-KR": {
      "ai_translated": false,
      "ai_model": null,
      "ai_spell_check_issues": [],
      "approved_at": null
    },
    "lo-LA": {
      "ai_translated": false,
      "ai_model": null,
      "ai_spell_check_issues": [],
      "approved_at": null
    },
    "lv": {
      "ai_translated": false,
      "ai_model": null,
      "ai_spell_check_issues": [],
      "approved_at": null
    },
    "nl": {
      "ai_translated": false,
      "ai_model": null,
      "ai_spell_check_issues": [],
      "approved_at": null
    },
    "pl": {
      "ai_translated": false,
      "ai_model": null,
      "ai_spell_check_issues": [],
      "approved_at": null
    },
    "pt": {
      "ai_translated": false,
      "ai_model": null,
      "ai_spell_check_issues": [],
      "approved_at": null
    },
    "pt-BR": {
      "ai_translated": false,
      "ai_model": null,
      "ai_spell_check_issues": [],
      "approved_at": null
    },
    "ro": {
      "ai_translated": false,
      "ai_model": null,
      "ai_spell_check_issues": [],
      "approved_at": null
    },
    "ru": {
      "ai_translated": false,
      "ai_model": null,
      "ai_spell_check_issues": [],
      "approved_at": null
    },
    "si": {
      "ai_translated": false,
      "ai_model": null,
      "ai_spell_check_issues": [],
      "approved_at": null
    },
    "sk": {
      "ai_translated": false,
      "ai_model": null,
      "ai_spell_check_issues": [],
      "approved_at": null
    },
    "sl": {
      "ai_translated": false,
      "ai_model": null,
      "ai_spell_check_issues": [],
      "approved_at": null
    },
    "sr-Cyrl-RS": {
      "ai_translated": false,
      "ai_model": null,
      "ai_spell_check_issues": [],
      "approved_at": null
    },
    "sr-Latn-RS": {
      "ai_translated": false,
      "ai_model": null,
      "ai_spell_check_issues": [],
      "approved_at": null
    },
    "tr": {
      "ai_translated": false,
      "ai_model": null,
      "ai_spell_check_issues": [],
      "approved_at": null
    },
    "uk-UA": {
      "ai_translated": false,
      "ai_model": null,
      "ai_spell_check_issues": [],
      "approved_at": null
    },
    "vi": {
      "ai_translated": false,
      "ai_model": null,
      "ai_spell_check_issues": [
        {
          "type": "incorrect_translation",
          "description": "While \"Liên lạc\" can mean \"contact\" or \"communication,\" it's not the most common or natural translation for \"Contacts\" in the context of a contact list or address book. \"Liên hệ\" is a more accurate and widely understood translation for 'Contacts' in this context.",
          "suggestion": "Liên hệ"
        }
      ],
      "approved_at": null
    },
    "zh-CN": {
      "ai_translated": false,
      "ai_model": null,
      "ai_spell_check_issues": [
        {
          "type": "incorrect_translation",
          "description": "While '联系人信息' (liánxì rén xìnxī) is understandable and often used, a more direct and common translation of 'Contacts' is '联系人' (liánxì rén). '联系人信息' emphasizes the information *about* contacts, whereas '联系人' simply refers to the contacts themselves. Given the key name 'Common:Contacts', the simpler translation is preferred.",
          "suggestion": "联系人"
        }
      ],
      "approved_at": null
    }
  }
}<|MERGE_RESOLUTION|>--- conflicted
+++ resolved
@@ -3,11 +3,7 @@
   "content": "Contacts",
   "content_en_sha1_hash": "b0dd615cbbdcbf21ffb72115599ca915634fcb85",
   "created_at": "2025-05-19T21:30:43.662Z",
-<<<<<<< HEAD
-  "updated_at": "2025-10-03T10:07:11.573Z",
-=======
   "updated_at": "2025-10-03T13:19:30.405Z",
->>>>>>> 4e3ade75
   "comment": {
     "text": "The translation key \"Contacts\" is used to display a title for a list or directory of contacts, appearing as a header in various UI elements such as articles, template access selectors, and invite panels. This text provides context and helps distinguish this section from others, guiding the user's understanding of what they are viewing.",
     "is_auto": true,
@@ -46,8 +42,32 @@
     },
     {
       "file_path": "/packages/client/src/pages/PortalSettings/categories/data-import/components/ImportStep.tsx",
+      "line_number": 109,
+      "context": "sectionName: usersExportDetails.name,\n workspace: serviceName,\n sectionIcon: usersExportDetails.icon,\n }}\n importSection={{\n sectionName: t(\"Common:Contacts\"),\n workspace: t(\"Common:ProductName\"),\n sectionIcon: AccountsIcon,\n }}\n isDisabled\n dataTestId=\"import_users_section\"",
+      "module": "/packages/client"
+    },
+    {
+      "file_path": "/packages/client/src/pages/PortalSettings/categories/data-import/components/ImportStep.tsx",
+      "line_number": 109,
+      "context": "sectionName: usersExportDetails.name,\n workspace: serviceName,\n sectionIcon: usersExportDetails.icon,\n }}\n importSection={{\n sectionName: t(\"Common:Contacts\"),\n workspace: t(\"Common:ProductName\"),\n sectionIcon: AccountsIcon,\n }}\n isDisabled\n dataTestId=\"import_users_section\"",
+      "module": "/packages/client"
+    },
+    {
+      "file_path": "/packages/client/src/pages/PortalSettings/categories/data-import/components/ImportStep.tsx",
+      "line_number": 109,
+      "context": "sectionName: usersExportDetails.name,\n workspace: serviceName,\n sectionIcon: usersExportDetails.icon,\n }}\n importSection={{\n sectionName: t(\"Common:Contacts\"),\n workspace: t(\"Common:ProductName\"),\n sectionIcon: AccountsIcon,\n }}\n isDisabled\n dataTestId=\"import_users_section\"",
+      "module": "/packages/client"
+    },
+    {
+      "file_path": "/packages/client/src/pages/PortalSettings/categories/data-import/GoogleWorkspace/Stepper/index.tsx",
       "line_number": 131,
-      "context": "t={t}\n i18nKey=\"GroupsSectionDescription\"\n ns=\"Settings\"\n values={{\n serviceName,\n sectionName: t(\"Common:Contacts\"),\n }}\n components={{\n 1: <b />,\n }}\n />",
+      "context": "component: (\n <ImportStep\n t={t}\n serviceName=\"Google Workspace\"\n usersExportDetails={{\n name: t(\"Common:Contacts\"),\n icon: PeopleIcon,\n }}\n personalExportDetails={{\n name: t(\"Settings:GoogleDriveFiles\"),\n }}",
+      "module": "/packages/client"
+    },
+    {
+      "file_path": "/packages/client/src/pages/PortalSettings/categories/data-import/NextcloudWorkspace/Stepper/index.tsx",
+      "line_number": 139,
+      "context": "component: (\n <ImportStep\n t={t}\n serviceName=\"Nextcloud\"\n usersExportDetails={{\n name: t(\"Common:Contacts\"),\n icon: PeopleIcon,\n }}\n personalExportDetails={{\n name: t(\"Settings:UsersFiles\"),\n }}",
       "module": "/packages/client"
     },
     {
