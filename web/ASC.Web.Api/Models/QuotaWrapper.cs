--- conflicted
+++ resolved
@@ -1,154 +1,149 @@
-/*
- *
- * (c) Copyright Ascensio System Limited 2010-2018
- *
- * This program is freeware. You can redistribute it and/or modify it under the terms of the GNU 
- * General Public License (GPL) version 3 as published by the Free Software Foundation (https://www.gnu.org/copyleft/gpl.html). 
- * In accordance with Section 7(a) of the GNU GPL its Section 15 shall be amended to the effect that 
- * Ascensio System SIA expressly excludes the warranty of non-infringement of any third-party rights.
- *
- * THIS PROGRAM IS DISTRIBUTED WITHOUT ANY WARRANTY; WITHOUT EVEN THE IMPLIED WARRANTY OF MERCHANTABILITY OR
- * FITNESS FOR A PARTICULAR PURPOSE. For more details, see GNU GPL at https://www.gnu.org/copyleft/gpl.html
- *
- * You can contact Ascensio System SIA by email at sales@onlyoffice.com
- *
- * The interactive user interfaces in modified source and object code versions of ONLYOFFICE must display 
- * Appropriate Legal Notices, as required under Section 5 of the GNU GPL version 3.
- *
- * Pursuant to Section 7 § 3(b) of the GNU GPL you must retain the original ONLYOFFICE logo which contains 
- * relevant author attributions when distributing the software. If the display of the logo in its graphic 
- * form is not reasonably feasible for technical reasons, you must include the words "Powered by ONLYOFFICE" 
- * in every copy of the program you distribute. 
- * Pursuant to Section 7 § 3(e) we decline to grant you any rights under trademark law for use of our trademarks.
- *
-*/
-
-
-<<<<<<< HEAD
-
-
-=======
->>>>>>> 8a90ccc3
-using Constants = ASC.Core.Users.Constants;
-
-namespace ASC.Web.Studio.Core.Quota
-{
-    public class QuotaWrapper
-    {
-        public ulong StorageSize { get; set; }
-
-        public ulong MaxFileSize { get; set; }
-
-        public ulong UsedSize { get; set; }
-
-        public int MaxUsersCount { get; set; }
-
-        public int UsersCount { get; set; }
-
-        public ulong AvailableSize
-        {
-            get { return Math.Max(0, StorageSize > UsedSize ? StorageSize - UsedSize : 0); }
-            set { throw new NotImplementedException(); }
-        }
-
-        public int AvailableUsersCount
-        {
-            get { return Math.Max(0, MaxUsersCount - UsersCount); }
-            set { throw new NotImplementedException(); }
-        }
-
-        public IList<QuotaUsage> StorageUsage { get; set; }
-
-        public long UserStorageSize { get; set; }
-
-        public long UserUsedSize { get; set; }
-
-        public long UserAvailableSize
-        {
-            get { return Math.Max(0, UserStorageSize - UserUsedSize); }
-            set { throw new NotImplementedException(); }
-        }
-
-        public long MaxVisitors { get; set; }
-
-        public long VisitorsCount { get; set; }
-
-        [JsonIgnore]
-        private TenantExtra TenantExtra { get; }
-
-        [JsonIgnore]
-        private TenantStatisticsProvider TenantStatisticsProvider { get; }
-
-        [JsonIgnore]
-        private WebItemManager WebItemManager { get; }
-
-        public QuotaWrapper()
-        {
-
-        }
-
-        public QuotaWrapper(
-            Tenant tenant,
-            CoreBaseSettings coreBaseSettings,
-            CoreConfiguration configuration,
-            TenantExtra tenantExtra,
-            TenantStatisticsProvider tenantStatisticsProvider,
-            AuthContext authContext,
-            SettingsManager settingsManager,
-            WebItemManager webItemManager,
-            Constants constants)
-        {
-            TenantExtra = tenantExtra;
-            TenantStatisticsProvider = tenantStatisticsProvider;
-            WebItemManager = webItemManager;
-            var quota = TenantExtra.GetTenantQuota();
-            var quotaRows = TenantStatisticsProvider.GetQuotaRows(tenant.TenantId).ToList();
-
-            StorageSize = (ulong)Math.Max(0, quota.MaxTotalSize);
-            UsedSize = (ulong)Math.Max(0, quotaRows.Sum(r => r.Counter));
-            MaxUsersCount = quota.ActiveUsers;
-            UsersCount = coreBaseSettings.Personal ? 1 : TenantStatisticsProvider.GetUsersCount();
-            MaxVisitors = coreBaseSettings.Standalone ? -1 : constants.CoefficientOfVisitors * quota.ActiveUsers;
-            VisitorsCount = coreBaseSettings.Personal ? 0 : TenantStatisticsProvider.GetVisitorsCount();
-
-            StorageUsage = quotaRows
-                    .Select(x => new QuotaUsage { Path = x.Path.TrimStart('/').TrimEnd('/'), Size = x.Counter, })
-                    .ToList();
-
-            if (coreBaseSettings.Personal && SetupInfo.IsVisibleSettings("PersonalMaxSpace"))
-            {
-                UserStorageSize = configuration.PersonalMaxSpace(settingsManager);
-
-                var webItem = WebItemManager[WebItemManager.DocumentsProductID];
-                if (webItem.Context.SpaceUsageStatManager is IUserSpaceUsage spaceUsageManager)
-                {
-                    UserUsedSize = spaceUsageManager.GetUserSpaceUsage(authContext.CurrentAccount.ID);
-                }
-            }
-
-            MaxFileSize = Math.Min(AvailableSize, (ulong)quota.MaxFileSize);
-        }
-
-        public static QuotaWrapper GetSample()
-        {
-            return new QuotaWrapper
-            {
-                MaxFileSize = 25 * 1024 * 1024,
-                StorageSize = 1024 * 1024 * 1024,
-                UsedSize = 250 * 1024 * 1024,
-                StorageUsage = new List<QuotaUsage>
-                        {
-                            new QuotaUsage { Size = 100*1024*1024, Path = "crm" },
-                            new QuotaUsage { Size = 150*1024*1024, Path = "files" }
-                        }
-            };
-        }
-
-        public class QuotaUsage
-        {
-            public string Path { get; set; }
-
-            public long Size { get; set; }
-        }
-    }
+/*
+ *
+ * (c) Copyright Ascensio System Limited 2010-2018
+ *
+ * This program is freeware. You can redistribute it and/or modify it under the terms of the GNU 
+ * General Public License (GPL) version 3 as published by the Free Software Foundation (https://www.gnu.org/copyleft/gpl.html). 
+ * In accordance with Section 7(a) of the GNU GPL its Section 15 shall be amended to the effect that 
+ * Ascensio System SIA expressly excludes the warranty of non-infringement of any third-party rights.
+ *
+ * THIS PROGRAM IS DISTRIBUTED WITHOUT ANY WARRANTY; WITHOUT EVEN THE IMPLIED WARRANTY OF MERCHANTABILITY OR
+ * FITNESS FOR A PARTICULAR PURPOSE. For more details, see GNU GPL at https://www.gnu.org/copyleft/gpl.html
+ *
+ * You can contact Ascensio System SIA by email at sales@onlyoffice.com
+ *
+ * The interactive user interfaces in modified source and object code versions of ONLYOFFICE must display 
+ * Appropriate Legal Notices, as required under Section 5 of the GNU GPL version 3.
+ *
+ * Pursuant to Section 7 § 3(b) of the GNU GPL you must retain the original ONLYOFFICE logo which contains 
+ * relevant author attributions when distributing the software. If the display of the logo in its graphic 
+ * form is not reasonably feasible for technical reasons, you must include the words "Powered by ONLYOFFICE" 
+ * in every copy of the program you distribute. 
+ * Pursuant to Section 7 § 3(e) we decline to grant you any rights under trademark law for use of our trademarks.
+ *
+*/
+
+
+using Constants = ASC.Core.Users.Constants;
+
+namespace ASC.Web.Studio.Core.Quota
+{
+    public class QuotaWrapper
+    {
+        public ulong StorageSize { get; set; }
+
+        public ulong MaxFileSize { get; set; }
+
+        public ulong UsedSize { get; set; }
+
+        public int MaxUsersCount { get; set; }
+
+        public int UsersCount { get; set; }
+
+        public ulong AvailableSize
+        {
+            get { return Math.Max(0, StorageSize > UsedSize ? StorageSize - UsedSize : 0); }
+            set { throw new NotImplementedException(); }
+        }
+
+        public int AvailableUsersCount
+        {
+            get { return Math.Max(0, MaxUsersCount - UsersCount); }
+            set { throw new NotImplementedException(); }
+        }
+
+        public IList<QuotaUsage> StorageUsage { get; set; }
+
+        public long UserStorageSize { get; set; }
+
+        public long UserUsedSize { get; set; }
+
+        public long UserAvailableSize
+        {
+            get { return Math.Max(0, UserStorageSize - UserUsedSize); }
+            set { throw new NotImplementedException(); }
+        }
+
+        public long MaxVisitors { get; set; }
+
+        public long VisitorsCount { get; set; }
+
+        [JsonIgnore]
+        private TenantExtra TenantExtra { get; }
+
+        [JsonIgnore]
+        private TenantStatisticsProvider TenantStatisticsProvider { get; }
+
+        [JsonIgnore]
+        private WebItemManager WebItemManager { get; }
+
+        public QuotaWrapper()
+        {
+
+        }
+
+        public QuotaWrapper(
+            Tenant tenant,
+            CoreBaseSettings coreBaseSettings,
+            CoreConfiguration configuration,
+            TenantExtra tenantExtra,
+            TenantStatisticsProvider tenantStatisticsProvider,
+            AuthContext authContext,
+            SettingsManager settingsManager,
+            WebItemManager webItemManager,
+            Constants constants)
+        {
+            TenantExtra = tenantExtra;
+            TenantStatisticsProvider = tenantStatisticsProvider;
+            WebItemManager = webItemManager;
+            var quota = TenantExtra.GetTenantQuota();
+            var quotaRows = TenantStatisticsProvider.GetQuotaRows(tenant.TenantId).ToList();
+
+            StorageSize = (ulong)Math.Max(0, quota.MaxTotalSize);
+            UsedSize = (ulong)Math.Max(0, quotaRows.Sum(r => r.Counter));
+            MaxUsersCount = quota.ActiveUsers;
+            UsersCount = coreBaseSettings.Personal ? 1 : TenantStatisticsProvider.GetUsersCount();
+            MaxVisitors = coreBaseSettings.Standalone ? -1 : constants.CoefficientOfVisitors * quota.ActiveUsers;
+            VisitorsCount = coreBaseSettings.Personal ? 0 : TenantStatisticsProvider.GetVisitorsCount();
+
+            StorageUsage = quotaRows
+                    .Select(x => new QuotaUsage { Path = x.Path.TrimStart('/').TrimEnd('/'), Size = x.Counter, })
+                    .ToList();
+
+            if (coreBaseSettings.Personal && SetupInfo.IsVisibleSettings("PersonalMaxSpace"))
+            {
+                UserStorageSize = configuration.PersonalMaxSpace(settingsManager);
+
+                var webItem = WebItemManager[WebItemManager.DocumentsProductID];
+                if (webItem.Context.SpaceUsageStatManager is IUserSpaceUsage spaceUsageManager)
+                {
+                    UserUsedSize = spaceUsageManager.GetUserSpaceUsage(authContext.CurrentAccount.ID);
+                }
+            }
+
+            MaxFileSize = Math.Min(AvailableSize, (ulong)quota.MaxFileSize);
+        }
+
+        public static QuotaWrapper GetSample()
+        {
+            return new QuotaWrapper
+            {
+                MaxFileSize = 25 * 1024 * 1024,
+                StorageSize = 1024 * 1024 * 1024,
+                UsedSize = 250 * 1024 * 1024,
+                StorageUsage = new List<QuotaUsage>
+                        {
+                            new QuotaUsage { Size = 100*1024*1024, Path = "crm" },
+                            new QuotaUsage { Size = 150*1024*1024, Path = "files" }
+                        }
+            };
+        }
+
+        public class QuotaUsage
+        {
+            public string Path { get; set; }
+
+            public long Size { get; set; }
+        }
+    }
 }