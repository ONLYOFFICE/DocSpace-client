import React from "react";
import PropTypes from "prop-types";

import {
  desktop,
  size,
  tablet,
  isMobile as isMobileUtils,
  isTablet as isTabletUtils,
} from "@appserver/components/utils/device";
import { Provider } from "@appserver/components/utils/context";
import { isMobile, isFirefox, isMobileOnly } from "react-device-detect";

import SectionContainer from "./sub-components/section-container";
import SubSectionHeader from "./sub-components/section-header";
import SubSectionFilter from "./sub-components/section-filter";
import SubSectionBody from "./sub-components/section-body";
import SubSectionBodyContent from "./sub-components/section-body-content";
import SubSectionBar from "./sub-components/section-bar";
import SubSectionPaging from "./sub-components/section-paging";

import ReactResizeDetector from "react-resize-detector";
import FloatingButton from "../FloatingButton";
import { inject, observer } from "mobx-react";
import Selecto from "react-selecto";
import styled, { css } from "styled-components";
import { LayoutContextConsumer } from "studio/Layout/context";
import classnames from "classnames";

const StyledSelectoWrapper = styled.div`
  .selecto-selection {
    z-index: 200;
  }
`;

const StyledMainBar = styled.div`
  box-sizing: border-box;

  @media ${desktop} {
    margin-left: -24px;
    width: 100% + 24px;
  }

  @media (max-width: 1180px) {
    margin-left: -20px;
  }

  @media ${tablet} {
    margin-left: -16px;
    width: 100% + 16px;
  }
  ${isMobile &&
  css`
    z-index: 150;
    position: fixed;
    top: 48px;
  `};
`;

function SectionHeader() {
  return null;
}
SectionHeader.displayName = "SectionHeader";

function SectionBar() {
  return null;
}

SectionBar.displayName = "SectionBar";

function SectionFilter() {
  return null;
}
SectionFilter.displayName = "SectionFilter";

function SectionBody() {
  return null;
}
SectionBody.displayName = "SectionBody";

function SectionPaging() {
  return null;
}
SectionPaging.displayName = "SectionPaging";

class Section extends React.Component {
  static SectionHeader = SectionHeader;
  static SectionFilter = SectionFilter;
  static SectionBody = SectionBody;
  static SectionBar = SectionBar;
  static SectionPaging = SectionPaging;

  constructor(props) {
    super(props);

    this.timeoutHandler = null;
    this.intervalHandler = null;

    this.scroll = null;
  }

  componentDidUpdate(prevProps) {
    if (!this.scroll) {
      this.scroll = document.getElementsByClassName("section-scroll")[0];
    }
  }

  componentDidMount() {}

  componentWillUnmount() {
    if (this.intervalHandler) clearInterval(this.intervalHandler);
    if (this.timeoutHandler) clearTimeout(this.timeoutHandler);
  }

  onSelect = (e) => {
    if (this.props.dragging) return;
    const items = e.selected;
    this.props.setSelections(items);
  };

  dragCondition = (e) => {
    const path = e.inputEvent.composedPath();
    const isBackdrop = path.some(
      (x) => x.classList && x.classList.contains("backdrop-active")
    );
    const notSelectablePath = path.some(
      (x) => x.classList && x.classList.contains("not-selectable")
    );

    const isDraggable = path.some(
      (x) => x.classList && x.classList.contains("draggable")
    );

    if (notSelectablePath || isBackdrop || isDraggable) {
      return false;
    } else return true;
  };

  onScroll = (e) => {
    this.scroll.scrollBy(e.direction[0] * 10, e.direction[1] * 10);
  };
  render() {
    const {
      onDrop,
      showPrimaryProgressBar,
      primaryProgressBarIcon,
      primaryProgressBarValue,
      showPrimaryButtonAlert,
      showSecondaryProgressBar,
      secondaryProgressBarValue,
      secondaryProgressBarIcon,
      showSecondaryButtonAlert,
      uploadFiles,
      viewAs,
      //withBodyAutoFocus,
      withBodyScroll,
      children,
      isHeaderVisible,
      //headerBorderBottom,
      onOpenUploadPanel,
      isTabletView,
      firstLoad,
      dragging,
      isBackdropVisible,
      isDesktop,
      isHomepage,
      maintenanceExist,
      setMaintenanceExist,
      snackbarExist,
    } = this.props;

    let sectionHeaderContent = null;
    let sectionBarContent = null;
    let sectionFilterContent = null;
    let sectionPagingContent = null;
    let sectionBodyContent = null;
    React.Children.forEach(children, (child) => {
      const childType =
        child && child.type && (child.type.displayName || child.type.name);

      switch (childType) {
        case SectionHeader.displayName:
          sectionHeaderContent = child;
          break;
        case SectionFilter.displayName:
          sectionFilterContent = child;
          break;
        case SectionBar.displayName:
          sectionBarContent = child;
          break;
        case SectionPaging.displayName:
          sectionPagingContent = child;
          break;
        case SectionBody.displayName:
          sectionBodyContent = child;
          break;
        default:
          break;
      }
    });

    const isSectionHeaderAvailable = !!sectionHeaderContent,
      isSectionFilterAvailable = !!sectionFilterContent,
      isSectionPagingAvailable = !!sectionPagingContent,
      isSectionBodyAvailable =
        !!sectionBodyContent ||
        isSectionFilterAvailable ||
        isSectionPagingAvailable,
      isSectionAvailable =
        isSectionHeaderAvailable ||
        isSectionFilterAvailable ||
        isSectionBodyAvailable ||
        isSectionPagingAvailable;

    const renderSection = () => {
      return (
        <>
          {isSectionAvailable && (
            <ReactResizeDetector
              refreshRate={100}
              refreshMode="debounce"
              refreshOptions={{ trailing: true }}
            >
              {({ width, height }) => (
                <Provider
                  value={{
                    sectionWidth: width,
                    sectionHeight: height,
                  }}
                >
                  <SectionContainer
                    widthProp={width}
                    viewAs={viewAs}
                    maintenanceExist={maintenanceExist}
                  >
                    <LayoutContextConsumer>
                      {(value) => (
                        <StyledMainBar
                          width={width}
                          id="main-bar"
                          className={classnames("main-bar", {
                            "main-bar--hidden":
                              value.isVisible === undefined
                                ? false
                                : !value.isVisible,
                          })}
                        >
                          <SubSectionBar
                            setMaintenanceExist={setMaintenanceExist}
                          >
                            {sectionBarContent
                              ? sectionBarContent.props.children
                              : null}
                          </SubSectionBar>
                        </StyledMainBar>
                      )}
                    </LayoutContextConsumer>

                    {isSectionHeaderAvailable && (
                      <SubSectionHeader
<<<<<<< HEAD
                        maintenanceExist={maintenanceExist}
                        snackbarExist={snackbarExist}
=======
                        className="section-header_header"
>>>>>>> 00e9176d
                        isHeaderVisible={isHeaderVisible}
                        viewAs={viewAs}
                      >
                        {sectionHeaderContent
                          ? sectionHeaderContent.props.children
                          : null}
                      </SubSectionHeader>
                    )}

                    {isSectionFilterAvailable && (
                      <>
                        <SubSectionFilter
                          className="section-header_filter"
                          viewAs={viewAs}
                        >
                          {sectionFilterContent
                            ? sectionFilterContent.props.children
                            : null}
                        </SubSectionFilter>
                      </>
                    )}
                    {isSectionBodyAvailable && (
                      <>
                        <SubSectionBody
                          onDrop={onDrop}
                          uploadFiles={uploadFiles}
                          withScroll={withBodyScroll}
                          autoFocus={isMobile || isTabletView ? false : true}
                          viewAs={viewAs}
                          isHomepage={isHomepage}
                        >
                          {isSectionHeaderAvailable && (
                            <SubSectionHeader
                              className="section-body_header"
                              isHeaderVisible={isHeaderVisible}
                              viewAs={viewAs}
                            >
                              {sectionHeaderContent
                                ? sectionHeaderContent.props.children
                                : null}
                            </SubSectionHeader>
                          )}

                          {isSectionFilterAvailable && (
                            <SubSectionFilter className="section-body_filter">
                              {sectionFilterContent
                                ? sectionFilterContent.props.children
                                : null}
                            </SubSectionFilter>
                          )}
                          <SubSectionBodyContent>
                            {sectionBodyContent
                              ? sectionBodyContent.props.children
                              : null}
                          </SubSectionBodyContent>
                          {isSectionPagingAvailable && (
                            <SubSectionPaging>
                              {sectionPagingContent
                                ? sectionPagingContent.props.children
                                : null}
                            </SubSectionPaging>
                          )}
                        </SubSectionBody>
                      </>
                    )}
                    {!(isMobile || isMobileUtils() || isTabletUtils()) ? (
                      showPrimaryProgressBar && showSecondaryProgressBar ? (
                        <>
                          <FloatingButton
                            className="layout-progress-bar"
                            icon={primaryProgressBarIcon}
                            percent={primaryProgressBarValue}
                            alert={showPrimaryButtonAlert}
                            onClick={onOpenUploadPanel}
                          />
                          <FloatingButton
                            className="layout-progress-second-bar"
                            icon={secondaryProgressBarIcon}
                            percent={secondaryProgressBarValue}
                            alert={showSecondaryButtonAlert}
                          />
                        </>
                      ) : showPrimaryProgressBar &&
                        !showSecondaryProgressBar ? (
                        <FloatingButton
                          className="layout-progress-bar"
                          icon={primaryProgressBarIcon}
                          percent={primaryProgressBarValue}
                          alert={showPrimaryButtonAlert}
                          onClick={onOpenUploadPanel}
                        />
                      ) : !showPrimaryProgressBar &&
                        showSecondaryProgressBar ? (
                        <FloatingButton
                          className="layout-progress-bar"
                          icon={secondaryProgressBarIcon}
                          percent={secondaryProgressBarValue}
                          alert={showSecondaryButtonAlert}
                        />
                      ) : (
                        <></>
                      )
                    ) : (
                      <></>
                    )}
                  </SectionContainer>
                </Provider>
              )}
            </ReactResizeDetector>
          )}
        </>
      );
    };

    const scrollOptions = this.scroll
      ? {
          container: this.scroll,
          throttleTime: 0,
          threshold: 100,
        }
      : {};

    return (
      <>
        {renderSection()}
        {!isMobile && uploadFiles && !dragging && (
          <StyledSelectoWrapper>
            <Selecto
              boundContainer={".section-wrapper"}
              dragContainer={".section-body"}
              selectableTargets={[".files-item"]}
              hitRate={0}
              selectByClick={false}
              selectFromInside={true}
              ratio={0}
              continueSelect={false}
              onSelect={this.onSelect}
              dragCondition={this.dragCondition}
              scrollOptions={scrollOptions}
              onScroll={this.onScroll}
            />
          </StyledSelectoWrapper>
        )}
      </>
    );
  }
}

Section.propTypes = {
  children: PropTypes.any,
  withBodyScroll: PropTypes.bool,
  withBodyAutoFocus: PropTypes.bool,
  showPrimaryProgressBar: PropTypes.bool,
  primaryProgressBarValue: PropTypes.number,
  showPrimaryButtonAlert: PropTypes.bool,
  progressBarDropDownContent: PropTypes.any,
  primaryProgressBarIcon: PropTypes.string,
  showSecondaryProgressBar: PropTypes.bool,
  secondaryProgressBarValue: PropTypes.number,
  secondaryProgressBarIcon: PropTypes.string,
  showSecondaryButtonAlert: PropTypes.bool,
  onDrop: PropTypes.func,
  setSelections: PropTypes.func,
  uploadFiles: PropTypes.bool,
  hideAside: PropTypes.bool,
  viewAs: PropTypes.string,
  uploadPanelVisible: PropTypes.bool,
  onOpenUploadPanel: PropTypes.func,
  isTabletView: PropTypes.bool,
  isHeaderVisible: PropTypes.bool,
  firstLoad: PropTypes.bool,
  isHomepage: PropTypes.bool,
};

Section.defaultProps = {
  withBodyScroll: true,
  withBodyAutoFocus: false,
};

Section.SectionHeader = SectionHeader;
Section.SectionFilter = SectionFilter;
Section.SectionBody = SectionBody;
Section.SectionPaging = SectionPaging;

export default inject(({ auth }) => {
  const { isLoaded, settingsStore } = auth;
  const {
    isHeaderVisible,
    isTabletView,

    isBackdropVisible,

    setIsBackdropVisible,
    isDesktopClient,
    maintenanceExist,
    snackbarExist,
    setMaintenanceExist,
  } = settingsStore;

  return {
    isLoaded,
    isTabletView,
    isHeaderVisible,

    isBackdropVisible,
    setIsBackdropVisible,
    maintenanceExist,
    snackbarExist,
    setMaintenanceExist,
    isDesktop: isDesktopClient,
  };
})(observer(Section));<|MERGE_RESOLUTION|>--- conflicted
+++ resolved
@@ -258,12 +258,9 @@
 
                     {isSectionHeaderAvailable && (
                       <SubSectionHeader
-<<<<<<< HEAD
                         maintenanceExist={maintenanceExist}
                         snackbarExist={snackbarExist}
-=======
                         className="section-header_header"
->>>>>>> 00e9176d
                         isHeaderVisible={isHeaderVisible}
                         viewAs={viewAs}
                       >
