﻿// (c) Copyright Ascensio System SIA 2010-2022
//
// This program is a free software product.
// You can redistribute it and/or modify it under the terms
// of the GNU Affero General Public License (AGPL) version 3 as published by the Free Software
// Foundation. In accordance with Section 7(a) of the GNU AGPL its Section 15 shall be amended
// to the effect that Ascensio System SIA expressly excludes the warranty of non-infringement of
// any third-party rights.
//
// This program is distributed WITHOUT ANY WARRANTY, without even the implied warranty
// of MERCHANTABILITY or FITNESS FOR A PARTICULAR  PURPOSE. For details, see
// the GNU AGPL at: http://www.gnu.org/licenses/agpl-3.0.html
//
// You can contact Ascensio System SIA at Lubanas st. 125a-25, Riga, Latvia, EU, LV-1021.
//
// The  interactive user interfaces in modified source and object code versions of the Program must
// display Appropriate Legal Notices, as required under Section 5 of the GNU AGPL version 3.
//
// Pursuant to Section 7(b) of the License you must retain the original Product logo when
// distributing the program. Pursuant to Section 7(e) we decline to grant you any rights under
// trademark law for use of our trademarks.
//
// All the Product's GUI elements, including illustrations and icon sets, as well as technical writing
// content are licensed under the terms of the Creative Commons Attribution-ShareAlike 4.0
// International. See the License terms at http://creativecommons.org/licenses/by-sa/4.0/legalcode

using Module = ASC.Api.Core.Module;
using SecurityContext = ASC.Core.SecurityContext;

namespace ASC.People.Api;

public class UserController : PeopleControllerBase
{
    private Tenant Tenant => _apiContext.Tenant;

    private readonly Constants _constants;
    private readonly CookiesManager _cookiesManager;
    private readonly CoreBaseSettings _coreBaseSettings;
    private readonly CustomNamingPeople _customNamingPeople;
    private readonly EmployeeDtoHelper _employeeDtoHelper;
    private readonly EmployeeFullDtoHelper _employeeFullDtoHelper;
    private readonly ILogger _logger;
    private readonly PasswordHasher _passwordHasher;
    private readonly QueueWorkerReassign _queueWorkerReassign;
    private readonly QueueWorkerRemove _queueWorkerRemove;
    private readonly Recaptcha _recaptcha;
    private readonly TenantExtra _tenantExtra;
    private readonly TenantStatisticsProvider _tenantStatisticsProvider;
    private readonly TenantUtil _tenantUtil;
    private readonly UserFormatter _userFormatter;
    private readonly UserManagerWrapper _userManagerWrapper;
    private readonly WebItemManager _webItemManager;
    private readonly WebItemSecurity _webItemSecurity;
    private readonly WebItemSecurityCache _webItemSecurityCache;
    private readonly DisplayUserSettingsHelper _displayUserSettingsHelper;
    private readonly MessageTarget _messageTarget;
    private readonly SecurityContext _securityContext;
    private readonly StudioNotifyService _studioNotifyService;
    private readonly MessageService _messageService;
    private readonly AuthContext _authContext;
    private readonly SetupInfo _setupInfo;
    private readonly SettingsManager _settingsManager;

    public UserController(
        Constants constants,
        CookiesManager cookiesManager,
        CoreBaseSettings coreBaseSettings,
        CustomNamingPeople customNamingPeople,
        EmployeeDtoHelper employeeDtoHelper,
        EmployeeFullDtoHelper employeeFullDtoHelper,
        ILogger<UserController> logger,
        PasswordHasher passwordHasher,
        QueueWorkerReassign queueWorkerReassign,
        QueueWorkerRemove queueWorkerRemove,
        Recaptcha recaptcha,
        TenantExtra tenantExtra,
        TenantStatisticsProvider tenantStatisticsProvider,
        TenantUtil tenantUtil,
        UserFormatter userFormatter,
        UserManagerWrapper userManagerWrapper,
        WebItemManager webItemManager,
        WebItemSecurity webItemSecurity,
        WebItemSecurityCache webItemSecurityCache,
        DisplayUserSettingsHelper displayUserSettingsHelper,
        MessageTarget messageTarget,
        SecurityContext securityContext,
        StudioNotifyService studioNotifyService,
        MessageService messageService,
        AuthContext authContext,
        SetupInfo setupInfo,
        UserManager userManager,
        PermissionContext permissionContext,
        ApiContext apiContext,
        UserPhotoManager userPhotoManager,
        IHttpClientFactory httpClientFactory,
        IHttpContextAccessor httpContextAccessor,
        SettingsManager settingsManager)
        : base(userManager, permissionContext, apiContext, userPhotoManager, httpClientFactory, httpContextAccessor)
    {
        _constants = constants;
        _cookiesManager = cookiesManager;
        _coreBaseSettings = coreBaseSettings;
        _customNamingPeople = customNamingPeople;
        _employeeDtoHelper = employeeDtoHelper;
        _employeeFullDtoHelper = employeeFullDtoHelper;
        _logger = logger;
        _passwordHasher = passwordHasher;
        _queueWorkerReassign = queueWorkerReassign;
        _queueWorkerRemove = queueWorkerRemove;
        _recaptcha = recaptcha;
        _tenantExtra = tenantExtra;
        _tenantStatisticsProvider = tenantStatisticsProvider;
        _tenantUtil = tenantUtil;
        _userFormatter = userFormatter;
        _userManagerWrapper = userManagerWrapper;
        _webItemManager = webItemManager;
        _webItemSecurity = webItemSecurity;
        _webItemSecurityCache = webItemSecurityCache;
        _displayUserSettingsHelper = displayUserSettingsHelper;
        _messageTarget = messageTarget;
        _securityContext = securityContext;
        _studioNotifyService = studioNotifyService;
        _messageService = messageService;
        _authContext = authContext;
        _setupInfo = setupInfo;
        _settingsManager = settingsManager;
    }

    [HttpPost("active")]
    public EmployeeDto AddMemberAsActivated(MemberRequestDto inDto)
    {
        _permissionContext.DemandPermissions(Constants.Action_AddRemoveUser);

        var user = new UserInfo();

        inDto.PasswordHash = (inDto.PasswordHash ?? "").Trim();
        if (string.IsNullOrEmpty(inDto.PasswordHash))
        {
            inDto.Password = (inDto.Password ?? "").Trim();

            if (string.IsNullOrEmpty(inDto.Password))
            {
                inDto.Password = UserManagerWrapper.GeneratePassword();
            }
            else
            {
                _userManagerWrapper.CheckPasswordPolicy(inDto.Password);
            }

            inDto.PasswordHash = _passwordHasher.GetClientPassword(inDto.Password);
        }

        //Validate email
        var address = new MailAddress(inDto.Email);
        user.Email = address.Address;
        //Set common fields
        user.FirstName = inDto.Firstname;
        user.LastName = inDto.Lastname;
        user.Title = inDto.Title;
        user.Location = inDto.Location;
        user.Notes = inDto.Comment;
        user.Sex = "male".Equals(inDto.Sex, StringComparison.OrdinalIgnoreCase)
                       ? true
                       : ("female".Equals(inDto.Sex, StringComparison.OrdinalIgnoreCase) ? (bool?)false : null);

        user.BirthDate = inDto.Birthday != null ? _tenantUtil.DateTimeFromUtc(inDto.Birthday) : null;
        user.WorkFromDate = inDto.Worksfrom != null ? _tenantUtil.DateTimeFromUtc(inDto.Worksfrom) : DateTime.UtcNow.Date;

        UpdateContacts(inDto.Contacts, user);

        user = _userManagerWrapper.AddUser(user, inDto.PasswordHash, false, false, inDto.IsVisitor);

        user.ActivationStatus = EmployeeActivationStatus.Activated;

        UpdateDepartments(inDto.Department, user);

        if (inDto.Files != _userPhotoManager.GetDefaultPhotoAbsoluteWebPath())
        {
            UpdatePhotoUrl(inDto.Files, user);
        }

        return _employeeFullDtoHelper.GetFull(user);
    }

    [HttpPost]
    [Authorize(AuthenticationSchemes = "confirm", Roles = "LinkInvite,Everyone")]
    public EmployeeDto AddMember(MemberRequestDto inDto)
    {
        _apiContext.AuthByClaim();

        _permissionContext.DemandPermissions(Constants.Action_AddRemoveUser);

        inDto.PasswordHash = (inDto.PasswordHash ?? "").Trim();
        if (string.IsNullOrEmpty(inDto.PasswordHash))
        {
            inDto.Password = (inDto.Password ?? "").Trim();

            if (string.IsNullOrEmpty(inDto.Password))
            {
                inDto.Password = UserManagerWrapper.GeneratePassword();
            }
            else
            {
                _userManagerWrapper.CheckPasswordPolicy(inDto.Password);
            }
            inDto.PasswordHash = _passwordHasher.GetClientPassword(inDto.Password);
        }

        var user = new UserInfo();

        //Validate email
        var address = new MailAddress(inDto.Email);
        user.Email = address.Address;
        //Set common fields
        user.FirstName = inDto.Firstname;
        user.LastName = inDto.Lastname;
        user.Title = inDto.Title;
        user.Location = inDto.Location;
        user.Notes = inDto.Comment;
        user.Sex = "male".Equals(inDto.Sex, StringComparison.OrdinalIgnoreCase)
                       ? true
                       : ("female".Equals(inDto.Sex, StringComparison.OrdinalIgnoreCase) ? (bool?)false : null);

        user.BirthDate = inDto.Birthday != null && inDto.Birthday != DateTime.MinValue ? _tenantUtil.DateTimeFromUtc(inDto.Birthday) : null;
        user.WorkFromDate = inDto.Worksfrom != null && inDto.Worksfrom != DateTime.MinValue ? _tenantUtil.DateTimeFromUtc(inDto.Worksfrom) : DateTime.UtcNow.Date;

        UpdateContacts(inDto.Contacts, user);

        user = _userManagerWrapper.AddUser(user, inDto.PasswordHash, inDto.FromInviteLink, true, inDto.IsVisitor, inDto.FromInviteLink);

        var messageAction = inDto.IsVisitor ? MessageAction.GuestCreated : MessageAction.UserCreated;
        _messageService.Send(messageAction, _messageTarget.Create(user.Id), user.DisplayUserName(false, _displayUserSettingsHelper));

        UpdateDepartments(inDto.Department, user);

        if (inDto.Files != _userPhotoManager.GetDefaultPhotoAbsoluteWebPath())
        {
            UpdatePhotoUrl(inDto.Files, user);
        }

        return _employeeFullDtoHelper.GetFull(user);
    }

    [HttpPut("{userid}/password")]
    [Authorize(AuthenticationSchemes = "confirm", Roles = "PasswordChange,EmailChange,Activation,EmailActivation,Everyone")]
    public EmployeeDto ChangeUserPassword(Guid userid, MemberRequestDto inDto)
    {
        _apiContext.AuthByClaim();
        _permissionContext.DemandPermissions(new UserSecurityProvider(userid), Constants.Action_EditUser);

        var user = _userManager.GetUsers(userid);

        if (!_userManager.UserExists(user))
        {
            return null;
        }

        if (_userManager.IsSystemUser(user.Id))
        {
            throw new SecurityException();
        }

        if (!string.IsNullOrEmpty(inDto.Email))
        {
            var address = new MailAddress(inDto.Email);
            if (!string.Equals(address.Address, user.Email, StringComparison.OrdinalIgnoreCase))
            {
                user.Email = address.Address.ToLowerInvariant();
                user.ActivationStatus = EmployeeActivationStatus.Activated;
                _userManager.SaveUserInfo(user);
            }
        }

        inDto.PasswordHash = (inDto.PasswordHash ?? "").Trim();

        if (string.IsNullOrEmpty(inDto.PasswordHash))
        {
            inDto.Password = (inDto.Password ?? "").Trim();

            if (!string.IsNullOrEmpty(inDto.Password))
            {
                inDto.PasswordHash = _passwordHasher.GetClientPassword(inDto.Password);
            }
        }

        if (!string.IsNullOrEmpty(inDto.PasswordHash))
        {
            _securityContext.SetUserPasswordHash(userid, inDto.PasswordHash);
            _messageService.Send(MessageAction.UserUpdatedPassword);

            _cookiesManager.ResetUserCookie(userid);
            _messageService.Send(MessageAction.CookieSettingsUpdated);
        }

        return _employeeFullDtoHelper.GetFull(GetUserInfo(userid.ToString()));
    }

    [HttpDelete("{userid}")]
    public EmployeeDto DeleteMember(string userid)
    {
        _permissionContext.DemandPermissions(Constants.Action_AddRemoveUser);

        var user = GetUserInfo(userid);

        if (_userManager.IsSystemUser(user.Id) || user.IsLDAP())
        {
            throw new SecurityException();
        }

        if (user.Status != EmployeeStatus.Terminated)
        {
            throw new Exception("The user is not suspended");
        }

        CheckReassignProccess(new[] { user.Id });

        var userName = user.DisplayUserName(false, _displayUserSettingsHelper);
        _userPhotoManager.RemovePhoto(user.Id);
        _userManager.DeleteUser(user.Id);
        _queueWorkerRemove.Start(Tenant.Id, user, _securityContext.CurrentAccount.ID, false);

        _messageService.Send(MessageAction.UserDeleted, _messageTarget.Create(user.Id), userName);

        return _employeeFullDtoHelper.GetFull(user);
    }

    [HttpDelete("@self")]
    [Authorize(AuthenticationSchemes = "confirm", Roles = "ProfileRemove")]
    public EmployeeDto DeleteProfile()
    {
        _apiContext.AuthByClaim();

        if (_userManager.IsSystemUser(_securityContext.CurrentAccount.ID))
        {
            throw new SecurityException();
        }

        var user = GetUserInfo(_securityContext.CurrentAccount.ID.ToString());

        if (!_userManager.UserExists(user))
        {
            throw new Exception(Resource.ErrorUserNotFound);
        }

        if (user.IsLDAP())
        {
            throw new SecurityException();
        }

        _securityContext.AuthenticateMeWithoutCookie(Core.Configuration.Constants.CoreSystem);
        user.Status = EmployeeStatus.Terminated;

        _userManager.SaveUserInfo(user);
        var userName = user.DisplayUserName(false, _displayUserSettingsHelper);
        _messageService.Send(MessageAction.UsersUpdatedStatus, _messageTarget.Create(user.Id), userName);

        _cookiesManager.ResetUserCookie(user.Id);
        _messageService.Send(MessageAction.CookieSettingsUpdated);

        if (_coreBaseSettings.Personal)
        {
            _userPhotoManager.RemovePhoto(user.Id);
            _userManager.DeleteUser(user.Id);
            _messageService.Send(MessageAction.UserDeleted, _messageTarget.Create(user.Id), userName);
        }
        else
        {
            //StudioNotifyService.Instance.SendMsgProfileHasDeletedItself(user);
            //StudioNotifyService.SendMsgProfileDeletion(Tenant.TenantId, user);
        }

        return _employeeFullDtoHelper.GetFull(user);
    }

    [HttpGet("status/{status}/search")]
    public IEnumerable<EmployeeDto> GetAdvanced(EmployeeStatus status, [FromQuery] string query)
    {
        if (_coreBaseSettings.Personal)
        {
            throw new MethodAccessException("Method not available");
        }
        try
        {
            var list = _userManager.GetUsers(status).AsEnumerable();

            if ("group".Equals(_apiContext.FilterBy, StringComparison.OrdinalIgnoreCase) && !string.IsNullOrEmpty(_apiContext.FilterValue))
            {
                var groupId = new Guid(_apiContext.FilterValue);
                //Filter by group
                list = list.Where(x => _userManager.IsUserInGroup(x.Id, groupId));
                _apiContext.SetDataFiltered();
            }

            list = list.Where(x => x.FirstName != null && x.FirstName.IndexOf(query, StringComparison.OrdinalIgnoreCase) > -1 || (x.LastName != null && x.LastName.IndexOf(query, StringComparison.OrdinalIgnoreCase) != -1) ||
                                   (x.UserName != null && x.UserName.IndexOf(query, StringComparison.OrdinalIgnoreCase) != -1) || (x.Email != null && x.Email.IndexOf(query, StringComparison.OrdinalIgnoreCase) != -1) || (x.ContactsList != null && x.ContactsList.Any(y => y.IndexOf(query, StringComparison.OrdinalIgnoreCase) != -1)));

            return list.Select(u => _employeeFullDtoHelper.GetFull(u));
        }
        catch (Exception error)
        {
            _logger.ErrorGetAdvanced(error);
        }

        return null;
    }

    [HttpGet]
    public IEnumerable<EmployeeDto> GetAll()
    {
        return GetByStatus(EmployeeStatus.Active);
    }

    [HttpGet("email")]
    public EmployeeDto GetByEmail([FromQuery] string email)
    {
        if (_coreBaseSettings.Personal && !_userManager.GetUsers(_securityContext.CurrentAccount.ID).IsOwner(Tenant))
        {
            throw new MethodAccessException("Method not available");
        }

        var user = _userManager.GetUserByEmail(email);
        if (user.Id == Constants.LostUser.Id)
        {
            throw new ItemNotFoundException("User not found");
        }

        return _employeeFullDtoHelper.GetFull(user);
    }

    [Authorize(AuthenticationSchemes = "confirm", Roles = "LinkInvite,Everyone")]
    [HttpGet("{username}", Order = 1)]
    public EmployeeDto GetById(string username)
    {
        if (_coreBaseSettings.Personal)
        {
            throw new MethodAccessException("Method not available");
        }

        var isInvite = _httpContextAccessor.HttpContext.User.Claims
               .Any(role => role.Type == ClaimTypes.Role && Enum.TryParse<ConfirmType>(role.Value, out var confirmType) && confirmType == ConfirmType.LinkInvite);

        _apiContext.AuthByClaim();

        var user = _userManager.GetUserByUserName(username);
        if (user.Id == Constants.LostUser.Id)
        {
            if (Guid.TryParse(username, out var userId))
            {
                user = _userManager.GetUsers(userId);
            }
            else
            {
                _logger.ErrorCouldNotGetUserByName(_securityContext.CurrentAccount.ID, username);
            }
        }

        if (user.Id == Constants.LostUser.Id)
        {
            throw new ItemNotFoundException("User not found");
        }

        if (isInvite)
        {
            return _employeeFullDtoHelper.GetSimple(user);
        }

        return _employeeFullDtoHelper.GetFull(user);
    }

    [HttpGet("status/{status}")]
    public IEnumerable<EmployeeDto> GetByStatus(EmployeeStatus status)
    {
        if (_coreBaseSettings.Personal)
        {
            throw new Exception("Method not available");
        }

        Guid? groupId = null;
        if ("group".Equals(_apiContext.FilterBy, StringComparison.OrdinalIgnoreCase) && !string.IsNullOrEmpty(_apiContext.FilterValue))
        {
            groupId = new Guid(_apiContext.FilterValue);
            _apiContext.SetDataFiltered();
        }

        return GetFullByFilter(status, groupId, null, null, null);
    }

    [HttpGet("filter")]
    public IEnumerable<EmployeeDto> GetFullByFilter(EmployeeStatus? employeeStatus, Guid? groupId, EmployeeActivationStatus? activationStatus, EmployeeType? employeeType, bool? isAdministrator)
    {
        var users = GetByFilter(employeeStatus, groupId, activationStatus, employeeType, isAdministrator);

        return users.Select(r => _employeeFullDtoHelper.GetFull(r));
    }

    [HttpGet("info")]
    public Module GetModule()
    {
        var product = new PeopleProduct();
        product.Init();

        return new Module(product);
    }

    [HttpGet("search")]
    public IEnumerable<EmployeeDto> GetPeopleSearch([FromQuery] string query)
    {
        return GetSearch(query);
    }

    [HttpGet("@search/{query}")]
    public IEnumerable<EmployeeDto> GetSearch(string query)
    {
        if (_coreBaseSettings.Personal)
        {
            throw new MethodAccessException("Method not available");
        }

        try
        {
            var groupId = Guid.Empty;
            if ("group".Equals(_apiContext.FilterBy, StringComparison.OrdinalIgnoreCase) && !string.IsNullOrEmpty(_apiContext.FilterValue))
            {
                groupId = new Guid(_apiContext.FilterValue);
            }

            var users = _userManager.Search(query, EmployeeStatus.Active, groupId);

            return users.Select(u => _employeeFullDtoHelper.GetFull(u));
        }
        catch (Exception error)
        {
            _logger.ErrorGetSearch(error);
        }

        return null;
    }

    [HttpGet("simple/filter")]
    public IEnumerable<EmployeeDto> GetSimpleByFilter(EmployeeStatus? employeeStatus, Guid? groupId, EmployeeActivationStatus? activationStatus, EmployeeType? employeeType, bool? isAdministrator)
    {
        var users = GetByFilter(employeeStatus, groupId, activationStatus, employeeType, isAdministrator);

        return users.Select(_employeeDtoHelper.Get);
    }

    [AllowAnonymous]
    [HttpPost("register")]
    public Task<string> RegisterUserOnPersonalAsync(RegisterPersonalUserRequestDto inDto)
    {
        if (!_coreBaseSettings.Personal)
        {
            throw new MethodAccessException("Method is only available on personal.onlyoffice.com");
        }

        return InternalRegisterUserOnPersonalAsync(inDto);
    }

    [HttpPut("delete", Order = -1)]
    public IEnumerable<EmployeeDto> RemoveUsers(UpdateMembersRequestDto inDto)
    {
        _permissionContext.DemandPermissions(Constants.Action_AddRemoveUser);

        CheckReassignProccess(inDto.UserIds);

        var users = inDto.UserIds.Select(userId => _userManager.GetUsers(userId))
            .Where(u => !_userManager.IsSystemUser(u.Id) && !u.IsLDAP())
            .ToList();

        var userNames = users.Select(x => x.DisplayUserName(false, _displayUserSettingsHelper)).ToList();

        foreach (var user in users)
        {
            if (user.Status != EmployeeStatus.Terminated)
            {
                continue;
            }

            _userPhotoManager.RemovePhoto(user.Id);
            _userManager.DeleteUser(user.Id);
            _queueWorkerRemove.Start(Tenant.Id, user, _securityContext.CurrentAccount.ID, false);
        }

        _messageService.Send(MessageAction.UsersDeleted, _messageTarget.Create(users.Select(x => x.Id)), userNames);

        return users.Select(u => _employeeFullDtoHelper.GetFull(u));
    }

    [HttpPut("invite")]
    public IEnumerable<EmployeeDto> ResendUserInvites(UpdateMembersRequestDto inDto)
    {
        var users = inDto.UserIds
             .Where(userId => !_userManager.IsSystemUser(userId))
             .Select(userId => _userManager.GetUsers(userId))
             .ToList();

        foreach (var user in users)
        {
            if (user.IsActive)
            {
                continue;
            }

            var viewer = _userManager.GetUsers(_securityContext.CurrentAccount.ID);

            if (viewer == null)
            {
                throw new Exception(Resource.ErrorAccessDenied);
            }

            if (viewer.IsAdmin(_userManager) || viewer.Id == user.Id)
            {
                if (user.ActivationStatus == EmployeeActivationStatus.Activated)
                {
                    user.ActivationStatus = EmployeeActivationStatus.NotActivated;
                }
                if (user.ActivationStatus == (EmployeeActivationStatus.AutoGenerated | EmployeeActivationStatus.Activated))
                {
                    user.ActivationStatus = EmployeeActivationStatus.AutoGenerated;
                }

                _userManager.SaveUserInfo(user);
            }

            if (user.ActivationStatus == EmployeeActivationStatus.Pending)
            {
                if (user.IsVisitor(_userManager))
                {
                    _studioNotifyService.GuestInfoActivation(user);
                }
                else
                {
                    _studioNotifyService.UserInfoActivation(user);
                }
            }
            else
            {
                _studioNotifyService.SendEmailActivationInstructions(user, user.Email);
            }
        }

        _messageService.Send(MessageAction.UsersSentActivationInstructions, _messageTarget.Create(users.Select(x => x.Id)), users.Select(x => x.DisplayUserName(false, _displayUserSettingsHelper)));

        return users.Select(u => _employeeFullDtoHelper.GetFull(u));
    }

    [HttpGet("theme")]
    public DarkThemeSettings GetTheme()
    {
        return _settingsManager.LoadForCurrentUser<DarkThemeSettings>();
    }

    [HttpPut("theme")]
    public DarkThemeSettings ChangeTheme(DarkThemeSettingsRequestDto model)
    {
        var darkThemeSettings = new DarkThemeSettings
        {
            Theme = model.Theme
        };

        _settingsManager.SaveForCurrentUser(darkThemeSettings);

        return darkThemeSettings;
    }

    [HttpGet("@self")]
    public EmployeeDto Self()
    {
        var user = _userManager.GetUser(_securityContext.CurrentAccount.ID, EmployeeFullDtoHelper.GetExpression(_apiContext));

        var result = _employeeFullDtoHelper.GetFull(user);

        result.Theme = _settingsManager.LoadForCurrentUser<DarkThemeSettings>().Theme;

        return result;
    }

    [AllowNotPayment]
    [HttpPost("email")]
    public object SendEmailChangeInstructions(UpdateMemberRequestDto inDto)
    {
<<<<<<< HEAD
        return SendEmailChangeInstructions(inDto);
    }

    [AllowAnonymous]
    [Create("password", false)]
    public object SendUserPasswordFromBody([FromBody] MemberRequestDto inDto)
    {
        return SendUserPassword(inDto);
    }

    [AllowAnonymous]
    [Create("password", false)]
    [Consumes("application/x-www-form-urlencoded")]
    public object SendUserPasswordFromForm([FromForm] MemberRequestDto inDto)
    {
        return SendUserPassword(inDto);
    }

    [Update("activationstatus/{activationstatus}")]
    [Authorize(AuthenticationSchemes = "confirm", Roles = "Activation,Everyone")]
    public IEnumerable<EmployeeDto> UpdateEmployeeActivationStatusFromBody(EmployeeActivationStatus activationstatus, [FromBody] UpdateMembersRequestDto inDto)
    {
        return UpdateEmployeeActivationStatus(activationstatus, inDto);
    }

    [Update("activationstatus/{activationstatus}")]
    [Authorize(AuthenticationSchemes = "confirm", Roles = "Activation,Everyone")]
    [Consumes("application/x-www-form-urlencoded")]
    public IEnumerable<EmployeeDto> UpdateEmployeeActivationStatusFromForm(EmployeeActivationStatus activationstatus, [FromForm] UpdateMembersRequestDto inDto)
    {
        return UpdateEmployeeActivationStatus(activationstatus, inDto);
    }

    [Update("{userid}/culture")]
    public EmployeeDto UpdateMemberCultureFromBody(string userid, [FromBody] UpdateMemberRequestDto inDto)
    {
        return UpdateMemberCulture(userid, inDto);
    }

    [Update("{userid}/culture")]
    [Consumes("application/x-www-form-urlencoded")]
    public EmployeeDto UpdateMemberCultureFromForm(string userid, [FromForm] UpdateMemberRequestDto inDto)
    {
        return UpdateMemberCulture(userid, inDto);
    }

    [Update("{userid}")]
    public EmployeeDto UpdateMemberFromBody(string userid, [FromBody] UpdateMemberRequestDto inDto)
    {
        return UpdateMember(userid, inDto);
    }

    [Update("{userid}")]
    [Consumes("application/x-www-form-urlencoded")]
    public EmployeeDto UpdateMemberFromForm(string userid, [FromForm] UpdateMemberRequestDto inDto)
    {
        return UpdateMember(userid, inDto);
    }

    [Update("status/{status}")]
    public IEnumerable<EmployeeDto> UpdateUserStatusFromBody(EmployeeStatus status, [FromBody] UpdateMembersRequestDto inDto)
    {
        return UpdateUserStatus(status, inDto);
    }

    [Update("status/{status}")]
    [Consumes("application/x-www-form-urlencoded")]
    public IEnumerable<EmployeeDto> UpdateUserStatusFromForm(EmployeeStatus status, [FromForm] UpdateMembersRequestDto inDto)
    {
        return UpdateUserStatus(status, inDto);
    }

    [Update("type/{type}")]
    public IEnumerable<EmployeeDto> UpdateUserTypeFromBody(EmployeeType type, [FromBody] UpdateMembersRequestDto inDto)
    {
        return UpdateUserType(type, inDto);
    }

    [Update("type/{type}")]
    [Consumes("application/x-www-form-urlencoded")]
    public IEnumerable<EmployeeDto> UpdateUserTypeFromForm(EmployeeType type, [FromForm] UpdateMembersRequestDto inDto)
    {
        return UpdateUserType(type, inDto);
    }

    private EmployeeDto AddMemberAsActivated(MemberRequestDto inDto)
    {
        _permissionContext.DemandPermissions(Constants.Action_AddRemoveUser);

        var user = new UserInfo();

        inDto.PasswordHash = (inDto.PasswordHash ?? "").Trim();
        if (string.IsNullOrEmpty(inDto.PasswordHash))
        {
            inDto.Password = (inDto.Password ?? "").Trim();

            if (string.IsNullOrEmpty(inDto.Password))
            {
                inDto.Password = UserManagerWrapper.GeneratePassword();
            }
            else
            {
                _userManagerWrapper.CheckPasswordPolicy(inDto.Password);
            }

            inDto.PasswordHash = _passwordHasher.GetClientPassword(inDto.Password);
        }

        //Validate email
        var address = new MailAddress(inDto.Email);
        user.Email = address.Address;
        //Set common fields
        user.FirstName = inDto.Firstname;
        user.LastName = inDto.Lastname;
        user.Title = inDto.Title;
        user.Location = inDto.Location;
        user.Notes = inDto.Comment;
        user.Sex = "male".Equals(inDto.Sex, StringComparison.OrdinalIgnoreCase)
                       ? true
                       : ("female".Equals(inDto.Sex, StringComparison.OrdinalIgnoreCase) ? (bool?)false : null);

        user.BirthDate = inDto.Birthday != null ? _tenantUtil.DateTimeFromUtc(inDto.Birthday) : null;
        user.WorkFromDate = inDto.Worksfrom != null ? _tenantUtil.DateTimeFromUtc(inDto.Worksfrom) : DateTime.UtcNow.Date;

        UpdateContacts(inDto.Contacts, user);

        user = _userManagerWrapper.AddUser(user, inDto.PasswordHash, false, false, inDto.IsVisitor);

        user.ActivationStatus = EmployeeActivationStatus.Activated;

        UpdateDepartments(inDto.Department, user);

        if (inDto.Files != _userPhotoManager.GetDefaultPhotoAbsoluteWebPath())
        {
            UpdatePhotoUrl(inDto.Files, user);
        }

        return _employeeFullDtoHelper.GetFull(user);
    }

    private void UpdateDepartments(IEnumerable<Guid> department, UserInfo user)
    {
        if (!_permissionContext.CheckPermissions(Constants.Action_EditGroups))
        {
            return;
        }

        if (department == null)
        {
            return;
        }

        var groups = _userManager.GetUserGroups(user.Id);
        var managerGroups = new List<Guid>();
        foreach (var groupInfo in groups)
        {
            _userManager.RemoveUserFromGroup(user.Id, groupInfo.ID);
            var managerId = _userManager.GetDepartmentManager(groupInfo.ID);
            if (managerId == user.Id)
            {
                managerGroups.Add(groupInfo.ID);
                _userManager.SetDepartmentManager(groupInfo.ID, Guid.Empty);
            }
        }
        foreach (var guid in department)
        {
            var userDepartment = _userManager.GetGroupInfo(guid);
            if (userDepartment != Constants.LostGroupInfo)
            {
                _userManager.AddUserIntoGroup(user.Id, guid);
                if (managerGroups.Contains(guid))
                {
                    _userManager.SetDepartmentManager(guid, user.Id);
                }
            }
        }
    }

    private void CheckReassignProccess(IEnumerable<Guid> userIds)
    {
        foreach (var userId in userIds)
        {
            var reassignStatus = _queueWorkerReassign.GetProgressItemStatus(Tenant.Id, userId);
            if (reassignStatus == null || reassignStatus.IsCompleted)
            {
                continue;
            }

            var userName = _userManager.GetUsers(userId).DisplayUserName(_displayUserSettingsHelper);

            throw new Exception(string.Format(Resource.ReassignDataRemoveUserError, userName));
        }
    }

    private async Task<string> InternalRegisterUserOnPersonalAsync(RegisterPersonalUserRequestDto inDto)
    {
        try
        {
            if (_coreBaseSettings.CustomMode)
            {
                inDto.Lang = "ru-RU";
            }

            var cultureInfo = _setupInfo.GetPersonalCulture(inDto.Lang).Value;

            if (cultureInfo != null)
            {
                Thread.CurrentThread.CurrentUICulture = cultureInfo;
            }

            inDto.Email.ThrowIfNull(new ArgumentException(Resource.ErrorEmailEmpty, "email"));

            if (!inDto.Email.TestEmailRegex())
            {
                throw new ArgumentException(Resource.ErrorNotCorrectEmail, "email");
            }

            if (!SetupInfo.IsSecretEmail(inDto.Email)
                && !string.IsNullOrEmpty(_setupInfo.RecaptchaPublicKey) && !string.IsNullOrEmpty(_setupInfo.RecaptchaPrivateKey))
            {
                var ip = Request.Headers["X-Forwarded-For"].ToString() ?? Request.GetUserHostAddress();

                if (string.IsNullOrEmpty(inDto.RecaptchaResponse)
                    || !await _recaptcha.ValidateRecaptchaAsync(inDto.RecaptchaResponse, ip))
                {
                    throw new RecaptchaException(Resource.RecaptchaInvalid);
                }
            }

            var newUserInfo = _userManager.GetUserByEmail(inDto.Email);

            if (_userManager.UserExists(newUserInfo.Id))
            {
                if (!SetupInfo.IsSecretEmail(inDto.Email) || _securityContext.IsAuthenticated)
                {
                    _studioNotifyService.SendAlreadyExist(inDto.Email);
                    return string.Empty;
                }

                try
                {
                    _securityContext.AuthenticateMe(Core.Configuration.Constants.CoreSystem);
                    _userManager.DeleteUser(newUserInfo.Id);
                }
                finally
                {
                    _securityContext.Logout();
                }
            }
            if (!inDto.Spam)
            {
                try
                {
                    //TODO
                    //const string _databaseID = "com";
                    //using (var db = DbManager.FromHttpContext(_databaseID))
                    //{
                    //    db.ExecuteNonQuery(new SqlInsert("template_unsubscribe", false)
                    //                           .InColumnValue("email", email.ToLowerInvariant())
                    //                           .InColumnValue("reason", "personal")
                    //        );
                    //    Log.Debug(String.Format("Write to template_unsubscribe {0}", email.ToLowerInvariant()));
                    //}
                }
                catch (Exception ex)
                {
                    _logger.DebugWriteToTemplateUnsubscribe(inDto.Email.ToLowerInvariant(), ex);
                }
            }

            _studioNotifyService.SendInvitePersonal(inDto.Email);
        }
        catch (Exception ex)
        {
            return ex.Message;
        }

        return string.Empty;
    }

    public EmployeeDto AddMember(MemberRequestDto inDto)
    {
        _apiContext.AuthByClaim();

        _permissionContext.DemandPermissions(Constants.Action_AddRemoveUser);

        inDto.PasswordHash = (inDto.PasswordHash ?? "").Trim();
        if (string.IsNullOrEmpty(inDto.PasswordHash))
        {
            inDto.Password = (inDto.Password ?? "").Trim();

            if (string.IsNullOrEmpty(inDto.Password))
            {
                inDto.Password = UserManagerWrapper.GeneratePassword();
            }
            else
            {
                _userManagerWrapper.CheckPasswordPolicy(inDto.Password);
            }
            inDto.PasswordHash = _passwordHasher.GetClientPassword(inDto.Password);
        }

        var user = new UserInfo();

        //Validate email
        var address = new MailAddress(inDto.Email);
        user.Email = address.Address;
        //Set common fields
        user.FirstName = inDto.Firstname;
        user.LastName = inDto.Lastname;
        user.Title = inDto.Title;
        user.Location = inDto.Location;
        user.Notes = inDto.Comment;
        user.Sex = "male".Equals(inDto.Sex, StringComparison.OrdinalIgnoreCase)
                       ? true
                       : ("female".Equals(inDto.Sex, StringComparison.OrdinalIgnoreCase) ? (bool?)false : null);

        user.BirthDate = inDto.Birthday != null && inDto.Birthday != DateTime.MinValue ? _tenantUtil.DateTimeFromUtc(inDto.Birthday) : null;
        user.WorkFromDate = inDto.Worksfrom != null && inDto.Worksfrom != DateTime.MinValue ? _tenantUtil.DateTimeFromUtc(inDto.Worksfrom) : DateTime.UtcNow.Date;

        UpdateContacts(inDto.Contacts, user);

        user = _userManagerWrapper.AddUser(user, inDto.PasswordHash, inDto.FromInviteLink, true, inDto.IsVisitor, inDto.FromInviteLink);

        var messageAction = inDto.IsVisitor ? MessageAction.GuestCreated : MessageAction.UserCreated;
        _messageService.Send(messageAction, _messageTarget.Create(user.Id), user.DisplayUserName(false, _displayUserSettingsHelper));

        UpdateDepartments(inDto.Department, user);

        if (inDto.Files != _userPhotoManager.GetDefaultPhotoAbsoluteWebPath())
        {
            UpdatePhotoUrl(inDto.Files, user);
        }

        return _employeeFullDtoHelper.GetFull(user);
    }

    private EmployeeDto ChangeUserPassword(Guid userid, MemberRequestDto inDto)
    {
        _apiContext.AuthByClaim();
        _permissionContext.DemandPermissions(new UserSecurityProvider(userid), Constants.Action_EditUser);

        var user = _userManager.GetUsers(userid);

        if (!_userManager.UserExists(user))
        {
            return null;
        }

        if (_userManager.IsSystemUser(user.Id))
        {
            throw new SecurityException();
        }

        if (!string.IsNullOrEmpty(inDto.Email))
        {
            var address = new MailAddress(inDto.Email);
            if (!string.Equals(address.Address, user.Email, StringComparison.OrdinalIgnoreCase))
            {
                user.Email = address.Address.ToLowerInvariant();
                user.ActivationStatus = EmployeeActivationStatus.Activated;
                _userManager.SaveUserInfo(user);
            }
        }

        inDto.PasswordHash = (inDto.PasswordHash ?? "").Trim();

        if (string.IsNullOrEmpty(inDto.PasswordHash))
        {
            inDto.Password = (inDto.Password ?? "").Trim();

            if (!string.IsNullOrEmpty(inDto.Password))
            {
                inDto.PasswordHash = _passwordHasher.GetClientPassword(inDto.Password);
            }
        }

        if (!string.IsNullOrEmpty(inDto.PasswordHash))
        {
            _securityContext.SetUserPasswordHash(userid, inDto.PasswordHash);
            _messageService.Send(MessageAction.UserUpdatedPassword);

            _cookiesManager.ResetUserCookie(userid);
            _messageService.Send(MessageAction.CookieSettingsUpdated);
        }

        return _employeeFullDtoHelper.GetFull(GetUserInfo(userid.ToString()));
    }

    private IQueryable<UserInfo> GetByFilter(EmployeeStatus? employeeStatus, Guid? groupId, EmployeeActivationStatus? activationStatus, EmployeeType? employeeType, bool? isAdministrator)
    {
        if (_coreBaseSettings.Personal)
        {
            throw new MethodAccessException("Method not available");
        }

        var isAdmin = _userManager.GetUsers(_securityContext.CurrentAccount.ID).IsAdmin(_userManager) ||
                      _webItemSecurity.IsProductAdministrator(WebItemManager.PeopleProductID, _securityContext.CurrentAccount.ID);

        var includeGroups = new List<List<Guid>>();
        if (groupId.HasValue)
        {
            includeGroups.Add(new List<Guid> { groupId.Value });
        }

        var excludeGroups = new List<Guid>();

        if (employeeType != null)
        {
            switch (employeeType)
            {
                case EmployeeType.User:
                    excludeGroups.Add(Constants.GroupVisitor.ID);
                    break;
                case EmployeeType.Visitor:
                    includeGroups.Add(new List<Guid> { Constants.GroupVisitor.ID });
                    break;
            }
        }

        if (isAdministrator.HasValue && isAdministrator.Value)
        {
            var adminGroups = new List<Guid>
            {
                    Constants.GroupAdmin.ID
            };
            var products = _webItemManager.GetItemsAll().Where(i => i is IProduct || i.ID == WebItemManager.MailProductID);
            adminGroups.AddRange(products.Select(r => r.ID));

            includeGroups.Add(adminGroups);
        }

        var users = _userManager.GetUsers(isAdmin, employeeStatus, includeGroups, excludeGroups, activationStatus, _apiContext.FilterValue, _apiContext.SortBy, !_apiContext.SortDescending, _apiContext.Count, _apiContext.StartIndex, out var total, out var count);

        _apiContext.SetTotalCount(total).SetCount(count);

        return users;
    }

    public object SendEmailChangeInstructions(UpdateMemberRequestDto inDto)
    {
=======
>>>>>>> 426e14b2
        Guid.TryParse(inDto.UserId, out var userid);

        if (userid == Guid.Empty)
        {
            throw new ArgumentNullException("userid");
        }

        var email = (inDto.Email ?? "").Trim();

        if (string.IsNullOrEmpty(email))
        {
            throw new Exception(Resource.ErrorEmailEmpty);
        }

        if (!email.TestEmailRegex())
        {
            throw new Exception(Resource.ErrorNotCorrectEmail);
        }

        var viewer = _userManager.GetUsers(_securityContext.CurrentAccount.ID);
        var user = _userManager.GetUsers(userid);

        if (user == null)
        {
            throw new Exception(Resource.ErrorUserNotFound);
        }

        if (viewer == null || (user.IsOwner(Tenant) && viewer.Id != user.Id))
        {
            throw new Exception(Resource.ErrorAccessDenied);
        }

        var existentUser = _userManager.GetUserByEmail(email);

        if (existentUser.Id != Constants.LostUser.Id)
        {
            throw new Exception(_customNamingPeople.Substitute<Resource>("ErrorEmailAlreadyExists"));
        }

        if (!viewer.IsAdmin(_userManager))
        {
            _studioNotifyService.SendEmailChangeInstructions(user, email);
        }
        else
        {
            if (email == user.Email)
            {
                throw new Exception(Resource.ErrorEmailsAreTheSame);
            }

            user.Email = email;
            user.ActivationStatus = EmployeeActivationStatus.NotActivated;
            _userManager.SaveUserInfo(user);
            _studioNotifyService.SendEmailActivationInstructions(user, email);
        }

        _messageService.Send(MessageAction.UserSentEmailChangeInstructions, user.DisplayUserName(false, _displayUserSettingsHelper));

        return string.Format(Resource.MessageEmailChangeInstuctionsSentOnEmail, email);
    }

    [AllowNotPayment]
    [AllowAnonymous]
    [HttpPost("password")]
    public object SendUserPassword(MemberRequestDto inDto)
    {
        var error = _userManagerWrapper.SendUserPassword(inDto.Email);
        if (!string.IsNullOrEmpty(error))
        {
            _logger.ErrorPasswordRecovery(inDto.Email, error);
        }

        return string.Format(Resource.MessageYourPasswordSendedToEmail, inDto.Email);
    }

    [HttpPut("activationstatus/{activationstatus}")]
    [Authorize(AuthenticationSchemes = "confirm", Roles = "Activation,Everyone")]
    public IEnumerable<EmployeeDto> UpdateEmployeeActivationStatus(EmployeeActivationStatus activationstatus, UpdateMembersRequestDto inDto)
    {
        _apiContext.AuthByClaim();

        var retuls = new List<EmployeeDto>();
        foreach (var id in inDto.UserIds.Where(userId => !_userManager.IsSystemUser(userId)))
        {
            _permissionContext.DemandPermissions(new UserSecurityProvider(id), Constants.Action_EditUser);
            var u = _userManager.GetUsers(id);
            if (u.Id == Constants.LostUser.Id || u.IsLDAP())
            {
                continue;
            }

            u.ActivationStatus = activationstatus;
            _userManager.SaveUserInfo(u);
            retuls.Add(_employeeFullDtoHelper.GetFull(u));
        }

        return retuls;
    }

    [HttpPut("{userid}/culture")]
    public EmployeeDto UpdateMemberCulture(string userid, UpdateMemberRequestDto inDto)
    {
        var user = GetUserInfo(userid);

        if (_userManager.IsSystemUser(user.Id))
        {
            throw new SecurityException();
        }

        _permissionContext.DemandPermissions(new UserSecurityProvider(user.Id), Constants.Action_EditUser);

        var curLng = user.CultureName;

        if (_setupInfo.EnabledCultures.Find(c => string.Equals(c.Name, inDto.CultureName, StringComparison.InvariantCultureIgnoreCase)) != null)
        {
            if (curLng != inDto.CultureName)
            {
                user.CultureName = inDto.CultureName;

                try
                {
                    _userManager.SaveUserInfo(user);
                }
                catch
                {
                    user.CultureName = curLng;
                    throw;
                }

                _messageService.Send(MessageAction.UserUpdatedLanguage, _messageTarget.Create(user.Id), user.DisplayUserName(false, _displayUserSettingsHelper));

            }
        }

        return _employeeFullDtoHelper.GetFull(user);
    }

    [HttpPut("{userid}")]
    public EmployeeDto UpdateMember(string userid, UpdateMemberRequestDto inDto)
    {
        var user = GetUserInfo(userid);

        if (_userManager.IsSystemUser(user.Id))
        {
            throw new SecurityException();
        }

        _permissionContext.DemandPermissions(new UserSecurityProvider(user.Id), Constants.Action_EditUser);
        var self = _securityContext.CurrentAccount.ID.Equals(user.Id);
        var resetDate = new DateTime(1900, 01, 01);

        //Update it

        var isLdap = user.IsLDAP();
        var isSso = user.IsSSO();
        var isAdmin = _webItemSecurity.IsProductAdministrator(WebItemManager.PeopleProductID, _securityContext.CurrentAccount.ID);

        if (!isLdap && !isSso)
        {
            //Set common fields

            user.FirstName = inDto.Firstname ?? user.FirstName;
            user.LastName = inDto.Lastname ?? user.LastName;
            user.Location = inDto.Location ?? user.Location;

            if (isAdmin)
            {
                user.Title = inDto.Title ?? user.Title;
            }
        }

        if (!_userFormatter.IsValidUserName(user.FirstName, user.LastName))
        {
            throw new Exception(Resource.ErrorIncorrectUserName);
        }

        user.Notes = inDto.Comment ?? user.Notes;
        user.Sex = ("male".Equals(inDto.Sex, StringComparison.OrdinalIgnoreCase)
            ? true
            : ("female".Equals(inDto.Sex, StringComparison.OrdinalIgnoreCase) ? (bool?)false : null)) ?? user.Sex;

        user.BirthDate = inDto.Birthday != null ? _tenantUtil.DateTimeFromUtc(inDto.Birthday) : user.BirthDate;

        if (user.BirthDate == resetDate)
        {
            user.BirthDate = null;
        }

        user.WorkFromDate = inDto.Worksfrom != null ? _tenantUtil.DateTimeFromUtc(inDto.Worksfrom) : user.WorkFromDate;

        if (user.WorkFromDate == resetDate)
        {
            user.WorkFromDate = null;
        }

        //Update contacts
        UpdateContacts(inDto.Contacts, user);
        UpdateDepartments(inDto.Department, user);

        if (inDto.Files != _userPhotoManager.GetPhotoAbsoluteWebPath(user.Id))
        {
            UpdatePhotoUrl(inDto.Files, user);
        }
        if (inDto.Disable.HasValue)
        {
            user.Status = inDto.Disable.Value ? EmployeeStatus.Terminated : EmployeeStatus.Active;
            user.TerminatedDate = inDto.Disable.Value ? DateTime.UtcNow : null;
        }
        if (self && !isAdmin)
        {
            _studioNotifyService.SendMsgToAdminAboutProfileUpdated();
        }

        // change user type
        var canBeGuestFlag = !user.IsOwner(Tenant) && !user.IsAdmin(_userManager) && user.GetListAdminModules(_webItemSecurity, _webItemManager).Count == 0 && !user.IsMe(_authContext);

        if (inDto.IsVisitor && !user.IsVisitor(_userManager) && canBeGuestFlag)
        {
            _userManager.AddUserIntoGroup(user.Id, Constants.GroupVisitor.ID);
            _webItemSecurityCache.ClearCache(Tenant.Id);
        }

        if (!self && !inDto.IsVisitor && user.IsVisitor(_userManager))
        {
            var usersQuota = _tenantExtra.GetTenantQuota().ActiveUsers;
            if (_tenantStatisticsProvider.GetUsersCount() < usersQuota)
            {
                _userManager.RemoveUserFromGroup(user.Id, Constants.GroupVisitor.ID);
                _webItemSecurityCache.ClearCache(Tenant.Id);
            }
            else
            {
                throw new TenantQuotaException(string.Format("Exceeds the maximum active users ({0})", usersQuota));
            }
        }

        _userManager.SaveUserInfo(user);
        _messageService.Send(MessageAction.UserUpdated, _messageTarget.Create(user.Id), user.DisplayUserName(false, _displayUserSettingsHelper));

        if (inDto.Disable.HasValue && inDto.Disable.Value)
        {
            _cookiesManager.ResetUserCookie(user.Id);
            _messageService.Send(MessageAction.CookieSettingsUpdated);
        }

        return _employeeFullDtoHelper.GetFull(user);
    }

    [HttpPut("status/{status}")]
    public IEnumerable<EmployeeDto> UpdateUserStatus(EmployeeStatus status, UpdateMembersRequestDto inDto)
    {
        _permissionContext.DemandPermissions(Constants.Action_EditUser);

        var users = inDto.UserIds.Select(userId => _userManager.GetUsers(userId))
            .Where(u => !_userManager.IsSystemUser(u.Id) && !u.IsLDAP())
            .ToList();

        foreach (var user in users)
        {
            if (user.IsOwner(Tenant) || user.IsMe(_authContext))
            {
                continue;
            }

            switch (status)
            {
                case EmployeeStatus.Active:
                    if (user.Status == EmployeeStatus.Terminated)
                    {
                        if (_tenantStatisticsProvider.GetUsersCount() < _tenantExtra.GetTenantQuota().ActiveUsers || user.IsVisitor(_userManager))
                        {
                            user.Status = EmployeeStatus.Active;
                            _userManager.SaveUserInfo(user);
                        }
                    }
                    break;
                case EmployeeStatus.Terminated:
                    user.Status = EmployeeStatus.Terminated;
                    _userManager.SaveUserInfo(user);

                    _cookiesManager.ResetUserCookie(user.Id);
                    _messageService.Send(MessageAction.CookieSettingsUpdated);
                    break;
            }
        }

        _messageService.Send(MessageAction.UsersUpdatedStatus, _messageTarget.Create(users.Select(x => x.Id)), users.Select(x => x.DisplayUserName(false, _displayUserSettingsHelper)));

        return users.Select(u => _employeeFullDtoHelper.GetFull(u));
    }

    [HttpPut("type/{type}")]
    public IEnumerable<EmployeeDto> UpdateUserType(EmployeeType type, UpdateMembersRequestDto inDto)
    {
        var users = inDto.UserIds
            .Where(userId => !_userManager.IsSystemUser(userId))
            .Select(userId => _userManager.GetUsers(userId))
            .ToList();

        foreach (var user in users)
        {
            if (user.IsOwner(Tenant) || user.IsAdmin(_userManager)
                || user.IsMe(_authContext) || user.GetListAdminModules(_webItemSecurity, _webItemManager).Count > 0)
            {
                continue;
            }

            switch (type)
            {
                case EmployeeType.User:
                    if (user.IsVisitor(_userManager))
                    {
                        if (_tenantStatisticsProvider.GetUsersCount() < _tenantExtra.GetTenantQuota().ActiveUsers)
                        {
                            _userManager.RemoveUserFromGroup(user.Id, Constants.GroupVisitor.ID);
                            _webItemSecurityCache.ClearCache(Tenant.Id);
                        }
                    }
                    break;
                case EmployeeType.Visitor:
                    if (_coreBaseSettings.Standalone || _tenantStatisticsProvider.GetVisitorsCount() < _tenantExtra.GetTenantQuota().ActiveUsers * _constants.CoefficientOfVisitors)
                    {
                        _userManager.AddUserIntoGroup(user.Id, Constants.GroupVisitor.ID);
                        _webItemSecurityCache.ClearCache(Tenant.Id);
                    }
                    break;
            }
        }

        _messageService.Send(MessageAction.UsersUpdatedType, _messageTarget.Create(users.Select(x => x.Id)), users.Select(x => x.DisplayUserName(false, _displayUserSettingsHelper)));

        return users.Select(u => _employeeFullDtoHelper.GetFull(u));
    }

    private void UpdateDepartments(IEnumerable<Guid> department, UserInfo user)
    {
        if (!_permissionContext.CheckPermissions(Constants.Action_EditGroups))
        {
            return;
        }

        if (department == null)
        {
            return;
        }

        var groups = _userManager.GetUserGroups(user.Id);
        var managerGroups = new List<Guid>();
        foreach (var groupInfo in groups)
        {
            _userManager.RemoveUserFromGroup(user.Id, groupInfo.ID);
            var managerId = _userManager.GetDepartmentManager(groupInfo.ID);
            if (managerId == user.Id)
            {
                managerGroups.Add(groupInfo.ID);
                _userManager.SetDepartmentManager(groupInfo.ID, Guid.Empty);
            }
        }
        foreach (var guid in department)
        {
            var userDepartment = _userManager.GetGroupInfo(guid);
            if (userDepartment != Constants.LostGroupInfo)
            {
                _userManager.AddUserIntoGroup(user.Id, guid);
                if (managerGroups.Contains(guid))
                {
                    _userManager.SetDepartmentManager(guid, user.Id);
                }
            }
        }
    }

    private void CheckReassignProccess(IEnumerable<Guid> userIds)
    {
        foreach (var userId in userIds)
        {
            var reassignStatus = _queueWorkerReassign.GetProgressItemStatus(Tenant.Id, userId);
            if (reassignStatus == null || reassignStatus.IsCompleted)
            {
                continue;
            }

            var userName = _userManager.GetUsers(userId).DisplayUserName(_displayUserSettingsHelper);

            throw new Exception(string.Format(Resource.ReassignDataRemoveUserError, userName));
        }
    }

    private async Task<string> InternalRegisterUserOnPersonalAsync(RegisterPersonalUserRequestDto inDto)
    {
        try
        {
            if (_coreBaseSettings.CustomMode)
            {
                inDto.Lang = "ru-RU";
            }

            var cultureInfo = _setupInfo.GetPersonalCulture(inDto.Lang).Value;

            if (cultureInfo != null)
            {
                Thread.CurrentThread.CurrentUICulture = cultureInfo;
            }

            inDto.Email.ThrowIfNull(new ArgumentException(Resource.ErrorEmailEmpty, "email"));

            if (!inDto.Email.TestEmailRegex())
            {
                throw new ArgumentException(Resource.ErrorNotCorrectEmail, "email");
            }

            if (!SetupInfo.IsSecretEmail(inDto.Email)
                && !string.IsNullOrEmpty(_setupInfo.RecaptchaPublicKey) && !string.IsNullOrEmpty(_setupInfo.RecaptchaPrivateKey))
            {
                var ip = Request.Headers["X-Forwarded-For"].ToString() ?? Request.GetUserHostAddress();

                if (string.IsNullOrEmpty(inDto.RecaptchaResponse)
                    || !await _recaptcha.ValidateRecaptchaAsync(inDto.RecaptchaResponse, ip))
                {
                    throw new RecaptchaException(Resource.RecaptchaInvalid);
                }
            }

            var newUserInfo = _userManager.GetUserByEmail(inDto.Email);

            if (_userManager.UserExists(newUserInfo.Id))
            {
                if (!SetupInfo.IsSecretEmail(inDto.Email) || _securityContext.IsAuthenticated)
                {
                    _studioNotifyService.SendAlreadyExist(inDto.Email);
                    return string.Empty;
                }

                try
                {
                    _securityContext.AuthenticateMe(Core.Configuration.Constants.CoreSystem);
                    _userManager.DeleteUser(newUserInfo.Id);
                }
                finally
                {
                    _securityContext.Logout();
                }
            }
            if (!inDto.Spam)
            {
                try
                {
                    //TODO
                    //const string _databaseID = "com";
                    //using (var db = DbManager.FromHttpContext(_databaseID))
                    //{
                    //    db.ExecuteNonQuery(new SqlInsert("template_unsubscribe", false)
                    //                           .InColumnValue("email", email.ToLowerInvariant())
                    //                           .InColumnValue("reason", "personal")
                    //        );
                    //    Log.Debug(String.Format("Write to template_unsubscribe {0}", email.ToLowerInvariant()));
                    //}
                }
                catch (Exception ex)
                {
                    _logger.Debug($"ERROR write to template_unsubscribe {ex.Message}, email:{inDto.Email.ToLowerInvariant()}");
                }
            }

            _studioNotifyService.SendInvitePersonal(inDto.Email);
        }
        catch (Exception ex)
        {
            return ex.Message;
        }

        return string.Empty;
    }

    private IQueryable<UserInfo> GetByFilter(EmployeeStatus? employeeStatus, Guid? groupId, EmployeeActivationStatus? activationStatus, EmployeeType? employeeType, bool? isAdministrator)
    {
        if (_coreBaseSettings.Personal)
        {
            throw new MethodAccessException("Method not available");
        }

        var isAdmin = _userManager.GetUsers(_securityContext.CurrentAccount.ID).IsAdmin(_userManager) ||
                      _webItemSecurity.IsProductAdministrator(WebItemManager.PeopleProductID, _securityContext.CurrentAccount.ID);

        var includeGroups = new List<List<Guid>>();
        if (groupId.HasValue)
        {
            includeGroups.Add(new List<Guid> { groupId.Value });
        }

        var excludeGroups = new List<Guid>();

        if (employeeType != null)
        {
            switch (employeeType)
            {
                case EmployeeType.User:
                    excludeGroups.Add(Constants.GroupVisitor.ID);
                    break;
                case EmployeeType.Visitor:
                    includeGroups.Add(new List<Guid> { Constants.GroupVisitor.ID });
                    break;
            }
        }

        if (isAdministrator.HasValue && isAdministrator.Value)
        {
            var adminGroups = new List<Guid>
            {
                    Constants.GroupAdmin.ID
            };
            var products = _webItemManager.GetItemsAll().Where(i => i is IProduct || i.ID == WebItemManager.MailProductID);
            adminGroups.AddRange(products.Select(r => r.ID));

            includeGroups.Add(adminGroups);
        }

        var users = _userManager.GetUsers(isAdmin, employeeStatus, includeGroups, excludeGroups, activationStatus, _apiContext.FilterValue, _apiContext.SortBy, !_apiContext.SortDescending, _apiContext.Count, _apiContext.StartIndex, out var total, out var count);

        _apiContext.SetTotalCount(total).SetCount(count);

        return users;
    }

    ///// <summary>
    ///// Adds a new portal user from import with the first and last name, email address
    ///// </summary>
    ///// <short>
    ///// Add new import user
    ///// </short>
    ///// <param name="userList">The list of users to add</param>
    ///// <param name="importUsersAsCollaborators" optional="true">Add users as guests (bool type: false|true)</param>
    ///// <returns>Newly created users</returns>
    //[HttpPost("import/save")]
    //public void SaveUsers(string userList, bool importUsersAsCollaborators)
    //{
    //    lock (progressQueue.SynchRoot)
    //    {
    //        var task = progressQueue.GetItems().OfType<ImportUsersTask>().FirstOrDefault(t => (int)t.Id == TenantProvider.CurrentTenantID);
    //        if (task != null && task.IsCompleted)
    //        {
    //            progressQueue.Remove(task);
    //            task = null;
    //        }
    //        if (task == null)
    //        {
    //            progressQueue.Add(new ImportUsersTask(userList, importUsersAsCollaborators, GetHttpHeaders(HttpContext.Current.Request))
    //            {
    //                Id = TenantProvider.CurrentTenantID,
    //                UserId = SecurityContext.CurrentAccount.ID,
    //                Percentage = 0
    //            });
    //        }
    //    }
    //}

    //[HttpGet("import/status")]
    //public object GetStatus()
    //{
    //    lock (progressQueue.SynchRoot)
    //    {
    //        var task = progressQueue.GetItems().OfType<ImportUsersTask>().FirstOrDefault(t => (int)t.Id == TenantProvider.CurrentTenantID);
    //        if (task == null) return null;

    //        return new
    //        {
    //            Completed = task.IsCompleted,
    //            Percents = (int)task.Percentage,
    //            UserCounter = task.GetUserCounter,
    //            Status = (int)task.Status,
    //            Error = (string)task.Error,
    //            task.Data
    //        };
    //    }
    //}
}<|MERGE_RESOLUTION|>--- conflicted
+++ resolved
@@ -22,8 +22,8 @@
 //
 // All the Product's GUI elements, including illustrations and icon sets, as well as technical writing
 // content are licensed under the terms of the Creative Commons Attribution-ShareAlike 4.0
-// International. See the License terms at http://creativecommons.org/licenses/by-sa/4.0/legalcode
-
+// International. See the License terms at http://creativecommons.org/licenses/by-sa/4.0/legalcode
+
 using Module = ASC.Api.Core.Module;
 using SecurityContext = ASC.Core.SecurityContext;
 
@@ -58,9 +58,9 @@
     private readonly StudioNotifyService _studioNotifyService;
     private readonly MessageService _messageService;
     private readonly AuthContext _authContext;
-    private readonly SetupInfo _setupInfo;
-    private readonly SettingsManager _settingsManager;
-
+    private readonly SetupInfo _setupInfo;
+    private readonly SettingsManager _settingsManager;
+
     public UserController(
         Constants constants,
         CookiesManager cookiesManager,
@@ -92,8 +92,8 @@
         PermissionContext permissionContext,
         ApiContext apiContext,
         UserPhotoManager userPhotoManager,
-        IHttpClientFactory httpClientFactory,
-        IHttpContextAccessor httpContextAccessor,
+        IHttpClientFactory httpClientFactory,
+        IHttpContextAccessor httpContextAccessor,
         SettingsManager settingsManager)
         : base(userManager, permissionContext, apiContext, userPhotoManager, httpClientFactory, httpContextAccessor)
     {
@@ -122,8 +122,8 @@
         _studioNotifyService = studioNotifyService;
         _messageService = messageService;
         _authContext = authContext;
-        _setupInfo = setupInfo;
-        _settingsManager = settingsManager;
+        _setupInfo = setupInfo;
+        _settingsManager = settingsManager;
     }
 
     [HttpPost("active")]
@@ -140,7 +140,7 @@
 
             if (string.IsNullOrEmpty(inDto.Password))
             {
-                inDto.Password = UserManagerWrapper.GeneratePassword();
+                inDto.Password = UserManagerWrapper.GeneratePassword();
             }
             else
             {
@@ -174,9 +174,9 @@
 
         UpdateDepartments(inDto.Department, user);
 
-        if (inDto.Files != _userPhotoManager.GetDefaultPhotoAbsoluteWebPath())
-        {
-            UpdatePhotoUrl(inDto.Files, user);
+        if (inDto.Files != _userPhotoManager.GetDefaultPhotoAbsoluteWebPath())
+        {
+            UpdatePhotoUrl(inDto.Files, user);
         }
 
         return _employeeFullDtoHelper.GetFull(user);
@@ -197,7 +197,7 @@
 
             if (string.IsNullOrEmpty(inDto.Password))
             {
-                inDto.Password = UserManagerWrapper.GeneratePassword();
+                inDto.Password = UserManagerWrapper.GeneratePassword();
             }
             else
             {
@@ -233,9 +233,9 @@
 
         UpdateDepartments(inDto.Department, user);
 
-        if (inDto.Files != _userPhotoManager.GetDefaultPhotoAbsoluteWebPath())
-        {
-            UpdatePhotoUrl(inDto.Files, user);
+        if (inDto.Files != _userPhotoManager.GetDefaultPhotoAbsoluteWebPath())
+        {
+            UpdatePhotoUrl(inDto.Files, user);
         }
 
         return _employeeFullDtoHelper.GetFull(user);
@@ -252,12 +252,12 @@
 
         if (!_userManager.UserExists(user))
         {
-            return null;
-        }
-
-        if (_userManager.IsSystemUser(user.Id))
-        {
-            throw new SecurityException();
+            return null;
+        }
+
+        if (_userManager.IsSystemUser(user.Id))
+        {
+            throw new SecurityException();
         }
 
         if (!string.IsNullOrEmpty(inDto.Email))
@@ -425,7 +425,7 @@
         }
 
         return _employeeFullDtoHelper.GetFull(user);
-    }
+    }
 
     [Authorize(AuthenticationSchemes = "confirm", Roles = "LinkInvite,Everyone")]
     [HttpGet("{username}", Order = 1)]
@@ -433,18 +433,18 @@
     {
         if (_coreBaseSettings.Personal)
         {
-            throw new MethodAccessException("Method not available");
-        }
-
-        var isInvite = _httpContextAccessor.HttpContext.User.Claims
-               .Any(role => role.Type == ClaimTypes.Role && Enum.TryParse<ConfirmType>(role.Value, out var confirmType) && confirmType == ConfirmType.LinkInvite);
-
-        _apiContext.AuthByClaim();
+            throw new MethodAccessException("Method not available");
+        }
+
+        var isInvite = _httpContextAccessor.HttpContext.User.Claims
+               .Any(role => role.Type == ClaimTypes.Role && Enum.TryParse<ConfirmType>(role.Value, out var confirmType) && confirmType == ConfirmType.LinkInvite);
+
+        _apiContext.AuthByClaim();
 
         var user = _userManager.GetUserByUserName(username);
         if (user.Id == Constants.LostUser.Id)
         {
-            if (Guid.TryParse(username, out var userId))
+            if (Guid.TryParse(username, out var userId))
             {
                 user = _userManager.GetUsers(userId);
             }
@@ -457,12 +457,12 @@
         if (user.Id == Constants.LostUser.Id)
         {
             throw new ItemNotFoundException("User not found");
-        }
-
-        if (isInvite)
-        {
-            return _employeeFullDtoHelper.GetSimple(user);
-        }
+        }
+
+        if (isInvite)
+        {
+            return _employeeFullDtoHelper.GetSimple(user);
+        }
 
         return _employeeFullDtoHelper.GetFull(user);
     }
@@ -571,7 +571,7 @@
 
         foreach (var user in users)
         {
-            if (user.Status != EmployeeStatus.Terminated)
+            if (user.Status != EmployeeStatus.Terminated)
             {
                 continue;
             }
@@ -583,546 +583,102 @@
 
         _messageService.Send(MessageAction.UsersDeleted, _messageTarget.Create(users.Select(x => x.Id)), userNames);
 
-        return users.Select(u => _employeeFullDtoHelper.GetFull(u));
+        return users.Select(u => _employeeFullDtoHelper.GetFull(u));
     }
 
     [HttpPut("invite")]
-    public IEnumerable<EmployeeDto> ResendUserInvites(UpdateMembersRequestDto inDto)
-    {
-        var users = inDto.UserIds
-             .Where(userId => !_userManager.IsSystemUser(userId))
-             .Select(userId => _userManager.GetUsers(userId))
+    public IEnumerable<EmployeeDto> ResendUserInvites(UpdateMembersRequestDto inDto)
+    {
+        var users = inDto.UserIds
+             .Where(userId => !_userManager.IsSystemUser(userId))
+             .Select(userId => _userManager.GetUsers(userId))
              .ToList();
 
-        foreach (var user in users)
-        {
-            if (user.IsActive)
-            {
-                continue;
+        foreach (var user in users)
+        {
+            if (user.IsActive)
+            {
+                continue;
             }
 
             var viewer = _userManager.GetUsers(_securityContext.CurrentAccount.ID);
 
             if (viewer == null)
             {
-                throw new Exception(Resource.ErrorAccessDenied);
-            }
-
-            if (viewer.IsAdmin(_userManager) || viewer.Id == user.Id)
+                throw new Exception(Resource.ErrorAccessDenied);
+            }
+
+            if (viewer.IsAdmin(_userManager) || viewer.Id == user.Id)
             {
                 if (user.ActivationStatus == EmployeeActivationStatus.Activated)
                 {
                     user.ActivationStatus = EmployeeActivationStatus.NotActivated;
                 }
-                if (user.ActivationStatus == (EmployeeActivationStatus.AutoGenerated | EmployeeActivationStatus.Activated))
+                if (user.ActivationStatus == (EmployeeActivationStatus.AutoGenerated | EmployeeActivationStatus.Activated))
                 {
                     user.ActivationStatus = EmployeeActivationStatus.AutoGenerated;
                 }
 
-                _userManager.SaveUserInfo(user);
-            }
-
-            if (user.ActivationStatus == EmployeeActivationStatus.Pending)
-            {
-                if (user.IsVisitor(_userManager))
+                _userManager.SaveUserInfo(user);
+            }
+
+            if (user.ActivationStatus == EmployeeActivationStatus.Pending)
+            {
+                if (user.IsVisitor(_userManager))
                 {
-                    _studioNotifyService.GuestInfoActivation(user);
-                }
-                else
+                    _studioNotifyService.GuestInfoActivation(user);
+                }
+                else
                 {
-                    _studioNotifyService.UserInfoActivation(user);
-                }
-            }
-            else
-            {
-                _studioNotifyService.SendEmailActivationInstructions(user, user.Email);
-            }
+                    _studioNotifyService.UserInfoActivation(user);
+                }
+            }
+            else
+            {
+                _studioNotifyService.SendEmailActivationInstructions(user, user.Email);
+            }
         }
 
         _messageService.Send(MessageAction.UsersSentActivationInstructions, _messageTarget.Create(users.Select(x => x.Id)), users.Select(x => x.DisplayUserName(false, _displayUserSettingsHelper)));
 
-        return users.Select(u => _employeeFullDtoHelper.GetFull(u));
-    }
-
-    [HttpGet("theme")]
-    public DarkThemeSettings GetTheme()
-    {
-        return _settingsManager.LoadForCurrentUser<DarkThemeSettings>();
-    }
-
-    [HttpPut("theme")]
-    public DarkThemeSettings ChangeTheme(DarkThemeSettingsRequestDto model)
-    {
-        var darkThemeSettings = new DarkThemeSettings
-        {
-            Theme = model.Theme
-        };
-
-        _settingsManager.SaveForCurrentUser(darkThemeSettings);
-
-        return darkThemeSettings;
+        return users.Select(u => _employeeFullDtoHelper.GetFull(u));
+    }
+
+    [HttpGet("theme")]
+    public DarkThemeSettings GetTheme()
+    {
+        return _settingsManager.LoadForCurrentUser<DarkThemeSettings>();
+    }
+
+    [HttpPut("theme")]
+    public DarkThemeSettings ChangeTheme(DarkThemeSettingsRequestDto model)
+    {
+        var darkThemeSettings = new DarkThemeSettings
+        {
+            Theme = model.Theme
+        };
+
+        _settingsManager.SaveForCurrentUser(darkThemeSettings);
+
+        return darkThemeSettings;
     }
 
     [HttpGet("@self")]
-    public EmployeeDto Self()
+    public EmployeeDto Self()
     {
         var user = _userManager.GetUser(_securityContext.CurrentAccount.ID, EmployeeFullDtoHelper.GetExpression(_apiContext));
 
-        var result = _employeeFullDtoHelper.GetFull(user);
-
-        result.Theme = _settingsManager.LoadForCurrentUser<DarkThemeSettings>().Theme;
-
-        return result;
+        var result = _employeeFullDtoHelper.GetFull(user);
+
+        result.Theme = _settingsManager.LoadForCurrentUser<DarkThemeSettings>().Theme;
+
+        return result;
     }
 
     [AllowNotPayment]
     [HttpPost("email")]
     public object SendEmailChangeInstructions(UpdateMemberRequestDto inDto)
     {
-<<<<<<< HEAD
-        return SendEmailChangeInstructions(inDto);
-    }
-
-    [AllowAnonymous]
-    [Create("password", false)]
-    public object SendUserPasswordFromBody([FromBody] MemberRequestDto inDto)
-    {
-        return SendUserPassword(inDto);
-    }
-
-    [AllowAnonymous]
-    [Create("password", false)]
-    [Consumes("application/x-www-form-urlencoded")]
-    public object SendUserPasswordFromForm([FromForm] MemberRequestDto inDto)
-    {
-        return SendUserPassword(inDto);
-    }
-
-    [Update("activationstatus/{activationstatus}")]
-    [Authorize(AuthenticationSchemes = "confirm", Roles = "Activation,Everyone")]
-    public IEnumerable<EmployeeDto> UpdateEmployeeActivationStatusFromBody(EmployeeActivationStatus activationstatus, [FromBody] UpdateMembersRequestDto inDto)
-    {
-        return UpdateEmployeeActivationStatus(activationstatus, inDto);
-    }
-
-    [Update("activationstatus/{activationstatus}")]
-    [Authorize(AuthenticationSchemes = "confirm", Roles = "Activation,Everyone")]
-    [Consumes("application/x-www-form-urlencoded")]
-    public IEnumerable<EmployeeDto> UpdateEmployeeActivationStatusFromForm(EmployeeActivationStatus activationstatus, [FromForm] UpdateMembersRequestDto inDto)
-    {
-        return UpdateEmployeeActivationStatus(activationstatus, inDto);
-    }
-
-    [Update("{userid}/culture")]
-    public EmployeeDto UpdateMemberCultureFromBody(string userid, [FromBody] UpdateMemberRequestDto inDto)
-    {
-        return UpdateMemberCulture(userid, inDto);
-    }
-
-    [Update("{userid}/culture")]
-    [Consumes("application/x-www-form-urlencoded")]
-    public EmployeeDto UpdateMemberCultureFromForm(string userid, [FromForm] UpdateMemberRequestDto inDto)
-    {
-        return UpdateMemberCulture(userid, inDto);
-    }
-
-    [Update("{userid}")]
-    public EmployeeDto UpdateMemberFromBody(string userid, [FromBody] UpdateMemberRequestDto inDto)
-    {
-        return UpdateMember(userid, inDto);
-    }
-
-    [Update("{userid}")]
-    [Consumes("application/x-www-form-urlencoded")]
-    public EmployeeDto UpdateMemberFromForm(string userid, [FromForm] UpdateMemberRequestDto inDto)
-    {
-        return UpdateMember(userid, inDto);
-    }
-
-    [Update("status/{status}")]
-    public IEnumerable<EmployeeDto> UpdateUserStatusFromBody(EmployeeStatus status, [FromBody] UpdateMembersRequestDto inDto)
-    {
-        return UpdateUserStatus(status, inDto);
-    }
-
-    [Update("status/{status}")]
-    [Consumes("application/x-www-form-urlencoded")]
-    public IEnumerable<EmployeeDto> UpdateUserStatusFromForm(EmployeeStatus status, [FromForm] UpdateMembersRequestDto inDto)
-    {
-        return UpdateUserStatus(status, inDto);
-    }
-
-    [Update("type/{type}")]
-    public IEnumerable<EmployeeDto> UpdateUserTypeFromBody(EmployeeType type, [FromBody] UpdateMembersRequestDto inDto)
-    {
-        return UpdateUserType(type, inDto);
-    }
-
-    [Update("type/{type}")]
-    [Consumes("application/x-www-form-urlencoded")]
-    public IEnumerable<EmployeeDto> UpdateUserTypeFromForm(EmployeeType type, [FromForm] UpdateMembersRequestDto inDto)
-    {
-        return UpdateUserType(type, inDto);
-    }
-
-    private EmployeeDto AddMemberAsActivated(MemberRequestDto inDto)
-    {
-        _permissionContext.DemandPermissions(Constants.Action_AddRemoveUser);
-
-        var user = new UserInfo();
-
-        inDto.PasswordHash = (inDto.PasswordHash ?? "").Trim();
-        if (string.IsNullOrEmpty(inDto.PasswordHash))
-        {
-            inDto.Password = (inDto.Password ?? "").Trim();
-
-            if (string.IsNullOrEmpty(inDto.Password))
-            {
-                inDto.Password = UserManagerWrapper.GeneratePassword();
-            }
-            else
-            {
-                _userManagerWrapper.CheckPasswordPolicy(inDto.Password);
-            }
-
-            inDto.PasswordHash = _passwordHasher.GetClientPassword(inDto.Password);
-        }
-
-        //Validate email
-        var address = new MailAddress(inDto.Email);
-        user.Email = address.Address;
-        //Set common fields
-        user.FirstName = inDto.Firstname;
-        user.LastName = inDto.Lastname;
-        user.Title = inDto.Title;
-        user.Location = inDto.Location;
-        user.Notes = inDto.Comment;
-        user.Sex = "male".Equals(inDto.Sex, StringComparison.OrdinalIgnoreCase)
-                       ? true
-                       : ("female".Equals(inDto.Sex, StringComparison.OrdinalIgnoreCase) ? (bool?)false : null);
-
-        user.BirthDate = inDto.Birthday != null ? _tenantUtil.DateTimeFromUtc(inDto.Birthday) : null;
-        user.WorkFromDate = inDto.Worksfrom != null ? _tenantUtil.DateTimeFromUtc(inDto.Worksfrom) : DateTime.UtcNow.Date;
-
-        UpdateContacts(inDto.Contacts, user);
-
-        user = _userManagerWrapper.AddUser(user, inDto.PasswordHash, false, false, inDto.IsVisitor);
-
-        user.ActivationStatus = EmployeeActivationStatus.Activated;
-
-        UpdateDepartments(inDto.Department, user);
-
-        if (inDto.Files != _userPhotoManager.GetDefaultPhotoAbsoluteWebPath())
-        {
-            UpdatePhotoUrl(inDto.Files, user);
-        }
-
-        return _employeeFullDtoHelper.GetFull(user);
-    }
-
-    private void UpdateDepartments(IEnumerable<Guid> department, UserInfo user)
-    {
-        if (!_permissionContext.CheckPermissions(Constants.Action_EditGroups))
-        {
-            return;
-        }
-
-        if (department == null)
-        {
-            return;
-        }
-
-        var groups = _userManager.GetUserGroups(user.Id);
-        var managerGroups = new List<Guid>();
-        foreach (var groupInfo in groups)
-        {
-            _userManager.RemoveUserFromGroup(user.Id, groupInfo.ID);
-            var managerId = _userManager.GetDepartmentManager(groupInfo.ID);
-            if (managerId == user.Id)
-            {
-                managerGroups.Add(groupInfo.ID);
-                _userManager.SetDepartmentManager(groupInfo.ID, Guid.Empty);
-            }
-        }
-        foreach (var guid in department)
-        {
-            var userDepartment = _userManager.GetGroupInfo(guid);
-            if (userDepartment != Constants.LostGroupInfo)
-            {
-                _userManager.AddUserIntoGroup(user.Id, guid);
-                if (managerGroups.Contains(guid))
-                {
-                    _userManager.SetDepartmentManager(guid, user.Id);
-                }
-            }
-        }
-    }
-
-    private void CheckReassignProccess(IEnumerable<Guid> userIds)
-    {
-        foreach (var userId in userIds)
-        {
-            var reassignStatus = _queueWorkerReassign.GetProgressItemStatus(Tenant.Id, userId);
-            if (reassignStatus == null || reassignStatus.IsCompleted)
-            {
-                continue;
-            }
-
-            var userName = _userManager.GetUsers(userId).DisplayUserName(_displayUserSettingsHelper);
-
-            throw new Exception(string.Format(Resource.ReassignDataRemoveUserError, userName));
-        }
-    }
-
-    private async Task<string> InternalRegisterUserOnPersonalAsync(RegisterPersonalUserRequestDto inDto)
-    {
-        try
-        {
-            if (_coreBaseSettings.CustomMode)
-            {
-                inDto.Lang = "ru-RU";
-            }
-
-            var cultureInfo = _setupInfo.GetPersonalCulture(inDto.Lang).Value;
-
-            if (cultureInfo != null)
-            {
-                Thread.CurrentThread.CurrentUICulture = cultureInfo;
-            }
-
-            inDto.Email.ThrowIfNull(new ArgumentException(Resource.ErrorEmailEmpty, "email"));
-
-            if (!inDto.Email.TestEmailRegex())
-            {
-                throw new ArgumentException(Resource.ErrorNotCorrectEmail, "email");
-            }
-
-            if (!SetupInfo.IsSecretEmail(inDto.Email)
-                && !string.IsNullOrEmpty(_setupInfo.RecaptchaPublicKey) && !string.IsNullOrEmpty(_setupInfo.RecaptchaPrivateKey))
-            {
-                var ip = Request.Headers["X-Forwarded-For"].ToString() ?? Request.GetUserHostAddress();
-
-                if (string.IsNullOrEmpty(inDto.RecaptchaResponse)
-                    || !await _recaptcha.ValidateRecaptchaAsync(inDto.RecaptchaResponse, ip))
-                {
-                    throw new RecaptchaException(Resource.RecaptchaInvalid);
-                }
-            }
-
-            var newUserInfo = _userManager.GetUserByEmail(inDto.Email);
-
-            if (_userManager.UserExists(newUserInfo.Id))
-            {
-                if (!SetupInfo.IsSecretEmail(inDto.Email) || _securityContext.IsAuthenticated)
-                {
-                    _studioNotifyService.SendAlreadyExist(inDto.Email);
-                    return string.Empty;
-                }
-
-                try
-                {
-                    _securityContext.AuthenticateMe(Core.Configuration.Constants.CoreSystem);
-                    _userManager.DeleteUser(newUserInfo.Id);
-                }
-                finally
-                {
-                    _securityContext.Logout();
-                }
-            }
-            if (!inDto.Spam)
-            {
-                try
-                {
-                    //TODO
-                    //const string _databaseID = "com";
-                    //using (var db = DbManager.FromHttpContext(_databaseID))
-                    //{
-                    //    db.ExecuteNonQuery(new SqlInsert("template_unsubscribe", false)
-                    //                           .InColumnValue("email", email.ToLowerInvariant())
-                    //                           .InColumnValue("reason", "personal")
-                    //        );
-                    //    Log.Debug(String.Format("Write to template_unsubscribe {0}", email.ToLowerInvariant()));
-                    //}
-                }
-                catch (Exception ex)
-                {
-                    _logger.DebugWriteToTemplateUnsubscribe(inDto.Email.ToLowerInvariant(), ex);
-                }
-            }
-
-            _studioNotifyService.SendInvitePersonal(inDto.Email);
-        }
-        catch (Exception ex)
-        {
-            return ex.Message;
-        }
-
-        return string.Empty;
-    }
-
-    public EmployeeDto AddMember(MemberRequestDto inDto)
-    {
-        _apiContext.AuthByClaim();
-
-        _permissionContext.DemandPermissions(Constants.Action_AddRemoveUser);
-
-        inDto.PasswordHash = (inDto.PasswordHash ?? "").Trim();
-        if (string.IsNullOrEmpty(inDto.PasswordHash))
-        {
-            inDto.Password = (inDto.Password ?? "").Trim();
-
-            if (string.IsNullOrEmpty(inDto.Password))
-            {
-                inDto.Password = UserManagerWrapper.GeneratePassword();
-            }
-            else
-            {
-                _userManagerWrapper.CheckPasswordPolicy(inDto.Password);
-            }
-            inDto.PasswordHash = _passwordHasher.GetClientPassword(inDto.Password);
-        }
-
-        var user = new UserInfo();
-
-        //Validate email
-        var address = new MailAddress(inDto.Email);
-        user.Email = address.Address;
-        //Set common fields
-        user.FirstName = inDto.Firstname;
-        user.LastName = inDto.Lastname;
-        user.Title = inDto.Title;
-        user.Location = inDto.Location;
-        user.Notes = inDto.Comment;
-        user.Sex = "male".Equals(inDto.Sex, StringComparison.OrdinalIgnoreCase)
-                       ? true
-                       : ("female".Equals(inDto.Sex, StringComparison.OrdinalIgnoreCase) ? (bool?)false : null);
-
-        user.BirthDate = inDto.Birthday != null && inDto.Birthday != DateTime.MinValue ? _tenantUtil.DateTimeFromUtc(inDto.Birthday) : null;
-        user.WorkFromDate = inDto.Worksfrom != null && inDto.Worksfrom != DateTime.MinValue ? _tenantUtil.DateTimeFromUtc(inDto.Worksfrom) : DateTime.UtcNow.Date;
-
-        UpdateContacts(inDto.Contacts, user);
-
-        user = _userManagerWrapper.AddUser(user, inDto.PasswordHash, inDto.FromInviteLink, true, inDto.IsVisitor, inDto.FromInviteLink);
-
-        var messageAction = inDto.IsVisitor ? MessageAction.GuestCreated : MessageAction.UserCreated;
-        _messageService.Send(messageAction, _messageTarget.Create(user.Id), user.DisplayUserName(false, _displayUserSettingsHelper));
-
-        UpdateDepartments(inDto.Department, user);
-
-        if (inDto.Files != _userPhotoManager.GetDefaultPhotoAbsoluteWebPath())
-        {
-            UpdatePhotoUrl(inDto.Files, user);
-        }
-
-        return _employeeFullDtoHelper.GetFull(user);
-    }
-
-    private EmployeeDto ChangeUserPassword(Guid userid, MemberRequestDto inDto)
-    {
-        _apiContext.AuthByClaim();
-        _permissionContext.DemandPermissions(new UserSecurityProvider(userid), Constants.Action_EditUser);
-
-        var user = _userManager.GetUsers(userid);
-
-        if (!_userManager.UserExists(user))
-        {
-            return null;
-        }
-
-        if (_userManager.IsSystemUser(user.Id))
-        {
-            throw new SecurityException();
-        }
-
-        if (!string.IsNullOrEmpty(inDto.Email))
-        {
-            var address = new MailAddress(inDto.Email);
-            if (!string.Equals(address.Address, user.Email, StringComparison.OrdinalIgnoreCase))
-            {
-                user.Email = address.Address.ToLowerInvariant();
-                user.ActivationStatus = EmployeeActivationStatus.Activated;
-                _userManager.SaveUserInfo(user);
-            }
-        }
-
-        inDto.PasswordHash = (inDto.PasswordHash ?? "").Trim();
-
-        if (string.IsNullOrEmpty(inDto.PasswordHash))
-        {
-            inDto.Password = (inDto.Password ?? "").Trim();
-
-            if (!string.IsNullOrEmpty(inDto.Password))
-            {
-                inDto.PasswordHash = _passwordHasher.GetClientPassword(inDto.Password);
-            }
-        }
-
-        if (!string.IsNullOrEmpty(inDto.PasswordHash))
-        {
-            _securityContext.SetUserPasswordHash(userid, inDto.PasswordHash);
-            _messageService.Send(MessageAction.UserUpdatedPassword);
-
-            _cookiesManager.ResetUserCookie(userid);
-            _messageService.Send(MessageAction.CookieSettingsUpdated);
-        }
-
-        return _employeeFullDtoHelper.GetFull(GetUserInfo(userid.ToString()));
-    }
-
-    private IQueryable<UserInfo> GetByFilter(EmployeeStatus? employeeStatus, Guid? groupId, EmployeeActivationStatus? activationStatus, EmployeeType? employeeType, bool? isAdministrator)
-    {
-        if (_coreBaseSettings.Personal)
-        {
-            throw new MethodAccessException("Method not available");
-        }
-
-        var isAdmin = _userManager.GetUsers(_securityContext.CurrentAccount.ID).IsAdmin(_userManager) ||
-                      _webItemSecurity.IsProductAdministrator(WebItemManager.PeopleProductID, _securityContext.CurrentAccount.ID);
-
-        var includeGroups = new List<List<Guid>>();
-        if (groupId.HasValue)
-        {
-            includeGroups.Add(new List<Guid> { groupId.Value });
-        }
-
-        var excludeGroups = new List<Guid>();
-
-        if (employeeType != null)
-        {
-            switch (employeeType)
-            {
-                case EmployeeType.User:
-                    excludeGroups.Add(Constants.GroupVisitor.ID);
-                    break;
-                case EmployeeType.Visitor:
-                    includeGroups.Add(new List<Guid> { Constants.GroupVisitor.ID });
-                    break;
-            }
-        }
-
-        if (isAdministrator.HasValue && isAdministrator.Value)
-        {
-            var adminGroups = new List<Guid>
-            {
-                    Constants.GroupAdmin.ID
-            };
-            var products = _webItemManager.GetItemsAll().Where(i => i is IProduct || i.ID == WebItemManager.MailProductID);
-            adminGroups.AddRange(products.Select(r => r.ID));
-
-            includeGroups.Add(adminGroups);
-        }
-
-        var users = _userManager.GetUsers(isAdmin, employeeStatus, includeGroups, excludeGroups, activationStatus, _apiContext.FilterValue, _apiContext.SortBy, !_apiContext.SortDescending, _apiContext.Count, _apiContext.StartIndex, out var total, out var count);
-
-        _apiContext.SetTotalCount(total).SetCount(count);
-
-        return users;
-    }
-
-    public object SendEmailChangeInstructions(UpdateMemberRequestDto inDto)
-    {
-=======
->>>>>>> 426e14b2
         Guid.TryParse(inDto.UserId, out var userid);
 
         if (userid == Guid.Empty)
@@ -1191,7 +747,7 @@
     {
         var error = _userManagerWrapper.SendUserPassword(inDto.Email);
         if (!string.IsNullOrEmpty(error))
-        {
+        {
             _logger.ErrorPasswordRecovery(inDto.Email, error);
         }
 
@@ -1583,7 +1139,7 @@
                 }
                 catch (Exception ex)
                 {
-                    _logger.Debug($"ERROR write to template_unsubscribe {ex.Message}, email:{inDto.Email.ToLowerInvariant()}");
+                    _logger.DebugWriteToTemplateUnsubscribe(inDto.Email.ToLowerInvariant(), ex);
                 }
             }
 
