// (c) Copyright Ascensio System SIA 2009-2025
//
// This program is a free software product.
// You can redistribute it and/or modify it under the terms
// of the GNU Affero General Public License (AGPL) version 3 as published by the Free Software
// Foundation. In accordance with Section 7(a) of the GNU AGPL its Section 15 shall be amended
// to the effect that Ascensio System SIA expressly excludes the warranty of non-infringement of
// any third-party rights.
//
// This program is distributed WITHOUT ANY WARRANTY, without even the implied warranty
// of MERCHANTABILITY or FITNESS FOR A PARTICULAR  PURPOSE. For details, see
// the GNU AGPL at: http://www.gnu.org/licenses/agpl-3.0.html
//
// You can contact Ascensio System SIA at Lubanas st. 125a-25, Riga, Latvia, EU, LV-1021.
//
// The  interactive user interfaces in modified source and object code versions of the Program must
// display Appropriate Legal Notices, as required under Section 5 of the GNU AGPL version 3.
//
// Pursuant to Section 7(b) of the License you must retain the original Product logo when
// distributing the program. Pursuant to Section 7(e) we decline to grant you any rights under
// trademark law for use of our trademarks.
//
// All the Product's GUI elements, including illustrations and icon sets, as well as technical writing
// content are licensed under the terms of the Creative Commons Attribution-ShareAlike 4.0
// International. See the License terms at http://creativecommons.org/licenses/by-sa/4.0/legalcode

import styled, { css } from "styled-components";
import CrossIcon from "PUBLIC_DIR/images/cross.edit.react.svg";

import {
  commonIconsStyles,
  mobile,
  injectDefaultTheme,
  commonInputStyles,
} from "../../../utils";

const iconStyles = css`
  ${commonIconsStyles}
  path {
    fill: ${(props) => props.theme.filesEditingWrapper.fill} !important;
  }
`;

export const StyledCrossIcon = styled(CrossIcon).attrs(injectDefaultTheme)`
  ${iconStyles}
`;

export const StyledHeader = styled.div`
  .header-container {
    display: flex;
    align-items: center;
    gap: 8px;

    @media ${mobile} {
      display: none;
    }
  }

  .wl-subtitle {
    margin-top: 16px;
    margin-bottom: 16px;
    line-height: 20px;
    color: ${(props) => props.theme.client.settings.common.descriptionColor};

    @media ${mobile} {
      margin-top: 0;
    }
  }

  .wl-helper {
    display: flex;
    gap: 4px;
    align-items: center;

    .wl-helper-label > div {
      display: inline-flex;
      margin: 0 4px;
    }
  }

  .paid-badge {
    cursor: auto;
    background-color: ${(props) =>
      props.theme.client.settings.common.whiteLabel.paidBadgeBackground};
  }

<<<<<<< HEAD
  @media ${mobile} {
    .header-container {
      display: none;
    }
  }
=======
  .field-label-icon {
      margin-top: 4px;
      margin-bottom: 16px;
    }
  }
`;

export const StyledWhiteLabelInput = styled.div<{ isShowCross: boolean }>`
  max-width: 350px;

  .input-link {
    height: 32px;
    border: 0px;

    > input {
      height: 30px;
    }
  }

  display: flex;
  border: ${(props) => props.theme.filesPanels.invite.border};
  border-radius: 3px;

  .copy-link-icon {
    padding: 0;
  }

  input[type="search"]::-webkit-search-decoration,
  input[type="search"]::-webkit-search-cancel-button,
  input[type="search"]::-webkit-search-results-button,
  input[type="search"]::-webkit-search-results-decoration {
    -webkit-appearance: none;
    appearance: none;
  }

  .append {
    display: ${(props) => (props.isShowCross ? "flex" : "none")};
    align-items: center;
    padding-inline-end: 8px;
    cursor: default;
  }

  ${commonInputStyles}

  :focus-within {
    border-color: ${(props) => props.theme.inputBlock.borderColor};
  }
>>>>>>> d343aab6
`;

export const WhiteLabelWrapper = styled.div`
  .generate-logo {
    margin-top: 16px;
    margin-bottom: 24px;
    width: fit-content !important;
  }

  .subtitle {
    margin-bottom: 20px;
    color: ${(props) => props.theme.client.settings.common.descriptionColor};
  }

  .input {
    max-width: 350px;

    @media ${mobile} {
      max-width: 100%;
    }
  }

  .logos-container {
    display: flex;
    flex-direction: column;
    gap: 40px;

    @media ${mobile} {
      margin-bottom: 64px;
    }
  }

  .logo-wrapper {
    display: flex;
    flex-direction: column;
    gap: 16px;
  }

  .logos-wrapper {
    display: flex;
    flex-wrap: wrap;
    flex-direction: row;
    gap: 20px;

    @media ${mobile} {
      flex-direction: column;
    }
  }

  .logos-login-wrapper {
    display: flex;
    flex-direction: column;
    gap: 20px;
  }

  .logos-editor-wrapper {
    display: grid;
    grid-gap: 16px;
    margin-bottom: 8px;

    @media ${mobile} {
      display: flex;
      gap: 8px;
      flex-direction: column;
    }
  }

  .logos-editor-container,
  .editor-header-container {
    display: flex;
    flex-direction: column;
    width: 310px;
  }

  .editor-logo-header {
    border: none !important;
    background-color: transparent !important;
    position: absolute;
  }

  .editor-header-container {
    position: relative;
  }

  .logo-item {
    display: flex;
    flex-direction: column;
    gap: 8px;
    margin-bottom: 10px;
  }

  .border-img {
    border: ${(props) =>
      props.theme.client.settings.common.whiteLabel.borderImg};
    box-sizing: content-box;
  }

  .logo-header {
    width: 211px;
    height: 24px;
    padding: 22px 20px;
  }

  .logo-compact {
    width: 28px;
    height: 28px;
    padding: 15px;
  }

  .logo-big {
    width: 384px;
    height: 42px;
    padding: 12px 20px;

    @media ${mobile} {
      width: 310px;
      height: 35px;
    }
  }

  .logo-about {
    width: 211px;
    height: 24px;
    padding: 12px 20px;
  }

  .logo-favicon {
    width: 30px;
    height: 30px;
    margin-bottom: 5px;
  }

  .logo-docs-editor {
    width: 86px;
    height: 20px;
    padding: 0;
    padding-right: 224px;
  }

  .logo-embedded-editor {
    width: 86px;
    height: 20px;
    left: 0px;
    padding: 0;
    margin-bottom: 8px;
  }

  .background-green {
    background-color: ${(props) =>
      props.theme.client.settings.common.whiteLabel.greenBackgroundColor};
  }

  .background-blue {
    background-color: ${(props) =>
      props.theme.client.settings.common.whiteLabel.blueBackgroundColor};
  }

  .background-orange {
    background-color: ${(props) =>
      props.theme.client.settings.common.whiteLabel.orangeBackgroundColor};
  }

  .background-red {
    background-color: ${(props) =>
      props.theme.client.settings.common.whiteLabel.redBackgroundColor};
  }

  .background-light {
    background-color: ${(props) =>
      props.theme.client.settings.common.whiteLabel.backgroundColorLight};
  }

  .background-dark {
    background-color: ${(props) =>
      props.theme.client.settings.common.whiteLabel.backgroundColorDark};
  }

  .background-white {
    background-color: ${(props) =>
      props.theme.client.settings.common.whiteLabel.backgroundColorWhite};
  }

  .hidden {
    display: none;
  }
`;

export const StyledSpacer = styled.div<{ showReminder: boolean }>`
  height: 24px;

  @media ${mobile} {
    height: ${(props) => (props.showReminder ? "64px" : "24px")};
  }
`;<|MERGE_RESOLUTION|>--- conflicted
+++ resolved
@@ -84,13 +84,11 @@
       props.theme.client.settings.common.whiteLabel.paidBadgeBackground};
   }
 
-<<<<<<< HEAD
   @media ${mobile} {
     .header-container {
       display: none;
     }
   }
-=======
   .field-label-icon {
       margin-top: 4px;
       margin-bottom: 16px;
@@ -138,7 +136,6 @@
   :focus-within {
     border-color: ${(props) => props.theme.inputBlock.borderColor};
   }
->>>>>>> d343aab6
 `;
 
 export const WhiteLabelWrapper = styled.div`
