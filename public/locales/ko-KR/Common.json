{
  "About": "소개",
  "AboutCompanyTitle": "프로그램 소개",
  "AccessRights": "액세스 권리",
  "Accounts": "계정",
  "Action": "동작",
  "Actions": "작업",
  "Activate": "활성화",
  "Active": "활성",
  "AddButton": "추가",
  "AddFilter": "필터 추가",
  "Address": "주소",
  "AddUsers": "사용자 추가",
  "AdvancedFilter": "검색 옵션",
  "Alert": "알림",
  "ApplyButton": "적용",
  "Archive": "아카이브",
  "Attention": "주의",
  "Audio": "오디오",
  "Authorization": "승인",
  "BarMaintenanceDescription": "{{productName}} 업데이트 중 {{targetDate}}에 나타날 수 있는 서비스 기능의 단기적 기술 문제에 대해 사과 드립니다.",
  "BarMaintenanceDisclaimer": "이 때 모든 변경 사항이 성공적으로 저장되었는지 확인하시기 바랍니다.",
  "BookNow": "지금 예약",
  "BookTeamTraining": "최고의 전문가와 함께하는 팀 교육 세션을 예약하세요",
  "BookTraining": "교육 예약",
  "ByFirstNameSorting": "이름",
  "ByLastNameSorting": "성",
  "Bytes": "바이트",
  "CancelButton": "취소",
  "ChangeButton": "변경",
  "ChangesSavedSuccessfully": "변경 사항이 성공적으로 저장되었습니다",
  "ClearAll": "모두 삭제",
  "ClearFilter": "필터 삭제",
  "CloseButton": "닫기",
  "Color": "색상",
  "ComingSoon": "곧 공개됩니다",
  "Comments": "코멘트",
  "Common": "공통",
  "CompanyName": "회사 이름",
  "Confirmation": "확인",
  "Connect": "연결",
  "Content": "콘텐츠",
  "Context": "문맥",
  "ContinueButton": "계속",
  "Copy": "복사",
  "CopyOperation": "복사 중",
  "CountPerPage": "페이지당 {{count}}",
  "Create": "생성",
  "CreateCopy": "복사본 생성",
  "CreateFileCopy": "파일 본사본 생성",
  "Culture_az": "Azərbaycan (Latın, Azərbaycan)",
  "Culture_bg": "Български (България)",
  "Culture_cs": "Český (Česká republika)",
  "Culture_de": "Deutsch (Deutschland)",
  "Culture_de-CH": "Deutsch (Schweiz)",
  "Culture_el-GR": "Ελληνικά (Ελλάδα)",
  "Culture_en-GB": "English (United Kingdom)",
  "Culture_en-US": "English (United States)",
  "Culture_es": "Español (España)",
  "Culture_es-MX": "Español (México)",
  "Culture_fi": "Suomi (Suomi)",
  "Culture_fr": "Français (France)",
  "Culture_it": "Italiano (Italia)",
  "Culture_ja-JP": "日本語（日本）",
  "Culture_ko-KR": "한국어(대한민국)",
  "Culture_lo-LA": "ພາສາລາວ",
  "Culture_lv": "Latviešu (Latvija)",
  "Culture_nl": "Nederlands (Nederland)",
  "Culture_pl": "Polski (Polska)",
  "Culture_pt": "Português (Portugal)",
  "Culture_pt-BR": "Português (Brasil)",
  "Culture_ro": "Română (România)",
  "Culture_ru": "Русский (Россия)",
  "Culture_sk": "Slovenčina (Slovensko)",
  "Culture_sl": "Slovensko (Slovenija)",
  "Culture_tr": "Türkçe (Türkiye)",
  "Culture_uk-UA": "Українська (Україна)",
  "Culture_vi": "Tiếng Việt (Việt Nam)",
  "Culture_zh-CN": "中文（简体，中国）",
  "Date": "날짜",
  "Delete": "삭제",
  "Disconnect": "연결 해제",
  "DocSpaceAdmin": "DocSpace 관리자",
  "DocSpaceOwner": "DocSpace 소유자",
  "Documents": "문서",
  "DomainIpAddress": "지원되지 않는 도메인 IP 주소입니다",
  "Done": "완료",
  "DontAskAgain": "생성 시 파일 이름을 다시 묻지 않음",
  "Download": "다운로드",
  "DropzoneTitleExsts": "(JPG 또는 PNG)",
  "DropzoneTitleLink": "새 이미지 선택",
  "DropzoneTitleSecondary": "또는 여기에 파일을 드롭하세요",
  "Duplicate": "중복",
  "EditButton": "편집",
  "Email": "이메일",
  "EmptyEmail": "파싱된 이메일이 하나도 없습니다",
  "EmptyFieldError": "항목이 비어있습니다",
  "Enable": "허용",
  "EncryptingFile": "파일을 암호화하는 중입니다",
  "EncryptionFilePreparing": "암호화를 위해 파일을 준비하는 중입니다",
  "EncryptionKeysReload": "암호화 키를 다시 입력해야 합니다",
  "EnterName": "이름을 입력하세요",
  "Error": "오류",
  "ErrorInternalServer": "인터넷 서버 오류입니다. 나중에 다시 시도하세요.",
  "Exabyte": "EB",
  "FeedbackAndSupport": "피드백 및 지원",
  "FillFormButton": "양식을 작성해주세요",
  "FirstName": "이름",
  "FreeStartupPlan": "무료 {{planName}} 요금제",
  "FullAccess": "전체 액세스",
  "Gigabyte": "GB",
  "GracePeriodActivated": "유예 기간이 활성화되었습니다",
  "HasFullAccess": "방에 대한 전체 액세스 권한이 있습니다",
  "HelpCenter": "도움말 센터",
  "HideArticleMenu": "메뉴 숨기기",
  "Hotkeys": "단축키",
  "Image": "이미지",
  "IncorrectDomain": "유효하지 않은 도메인입니다",
  "IncorrectEmail": "유효하지 않은 이메일입니다",
  "IncorrectLocalPart": "유효하지 않은 로컬 파트입니다",
  "Info": "정보",
  "Invite": "초대",
  "InviteUsers": "초대 링크",
  "IpAddress": "IP 주소",
  "Kilobyte": "KB",
  "Language": "언어",
  "LastModifiedDate": "마지막 수정 날짜",
  "LastName": "성",
  "LatePayment": "마지막 지불",
  "LearnMore": "더 보기",
  "LiveChat": "라이브 채팅",
  "LiveChatOff": "라이브 채팅 연결이 성공적으로 취소되었습니다",
  "LiveChatOn": "라이브 채팅이 성공적으로 연결되었습니다",
  "Load": "로드",
  "LoadingDescription": "기다려주세요...",
  "LoadingProcessing": "로드 중입니다...",
  "LocalDomain": "지원되지 않는 로컬 도메인입니다",
  "Location": "위치",
  "LoginButton": "로그인",
  "LogoutButton": "로그아웃",
  "MainHeaderSelectAll": "모두 선택",
  "MakeForm": "다른 이름으로 저장 oform",
  "ManyEmails": "너무 많은 이메일이 파싱되었습니다",
  "MaxLengthExceeded": "사용자명 또는 기타 로컬 파트 최대 길이는 64글자입니다.",
  "MediaError": "미디어 URL을 로드할 수 없습니다",
  "Megabyte": "MB",
  "MeLabel": "나",
  "Member": "회원",
  "Members": "멤버",
  "MoveTo": "이동 위치",
  "Name": "이름",
  "NewDocument": "새 문서",
  "NewFolder": "새 폴더",
  "NewMasterForm": "새 양식 템플릿",
  "NewPresentation": "새 프레젠테이션",
  "NewSpreadsheet": "새 스프레드시트",
  "NewVersionAvailable": "웹사이트의 새로운 버전을 이용할 수 있습니다",
  "Next": "다음",
  "NotFoundLanguage": "아직 모국어가 없나요? <1>{{supportEmail}}</1>에 연락하여 번역에 참여하시고 리워드를 받으세요.",
  "NotFoundTitle": "아무 것도 찾지 못했습니다",
  "NotSupportedFormat": "이 파일 형식은 지원 되지 않습니다",
  "OFORMsGallery": "OFORMs 갤러리",
  "OKButton": "확인",
  "Or": "또는",
  "OtherLabel": "기타",
  "OtherOperations": "다른 작업",
  "Owner": "소유자",
  "PageOfTotalPage": "{{page}}/{{totalPage}}",
  "Pages": "페이지",
  "Paid": "유료",
  "Password": "비밀번호",
  "PasswordLimitDigits": "숫자",
  "PasswordLimitMessage": "비밀번호에는 반드시 다음이 포함되어야 합니다:",
  "PasswordLimitSpecialSymbols": "특수 문자",
  "PasswordLimitUpperCase": "대문자",
  "PasswordMinimumLength": "최소 길이",
  "PayBeforeTheEndGracePeriod": "유예 기간이 만료되기 전에 결제를 완료하세요.",
  "PaymentsTitle": "결제",
  "People": "사람들",
  "PerUserMonth": "<1>{{currencySymbol}}</1><1>{{price}}</1>/관리자, 고급 사용자, 월",
  "Petabyte": "PB",
  "Phone": "휴대전화",
  "Plugin": "플러그인",
  "PowerUser": "고급 사용자",
  "PreparationPortalTitle": "포털 복원이 진행 중입니다",
  "Preview": "미리 보기",
  "Previous": "이전",
  "Profile": "프로필",
  "ProviderLoginError": "인증 오류",
  "ProviderNotConnected": "공급자가 고객님의 계정에 연결할 수 없습니다",
  "PunycodeDomain": "지원되지 않는 퓨니코드 도메인입니다",
  "PunycodeLocalPart": "지원되지 않는 퓨니코드 로컬 파트입니다",
  "ReconnectStorage": "스토리지 다시 연결",
  "RecoverDescribeYourProblemPlaceholder": "겪고 계신 문제를 설명해주세요",
  "RecoverTitle": "액세스 복원",
  "RegistrationEmail": "가입 이메일",
<<<<<<< HEAD
  "Remember": "저장하기",
=======
  "Rename": "이름 변경",
>>>>>>> 8b82a9f2
  "RepeatInvitation": "초대 반복",
  "RequiredField": "필수 항목입니다",
  "ResetApplication": "애플리케이션 리셋",
  "Restore": "복원",
  "RestoreHere": "여기에 복원",
  "Review": "리뷰",
  "Role": "역할",
  "Room": "방",
  "RoomAdmin": "방 관리자",
  "Rooms": "방",
  "SameEmail": "같은 이메일을 사용할 수 없습니다",
  "SaveButton": "저장",
  "SaveHereButton": "여기에 저장",
  "Search": "검색",
  "SearchEmptyRoomsDescription": "이 필터와 일치하는 방이 없습니다. 다른 필터를 사용하거나 모든 방을 보려면 필터를 지우세요.",
  "SelectAction": "선택",
  "SelectAll": "모두 선택",
  "SelectDOCXFormat": ".DOCX 형식의 파일을 선택해주세요",
  "SelectFile": "파일 선택",
  "SendButton": "전송",
  "Sending": "전송 중입니다...",
  "SendRequest": "요청 전송",
  "Sessions": "세션",
  "Settings": "설정",
  "SettingsDocSpace": "DocSpace 설정",
  "SettingsGeneral": "일반",
  "SettingsPersonal": "개인",
  "ShowMore": "더보기",
  "SignInWithFacebook": "Facebook으로 로그인",
  "SignInWithGoogle": "Google로 로그인",
  "SignInWithLinkedIn": "LinkedIn으로 로그인",
  "SignInWithSso": "SSO로 로그인",
  "SignInWithTwitter": "Twitter로 로그인",
  "Size": "크기",
  "SizeImageLarge": "이미지 크기가 너무 큽니다. 다른 이미지를 선택해주세요.",
  "SomethingWentWrong": "무언가 잘못됐습니다.",
  "SortBy": "정렬",
  "SpacesInLocalPart": "로컬 파트는 공백을 포함할 수 없습니다",
  "Standard": "기준",
  "Support": "지원하다",
  "SwitchToThumbnails": "썸네일 보기로 전환",
  "SwitchViewToCompact": "축소 보기로 전환",
  "Tags": "Tags",
  "Terabyte": "TB",
  "ThirdPartyStorage": "타사 저장소",
  "Title": "제목",
  "TitleSelectFile": "선택",
  "Today": "오늘",
  "Type": "유형",
  "UnexpectedError": "예상치 못한 오류가 발생했습니다. 나중에 다시 시도하거나 지원팀에 문의하세요.",
  "Unknown": "알 수 없음",
  "UnknownError": "알 수 없는 오류입니다",
  "UseLikePro": "전문가처럼 ONLYOFFICE를 사용하세요",
  "User": "사용자",
  "UsersInvited": "초대된 사용자",
  "Version": "버전",
  "Video": "동영상",
  "View": "보기",
  "WantToContinue": "정말로 계속하시겠어요?",
  "Warning": "경고",
  "Website": "웹사이트",
  "Yesterday": "어제"
}<|MERGE_RESOLUTION|>--- conflicted
+++ resolved
@@ -194,11 +194,8 @@
   "RecoverDescribeYourProblemPlaceholder": "겪고 계신 문제를 설명해주세요",
   "RecoverTitle": "액세스 복원",
   "RegistrationEmail": "가입 이메일",
-<<<<<<< HEAD
   "Remember": "저장하기",
-=======
   "Rename": "이름 변경",
->>>>>>> 8b82a9f2
   "RepeatInvitation": "초대 반복",
   "RequiredField": "필수 항목입니다",
   "ResetApplication": "애플리케이션 리셋",
