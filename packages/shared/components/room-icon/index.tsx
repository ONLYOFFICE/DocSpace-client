// (c) Copyright Ascensio System SIA 2009-2024
//
// This program is a free software product.
// You can redistribute it and/or modify it under the terms
// of the GNU Affero General Public License (AGPL) version 3 as published by the Free Software
// Foundation. In accordance with Section 7(a) of the GNU AGPL its Section 15 shall be amended
// to the effect that Ascensio System SIA expressly excludes the warranty of non-infringement of
// any third-party rights.
//
// This program is distributed WITHOUT ANY WARRANTY, without even the implied warranty
// of MERCHANTABILITY or FITNESS FOR A PARTICULAR  PURPOSE. For details, see
// the GNU AGPL at: http://www.gnu.org/licenses/agpl-3.0.html
//
// You can contact Ascensio System SIA at Lubanas st. 125a-25, Riga, Latvia, EU, LV-1021.
//
// The  interactive user interfaces in modified source and object code versions of the Program must
// display Appropriate Legal Notices, as required under Section 5 of the GNU AGPL version 3.
//
// Pursuant to Section 7(b) of the License you must retain the original Product logo when
// distributing the program. Pursuant to Section 7(e) we decline to grant you any rights under
// trademark law for use of our trademarks.
//
// All the Product's GUI elements, including illustrations and icon sets, as well as technical writing
// content are licensed under the terms of the Creative Commons Attribution-ShareAlike 4.0
// International. See the License terms at http://creativecommons.org/licenses/by-sa/4.0/legalcode

import React, { useMemo } from "react";
import { ReactSVG } from "react-svg";
import classNames from "classnames";

import EditPenSvgUrl from "PUBLIC_DIR/images/icons/12/pen-edit.react.svg?url";
import Camera10ReactSvgUrl from "PUBLIC_DIR/images/icons/10/cover.camera.react.svg?url";
import PlusSvgUrl from "PUBLIC_DIR/images/icons/16/button.plus.react.svg?url";

<<<<<<< HEAD
import { DropDown } from "../drop-down";
import { DropDownItem } from "../drop-down-item";

import { useClickOutside } from "../../utils/useClickOutside";
=======
import { useClickOutside } from "../../utils/useClickOutside";
import { getTextColor } from "../../utils";
import { useInterfaceDirection } from "../../hooks/useInterfaceDirection";
import { useTheme } from "../../hooks/useTheme";
import { globalColors } from "../../themes/globalColors";
>>>>>>> 6e7268e7

import { DropDown } from "../drop-down";
import { DropDownItem } from "../drop-down-item";
import { Text } from "../text";
import { IconButton } from "../icon-button";

import { getRoomTitle } from "./RoomIcon.utils";
import styles from "./RoomIcon.module.scss";
import type { RoomIconProps } from "./RoomIcon.types";

const RoomIcon = ({
  title,
  isArchive = false,
  color,
  size = "32px",
  radius = "6px",
  showDefault,
  imgClassName,
  logo,
  badgeUrl,
  onBadgeClick,
  className,
  withEditing,
  hoverSrc,
  model,
  onChangeFile,
  isEmptyIcon,
  dropDownManualX,
}: RoomIconProps) => {
  const [correctImage, setCorrectImage] = React.useState(true);
  const [openEditLogo, setOpenLogoEdit] = React.useState(false);

  const onToggleOpenEditLogo = () => setOpenLogoEdit(!openEditLogo);

  const iconRef = React.useRef<HTMLDivElement>(null);
  const inputFilesElement = React.useRef<HTMLInputElement>(null);

  const { isBase } = useTheme();

  const onInputClick = () => {
    if (inputFilesElement.current) {
      inputFilesElement.current.value = "";
    }
  };

  useClickOutside(iconRef, () => {
    setOpenLogoEdit(false);
  });

  const { isRTL } = useInterfaceDirection();

  const roomTitle = useMemo(() => getRoomTitle(title ?? ""), [title]);

  const imgSrc = logo
    ? typeof logo === "string"
      ? logo
      : logo.cover
        ? `data:image/svg+xml;base64, ${window.btoa(logo?.cover?.data)}`
        : typeof logo === "object" && logo.medium
          ? logo.medium
          : undefined
    : undefined;

  const dropdownElement = (
    <DropDown
      manualX={dropDownManualX || "-10px"}
      open={openEditLogo}
      clickOutsideAction={() => setOpenLogoEdit(false)}
      withBackdrop={false}
      isDefaultMode={false}
    >
      {model?.map((option) => {
        const optionOnClickAction = () => {
          setOpenLogoEdit(false);
          if (option.key === "upload") {
            return option.onClick(inputFilesElement);
          }
          option.onClick();
        };
        return (
          <DropDownItem
            key={option.key}
            label={option.label}
            icon={option.icon}
            onClick={optionOnClickAction}
          />
        );
      })}
    </DropDown>
  );

  const prefetchImage = React.useCallback(() => {
    if (!imgSrc || typeof imgSrc !== "string") return;
    setCorrectImage(true);
    const img = new Image();

    img.src = imgSrc;

    img.onerror = () => {
      setCorrectImage(false);
    };
  }, [imgSrc]);

  React.useEffect(() => {
    prefetchImage();
  }, [prefetchImage]);

  const isBigSize = size === "96px";

  const coverSize = +size.replace("px", "") * 0.625;
  const textColor = color && getTextColor(`#${color}`, 202);

  const isWrongImage =
    !correctImage &&
    imgSrc &&
    typeof imgSrc !== "string" &&
    logo &&
    typeof logo !== "string" &&
    !logo?.color;

  return (
    <>
      <div
        ref={iconRef}
        className={classNames(
          {
            [styles.withHover]: !!hoverSrc && !isArchive,
            [styles.withEditing]: withEditing,
            [styles.isEmptyIcon]: isEmptyIcon,
            [styles.isArchive]: isArchive,
            [styles.wrongImage]: isWrongImage,
          },
          className,
          styles.roomIcon,
        )}
        style={
          {
            "--room-icon-size": size,
            "--room-icon-radius": radius,
            "--room-icon-color": `#${color}`,
            "--room-icon-text-color": textColor,
            "--room-icon-cover-size": coverSize / 20,
          } as React.CSSProperties
        }
        data-testid="room-icon"
        data-is-archive={isArchive}
        data-has-editing={withEditing}
        data-is-empty={isEmptyIcon}
        onClick={onToggleOpenEditLogo}
      >
        {isEmptyIcon ? (
          <>
            <ReactSVG
              className="room-icon-empty"
              src={Camera10ReactSvgUrl}
              data-testid="empty-icon"
            />
            <div
              className={classNames(styles.editWrapper, styles.size20, {
                [styles.rtl]: isRTL,
              })}
            >
              <IconButton
                className="open-plus-logo-icon"
                size={12}
                iconName={PlusSvgUrl}
                onClick={onToggleOpenEditLogo}
                isFill
              />
              {dropdownElement}
            </div>
          </>
        ) : showDefault || !correctImage ? (
          <>
            <div className="room-background hover-class" />
            <Text
              className={classNames("room-title", styles.roomTitle)}
              noSelect
              data-testid="room-title"
              style={
                {
                  "--room-icon-text-color":
                    isBase && isWrongImage
                      ? globalColors.black
                      : !isBase && !isArchive
                        ? `#${color}`
                        : textColor,
                } as React.CSSProperties
              }
            >
              {roomTitle}
            </Text>
          </>
        ) : logo &&
          typeof logo !== "string" &&
          logo?.cover &&
          typeof imgSrc === "string" &&
          imgSrc ? (
          <>
            <div className="room-background hover-class" />
            <ReactSVG
              className={classNames("room-icon-cover", styles.roomIconCover)}
              style={
                {
                  "--room-icon--text-color": isBase ? textColor : `#${color}`,
                } as React.CSSProperties
              }
              src={imgSrc}
              data-testid="room-icon-cover"
            />
          </>
        ) : (
          <img
            className={classNames([
              imgClassName,
              "hover-class",
              "not-selectable",
            ])}
            src={imgSrc as string}
            alt="room icon"
            data-testid="room-icon-image"
          />
        )}

        {hoverSrc && !isArchive ? (
          <div
            className={styles.roomIconContainer}
            onClick={onToggleOpenEditLogo}
            data-testid="hover-container"
          >
            <img
              className={styles.roomIconHover}
              src={hoverSrc}
              alt="room icon hover"
              data-testid="hover-image"
            />
            {dropdownElement}
          </div>
        ) : null}

        {badgeUrl && !withEditing ? (
          <div
            className={classNames(styles.roomIconBadge, {
              [styles.isBig]: isBigSize,
            })}
            data-testid="badge-container"
          >
            <IconButton
              onClick={onBadgeClick}
              iconName={badgeUrl}
              size={isBigSize ? 28 : 12}
              className={classNames(
                styles.roomIconButton,
                {
                  [styles.isBig]: isBigSize,
                },
                "room-icon_button",
              )}
              isFill
            />
          </div>
        ) : null}

        {withEditing && !isArchive ? (
          <div
            className={classNames(styles.editWrapper, styles.size20, {
              [styles.rtl]: isRTL,
            })}
          >
            <IconButton
              className="open-edit-logo-icon"
              size={12}
              iconName={EditPenSvgUrl}
              onClick={onToggleOpenEditLogo}
              isFill
            />
            {dropdownElement}
          </div>
        ) : null}
      </div>
      {onChangeFile ? (
        <input
          id="customFileInput"
          data-testid="customFileInput"
          className="custom-file-input"
          type="file"
          onChange={onChangeFile}
          accept="image/png, image/jpeg"
          onClick={onInputClick}
          ref={inputFilesElement}
          style={{ display: "none" }}
        />
      ) : null}
    </>
  );
};

export { RoomIcon };<|MERGE_RESOLUTION|>--- conflicted
+++ resolved
@@ -32,18 +32,11 @@
 import Camera10ReactSvgUrl from "PUBLIC_DIR/images/icons/10/cover.camera.react.svg?url";
 import PlusSvgUrl from "PUBLIC_DIR/images/icons/16/button.plus.react.svg?url";
 
-<<<<<<< HEAD
-import { DropDown } from "../drop-down";
-import { DropDownItem } from "../drop-down-item";
-
-import { useClickOutside } from "../../utils/useClickOutside";
-=======
 import { useClickOutside } from "../../utils/useClickOutside";
 import { getTextColor } from "../../utils";
 import { useInterfaceDirection } from "../../hooks/useInterfaceDirection";
 import { useTheme } from "../../hooks/useTheme";
 import { globalColors } from "../../themes/globalColors";
->>>>>>> 6e7268e7
 
 import { DropDown } from "../drop-down";
 import { DropDownItem } from "../drop-down-item";
