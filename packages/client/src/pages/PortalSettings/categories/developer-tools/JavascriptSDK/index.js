import React from "react";
import { withTranslation } from "react-i18next";
import styled, { css } from "styled-components";
import { useNavigate } from "react-router-dom";
import { RoomsType } from "@docspace/shared/constants";
import { inject, observer } from "mobx-react";

import { mobile, tablet } from "@docspace/shared/utils/device";
import { isMobile } from "react-device-detect";

import { Box } from "@docspace/shared/components/box";
import { Link } from "@docspace/shared/components/link";
import { Text } from "@docspace/shared/components/text";

import CSP from "./sub-components/csp";
import PresetTile from "./sub-components/PresetTile";

import SimpleRoomImg from "PUBLIC_DIR/images/sdk-presets_simple-room.react.svg?url";
import ManagerImg from "PUBLIC_DIR/images/sdk-presets_manager.react.svg?url";
import RoomSelectorImg from "PUBLIC_DIR/images/sdk-presets_room-selector.react.svg?url";
import FileSelectorImg from "PUBLIC_DIR/images/sdk-presets_file-selector.react.svg?url";
import EditorImg from "PUBLIC_DIR/images/sdk-presets_editor.react.svg?url";
import ViewerImg from "PUBLIC_DIR/images/sdk-presets_viewer.react.svg?url";
import SimpleRoomImgDark from "PUBLIC_DIR/images/sdk-presets_simple-room_dark.react.svg?url";
import ManagerImgDark from "PUBLIC_DIR/images/sdk-presets_manager_dark.react.svg?url";
import RoomSelectorImgDark from "PUBLIC_DIR/images/sdk-presets_room-selector_dark.react.svg?url";
import FileSelectorImgDark from "PUBLIC_DIR/images/sdk-presets_file-selector_dark.react.svg?url";
import EditorImgDark from "PUBLIC_DIR/images/sdk-presets_editor_dark.react.svg?url";
import ViewerImgDark from "PUBLIC_DIR/images/sdk-presets_viewer_dark.react.svg?url";

const SDKContainer = styled(Box)`
  @media ${tablet} {
    width: 100%;
  }

  ${isMobile &&
  css`
    width: 100%;
  `}
`;

const CategoryHeader = styled.div`
  margin-top: 40px;
  margin-bottom: 16px;
  font-size: ${(props) => props.theme.getCorrectFontSize("16px")};
  font-style: normal;
  font-weight: 700;
  line-height: 22px;

  @media ${tablet} {
    margin-top: 24px;
  }

  ${isMobile &&
  css`
    margin-top: 24px;
  `}
`;

const CategoryDescription = styled(Box)`
  margin-top: 2px;
  max-width: 700px;
  .sdk-description {
    display: inline;
    line-height: 20px;
    color: ${(props) => props.theme.client.settings.common.descriptionColor};
  }
`;

const PresetsContainer = styled.div`
  display: grid;
  grid-template-columns: repeat(2, minmax(min(200px, 100%), 1fr));
  gap: 16px;

  max-width: fit-content;

  margin-top: 16px;

  @media ${mobile} {
    display: flex;
    flex-direction: column;
  }
`;

const PortalIntegration = (props) => {
  const { t, setDocumentTitle, currentColorScheme, sdkLink, theme } = props;

  setDocumentTitle(t("JavascriptSdk"));

  const navigate = useNavigate();

  const navigateToSimpleRoom = () => navigate("room");
  const navigateToManager = () => navigate("manager");
  const navigateToRoomSelector = () => navigate("room-selector");
  const navigateToFileSelector = () => navigate("file-selector");
  const navigateToEditor = () => navigate("editor");
  const navigateToViewer = () => navigate("viewer");

  const presetsData = [
    {
      title: t("Common:Room"),
      description: t("SimpleRoomDescription"),
      image: theme.isBase ? SimpleRoomImg : SimpleRoomImgDark,
      handleOnClick: navigateToSimpleRoom,
    },
    {
      title: t("Manager"),
      description: t("ManagerDescription"),
      image: theme.isBase ? ManagerImg : ManagerImgDark,
      handleOnClick: navigateToManager,
    },
    {
      title: t("Editor"),
      description: t("EditorDescription"),
      image: theme.isBase ? EditorImg : EditorImgDark,
      handleOnClick: navigateToEditor,
    },
    {
      title: t("Viewer"),
      description: t("ViewerDescription"),
      image: theme.isBase ? ViewerImg : ViewerImgDark,
      handleOnClick: navigateToViewer,
    },
    {
      title: t("RoomSelector"),
      description: t("RoomSelectorDescription"),
      image: theme.isBase ? RoomSelectorImg : RoomSelectorImgDark,
      handleOnClick: navigateToRoomSelector,
    },
    {
      title: t("FileSelector"),
      description: t("FileSelectorDescription"),
      image: theme.isBase ? FileSelectorImg : FileSelectorImgDark,
      handleOnClick: navigateToFileSelector,
    },
  ];

  return (
    <SDKContainer>
      <CategoryDescription>
        <Text className="sdk-description">{t("SDKDescription")}</Text>
        <Link
          color={currentColorScheme?.main?.accent}
          fontSize="13px"
          fontWeight="400"
          onClick={() => window.open(sdkLink, "_blank")}
        >
          {t("APILink")}.
        </Link>
        <CSP t={t} />
      </CategoryDescription>
      <CategoryHeader>{t("CreateSampleHeader")}</CategoryHeader>
      <Text lineHeight="20px" color={theme.sdkPresets.secondaryColor}>
        {t("InitializeSDK")}
      </Text>
      <PresetsContainer>
        {presetsData.map((data) => (
          <PresetTile
            t={t}
            key={data.title}
            title={data.title}
            description={data.description}
            image={data.image}
            handleOnClick={data.handleOnClick}
          />
        ))}
      </PresetsContainer>
    </SDKContainer>
  );
};

<<<<<<< HEAD
export default inject(({ auth }) => {
  const { settingsStore, setDocumentTitle } = auth;
=======
export default inject(({ settingsStore, authStore, publicRoomStore }) => {
  const { setDocumentTitle } = authStore;
>>>>>>> c164d0cc
  const { theme, currentColorScheme, sdkLink } = settingsStore;

  return {
    theme,
    setDocumentTitle,
    currentColorScheme,
    sdkLink,
  };
})(
  withTranslation([
    "JavascriptSdk",
    "Files",
    "EmbeddingPanel",
    "CreateEditRoomDialog",
    "SharingPanel",
    "Common",
  ])(observer(PortalIntegration)),
);<|MERGE_RESOLUTION|>--- conflicted
+++ resolved
@@ -169,13 +169,8 @@
   );
 };
 
-<<<<<<< HEAD
-export default inject(({ auth }) => {
-  const { settingsStore, setDocumentTitle } = auth;
-=======
 export default inject(({ settingsStore, authStore, publicRoomStore }) => {
   const { setDocumentTitle } = authStore;
->>>>>>> c164d0cc
   const { theme, currentColorScheme, sdkLink } = settingsStore;
 
   return {
