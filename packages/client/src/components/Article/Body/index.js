import React from "react";
import { inject, observer } from "mobx-react";
import { withTranslation } from "react-i18next";

import { useNavigate, useLocation } from "react-router-dom";

import { DeviceType, RoomSearchArea } from "@docspace/shared/enums";
import Items from "./Items";

import FilesFilter from "@docspace/shared/api/files/filter";
import RoomsFilter from "@docspace/shared/api/rooms/filter";
import AccountsFilter from "@docspace/shared/api/people/filter";

import Banner from "./Banner";

import { getCategoryUrl } from "SRC_DIR/helpers/utils";
import { CategoryType } from "SRC_DIR/helpers/constants";
import { ArticleFolderLoader } from "@docspace/shared/skeletons/article";
import { MEDIA_VIEW_URL } from "@docspace/shared/constants";

const ArticleBodyContent = (props) => {
  const {
    isDesktopClient,
    firstLoad,
    FirebaseHelper,
    theme,

    showText,
    toggleArticleOpen,

    roomsFolderId,
    archiveFolderId,
    myFolderId,
    recycleBinFolderId,
    rootFolderId,

    isVisitor,
    setIsLoading,

    clearFiles,
    selectedFolderId,
    showArticleLoader,
    setIsBurgerLoading,
    setSelection,
    currentDeviceType,
<<<<<<< HEAD
    campaigns,
=======
    userId,
>>>>>>> 9e8f3caa
  } = props;

  const navigate = useNavigate();
  const location = useLocation();

  const [disableBadgeClick, setDisableBadgeClick] = React.useState(false);
  const [activeItemId, setActiveItemId] = React.useState(null);

  const isAccounts = location.pathname.includes("accounts/filter");

  const onClick = React.useCallback(
    (folderId, title, rootFolderType, canCreate) => {
      const { toggleArticleOpen } = props;

      let params = null;
      let path = ``;

      const state = {
        title,
        isRoot: true,
        isPublicRoomType: false,
        rootFolderType,
        canCreate,
      };

      let withTimer = !!selectedFolderId;

      setSelection && setSelection([]);

      switch (folderId) {
        case myFolderId:
          const myFilter = FilesFilter.getDefault();
          myFilter.folder = folderId;
          params = myFilter.toUrlParams();

          path = getCategoryUrl(CategoryType.Personal);

          if (activeItemId === myFolderId && folderId === selectedFolderId)
            return;

          break;
        case archiveFolderId:
          const archiveFilter = RoomsFilter.getDefault(userId);
          archiveFilter.searchArea = RoomSearchArea.Archive;
          params = archiveFilter.toUrlParams(userId, true);
          path = getCategoryUrl(CategoryType.Archive);
          if (activeItemId === archiveFolderId && folderId === selectedFolderId)
            return;
          break;
        case recycleBinFolderId:
          const recycleBinFilter = FilesFilter.getDefault();
          recycleBinFilter.folder = folderId;
          params = recycleBinFilter.toUrlParams();
          path = getCategoryUrl(CategoryType.Trash);
          if (
            activeItemId === recycleBinFolderId &&
            folderId === selectedFolderId
          )
            return;
          break;
        case "accounts":
          clearFiles();
          const accountsFilter = AccountsFilter.getDefault();
          params = accountsFilter.toUrlParams();
          path = getCategoryUrl(CategoryType.Accounts);

          withTimer = false;
          if (activeItemId === "accounts" && isAccounts) return;

          break;
        case "settings":
          clearFiles();

          path = getCategoryUrl(CategoryType.Settings);
          navigate(path);

          if (currentDeviceType === DeviceType.mobile) {
            toggleArticleOpen();
          }
          return;
        case roomsFolderId:
        default:
          const roomsFilter = RoomsFilter.getDefault(userId);
          roomsFilter.searchArea = RoomSearchArea.Active;
          params = roomsFilter.toUrlParams(userId, true);
          path = getCategoryUrl(CategoryType.Shared);
          if (activeItemId === roomsFolderId && folderId === selectedFolderId)
            return;
          break;
      }

      setIsLoading(true, withTimer);
      path += `?${params}`;

      navigate(path, { state });

      if (currentDeviceType === DeviceType.mobile) {
        toggleArticleOpen();
      }
    },
    [
      roomsFolderId,
      archiveFolderId,
      myFolderId,
      recycleBinFolderId,
      activeItemId,
      selectedFolderId,
      isAccounts,
      setSelection,
    ],
  );

  const onShowNewFilesPanel = React.useCallback(
    async (folderId) => {
      if (disableBadgeClick) return;

      setDisableBadgeClick(true);

      await props.setNewFilesPanelVisible(true, [`${folderId}`]);

      setDisableBadgeClick(false);
    },
    [disableBadgeClick],
  );

  React.useEffect(() => {
    if (
      location.pathname.includes("/rooms/shared") &&
      activeItemId !== roomsFolderId
    )
      return setActiveItemId(roomsFolderId);

    if (
      location.pathname.includes("/rooms/archived") &&
      activeItemId !== archiveFolderId
    )
      return setActiveItemId(archiveFolderId);

    if (
      location.pathname.includes("/rooms/personal") &&
      activeItemId !== myFolderId
    )
      return setActiveItemId(myFolderId);

    if (
      location.pathname.includes("/files/trash") &&
      activeItemId !== recycleBinFolderId
    )
      return setActiveItemId(recycleBinFolderId);

    if (location.pathname.includes("/accounts") && activeItemId !== "accounts")
      return setActiveItemId("accounts");

    if (location.pathname.includes("/settings") && activeItemId !== "settings")
      return setActiveItemId("settings");

    if (location.pathname.includes("profile")) {
      if (activeItemId) return;
      return setActiveItemId(rootFolderId || roomsFolderId);
    }

    if (location.pathname.includes(MEDIA_VIEW_URL)) {
      setActiveItemId(rootFolderId);
    }
  }, [
    location.pathname,
    activeItemId,
    roomsFolderId,
    archiveFolderId,
    myFolderId,
    recycleBinFolderId,
    isVisitor,
    rootFolderId,
  ]);

  React.useEffect(() => {
    setIsBurgerLoading(showArticleLoader);
  }, [showArticleLoader]);

  if (showArticleLoader) return <ArticleFolderLoader />;

  return (
    <>
      <Items
        onClick={onClick}
        onBadgeClick={onShowNewFilesPanel}
        showText={showText}
        onHide={toggleArticleOpen}
        activeItemId={activeItemId}
      />

      {!isDesktopClient && showText && !firstLoad && campaigns.length > 0 && (
        <Banner />
      )}
    </>
  );
};

export default inject(
  ({
    settingsStore,
    filesStore,
    treeFoldersStore,
    dialogsStore,
    selectedFolderStore,
    clientLoadingStore,
    userStore,
    campaignsStore,
  }) => {
    const { clearFiles, setSelection } = filesStore;
    const {
      showArticleLoader,

      setIsSectionFilterLoading,
      firstLoad,
    } = clientLoadingStore;

    const setIsLoading = (param, withTimer) => {
      setIsSectionFilterLoading(param, withTimer);
    };

    const { roomsFolderId, archiveFolderId, myFolderId, recycleBinFolderId } =
      treeFoldersStore;

    const { setNewFilesPanelVisible } = dialogsStore;

    const selectedFolderId = selectedFolderStore.id;

    const rootFolderId = selectedFolderStore.rootFolderId;

    const {
      showText,

      toggleArticleOpen,

      isDesktopClient,
      FirebaseHelper,
      theme,
      setIsBurgerLoading,
      currentDeviceType,
    } = settingsStore;

    const { campaigns } = campaignsStore;

    return {
      toggleArticleOpen,
      showText,
      showArticleLoader,
      isVisitor: userStore.user.isVisitor,
      userId: userStore.user?.id,

      setNewFilesPanelVisible,

      firstLoad,
      isDesktopClient,
      FirebaseHelper,
      theme,

      roomsFolderId,
      archiveFolderId,
      myFolderId,
      recycleBinFolderId,
      rootFolderId,

      setIsLoading,

      clearFiles,
      selectedFolderId,
      setIsBurgerLoading,
      setSelection,
      currentDeviceType,
      campaigns,
    };
  },
)(withTranslation([])(observer(ArticleBodyContent)));<|MERGE_RESOLUTION|>--- conflicted
+++ resolved
@@ -43,11 +43,8 @@
     setIsBurgerLoading,
     setSelection,
     currentDeviceType,
-<<<<<<< HEAD
     campaigns,
-=======
     userId,
->>>>>>> 9e8f3caa
   } = props;
 
   const navigate = useNavigate();
