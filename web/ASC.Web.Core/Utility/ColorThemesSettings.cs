// (c) Copyright Ascensio System SIA 2010-2022
//
// This program is a free software product.
// You can redistribute it and/or modify it under the terms
// of the GNU Affero General Public License (AGPL) version 3 as published by the Free Software
// Foundation. In accordance with Section 7(a) of the GNU AGPL its Section 15 shall be amended
// to the effect that Ascensio System SIA expressly excludes the warranty of non-infringement of
// any third-party rights.
//
// This program is distributed WITHOUT ANY WARRANTY, without even the implied warranty
// of MERCHANTABILITY or FITNESS FOR A PARTICULAR  PURPOSE. For details, see
// the GNU AGPL at: http://www.gnu.org/licenses/agpl-3.0.html
//
// You can contact Ascensio System SIA at Lubanas st. 125a-25, Riga, Latvia, EU, LV-1021.
//
// The  interactive user interfaces in modified source and object code versions of the Program must
// display Appropriate Legal Notices, as required under Section 5 of the GNU AGPL version 3.
//
// Pursuant to Section 7(b) of the License you must retain the original Product logo when
// distributing the program. Pursuant to Section 7(e) we decline to grant you any rights under
// trademark law for use of our trademarks.
//
// All the Product's GUI elements, including illustrations and icon sets, as well as technical writing
// content are licensed under the terms of the Creative Commons Attribution-ShareAlike 4.0
// International. See the License terms at http://creativecommons.org/licenses/by-sa/4.0/legalcode

namespace ASC.Web.Core.Utility;

[Serializable]
public class ColorThemesSettings : ISettings
{
<<<<<<< HEAD
    public const string ThemeFolderTemplate = "<theme_folder>";
    private const string DefaultName = "pure-orange";
=======
    [Serializable]
    public class ColorThemesSettings : ISettings<ColorThemesSettings>
    {
        public const string ThemeFolderTemplate = "<theme_folder>";
        private const string DefaultName = "pure-orange";
>>>>>>> af216229


    public string ColorThemeName { get; set; }

    public bool FirstRequest { get; set; }

<<<<<<< HEAD
    public ISettings GetDefault(IServiceProvider serviceProvider)
    {
        return new ColorThemesSettings
=======
        public ColorThemesSettings GetDefault()
>>>>>>> af216229
        {
            ColorThemeName = DefaultName,
            FirstRequest = true
        };
    }

    public Guid ID
    {
        get { return new Guid("{AB5B3C97-A972-475C-BB13-71936186C4E6}"); }
    }
}

[Scope]
public class ColorThemesSettingsHelper
{
    private SettingsManager SettingsManager { get; }
    public IHostEnvironment HostEnvironment { get; }

    public ColorThemesSettingsHelper(
        SettingsManager settingsManager,
        IHostEnvironment hostEnvironment)
    {
        SettingsManager = settingsManager;
        HostEnvironment = hostEnvironment;
    }

    public string GetThemeFolderName(IUrlHelper urlHelper, string path)
    {
        var folderName = GetColorThemesSettings();
        var resolvedPath = path.ToLower().Replace(ColorThemesSettings.ThemeFolderTemplate, folderName);

        //TODO check
        if (!urlHelper.IsLocalUrl(resolvedPath))
        {
            resolvedPath = urlHelper.Action(resolvedPath);
        }

        try
        {
            var filePath = CrossPlatform.PathCombine(HostEnvironment.ContentRootPath, resolvedPath);
            if (!File.Exists(filePath))
            {
                throw new FileNotFoundException("", path);
            }
        }
        catch (Exception)
        {
            resolvedPath = path.ToLower().Replace(ColorThemesSettings.ThemeFolderTemplate, "default");

            if (!urlHelper.IsLocalUrl(resolvedPath))
            {
                resolvedPath = urlHelper.Action(resolvedPath);
            }

            var filePath = CrossPlatform.PathCombine(HostEnvironment.ContentRootPath, resolvedPath);

            if (!File.Exists(filePath))
            {
                throw new FileNotFoundException("", path);
            }
        }

        return resolvedPath;
    }

    public string GetColorThemesSettings()
    {
        var colorTheme = SettingsManager.Load<ColorThemesSettings>();
        var colorThemeName = colorTheme.ColorThemeName;

        if (colorTheme.FirstRequest)
        {
            colorTheme.FirstRequest = false;
            SettingsManager.Save(colorTheme);
        }

        return colorThemeName;
    }

    public void SaveColorTheme(string theme)
    {
        var settings = new ColorThemesSettings { ColorThemeName = theme, FirstRequest = false };
        var path = "/skins/" + ColorThemesSettings.ThemeFolderTemplate;
        var resolvedPath = path.ToLower().Replace(ColorThemesSettings.ThemeFolderTemplate, theme);

        try
        {
            var filePath = CrossPlatform.PathCombine(HostEnvironment.ContentRootPath, resolvedPath);
            if (Directory.Exists(filePath))
            {
                SettingsManager.Save(settings);
            }
        }
        catch (Exception)
        {

        }
    }
}
<|MERGE_RESOLUTION|>--- conflicted
+++ resolved
@@ -1,153 +1,141 @@
-// (c) Copyright Ascensio System SIA 2010-2022
-//
-// This program is a free software product.
-// You can redistribute it and/or modify it under the terms
-// of the GNU Affero General Public License (AGPL) version 3 as published by the Free Software
-// Foundation. In accordance with Section 7(a) of the GNU AGPL its Section 15 shall be amended
-// to the effect that Ascensio System SIA expressly excludes the warranty of non-infringement of
-// any third-party rights.
-//
-// This program is distributed WITHOUT ANY WARRANTY, without even the implied warranty
-// of MERCHANTABILITY or FITNESS FOR A PARTICULAR  PURPOSE. For details, see
-// the GNU AGPL at: http://www.gnu.org/licenses/agpl-3.0.html
-//
-// You can contact Ascensio System SIA at Lubanas st. 125a-25, Riga, Latvia, EU, LV-1021.
-//
-// The  interactive user interfaces in modified source and object code versions of the Program must
-// display Appropriate Legal Notices, as required under Section 5 of the GNU AGPL version 3.
-//
-// Pursuant to Section 7(b) of the License you must retain the original Product logo when
-// distributing the program. Pursuant to Section 7(e) we decline to grant you any rights under
-// trademark law for use of our trademarks.
-//
-// All the Product's GUI elements, including illustrations and icon sets, as well as technical writing
-// content are licensed under the terms of the Creative Commons Attribution-ShareAlike 4.0
-// International. See the License terms at http://creativecommons.org/licenses/by-sa/4.0/legalcode
-
-namespace ASC.Web.Core.Utility;
-
-[Serializable]
-public class ColorThemesSettings : ISettings
-{
-<<<<<<< HEAD
-    public const string ThemeFolderTemplate = "<theme_folder>";
-    private const string DefaultName = "pure-orange";
-=======
-    [Serializable]
-    public class ColorThemesSettings : ISettings<ColorThemesSettings>
-    {
-        public const string ThemeFolderTemplate = "<theme_folder>";
-        private const string DefaultName = "pure-orange";
->>>>>>> af216229
-
-
-    public string ColorThemeName { get; set; }
-
-    public bool FirstRequest { get; set; }
-
-<<<<<<< HEAD
-    public ISettings GetDefault(IServiceProvider serviceProvider)
-    {
-        return new ColorThemesSettings
-=======
-        public ColorThemesSettings GetDefault()
->>>>>>> af216229
-        {
-            ColorThemeName = DefaultName,
-            FirstRequest = true
-        };
-    }
-
-    public Guid ID
-    {
-        get { return new Guid("{AB5B3C97-A972-475C-BB13-71936186C4E6}"); }
-    }
-}
-
-[Scope]
-public class ColorThemesSettingsHelper
-{
-    private SettingsManager SettingsManager { get; }
-    public IHostEnvironment HostEnvironment { get; }
-
-    public ColorThemesSettingsHelper(
-        SettingsManager settingsManager,
-        IHostEnvironment hostEnvironment)
-    {
-        SettingsManager = settingsManager;
-        HostEnvironment = hostEnvironment;
-    }
-
-    public string GetThemeFolderName(IUrlHelper urlHelper, string path)
-    {
-        var folderName = GetColorThemesSettings();
-        var resolvedPath = path.ToLower().Replace(ColorThemesSettings.ThemeFolderTemplate, folderName);
-
-        //TODO check
-        if (!urlHelper.IsLocalUrl(resolvedPath))
-        {
-            resolvedPath = urlHelper.Action(resolvedPath);
-        }
-
-        try
-        {
-            var filePath = CrossPlatform.PathCombine(HostEnvironment.ContentRootPath, resolvedPath);
-            if (!File.Exists(filePath))
-            {
-                throw new FileNotFoundException("", path);
-            }
-        }
-        catch (Exception)
-        {
-            resolvedPath = path.ToLower().Replace(ColorThemesSettings.ThemeFolderTemplate, "default");
-
-            if (!urlHelper.IsLocalUrl(resolvedPath))
-            {
-                resolvedPath = urlHelper.Action(resolvedPath);
-            }
-
-            var filePath = CrossPlatform.PathCombine(HostEnvironment.ContentRootPath, resolvedPath);
-
-            if (!File.Exists(filePath))
-            {
-                throw new FileNotFoundException("", path);
-            }
-        }
-
-        return resolvedPath;
-    }
-
-    public string GetColorThemesSettings()
-    {
-        var colorTheme = SettingsManager.Load<ColorThemesSettings>();
-        var colorThemeName = colorTheme.ColorThemeName;
-
-        if (colorTheme.FirstRequest)
-        {
-            colorTheme.FirstRequest = false;
-            SettingsManager.Save(colorTheme);
-        }
-
-        return colorThemeName;
-    }
-
-    public void SaveColorTheme(string theme)
-    {
-        var settings = new ColorThemesSettings { ColorThemeName = theme, FirstRequest = false };
-        var path = "/skins/" + ColorThemesSettings.ThemeFolderTemplate;
-        var resolvedPath = path.ToLower().Replace(ColorThemesSettings.ThemeFolderTemplate, theme);
-
-        try
-        {
-            var filePath = CrossPlatform.PathCombine(HostEnvironment.ContentRootPath, resolvedPath);
-            if (Directory.Exists(filePath))
-            {
-                SettingsManager.Save(settings);
-            }
-        }
-        catch (Exception)
-        {
-
-        }
-    }
-}
+// (c) Copyright Ascensio System SIA 2010-2022
+//
+// This program is a free software product.
+// You can redistribute it and/or modify it under the terms
+// of the GNU Affero General Public License (AGPL) version 3 as published by the Free Software
+// Foundation. In accordance with Section 7(a) of the GNU AGPL its Section 15 shall be amended
+// to the effect that Ascensio System SIA expressly excludes the warranty of non-infringement of
+// any third-party rights.
+//
+// This program is distributed WITHOUT ANY WARRANTY, without even the implied warranty
+// of MERCHANTABILITY or FITNESS FOR A PARTICULAR  PURPOSE. For details, see
+// the GNU AGPL at: http://www.gnu.org/licenses/agpl-3.0.html
+//
+// You can contact Ascensio System SIA at Lubanas st. 125a-25, Riga, Latvia, EU, LV-1021.
+//
+// The  interactive user interfaces in modified source and object code versions of the Program must
+// display Appropriate Legal Notices, as required under Section 5 of the GNU AGPL version 3.
+//
+// Pursuant to Section 7(b) of the License you must retain the original Product logo when
+// distributing the program. Pursuant to Section 7(e) we decline to grant you any rights under
+// trademark law for use of our trademarks.
+//
+// All the Product's GUI elements, including illustrations and icon sets, as well as technical writing
+// content are licensed under the terms of the Creative Commons Attribution-ShareAlike 4.0
+// International. See the License terms at http://creativecommons.org/licenses/by-sa/4.0/legalcode
+
+namespace ASC.Web.Core.Utility;
+
+[Serializable]
+    public class ColorThemesSettings : ISettings<ColorThemesSettings>
+{
+    public const string ThemeFolderTemplate = "<theme_folder>";
+    private const string DefaultName = "pure-orange";
+
+
+    public string ColorThemeName { get; set; }
+
+    public bool FirstRequest { get; set; }
+
+        public ColorThemesSettings GetDefault()
+    {
+        return new ColorThemesSettings
+        {
+            ColorThemeName = DefaultName,
+            FirstRequest = true
+        };
+    }
+
+    public Guid ID
+    {
+        get { return new Guid("{AB5B3C97-A972-475C-BB13-71936186C4E6}"); }
+    }
+}
+
+[Scope]
+public class ColorThemesSettingsHelper
+{
+    private SettingsManager SettingsManager { get; }
+    public IHostEnvironment HostEnvironment { get; }
+
+    public ColorThemesSettingsHelper(
+        SettingsManager settingsManager,
+        IHostEnvironment hostEnvironment)
+    {
+        SettingsManager = settingsManager;
+        HostEnvironment = hostEnvironment;
+    }
+
+    public string GetThemeFolderName(IUrlHelper urlHelper, string path)
+    {
+        var folderName = GetColorThemesSettings();
+        var resolvedPath = path.ToLower().Replace(ColorThemesSettings.ThemeFolderTemplate, folderName);
+
+        //TODO check
+        if (!urlHelper.IsLocalUrl(resolvedPath))
+        {
+            resolvedPath = urlHelper.Action(resolvedPath);
+        }
+
+        try
+        {
+            var filePath = CrossPlatform.PathCombine(HostEnvironment.ContentRootPath, resolvedPath);
+            if (!File.Exists(filePath))
+            {
+                throw new FileNotFoundException("", path);
+            }
+        }
+        catch (Exception)
+        {
+            resolvedPath = path.ToLower().Replace(ColorThemesSettings.ThemeFolderTemplate, "default");
+
+            if (!urlHelper.IsLocalUrl(resolvedPath))
+            {
+                resolvedPath = urlHelper.Action(resolvedPath);
+            }
+
+            var filePath = CrossPlatform.PathCombine(HostEnvironment.ContentRootPath, resolvedPath);
+
+            if (!File.Exists(filePath))
+            {
+                throw new FileNotFoundException("", path);
+            }
+        }
+
+        return resolvedPath;
+    }
+
+    public string GetColorThemesSettings()
+    {
+        var colorTheme = SettingsManager.Load<ColorThemesSettings>();
+        var colorThemeName = colorTheme.ColorThemeName;
+
+        if (colorTheme.FirstRequest)
+        {
+            colorTheme.FirstRequest = false;
+            SettingsManager.Save(colorTheme);
+        }
+
+        return colorThemeName;
+    }
+
+    public void SaveColorTheme(string theme)
+    {
+        var settings = new ColorThemesSettings { ColorThemeName = theme, FirstRequest = false };
+        var path = "/skins/" + ColorThemesSettings.ThemeFolderTemplate;
+        var resolvedPath = path.ToLower().Replace(ColorThemesSettings.ThemeFolderTemplate, theme);
+
+        try
+        {
+            var filePath = CrossPlatform.PathCombine(HostEnvironment.ContentRootPath, resolvedPath);
+            if (Directory.Exists(filePath))
+            {
+                SettingsManager.Save(settings);
+            }
+        }
+        catch (Exception)
+        {
+
+        }
+    }
+}