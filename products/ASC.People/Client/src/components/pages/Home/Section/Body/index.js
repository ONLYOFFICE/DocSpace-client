import React from "react";
import { withRouter } from "react-router";
import { connect } from "react-redux";
import { withTranslation, Trans } from "react-i18next";
import {
  Row,
  Avatar,
  toastr,
  EmptyScreenContainer,
  Icons,
  Link,
  RowContainer,
  ModalDialog,
  Text,
} from "asc-web-components";
import UserContent from "./userContent";
import {
  selectUser,
  deselectUser,
  setSelection,
  updateUserStatus,
  resetFilter,
  fetchPeople
} from "../../../../../store/people/actions";
import {
  isUserSelected,
  getUserStatus,
  getUserRole
} from "../../../../../store/people/selectors";
import { isMobileOnly } from "react-device-detect";
import isEqual from "lodash/isEqual";
import { store, api, constants } from 'asc-web-common';
<<<<<<< HEAD
import { ChangeEmailDialog, ChangePasswordDialog, DeleteSelfProfileDialog, DeleteProfileEverDialog } from '../../../../dialogs';
=======
import i18n from '../../i18n';
>>>>>>> dc8f8eaf
const { isAdmin, isMe } = store.auth.selectors;
const { resendUserInvites } = api.people;
const { EmployeeStatus } = constants;


class SectionBodyContent extends React.PureComponent {
  constructor(props) {
    super(props);

    this.state = {
      dialog: {
        visible: false,
        header: "",
        body: "",
        buttons: [],
      },
      dialogsVisible: {
        changeEmail: false,
        changePassword: false,
        deleteSelfProfile: false,
        deleteProfileEver: false,
      },
      isEmailValid: false
    };
  }

  onEmailSentClick = email => {
    window.open("mailto:" + email);
  };

  onSendMessageClick = mobilePhone => {
    window.open(`sms:${mobilePhone}`);
  };

  onEditClick = user => {
    const { history, settings } = this.props;
    history.push(`${settings.homepage}/edit/${user.userName}`);
  };

  toggleChangePasswordDialog = (email) => {
    const checkedEmail = typeof (email) === 'string' ? email : undefined;
    this.setState({
      dialogsVisible: { ...this.state.dialogsVisible, changePassword: !this.state.dialogsVisible.changePassword },
      user: { email: checkedEmail }
    });
  };

  toggleChangeEmailDialog = (user) => {
    const checkedUser = user ? user : {};
    this.setState({
      dialogsVisible: { ...this.state.dialogsVisible, changeEmail: !this.state.dialogsVisible.changeEmail },
      user: {
        email: checkedUser.email,
        id: checkedUser.id
      }
    });
  };

  onDisableClick = user => {
    const { updateUserStatus, onLoading, t } = this.props;

    onLoading(true);
    updateUserStatus(EmployeeStatus.Disabled, [user.id])
      .then(() => toastr.success(t('SuccessChangeUserStatus')))
      .catch(error => toastr.error(error))
      .finally(() => onLoading(false));
  };

  onEnableClick = user => {
    const { updateUserStatus, onLoading, t } = this.props;

    onLoading(true);
    updateUserStatus(EmployeeStatus.Active, [user.id])
      .then(() => toastr.success(t('SuccessChangeUserStatus')))
      .catch(error => toastr.error(error))
      .finally(() => onLoading(false));
  };

  onReassignDataClick = user => {
    const { history, settings } = this.props;
    history.push(`${settings.homepage}/reassign/${user.userName}`);
  };

  onDeletePersonalDataClick = user => {
    toastr.success("Context action: Delete personal data");
  };

  toggleDeleteProfileEverDialog = user => {
    const checkedUser = user ? user : {};
    this.setState({
      dialogsVisible: { ...this.state.dialogsVisible, deleteProfileEver: !this.state.dialogsVisible.deleteProfileEver },
      user: {
        id: checkedUser.id,
        displayName: checkedUser.displayName,
        userName: checkedUser.userName,
      }
    });
  };

  toggleDeleteSelfProfileDialog = email => {
    const checkedEmail = typeof (email) === 'string' ? email : undefined;
    this.setState({
      dialogsVisible: { ...this.state.dialogsVisible, deleteSelfProfile: !this.state.dialogsVisible.deleteSelfProfile },
      user: { email: checkedEmail }
    });
  };

  onInviteAgainClick = user => {
    const { onLoading } = this.props;
    onLoading(true);
    resendUserInvites([user.id])
      .then(() =>
        toastr.success(
          <Text>
            <Trans i18nKey='MessageEmailActivationInstuctionsSentOnEmail' i18n={i18n}>
                The email activation instructions have been sent to the
                <strong>{{email: user.email}}</strong> email address
            </Trans>
          </Text>
        )
      )
      .catch(error => toastr.error(error))
      .finally(() => onLoading(false));
  };
  getUserContextOptions = (user, viewer) => {
    let status = "";
    const { t } = this.props;

    const isViewerAdmin = isAdmin(viewer);
    const isSelf = isMe(user, viewer.userName);

    if (isViewerAdmin || (!isViewerAdmin && isSelf)) {
      status = getUserStatus(user);
    }

    //console.log("getUserContextOptions", user, viewer, status);

    switch (status) {
      case "normal":
      case "unknown":
        return [
          {
            key: "send-email",
            label: t("LblSendEmail"),
            onClick: this.onEmailSentClick.bind(this, user.email)
          },
          user.mobilePhone &&
          isMobileOnly && {
            key: "send-message",
            label: t("LblSendMessage"),
            onClick: this.onSendMessageClick.bind(this, user.mobilePhone)
          },
          { key: "separator", isSeparator: true },
          {
            key: "edit",
            label: t("EditButton"),
            onClick: this.onEditClick.bind(this, user)
          },
          {
            key: "change-password",
            label: t("PasswordChangeButton"),
            onClick: this.toggleChangePasswordDialog.bind(this, user.email)
          },
          {
            key: "change-email",
            label: t("EmailChangeButton"),
            onClick: this.toggleChangeEmailDialog.bind(this, user)
          },
          isSelf
            ? viewer.isOwner
              ? {}
              : {
                key: "delete-profile",
                label: t("DeleteSelfProfile"),
                onClick: this.toggleDeleteSelfProfileDialog.bind(this, user.email)
              }
            : {
              key: "disable",
              label: t("DisableUserButton"),
              onClick: this.onDisableClick.bind(this, user)
            }
        ];
      case "disabled":
        return [
          {
            key: "enable",
            label: t("EnableUserButton"),
            onClick: this.onEnableClick.bind(this, user)
          },
          {
            key: "reassign-data",
            label: t("ReassignData"),
            onClick: this.onReassignDataClick.bind(this, user)
          },
          {
            key: "delete-personal-data",
            label: t("RemoveData"),
            onClick: this.onDeletePersonalDataClick.bind(this, user)
          },
          {
            key: "delete-profile",
            label: t("DeleteSelfProfile"),
            onClick: this.toggleDeleteProfileEverDialog.bind(this, user)
          }
        ];
      case "pending":
        return [
          {
            key: "edit",
            label: t("EditButton"),
            onClick: this.onEditClick.bind(this, user)
          },
          {
            key: "invite-again",
            label: t("LblInviteAgain"),
            onClick: this.onInviteAgainClick.bind(this, user)
          },
          !isSelf &&
          (user.status === EmployeeStatus.Active
            ? {
              key: "disable",
              label: t("DisableUserButton"),
              onClick: this.onDisableClick.bind(this, user)
            }
            : {
              key: "enable",
              label: t("EnableUserButton"),
              onClick: this.onEnableClick.bind(this, user)
            }),
          isSelf && {
            key: "delete-profile",
            label: t("DeleteSelfProfile"),
            onClick: this.toggleDeleteSelfProfileDialog.bind(this, user.email)
          }
        ];
      default:
        return [];
    }
  };

  onContentRowSelect = (checked, user) => {
    console.log("ContentRow onSelect", checked, user);
    if (checked) {
      this.props.selectUser(user);
    } else {
      this.props.deselectUser(user);
    }
  };

  onResetFilter = () => {
    const { onLoading, resetFilter } = this.props;
    onLoading(true);
    resetFilter().finally(() => onLoading(false));
  };

  onDialogClose = () => {
    this.setState({
      dialog: { visible: false }
    });
  };

  needForUpdate = (currentProps, nextProps) => {
    if (currentProps.checked !== nextProps.checked) {
      return true;
    }
    if (currentProps.status !== nextProps.status) {
      return true;
    }
    if (!isEqual(currentProps.data, nextProps.data)) {
      return true;
    }
    return false;
  };

  render() {
    console.log("Home SectionBodyContent render()");
    const { users, viewer, selection, history, settings, t, filter } = this.props;
    const { dialog, dialogsVisible, user } = this.state;

    return users.length > 0 ? (
      <>
        <RowContainer useReactWindow={false}>
          {users.map(user => {
            const contextOptions = this.getUserContextOptions(user, viewer);
            const contextOptionsProps = !contextOptions.length
              ? {}
              : { contextOptions };
            const checked = isUserSelected(selection, user.id);
            const checkedProps = isAdmin(viewer) ? { checked } : {};
            const element = (
              <Avatar
                size="small"
                role={getUserRole(user)}
                userName={user.displayName}
                source={user.avatar}
              />
            );

            return (
              <Row
                key={user.id}
                status={getUserStatus(user)}
                data={user}
                element={element}
                onSelect={this.onContentRowSelect}
                {...checkedProps}
                {...contextOptionsProps}
                needForUpdate={this.needForUpdate}
              >
                <UserContent
                  user={user}
                  history={history}
                  settings={settings}
                />
              </Row>
            );
          })}
        </RowContainer>
        <ModalDialog
          visible={dialog.visible}
          headerContent={dialog.header}
          bodyContent={dialog.body}
          footerContent={dialog.buttons}
          onClose={this.onDialogClose}
        />

        {dialogsVisible.changeEmail &&
          <ChangeEmailDialog
            visible={dialogsVisible.changeEmail}
            onClose={this.toggleChangeEmailDialog}
            email={user.email}
            id={user.id}
          />
        }
        {dialogsVisible.changePassword &&
          <ChangePasswordDialog
            visible={dialogsVisible.changePassword}
            onClose={this.toggleChangePasswordDialog}
            email={user.email}
          />
        }

        {dialogsVisible.deleteSelfProfile &&
          <DeleteSelfProfileDialog
            visible={dialogsVisible.deleteSelfProfile}
            onClose={this.toggleDeleteSelfProfileDialog}
            email={user.email}
          />
        }

        {dialogsVisible.deleteProfileEver &&
          <DeleteProfileEverDialog
            visible={dialogsVisible.deleteProfileEver}
            onClose={this.toggleDeleteProfileEverDialog}
            user={user}
            filter={filter}
            settings={settings}
            history={history}
          />
        }
      </>
    ) : (
        <EmptyScreenContainer
          imageSrc="images/empty_screen_filter.png"
          imageAlt="Empty Screen Filter image"
          headerText={t("NotFoundTitle")}
          descriptionText={t("NotFoundDescription")}
          buttons={
            <>
              <Icons.CrossIcon size="small" style={{ marginRight: "4px" }} />
              <Link type="action" isHovered={true} onClick={this.onResetFilter}>
                {t("ClearButton")}
              </Link>
            </>
          }
        />
      );
  }
}

SectionBodyContent.defaultProps = {
  users: []
};

const mapStateToProps = state => {
  return {
    selection: state.people.selection,
    selected: state.people.selected,
    users: state.people.users,
    viewer: state.auth.user,
    settings: state.auth.settings,
    filter: state.people.filter
  };
};

export default connect(
  mapStateToProps,
  { selectUser, deselectUser, setSelection, updateUserStatus, resetFilter, fetchPeople }
)(withRouter(withTranslation()(SectionBodyContent)));<|MERGE_RESOLUTION|>--- conflicted
+++ resolved
@@ -30,11 +30,8 @@
 import { isMobileOnly } from "react-device-detect";
 import isEqual from "lodash/isEqual";
 import { store, api, constants } from 'asc-web-common';
-<<<<<<< HEAD
+import i18n from '../../i18n';
 import { ChangeEmailDialog, ChangePasswordDialog, DeleteSelfProfileDialog, DeleteProfileEverDialog } from '../../../../dialogs';
-=======
-import i18n from '../../i18n';
->>>>>>> dc8f8eaf
 const { isAdmin, isMe } = store.auth.selectors;
 const { resendUserInvites } = api.people;
 const { EmployeeStatus } = constants;
