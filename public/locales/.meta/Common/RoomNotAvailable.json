{
  "key_path": "RoomNotAvailable",
  "content": "Room not available",
  "content_en_sha1_hash": "9133dc18fe95f3b8f20a7849bdab1ce0384389ce",
  "created_at": "2025-05-19T21:30:48.227Z",
<<<<<<< HEAD
  "updated_at": "2025-08-29T14:33:38.109Z",
=======
  "updated_at": "2025-09-01T11:05:24.204Z",
>>>>>>> b75318d3
  "comment": {
    "text": "The \"RoomNotAvailable\" translation key is used to display a message indicating that a room is not available, typically appearing in error messages or notifications on expired shared links. This message aims to inform users of the room's unavailability. It is used within error handling contexts, such as in error messages or password entry dialogs.",
    "is_auto": true,
    "updated_at": "2025-05-20T09:34:30.117Z"
  },
  "usage": [
    {
      "file_path": "/packages/client/src/pages/Home/InfoPanel/Body/sub-components/NoItem/ExpiredItem.tsx",
      "line_number": 85,
      "context": "<Heading\n className=\"expired-title\"\n level={HeadingLevel.h3}\n size={HeadingSize.xsmall}\n >\n {t(\"Common:RoomNotAvailable\")}\n </Heading>\n <Text className=\"expired-text\" textAlign=\"center\">\n {t(\"Common:RoomLinkExpired\")}\n </Text>\n </div>",
      "module": "/packages/client"
    },
    {
      "file_path": "/packages/client/src/store/ContextOptionsStore.js",
      "line_number": 254,
      "context": "const { isExpiredLinkAsync } = this.filesActionsStore;\n \n if (item.external && (item.expired || (await isExpiredLinkAsync(item))))\n return toastr.error(\n t(\"Common:RoomLinkExpired\"),\n t(\"Common:RoomNotAvailable\"),\n );\n \n if (isLockedSharedRoom(item))\n return this.dialogsStore.setPasswordEntryDialog(true, item);",
      "module": "/packages/client"
    },
    {
      "file_path": "/packages/client/src/store/ContextOptionsStore.js",
      "line_number": 254,
      "context": "const { isExpiredLinkAsync } = this.filesActionsStore;\n \n if (item.external && (item.expired || (await isExpiredLinkAsync(item))))\n return toastr.error(\n t(\"Common:RoomLinkExpired\"),\n t(\"Common:RoomNotAvailable\"),\n );\n \n if (isLockedSharedRoom(item))\n return this.dialogsStore.setPasswordEntryDialog(true, item);",
      "module": "/packages/client"
    },
    {
      "file_path": "/packages/client/src/store/FilesActionsStore.js",
      "line_number": 2625,
      "context": "item.external &&\n (item.expired || (await this.isExpiredLinkAsync(item)))\n )\n return toastr.error(\n t(\"Common:RoomLinkExpired\"),\n t(\"Common:RoomNotAvailable\"),\n );\n \n if (isLockedSharedRoom(item))\n return this.dialogsStore.setPasswordEntryDialog(true, item);",
      "module": "/packages/client"
    }
  ],
  "languages": {
    "en": {
      "ai_translated": false,
      "ai_model": null,
      "ai_spell_check_issues": [],
      "approved_at": null
    },
    "ar-SA": {
      "ai_translated": false,
      "ai_model": null,
      "ai_spell_check_issues": [
        {
          "type": "spelling",
          "description": "The word 'متاحة' (mutaaha) should be 'متوفرة' (mutawaffira) for a more natural and accurate translation of 'available' in this context.  'متاحة' is more appropriate for things like 'available for use' but 'متوفرة' better reflects a room not being offered.",
          "suggestion": "الغرفة غير متوفرة"
        }
      ],
      "approved_at": null
    },
    "az": {
      "ai_translated": false,
      "ai_model": null,
      "ai_spell_check_issues": [],
      "approved_at": null
    },
    "bg": {
      "ai_translated": false,
      "ai_model": null,
      "ai_spell_check_issues": [],
      "approved_at": null
    },
    "cs": {
      "ai_translated": false,
      "ai_model": null,
      "ai_spell_check_issues": [],
      "approved_at": null
    },
    "de": {
      "ai_translated": false,
      "ai_model": null,
      "ai_spell_check_issues": [],
      "approved_at": null
    },
    "el-GR": {
      "ai_translated": false,
      "ai_model": null,
      "ai_spell_check_issues": [],
      "approved_at": null
    },
    "es": {
      "ai_translated": false,
      "ai_model": null,
      "ai_spell_check_issues": [],
      "approved_at": null
    },
    "fi": {
      "ai_translated": false,
      "ai_model": null,
      "ai_spell_check_issues": [],
      "approved_at": null
    },
    "fr": {
      "ai_translated": false,
      "ai_model": null,
      "ai_spell_check_issues": [],
      "approved_at": null
    },
    "hy-AM": {
      "ai_translated": false,
      "ai_model": null,
      "ai_spell_check_issues": [],
      "approved_at": null
    },
    "it": {
      "ai_translated": false,
      "ai_model": null,
      "ai_spell_check_issues": [],
      "approved_at": null
    },
    "ja-JP": {
      "ai_translated": false,
      "ai_model": null,
      "ai_spell_check_issues": [],
      "approved_at": null
    },
    "ko-KR": {
      "ai_translated": false,
      "ai_model": null,
      "ai_spell_check_issues": [],
      "approved_at": null
    },
    "lo-LA": {
      "ai_translated": false,
      "ai_model": null,
      "ai_spell_check_issues": [],
      "approved_at": null
    },
    "lv": {
      "ai_translated": false,
      "ai_model": null,
      "ai_spell_check_issues": [],
      "approved_at": null
    },
    "nl": {
      "ai_translated": false,
      "ai_model": null,
      "ai_spell_check_issues": [],
      "approved_at": null
    },
    "pl": {
      "ai_translated": false,
      "ai_model": null,
      "ai_spell_check_issues": [],
      "approved_at": null
    },
    "pt": {
      "ai_translated": false,
      "ai_model": null,
      "ai_spell_check_issues": [],
      "approved_at": null
    },
    "pt-BR": {
      "ai_translated": false,
      "ai_model": null,
      "ai_spell_check_issues": [],
      "approved_at": null
    },
    "ro": {
      "ai_translated": false,
      "ai_model": null,
      "ai_spell_check_issues": [],
      "approved_at": null
    },
    "ru": {
      "ai_translated": false,
      "ai_model": null,
      "ai_spell_check_issues": [],
      "approved_at": null
    },
    "si": {
      "ai_translated": false,
      "ai_model": null,
      "ai_spell_check_issues": [
        {
          "type": "incorrect_translation",
          "description": "The translation 'කාමරය නොමැත' while literally meaning 'room not exists', doesn't convey the intended meaning of 'Room not available'. A more appropriate translation would emphasize the room's unavailability.",
          "suggestion": "කාමරය అందుబాటులో లేదు (Kamara anduvaloo leedu) - Room is not available"
        }
      ],
      "approved_at": null
    },
    "sk": {
      "ai_translated": false,
      "ai_model": null,
      "ai_spell_check_issues": [],
      "approved_at": null
    },
    "sl": {
      "ai_translated": false,
      "ai_model": null,
      "ai_spell_check_issues": [],
      "approved_at": null
    },
    "sr-Cyrl-RS": {
      "ai_translated": false,
      "ai_model": null,
      "ai_spell_check_issues": [
        {
          "type": "incorrect_translation",
          "description": "The Serbian (Cyrillic) translation \"Соба није доступна\" incorrectly translates 'Room'. It should be 'Собе' (Sobе). 'Соба' means 'room' in singular form, while 'Собе' is the correct plural form based on the English phrase 'Room not available'.",
          "suggestion": "Собе није доступна"
        }
      ],
      "approved_at": null
    },
    "sr-Latn-RS": {
      "ai_translated": false,
      "ai_model": null,
      "ai_spell_check_issues": [],
      "approved_at": null
    },
    "tr": {
      "ai_translated": false,
      "ai_model": null,
      "ai_spell_check_issues": [],
      "approved_at": null
    },
    "uk-UA": {
      "ai_translated": false,
      "ai_model": null,
      "ai_spell_check_issues": [],
      "approved_at": null
    },
    "vi": {
      "ai_translated": false,
      "ai_model": null,
      "ai_spell_check_issues": [],
      "approved_at": null
    },
    "zh-CN": {
      "ai_translated": false,
      "ai_model": null,
      "ai_spell_check_issues": [],
      "approved_at": null
    }
  }
}<|MERGE_RESOLUTION|>--- conflicted
+++ resolved
@@ -3,11 +3,7 @@
   "content": "Room not available",
   "content_en_sha1_hash": "9133dc18fe95f3b8f20a7849bdab1ce0384389ce",
   "created_at": "2025-05-19T21:30:48.227Z",
-<<<<<<< HEAD
-  "updated_at": "2025-08-29T14:33:38.109Z",
-=======
   "updated_at": "2025-09-01T11:05:24.204Z",
->>>>>>> b75318d3
   "comment": {
     "text": "The \"RoomNotAvailable\" translation key is used to display a message indicating that a room is not available, typically appearing in error messages or notifications on expired shared links. This message aims to inform users of the room's unavailability. It is used within error handling contexts, such as in error messages or password entry dialogs.",
     "is_auto": true,
@@ -34,7 +30,7 @@
     },
     {
       "file_path": "/packages/client/src/store/FilesActionsStore.js",
-      "line_number": 2625,
+      "line_number": 2617,
       "context": "item.external &&\n (item.expired || (await this.isExpiredLinkAsync(item)))\n )\n return toastr.error(\n t(\"Common:RoomLinkExpired\"),\n t(\"Common:RoomNotAvailable\"),\n );\n \n if (isLockedSharedRoom(item))\n return this.dialogsStore.setPasswordEntryDialog(true, item);",
       "module": "/packages/client"
     }
