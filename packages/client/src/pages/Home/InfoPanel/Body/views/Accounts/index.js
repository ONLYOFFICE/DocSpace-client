--- conflicted
+++ resolved
@@ -3,12 +3,8 @@
 import { withTranslation } from "react-i18next";
 import { useNavigate } from "react-router-dom";
 import withLoader from "@docspace/client/src/HOCs/withLoader";
-<<<<<<< HEAD
 import InfoPanelViewLoader from "@docspace/shared/skeletons/info-panel/body";
-=======
-import Loaders from "@docspace/common/components/Loaders";
 import { Link } from "@docspace/shared/components/link";
->>>>>>> 8661c352
 
 import { Text } from "@docspace/shared/components/text";
 import { ComboBox } from "@docspace/shared/components/combobox";
@@ -227,33 +223,34 @@
           </Text>
           <div>Rooms list</div> */}
 
-          {infoPanelSelection?.groups?.length && <>
-            <Text
-            className={"info_field info_field_groups"}
-            noSelect
-            title={t("Common:Group")}
-          >
-            {t("Common:Group")}
-          </Text>
-
-          <div className={"info_groups"}>
-            {infoPanelSelection.groups.map((group) => (
-              <Link
-                key={group.id}
-                className={"info_data first-row info_group"}
-                isHovered={true}
-                fontSize={"13px"}
-                lineHeight={"20px"}
-                fontWeight={600}
-                title={group.name}
-                onClick={() => onGroupClick(group.id)}
+          {infoPanelSelection?.groups?.length && (
+            <>
+              <Text
+                className={"info_field info_field_groups"}
+                noSelect
+                title={t("Common:Group")}
               >
-                {group.name}
-              </Link>
-            ))}
-          </div>
-          </>}
-
+                {t("Common:Group")}
+              </Text>
+
+              <div className={"info_groups"}>
+                {infoPanelSelection.groups.map((group) => (
+                  <Link
+                    key={group.id}
+                    className={"info_data first-row info_group"}
+                    isHovered={true}
+                    fontSize={"13px"}
+                    lineHeight={"20px"}
+                    fontWeight={600}
+                    title={group.name}
+                    onClick={() => onGroupClick(group.id)}
+                  >
+                    {group.name}
+                  </Link>
+                ))}
+              </div>
+            </>
+          )}
         </div>
       </StyledAccountContent>
     </>
