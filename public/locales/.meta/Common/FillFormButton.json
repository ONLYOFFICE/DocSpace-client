{
  "key_path": "FillFormButton",
  "content": "Fill",
  "content_en_sha1_hash": "7adb6736cf2c9ae017b128f98738ffbae0e58655",
  "created_at": "2025-05-19T21:30:45.342Z",
<<<<<<< HEAD
  "updated_at": "2025-08-29T14:33:38.367Z",
=======
  "updated_at": "2025-09-01T11:05:24.391Z",
>>>>>>> b75318d3
  "comment": {
    "text": "The translation key \"FillFormButton\" is used to display a button that invites users to fill a file. This phrase appears on a button in various UI elements, such as a filling status panel and a form context options store. It's part of a broader set of translations related to file operations and user interactions.",
    "is_auto": true,
    "updated_at": "2025-05-20T09:36:11.705Z"
  },
  "usage": [
    {
      "file_path": "/packages/client/src/store/ContextOptionsStore.js",
<<<<<<< HEAD
      "line_number": 1740,
=======
      "line_number": 1780,
>>>>>>> b75318d3
      "context": "disabled: Boolean(item.external && item.expired),\n },\n {\n id: \"option_fill-form\",\n key: \"fill-form\",\n label: t(\"Common:FillFormButton\"),\n icon: FormFillRectSvgUrl,\n onClick: () => this.onClickLinkFillForm(item),\n disabled: false,\n },\n {",
      "module": "/packages/client"
    },
    {
      "file_path": "/packages/shared/dialogs/FillingStatusPanel/index.tsx",
      "line_number": 178,
      "context": "scale\n primary\n onClick={() => onFill?.(file)}\n id=\"panel_button_fill\"\n key=\"panel_button_fill\"\n label={t(\"Common:FillFormButton\")}\n size={ButtonSize.normal}\n />\n ) : null}\n {file.security.StopFilling ? (\n <Button",
      "module": "/packages/shared"
    }
  ],
  "languages": {
    "en": {
      "ai_translated": false,
      "ai_model": null,
      "ai_spell_check_issues": [],
      "approved_at": null
    },
    "ar-SA": {
      "ai_translated": false,
      "ai_model": null,
      "ai_spell_check_issues": [
        {
          "type": "incorrect_translation",
          "description": "The translation \"إملأ النموذج\" literally translates to \"Fill the form\". The English content is simply \"Fill\", suggesting a more concise translation is preferred.",
          "suggestion": "ملء (Mal')"
        }
      ],
      "approved_at": null
    },
    "az": {
      "ai_translated": false,
      "ai_model": null,
      "ai_spell_check_issues": [
        {
          "type": "incorrect_translation",
          "description": "The translation \"Formu doldurun\" is too literal and doesn't accurately convey the meaning of \"Fill\" in the context of a button labeled 'Fill'. It translates to 'Fill the form', which is not the intended action.",
          "suggestion": "Doldur"
        }
      ],
      "approved_at": null
    },
    "bg": {
      "ai_translated": false,
      "ai_model": null,
      "ai_spell_check_issues": [
        {
          "type": "incorrect_translation",
          "description": "The translation \"Попълнете формуляра\" (Popŭlnete formulqrata) translates to \"Fill out the form\". While related to \"Fill\", it's more verbose than the English \"Fill\". A more direct and concise translation would be more appropriate.",
          "suggestion": "Попълни"
        }
      ],
      "approved_at": null
    },
    "cs": {
      "ai_translated": false,
      "ai_model": null,
      "ai_spell_check_issues": [
        {
          "type": "incorrect_translation",
          "description": "The Czech translation \"Vyplňte formulář\" translates to \"Fill out the form\", which is more verbose than the English \"Fill\". While technically correct, it doesn't match the brevity of the original.",
          "suggestion": "Consider a shorter translation like \"Vyplnit\" or \"Naplnit\" to better match the brevity of 'Fill'."
        }
      ],
      "approved_at": null
    },
    "de": {
      "ai_translated": false,
      "ai_model": null,
      "ai_spell_check_issues": [
        {
          "type": "incorrect_translation",
          "description": "The translation \"Formular ausfüllen\" literally translates to \"Fill out form\". While functionally similar to the English \"Fill\", it's more verbose and less concise. A more direct translation, keeping the brevity of the English, would be more suitable.",
          "suggestion": "Ausfüllen"
        }
      ],
      "approved_at": null
    },
    "el-GR": {
      "ai_translated": false,
      "ai_model": null,
      "ai_spell_check_issues": [
        {
          "type": "incorrect_translation",
          "description": "The translation \"Συμπληρώστε τη φόρμα\" literally translates to \"Fill in the form\". While understandable, it's more verbose than the English \"Fill\". A more concise and accurate translation, reflecting the brevity of the original, would be better.",
          "suggestion": "Γεμίστε"
        }
      ],
      "approved_at": null
    },
    "es": {
      "ai_translated": false,
      "ai_model": null,
      "ai_spell_check_issues": [
        {
          "type": "incorrect_translation",
          "description": "The Spanish translation \"Rellenar el formulario\" is too literal and verbose for a button label. \"Fill\" typically implies a more concise action.",
          "suggestion": "Consider a more concise and user-friendly option such as \"Completar\" or \"Llenar\"."
        }
      ],
      "approved_at": null
    },
    "fi": {
      "ai_translated": false,
      "ai_model": null,
      "ai_spell_check_issues": [
        {
          "type": "incorrect_translation",
          "description": "The translation 'Täytä lomake' literally translates to 'Fill form'. While functional, it's a more verbose translation than the English 'Fill'.  A more concise and natural translation would be more appropriate for a button label.",
          "suggestion": "Täytä"
        }
      ],
      "approved_at": null
    },
    "fr": {
      "ai_translated": false,
      "ai_model": null,
      "ai_spell_check_issues": [
        {
          "type": "incorrect_translation",
          "description": "The French translation 'Remplissez le formulaire' translates to 'Fill out the form', which is more verbose than the English 'Fill'. It's an over-translation and doesn't match the succinctness of the source text.",
          "suggestion": "Remplir"
        }
      ],
      "approved_at": null
    },
    "hy-AM": {
      "ai_translated": false,
      "ai_model": null,
      "ai_spell_check_issues": [
        {
          "type": "incorrect_translation",
          "description": "The Armenian translation \"Լրացրեք ձևը\" literally translates to \"Fill out the form\". While functionally similar to 'Fill', it's more verbose and doesn't convey the concise nature of the English term 'Fill' often used in UI elements. It's also in the imperative mood, which might be too direct for some UI contexts.",
          "suggestion": "Consider a more concise translation like \"Լրացնել\" (Lracnel) or a more contextually appropriate term depending on the specific button's function."
        }
      ],
      "approved_at": null
    },
    "it": {
      "ai_translated": false,
      "ai_model": null,
      "ai_spell_check_issues": [
        {
          "type": "incorrect_translation",
          "description": "The Italian translation \"Compilare il modulo\" (Fill the form) is too literal and verbose for a button label. \"Fill\" typically implies a simple action.",
          "suggestion": "Compila"
        }
      ],
      "approved_at": null
    },
    "ja-JP": {
      "ai_translated": false,
      "ai_model": null,
      "ai_spell_check_issues": [
        {
          "type": "incorrect_translation",
          "description": "The translation 'フォームへの入力' (Fōmu e no nyūryoku) is too literal and verbose for a button label like 'Fill'. It translates to 'Input into the form'.",
          "suggestion": "A more natural and concise translation would be '入力' (Nyūryoku - Input) or '送信' (Sōshin - Submit), depending on the button's functionality."
        },
        {
          "type": "formatting",
          "description": "The translation is too long for a typical button label.  Long labels can be truncated or display poorly on various devices and resolutions.",
          "suggestion": "Choose a shorter, more concise option as suggested above."
        }
      ],
      "approved_at": null
    },
    "ko-KR": {
      "ai_translated": false,
      "ai_model": null,
      "ai_spell_check_issues": [
        {
          "type": "incorrect_translation",
          "description": "The translation '양식을 작성해주세요' is overly formal and verbose for a button labeled 'Fill'. A more appropriate translation would be something shorter and more action-oriented.",
          "suggestion": "채우기"
        }
      ],
      "approved_at": null
    },
    "lo-LA": {
      "ai_translated": false,
      "ai_model": null,
      "ai_spell_check_issues": [],
      "approved_at": null
    },
    "lv": {
      "ai_translated": false,
      "ai_model": null,
      "ai_spell_check_issues": [
        {
          "type": "incorrect_translation",
          "description": "The Latvian translation \"Aizpildiet veidlapu\" translates to \"Fill in the form\". While functionally related to the English \"Fill\", it's more verbose and less concise than the original. A more direct and concise translation would be preferable, like \"Aizpildīt\" or \"Piepildīt\".",
          "suggestion": "Aizpildīt"
        }
      ],
      "approved_at": null
    },
    "nl": {
      "ai_translated": false,
      "ai_model": null,
      "ai_spell_check_issues": [
        {
          "type": "incorrect_translation",
          "description": "The Dutch translation \"Vul het formulier in\" is too literal and verbose for a button label. \"Fill\" implies a concise action. The translation means 'Fill in the form'.",
          "suggestion": "Invullen"
        }
      ],
      "approved_at": null
    },
    "pl": {
      "ai_translated": false,
      "ai_model": null,
      "ai_spell_check_issues": [
        {
          "type": "incorrect_translation",
          "description": "The Polish translation \"Wypełnij formularz\" translates to \"Fill out the form\", which is more verbose than the English \"Fill\". A more concise and direct translation would be better aligned with the original meaning.",
          "suggestion": "Wypełnij"
        }
      ],
      "approved_at": null
    },
    "pt": {
      "ai_translated": false,
      "ai_model": null,
      "ai_spell_check_issues": [
        {
          "type": "incorrect_translation",
          "description": "The translation \"Preencha o formulário\" is too literal and verbose for a button label. 'Fill' typically implies a short, action-oriented phrase. 'Preencha o formulário' translates to 'Fill the form'.",
          "suggestion": "Preencher"
        }
      ],
      "approved_at": null
    },
    "pt-BR": {
      "ai_translated": false,
      "ai_model": null,
      "ai_spell_check_issues": [
        {
          "type": "incorrect_translation",
          "description": "The translation \"Preencher o formulário\" is too literal and lengthy for a button label. \"Preencher\" or \"Completar\" would be more appropriate for a button labeled \"Fill\".",
          "suggestion": "Preencher"
        }
      ],
      "approved_at": null
    },
    "ro": {
      "ai_translated": false,
      "ai_model": null,
      "ai_spell_check_issues": [
        {
          "type": "incorrect_translation",
          "description": "The translation 'Completați formularul' translates to 'Complete the form' which is a more literal translation than the single word 'Fill'. While not strictly incorrect, it's less concise and doesn't capture the intended meaning as well. A more direct and appropriate translation for 'Fill' would be 'Umple'.",
          "suggestion": "Umple"
        }
      ],
      "approved_at": null
    },
    "ru": {
      "ai_translated": false,
      "ai_model": null,
      "ai_spell_check_issues": [
        {
          "type": "incorrect_translation",
          "description": "The translation 'Заполнить форму' (Zapolnit' formu) translates to 'Fill out the form,' which is more verbose than the English 'Fill'. A more concise and accurate translation would be 'Заполнить' (Zapolnit').",
          "suggestion": "Заполнить"
        }
      ],
      "approved_at": null
    },
    "si": {
      "ai_translated": false,
      "ai_model": null,
      "ai_spell_check_issues": [
        {
          "type": "incorrect_translation",
          "description": "While 'පුරවන්න' (puravanna) literally translates to 'fill', it's not the most natural or idiomatic translation for a 'Fill' button. It sounds more like an instruction rather than a button label. A more suitable translation might be something like 'ගබඩිය' (gabadiya - meaning 'form' or 'application' in this context) or a shorter alternative like 'ඉටුරා' (itūrā - meaning 'enter').",
          "suggestion": "Consider 'ගබඩිය' (gabadiya) or 'ඉටුරා' (itūrā) for a more natural button label."
        }
      ],
      "approved_at": null
    },
    "sk": {
      "ai_translated": false,
      "ai_model": null,
      "ai_spell_check_issues": [
        {
          "type": "incorrect_translation",
          "description": "The Slovak translation 'Vyplň formu' is too literal and lengthy for a button label. It translates to 'Fill the form' instead of just 'Fill'. The English 'Fill' is a single word representing the action, and the Slovak equivalent should be more concise.",
          "suggestion": "Napln"
        }
      ],
      "approved_at": null
    },
    "sl": {
      "ai_translated": false,
      "ai_model": null,
      "ai_spell_check_issues": [
        {
          "type": "incorrect_translation",
          "description": "The translation \"Izpolni obrazec\" is too literal and lengthy for a button label. A more concise and user-friendly translation is needed. \"Izpolni\" is a better option.",
          "suggestion": "Izpolni"
        }
      ],
      "approved_at": null
    },
    "sr-Cyrl-RS": {
      "ai_translated": false,
      "ai_model": null,
      "ai_spell_check_issues": [
        {
          "type": "incorrect_translation",
          "description": "While \"Попуните\" is a valid Serbian (Cyrillic) verb meaning \"to fill in\" or \"to complete,\" it might be too literal for a button labeled \"Fill.\"  A more natural and concise translation for a button like this would be something like \"Испуни\" (Ispuni), which translates to \"Fill\" and is commonly used for actions like filling out a form.",
          "suggestion": "Consider using \"Испуни\" (Ispuni) instead of \"Попуните\" (Popunite)."
        }
      ],
      "approved_at": null
    },
    "sr-Latn-RS": {
      "ai_translated": false,
      "ai_model": null,
      "ai_spell_check_issues": [
        {
          "type": "incorrect_translation",
          "description": "While 'Popunite' is a valid Serbian word, it translates more closely to 'Fill in' or 'Complete' rather than simply 'Fill'. It's a bit more verbose than the English 'Fill'.",
          "suggestion": "Consider 'Ispuni' or a shorter alternative depending on the context and desired nuance. 'Popunite' is acceptable but slightly more formal."
        }
      ],
      "approved_at": null
    },
    "tr": {
      "ai_translated": false,
      "ai_model": null,
      "ai_spell_check_issues": [
        {
          "type": "incorrect_translation",
          "description": "The translation \"Formu doldurun\" is a complete sentence meaning \"Fill the form.\" The key \"Common:FillFormButton\" should be a short, concise label for a button, which \"Fill\" represents. The Turkish translation should reflect this by being a more concise imperative.",
          "suggestion": "Doldur"
        }
      ],
      "approved_at": null
    },
    "uk-UA": {
      "ai_translated": false,
      "ai_model": null,
      "ai_spell_check_issues": [
        {
          "type": "incorrect_translation",
          "description": "The Ukrainian translation 'Заповнити форму' translates to 'Fill out the form', which is more verbose than the English 'Fill'. While technically correct, it's not a direct and concise equivalent.",
          "suggestion": "Заповнити"
        }
      ],
      "approved_at": null
    },
    "vi": {
      "ai_translated": false,
      "ai_model": null,
      "ai_spell_check_issues": [
        {
          "type": "incorrect_translation",
          "description": "The translation \"Điền vào mẫu\" is too literal and verbose for a button label. It translates to \"Fill in the form\" which is not concise enough. A shorter, more natural option would be better.",
          "suggestion": "Tối ưu hóa lại thành \"Điền\" or \"OK\" or \"Xác nhận\""
        }
      ],
      "approved_at": null
    },
    "zh-CN": {
      "ai_translated": false,
      "ai_model": null,
      "ai_spell_check_issues": [
        {
          "type": "incorrect_translation",
          "description": "The translation \"填写表单\" literally means \"Fill in the form\". While it conveys a similar meaning to \"Fill\", it's more verbose than the English 'Fill' and doesn't capture the brevity and conciseness of the original. A more appropriate translation for a button label would be something more direct like \"提交\" (Submit) or simply \"填写\" (Fill).",
          "suggestion": "Consider \"提交\" (Submit) or \"填写\" (Fill)."
        }
      ],
      "approved_at": null
    }
  }
}<|MERGE_RESOLUTION|>--- conflicted
+++ resolved
@@ -3,11 +3,7 @@
   "content": "Fill",
   "content_en_sha1_hash": "7adb6736cf2c9ae017b128f98738ffbae0e58655",
   "created_at": "2025-05-19T21:30:45.342Z",
-<<<<<<< HEAD
-  "updated_at": "2025-08-29T14:33:38.367Z",
-=======
   "updated_at": "2025-09-01T11:05:24.391Z",
->>>>>>> b75318d3
   "comment": {
     "text": "The translation key \"FillFormButton\" is used to display a button that invites users to fill a file. This phrase appears on a button in various UI elements, such as a filling status panel and a form context options store. It's part of a broader set of translations related to file operations and user interactions.",
     "is_auto": true,
@@ -16,11 +12,7 @@
   "usage": [
     {
       "file_path": "/packages/client/src/store/ContextOptionsStore.js",
-<<<<<<< HEAD
-      "line_number": 1740,
-=======
       "line_number": 1780,
->>>>>>> b75318d3
       "context": "disabled: Boolean(item.external && item.expired),\n },\n {\n id: \"option_fill-form\",\n key: \"fill-form\",\n label: t(\"Common:FillFormButton\"),\n icon: FormFillRectSvgUrl,\n onClick: () => this.onClickLinkFillForm(item),\n disabled: false,\n },\n {",
       "module": "/packages/client"
     },
