{
  "ChooseRoomType": "Výběr typu místnosti",
  "CreateRoomConfirmation": "Pokračovat bez připojení úložiště?\nVybrali jste možnost úložiště třetí strany, které ještě není připojeno. Pokud budete pokračovat bez připojení služby, tato možnost nebude přidána.",
  "CreateTagOption": "Vytvořit značku",
  "DisableRoomQuota": "Zakázat kvóty pro tuto místnost",
  "Icon": "Ikona",
  "MakeRoomPrivateDescription": "Všechny soubory v této místnosti budou zašifrovány.",
  "MakeRoomPrivateLimitationsWarningDescription": "Pomocí této funkce můžete pozvat pouze stávající uživatele služby {{portalName}}. Po vytvoření místnosti nebudete moci seznam uživatelů měnit.",
  "MakeRoomPrivateTitle": "Vytvořte si soukromou místnost",
  "PeopleSelectorInfo": "Vlastníkem místnosti se může stát pouze správce místnosti nebo správce prostoru {{portalName}}",
  "PublicRoomBarDescription": "Tato místnost je k dispozici každému, kdo má odkaz. Externí uživatelé budou mít oprávnění pouze k prohlížení všech souborů.",
  "PublicRoomSystemFoldersDescription": "V systémových složkách se ukládají kopie formulářů v různých fázích dokončení. Formuláře, které se vyplňují, jsou uloženy ve složce Rozpracované a dokončené formuláře jsou uloženy ve složce Kompletní.",
  "PublicRoomSystemFoldersTitle": "Systémové složky",
  "RoomEditing": "Úprava místnosti",
  "RootFolderLabel": "Kořenová složka",
  "StorageDescription": "Nastavení kvóty úložného prostoru na místnost. Tuto hodnotu můžete změnit nebo limit úložiště vypnout.",
  "TagsPlaceholder": "Přidat značku",
  "ThirdPartyStorageComboBoxPlaceholder": "Vyberte úložiště",
  "ThirdPartyStorageDescription": "Jako úložiště dat pro tuto místnost použijte služby třetích stran. V připojeném úložišti bude vytvořena nová složka pro ukládání dat této místnosti.",
  "ThirdPartyStorageNoStorageAlert": "Předtím je třeba připojit příslušnou službu v části „Integrace“. V opačném případě nebude připojení možné.",
  "ThirdPartyStoragePermanentSettingDescription": "Soubory jsou uloženy v úložišti třetí strany {{thirdpartyTitle}} ve složce \"{{thirdpartyFolderName}}“.\n<strong>{{thirdpartyPath}}</strong>",
<<<<<<< HEAD
  "ThirdPartyStorageRoomAdminNoStorageAlert": "Chcete-li připojit úložiště třetí strany, musíte přidat příslušnou službu v části Integrace v nastavení služby {{portalName}}. Pro povolení integrace se obraťte na vlastníka nebo správce služby {{portalName}}.",
  "ViewOnlyRoomDescription": "Sdílejte připravené dokumenty, zprávy, dokumentaci a další soubory k prohlížení.",
  "ViewOnlyRoomTitle": "Místnost pouze k prohlížení"
=======
  "ThirdPartyStorageRoomAdminNoStorageAlert": "Chcete-li připojit úložiště třetí strany, musíte přidat příslušnou službu v části Integrace v nastavení služby DocSpace. Pro povolení integrace se obraťte na vlastníka nebo správce služby DocSpace."
>>>>>>> 5349164d
}<|MERGE_RESOLUTION|>--- conflicted
+++ resolved
@@ -19,11 +19,5 @@
   "ThirdPartyStorageDescription": "Jako úložiště dat pro tuto místnost použijte služby třetích stran. V připojeném úložišti bude vytvořena nová složka pro ukládání dat této místnosti.",
   "ThirdPartyStorageNoStorageAlert": "Předtím je třeba připojit příslušnou službu v části „Integrace“. V opačném případě nebude připojení možné.",
   "ThirdPartyStoragePermanentSettingDescription": "Soubory jsou uloženy v úložišti třetí strany {{thirdpartyTitle}} ve složce \"{{thirdpartyFolderName}}“.\n<strong>{{thirdpartyPath}}</strong>",
-<<<<<<< HEAD
-  "ThirdPartyStorageRoomAdminNoStorageAlert": "Chcete-li připojit úložiště třetí strany, musíte přidat příslušnou službu v části Integrace v nastavení služby {{portalName}}. Pro povolení integrace se obraťte na vlastníka nebo správce služby {{portalName}}.",
-  "ViewOnlyRoomDescription": "Sdílejte připravené dokumenty, zprávy, dokumentaci a další soubory k prohlížení.",
-  "ViewOnlyRoomTitle": "Místnost pouze k prohlížení"
-=======
-  "ThirdPartyStorageRoomAdminNoStorageAlert": "Chcete-li připojit úložiště třetí strany, musíte přidat příslušnou službu v části Integrace v nastavení služby DocSpace. Pro povolení integrace se obraťte na vlastníka nebo správce služby DocSpace."
->>>>>>> 5349164d
+  "ThirdPartyStorageRoomAdminNoStorageAlert": "Chcete-li připojit úložiště třetí strany, musíte přidat příslušnou službu v části Integrace v nastavení služby {{portalName}}. Pro povolení integrace se obraťte na vlastníka nebo správce služby {{portalName}}."
 }