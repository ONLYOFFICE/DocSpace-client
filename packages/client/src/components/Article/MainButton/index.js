--- conflicted
+++ resolved
@@ -538,29 +538,6 @@
       key: "pdf",
     };
 
-<<<<<<< HEAD
-    const showSelectorDocx = {
-      id: "actions_template_from-file",
-      className: "main-button_drop-down_sub",
-      icon: FormFileReactSvgUrl,
-      label: t("Translations:SubNewFormFile"),
-      onClick: onShowSelectFileDialog,
-      disabled: isPrivateRoom,
-      key: "form-file",
-    };
-
-    const formGallery = {
-      id: "actions_template_oforms-gallery",
-      className: "main-button_drop-down_sub",
-      icon: FormGalleryReactSvgUrl,
-      label: t("Common:OFORMsGallery"),
-      onClick: onShowGallery,
-      disabled: isPrivateRoom,
-      key: "form-gallery",
-    };
-
-=======
->>>>>>> c4e9715c
     const createNewDocumentDocx = {
       id: "actions_new-document",
       className: "main-button_drop-down",
@@ -988,15 +965,12 @@
       currentColorScheme,
       currentDeviceType,
       allowInvitingMembers,
-<<<<<<< HEAD
+      aiConfig,
+      templateGalleryAvailable,
       isDesktopClient,
       isEncryptionSupport,
       frameConfig,
       isFrame,
-=======
-      aiConfig,
-      templateGalleryAvailable,
->>>>>>> c4e9715c
     } = settingsStore;
 
     const { isVisible: versionHistoryPanelVisible } = versionHistoryStore;
