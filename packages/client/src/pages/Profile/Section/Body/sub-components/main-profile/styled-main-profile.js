// (c) Copyright Ascensio System SIA 2009-2024
//
// This program is a free software product.
// You can redistribute it and/or modify it under the terms
// of the GNU Affero General Public License (AGPL) version 3 as published by the Free Software
// Foundation. In accordance with Section 7(a) of the GNU AGPL its Section 15 shall be amended
// to the effect that Ascensio System SIA expressly excludes the warranty of non-infringement of
// any third-party rights.
//
// This program is distributed WITHOUT ANY WARRANTY, without even the implied warranty
// of MERCHANTABILITY or FITNESS FOR A PARTICULAR  PURPOSE. For details, see
// the GNU AGPL at: http://www.gnu.org/licenses/agpl-3.0.html
//
// You can contact Ascensio System SIA at Lubanas st. 125a-25, Riga, Latvia, EU, LV-1021.
//
// The  interactive user interfaces in modified source and object code versions of the Program must
// display Appropriate Legal Notices, as required under Section 5 of the GNU AGPL version 3.
//
// Pursuant to Section 7(b) of the License you must retain the original Product logo when
// distributing the program. Pursuant to Section 7(e) we decline to grant you any rights under
// trademark law for use of our trademarks.
//
// All the Product's GUI elements, including illustrations and icon sets, as well as technical writing
// content are licensed under the terms of the Creative Commons Attribution-ShareAlike 4.0
// International. See the License terms at http://creativecommons.org/licenses/by-sa/4.0/legalcode

import styled, { css } from "styled-components";
import { mobile, tablet } from "@docspace/shared/utils";
import { Text } from "@docspace/shared/components/text";

export const StyledWrapper = styled.div`
  width: 100%;
  max-width: 660px;

  display: flex;
  padding: 24px 24px 18px;
  gap: 40px;
  background: ${(props) => props.theme.profile.main.background};
  border-radius: 12px;

  box-sizing: border-box;

  .avatar {
    min-width: 124px;
  }

  @media ${tablet} {
    max-width: 100%;
  }

  @media ${mobile} {
    background: none;
    flex-direction: column;
    gap: 24px;
    align-items: center;
    padding: 0;
  }
`;

export const StyledAvatarWrapper = styled.div`
  display: flex;

  @media ${mobile} {
    width: 100%;
    justify-content: center;
  }

  .badges-wrapper {
    display: none;

    @media ${mobile} {
      display: flex;
<<<<<<< HEAD
      position: fixed;
      inset-inline-end: 16px;
=======
      position: absolute;
      right: 16px;
      ${(props) =>
        props.theme.interfaceDirection === "rtl"
          ? css`
              left: 16px;
            `
          : css`
              right: 16px;
            `}
>>>>>>> 671842b5
    }
  }
`;

export const StyledInfo = styled.div`
  width: 100%;
  max-width: 100%;
  box-sizing: border-box;
  white-space: nowrap;
  overflow: hidden;
  text-overflow: ellipsis;
  display: flex;
  flex-direction: column;
  gap: 11px;
  padding-top: 5px;

  @media ${tablet} {
    gap: 7px;
  }

  .rows-container {
    display: grid;
    grid-template-columns: minmax(75px, auto) minmax(0, 1fr);
    gap: 24px;
    row-gap: 16px;
    max-width: 100%;

    .profile-block-field {
      display: flex;
      gap: 8px;
      height: 20px;
      align-items: center;
      line-height: 20px;
    }

    .sso-badge,
    .ldap-badge {
      margin-inline-start: 4px;
    }

    .email-container {
      .send-again-desktop {
        display: flex;
      }
    }
    .user-type-container {
      display: flex;
      align-items: baseline;
      gap: 8px;
    }

    .language-combo-box-wrapper {
      display: flex;
      height: 28px;
      align-items: center;
      gap: 8px;

      margin-inline-start: -8px;

      .language-combo-box .combo-button {
        padding-inline: 8px 0;
      }
    }
  }

  .mobile-profile-block {
    display: none;
  }

  .edit-button {
    min-width: 12px;

    svg path {
      fill: ${(props) => props.theme.isBase && `#657077`};
    }
  }

  .email-edit-container {
    display: flex;
    align-items: center;
    padding-inline-end: 16px;
    line-height: 20px;

    .email-text-container {
      ${(props) =>
        props.withActivationBar &&
        css`
          color: ${props.theme.profile.main.pendingEmailTextColor};
        `}
    }

    .email-edit-button {
      display: block;
      padding-inline-start: 8px;
    }
  }

  .send-again-container {
    display: flex;
    flex-grow: 1;
    max-width: 50%;
    cursor: pointer;
    align-items: center;
    cursor: pointer;
    height: 18px;

    .send-again-text {
      margin-inline-start: 5px;
      line-height: 15px;
      color: ${(props) => props.currentColorScheme.main?.accent};
      border-bottom: 1px solid
        ${(props) => props.currentColorScheme.main?.accent};
      margin-top: 2px;
    }

    .send-again-icon {
      display: block;
      width: 12px;
      height: 12px;
      display: flex;
      align-items: center;
      justify-content: center;

      div {
        width: 12px;
        height: 12px;
      }

      svg {
        width: 12px;
        height: 12px;

        path {
          fill: ${(props) => props.currentColorScheme.main?.accent};
        }
      }
    }
  }

  .profile-language {
    display: flex;
  }

  @media ${mobile} {
    .rows-container {
      display: none;
    }

    .mobile-profile-block {
      display: flex;
      flex-direction: column;
      gap: 16px;
      max-width: 100%;

      .mobile-profile-row {
        gap: 8px;
        background: ${(props) => props.theme.profile.main.mobileRowBackground};
        padding: 12px 16px;
        border-radius: 6px;
        display: flex;
        align-items: center;
        line-height: 20px;
        max-width: 100%;

        .mobile-profile-field {
          display: flex;
          align-items: ${({ theme }) =>
            theme.interfaceDirection === "rtl" ? `flex-start` : `baseline`};
          max-width: calc(100% - 28px);
          flex-direction: column;
          gap: 2px;
        }

        .mobile-profile-label {
          min-width: 100%;
          max-width: 100%;
          font-size: 12px !important;
          line-height: 16px !important;
          white-space: nowrap;
          color: rgb(163, 169, 174);
        }

        .mobile-profile-label-field {
          padding-inline-start: 0;
          max-width: 100%;
          font-size: 12px !important;
          line-height: 16px;
        }

        .email-container {
          padding-inline-start: 0;

          display: flex;
          flex-wrap: wrap;
          align-items: baseline;
        }

        .edit-button {
          margin-inline-start: auto;
          min-width: 12px;

          svg path {
            fill: ${(props) => props.theme.isBase && `#657077`};
          }
        }

        .mobile-profile-password {
          max-width: 100%;
          font-size: 12px !important;
          line-height: 16px !important;
        }
      }

      .mobile-language {
        display: flex;
        width: 100%;
        flex-direction: column;
        gap: 4px;

        @media ${mobile} {
          margin-top: 8px;
        }

        &__wrapper-combo-box {
          display: flex;
          align-items: center;
          gap: 8px;
        }

        .mobile-profile-label {
          display: flex;
          align-items: center;
          gap: 4px;
          min-width: 75px;
          max-width: 75px;
          white-space: nowrap;
        }
      }

      @media ${mobile} {
        gap: 8px;
      }
    }
  }
`;

export const StyledLabel = styled(Text)`
  display: block;
  align-items: center;
  gap: 4px;

  min-width: 100%;
  width: 100%;
  line-height: 20px;
  white-space: nowrap;
  color: ${(props) => props.theme.profile.main.descriptionTextColor};

  overflow: hidden;
  text-overflow: ellipsis;

  margin-top: ${({ marginTopProp }) => (marginTopProp ? marginTopProp : 0)};
`;<|MERGE_RESOLUTION|>--- conflicted
+++ resolved
@@ -70,21 +70,8 @@
 
     @media ${mobile} {
       display: flex;
-<<<<<<< HEAD
-      position: fixed;
+      position: absolute;
       inset-inline-end: 16px;
-=======
-      position: absolute;
-      right: 16px;
-      ${(props) =>
-        props.theme.interfaceDirection === "rtl"
-          ? css`
-              left: 16px;
-            `
-          : css`
-              right: 16px;
-            `}
->>>>>>> 671842b5
     }
   }
 `;
