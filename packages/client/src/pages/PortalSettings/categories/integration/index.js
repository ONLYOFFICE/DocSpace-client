// (c) Copyright Ascensio System SIA 2009-2025
//
// This program is a free software product.
// You can redistribute it and/or modify it under the terms
// of the GNU Affero General Public License (AGPL) version 3 as published by the Free Software
// Foundation. In accordance with Section 7(a) of the GNU AGPL its Section 15 shall be amended
// to the effect that Ascensio System SIA expressly excludes the warranty of non-infringement of
// any third-party rights.
//
// This program is distributed WITHOUT ANY WARRANTY, without even the implied warranty
// of MERCHANTABILITY or FITNESS FOR A PARTICULAR  PURPOSE. For details, see
// the GNU AGPL at: http://www.gnu.org/licenses/agpl-3.0.html
//
// You can contact Ascensio System SIA at Lubanas st. 125a-25, Riga, Latvia, EU, LV-1021.
//
// The  interactive user interfaces in modified source and object code versions of the Program must
// display Appropriate Legal Notices, as required under Section 5 of the GNU AGPL version 3.
//
// Pursuant to Section 7(b) of the License you must retain the original Product logo when
// distributing the program. Pursuant to Section 7(e) we decline to grant you any rights under
// trademark law for use of our trademarks.
//
// All the Product's GUI elements, including illustrations and icon sets, as well as technical writing
// content are licensed under the terms of the Creative Commons Attribution-ShareAlike 4.0
// International. See the License terms at http://creativecommons.org/licenses/by-sa/4.0/legalcode

import { useEffect } from "react";
import { Tabs } from "@docspace/shared/components/tabs";
import { useNavigate } from "react-router";
import { withTranslation } from "react-i18next";
import { inject, observer } from "mobx-react";
import { combineUrl } from "@docspace/shared/utils/combineUrl";
import config from "PACKAGE_FILE";

import { SECTION_HEADER_HEIGHT } from "@docspace/shared/components/section/Section.constants";

import SsoSettings from "./SingleSignOn";
import LdapSettings from "./LDAP";
import ThirdParty from "./ThirdPartyServicesSettings";
import SMTPSettings from "./SMTPSettings";
import DocumentService from "./DocumentService";
import PluginPage from "./Plugins";
<<<<<<< HEAD
import AISettngs from "./AISettngs";
=======
import useIntegration from "./useIntegration";

import { createDefaultHookSettingsProps } from "../../utils/createDefaultHookSettingsProps";
>>>>>>> 6ba12fd3

const IntegrationWrapper = (props) => {
  const {
    t,
    currentDeviceType,
    toDefault,
    isSSOAvailable,
    standalone,
    enablePlugins,

    setup,
    currentQuotaStore,
    ssoFormStore,
    pluginStore,
    filesSettingsStore,
    ldapStore,
    clearAbortControllerArr,
  } = props;
  const navigate = useNavigate();

  const defaultProps = createDefaultHookSettingsProps({
    setup,
    currentQuotaStore,
    ssoFormStore,
    pluginStore,
    filesSettingsStore,
    ldapStore,
  });

  const {
    openThirdPartyModal,
    documentServiceLocationData,
    getSSOData,
    getPluginsData,
    getThirdPartyData,
    getSMTPSettingsData,
    getDocumentServiceData,
  } = useIntegration(defaultProps.integration);

  useEffect(() => {
    return () => {
      isSSOAvailable &&
        !window.location.pathname.includes("sso") &&
        toDefault();
    };
  }, []);

  const data = [
    {
      id: "ldap",
      name: t("LDAP"),
      content: <LdapSettings />,
      onClick: () => {},
    },
    {
      id: "sso",
      name: t("SingleSignOn"),
      content: <SsoSettings />,
      onClick: async () => {
        clearAbortControllerArr();
        await getSSOData();
      },
    },
    {
      id: "third-party-services",
      name: t("Translations:ThirdPartyTitle"),
      content: <ThirdParty openModal={openThirdPartyModal} />,
      onClick: async () => {
        clearAbortControllerArr();
        await getThirdPartyData();
      },
    },
    {
      id: "smtp-settings",
      name: t("SMTPSettings"),
      content: <SMTPSettings />,
      onClick: async () => {
        clearAbortControllerArr();
        await getSMTPSettingsData();
      },
    },
    {
      id: "ai-settings",
      name: standalone ? t("AISettings") : t("MCPServers"),
      content: <AISettngs standalone />, // TODO: Change to standalone={standalone} when adding providers on stand is not needed
    },
  ];

  if (standalone) {
    const documentServiceData = {
      id: "document-service",
      name: t("DocumentService"),
      content: (
        <DocumentService
          initialDocumentServiceData={documentServiceLocationData}
        />
      ),
      onClick: async () => {
        clearAbortControllerArr();
        await getDocumentServiceData();
      },
    };

    data.push(documentServiceData);
  }

  if (enablePlugins) {
    const pluginLabel = (
      <div style={{ boxSizing: "border-box", display: "flex", gap: "8px" }}>
        {t("Common:Plugins")}
      </div>
    );

    data.splice(2, 0, {
      id: "plugins",
      name: pluginLabel,
      content: <PluginPage />,
      onClick: async () => {
        clearAbortControllerArr();
        await getPluginsData();
      },
    });
  }

  const getCurrentTabId = () => {
    const path = window.location.pathname;
    const currentTab = data.find((item) => path.includes(item.id));
    return currentTab && data.length ? currentTab.id : data[0].id;
  };

  const currentTabId = getCurrentTabId();

  // Guard: Don't render if we're not in the integration section
  if (!window.location.pathname.includes("/portal-settings/integration")) {
    return null;
  }

  const onSelect = (e) => {
    navigate(
      combineUrl(
        window.ClientConfig?.proxy?.url,
        config.homepage,
        `/portal-settings/integration/${e.id}`,
      ),
    );
  };

  return (
    <Tabs
      items={data}
      selectedItemId={currentTabId}
      onSelect={onSelect}
      stickyTop={SECTION_HEADER_HEIGHT[currentDeviceType]}
      withAnimation
    />
  );
};

export const Component = inject(
  ({
    settingsStore,
    ssoStore,
    currentQuotaStore,
    pluginStore,
    setup,
    filesSettingsStore,
    ldapStore,
  }) => {
    const {
      standalone,
      enablePlugins,
      currentDeviceType,
      clearAbortControllerArr,
    } = settingsStore;
    const { load: toDefault } = ssoStore;

    const { isSSOAvailable } = currentQuotaStore;

    return {
      toDefault,
      isSSOAvailable,
      standalone,
      currentDeviceType,
      enablePlugins,

      setup,
      currentQuotaStore,
      ssoFormStore: ssoStore,
      pluginStore,
      filesSettingsStore,
      ldapStore,
      clearAbortControllerArr,
    };
  },
)(
  withTranslation([
    "Settings",
    "SingleSignOn",
    "Translations",
    "WebPlugins",
    "Common",
  ])(observer(IntegrationWrapper)),
);<|MERGE_RESOLUTION|>--- conflicted
+++ resolved
@@ -40,13 +40,10 @@
 import SMTPSettings from "./SMTPSettings";
 import DocumentService from "./DocumentService";
 import PluginPage from "./Plugins";
-<<<<<<< HEAD
 import AISettngs from "./AISettngs";
-=======
 import useIntegration from "./useIntegration";
 
 import { createDefaultHookSettingsProps } from "../../utils/createDefaultHookSettingsProps";
->>>>>>> 6ba12fd3
 
 const IntegrationWrapper = (props) => {
   const {
