--- conflicted
+++ resolved
@@ -4,10 +4,7 @@
 import { EditRoomDialog } from "../dialogs";
 import { Encoder } from "@docspace/common/utils/encoder";
 import api from "@docspace/common/api";
-<<<<<<< HEAD
-=======
 import { getRoomInfo } from "@docspace/common/api/rooms";
->>>>>>> b39b2949
 
 const EditRoomEvent = ({
   addActiveItems,
@@ -41,16 +38,12 @@
 
   withPaging,
 
-<<<<<<< HEAD
-  reloadSelection,
-=======
   updateEditedSelectedRoom,
   addDefaultLogoPaths,
   updateLogoPathsCacheBreaker,
   removeLogoPaths,
 
   reloadInfoPanelSelection,
->>>>>>> b39b2949
 }) => {
   const { t } = useTranslation(["CreateEditRoomDialog", "Common", "Files"]);
 
@@ -135,37 +128,6 @@
 
         addActiveItems(null, [room.id]);
 
-<<<<<<< HEAD
-        await uploadRoomLogo(uploadLogoData).then((response) => {
-          const url = URL.createObjectURL(roomParams.icon.uploadedFile);
-          const img = new Image();
-          img.onload = async () => {
-            const { x, y, zoom } = roomParams.icon;
-            room = await addLogoToRoom(room.id, {
-              tmpFile: response.data,
-              ...calculateRoomLogoParams(img, x, y, zoom),
-            });
-
-            if (!withPaging) {
-              setFolder(room);
-            }
-
-            // to update state info panel
-            reloadSelection();
-
-            URL.revokeObjectURL(img.src);
-
-            setActiveFolders([]);
-          };
-          img.src = url;
-        });
-      } else {
-        if (!withPaging) {
-          setFolder(room);
-        }
-        // to update state info panel
-        reloadSelection();
-=======
         const response = await uploadRoomLogo(uploadLogoData);
         const url = URL.createObjectURL(roomParams.icon.uploadedFile);
         const img = new Image();
@@ -185,7 +147,6 @@
       } else {
         !withPaging && updateRoom(item, room);
         reloadInfoPanelSelection();
->>>>>>> b39b2949
       }
     } catch (err) {
       console.log(err);
@@ -213,10 +174,6 @@
 
     if (logo) {
       const imgExst = logo.slice(".")[1];
-<<<<<<< HEAD
-
-=======
->>>>>>> b39b2949
       const file = await fetch(logo)
         .then((res) => res.arrayBuffer())
         .then(
@@ -290,11 +247,7 @@
     const { getThirdPartyIcon } = settingsStore.thirdPartyStore;
     const { setCreateRoomDialogVisible } = dialogsStore;
     const { withPaging } = auth.settingsStore;
-<<<<<<< HEAD
-    const { reloadSelection } = auth.infoPanelStore;
-=======
     const { reloadSelection: reloadInfoPanelSelection } = auth.infoPanelStore;
->>>>>>> b39b2949
     return {
       addActiveItems,
       setActiveFolders,
@@ -322,16 +275,12 @@
       withPaging,
       setCreateRoomDialogVisible,
 
-<<<<<<< HEAD
-      reloadSelection,
-=======
       updateEditedSelectedRoom,
       addDefaultLogoPaths,
       updateLogoPathsCacheBreaker,
       removeLogoPaths,
 
       reloadInfoPanelSelection,
->>>>>>> b39b2949
     };
   }
 )(observer(EditRoomEvent));