// (c) Copyright Ascensio System SIA 2010-2022
//
// This program is a free software product.
// You can redistribute it and/or modify it under the terms
// of the GNU Affero General Public License (AGPL) version 3 as published by the Free Software
// Foundation. In accordance with Section 7(a) of the GNU AGPL its Section 15 shall be amended
// to the effect that Ascensio System SIA expressly excludes the warranty of non-infringement of
// any third-party rights.
//
// This program is distributed WITHOUT ANY WARRANTY, without even the implied warranty
// of MERCHANTABILITY or FITNESS FOR A PARTICULAR  PURPOSE. For details, see
// the GNU AGPL at: http://www.gnu.org/licenses/agpl-3.0.html
//
// You can contact Ascensio System SIA at Lubanas st. 125a-25, Riga, Latvia, EU, LV-1021.
//
// The  interactive user interfaces in modified source and object code versions of the Program must
// display Appropriate Legal Notices, as required under Section 5 of the GNU AGPL version 3.
//
// Pursuant to Section 7(b) of the License you must retain the original Product logo when
// distributing the program. Pursuant to Section 7(e) we decline to grant you any rights under
// trademark law for use of our trademarks.
//
// All the Product's GUI elements, including illustrations and icon sets, as well as technical writing
// content are licensed under the terms of the Creative Commons Attribution-ShareAlike 4.0
// International. See the License terms at http://creativecommons.org/licenses/by-sa/4.0/legalcode

namespace ASC.Data.Storage;

[Singletone(Additional = typeof(StorageConfigExtension))]
public class StorageFactoryConfig
{
    private readonly Configuration.Storage _section;
    private readonly ConfigurationExtension _configurationExtension;

    public StorageFactoryConfig(Configuration.Storage storage, ConfigurationExtension configurationExtension)
    {
        _section = storage;
        _configurationExtension = configurationExtension;
    }

    public IEnumerable<string> GetModuleList(string region = "current", bool exceptDisabledMigration = false)
    {
        return GetStorage(region).Module
                .Where(x => x.Visible && (!exceptDisabledMigration || !x.DisableMigrate))
            .Select(x => x.Name);
    }

    public IEnumerable<string> GetDomainList(string modulename, string region = "current")
    {
        var section = GetStorage(region);
        if (section == null)
        {
            throw new ArgumentException("config section not found");
        }

        return section.Module
            .Single(x => x.Name.Equals(modulename, StringComparison.OrdinalIgnoreCase))
            .Domain
            .Where(x => x.Visible)
            .Select(x => x.Name);
    }

    public Configuration.Storage GetStorage(string region)
    {
        return region == "current" ? _section : _configurationExtension.GetSetting<Configuration.Storage>($"regions:{region}:storage");
    }
}

public static class StorageFactoryExtenstion
{
    public static void InitializeHttpHandlers(this IEndpointRouteBuilder builder, string config = null)
    {
        //TODO:
        //if (!HostingEnvironment.IsHosted)
        //{
        //    throw new InvalidOperationException("Application not hosted.");
        //}

        var section = builder.ServiceProvider.GetService<Configuration.Storage>();
        var pathUtils = builder.ServiceProvider.GetService<PathUtils>();
        if (section != null)
        {
            //old scheme
            var discHandler = section.GetHandler("disc");
            if (discHandler != null && section.Module != null)
            {
                var props = discHandler.Property != null ? discHandler.Property.ToDictionary(r => r.Name, r => r.Value) : new Dictionary<string, string>();
                foreach (var m in section.Module.Where(m => m.Type == "disc"))
                {
                    if (m.Path.Contains(Constants.StorageRootParam))
                    {
                        builder.RegisterDiscDataHandler(
                            pathUtils.ResolveVirtualPath(m.VirtualPath),
                            pathUtils.ResolvePhysicalPath(m.Path, props),
                            m.Public);
                    }

                    if (m.Domain != null)
                    {
                        foreach (var d in m.Domain.Where(d => (d.Type == "disc" || string.IsNullOrEmpty(d.Type)) && d.Path.Contains(Constants.StorageRootParam)))
                        {
                            builder.RegisterDiscDataHandler(
                                pathUtils.ResolveVirtualPath(d.VirtualPath),
                                pathUtils.ResolvePhysicalPath(d.Path, props));
                        }
                    }
                }
            }

            //new scheme
            if (section.Module != null)
            {
                foreach (var m in section.Module)
                {
                    //todo: add path criterion
                    if (m.Type == "disc" || !m.Public || m.Path.Contains(Constants.StorageRootParam))
                    {
                        builder.RegisterStorageHandler(
                            m.Name,
                            string.Empty,
                            m.Public);
                    }

                    //todo: add path criterion
                    if (m.Domain != null)
                    {
                        foreach (var d in m.Domain.Where(d => d.Path.Contains(Constants.StorageRootParam)))
                        {
                            builder.RegisterStorageHandler(
                                m.Name,
                                d.Name,
                                d.Public);
                        }
                    }
                }
            }
        }
    }
}

[Scope(Additional = typeof(StorageFactoryExtension))]
public class StorageFactory
{
    private const string DefaultTenantName = "default";

    private readonly StorageFactoryConfig _storageFactoryConfig;
    private readonly SettingsManager _settingsManager;
    private readonly StorageSettingsHelper _storageSettingsHelper;
    private readonly CoreBaseSettings _coreBaseSettings;
    private readonly IServiceProvider _serviceProvider;

    public StorageFactory(
        IServiceProvider serviceProvider,
        StorageFactoryConfig storageFactoryConfig,
        SettingsManager settingsManager,
        StorageSettingsHelper storageSettingsHelper,
        CoreBaseSettings coreBaseSettings)
    {
        _serviceProvider = serviceProvider;
        _storageFactoryConfig = storageFactoryConfig;
        _settingsManager = settingsManager;
        _storageSettingsHelper = storageSettingsHelper;
        _coreBaseSettings = coreBaseSettings;
    }

<<<<<<< HEAD
    public IDataStore GetStorage(string tenant, string module, string region = "current")
=======
    public IDataStore GetStorage(int? tenant, string module)
    {
        return GetStorage(string.Empty, tenant, module);
    }

    public IDataStore GetStorage(string configpath, int? tenant, string module)
>>>>>>> 7a01578f
    {
        var tenantQuotaController = _serviceProvider.GetService<TenantQuotaController>();
        tenantQuotaController.Init(tenant.GetValueOrDefault());

<<<<<<< HEAD
        return GetStorage(tenant, module, new TenantQuotaController(tenantId, _tenantManager, _authContext, _maxFileSizeChecker, _maxTotalSizeChecker), region);
    }

    public IDataStore GetStorage(string tenant, string module, IQuotaController controller, string region = "current")
=======
        return GetStorage(configpath, tenant, module, tenantQuotaController);
    }

    public IDataStore GetStorage(string configpath, int? tenant, string module, IQuotaController controller)
>>>>>>> 7a01578f
    {
        var tenantPath = tenant != null ? TenantPath.CreatePath(tenant.Value) : TenantPath.CreatePath(DefaultTenantName);

        tenant = tenant ?? -2;

        var section = _storageFactoryConfig.GetStorage(region);
        if (section == null)
        {
            throw new InvalidOperationException("config section not found");
        }

        var settings = _settingsManager.LoadForTenant<StorageSettings>(tenant.Value);
        //TODO:GetStoreAndCache
<<<<<<< HEAD
        return GetDataStore(tenant, module, _storageSettingsHelper.DataStoreConsumer(settings), controller, region);
    }

    public IDataStore GetStorageFromConsumer(string tenant, string module, DataStoreConsumer consumer, string region = "current")
=======
        return GetDataStore(tenantPath, module, _storageSettingsHelper.DataStoreConsumer(settings), controller);
    }

    public IDataStore GetStorageFromConsumer(string configpath, int? tenant, string module, DataStoreConsumer consumer)
>>>>>>> 7a01578f
    {
        var tenantPath = tenant != null ? TenantPath.CreatePath(tenant.Value) : TenantPath.CreatePath(DefaultTenantName);

        var section = _storageFactoryConfig.GetStorage(region);
        if (section == null)
        {
            throw new InvalidOperationException("config section not found");
        }

        var tenantQuotaController = _serviceProvider.GetService<TenantQuotaController>();
        tenantQuotaController.Init(tenant.GetValueOrDefault());

        return GetDataStore(tenantPath, module, consumer, tenantQuotaController);
    }

<<<<<<< HEAD
    private IDataStore GetDataStore(string tenant, string module, DataStoreConsumer consumer, IQuotaController controller, string region = "current")
=======
    private IDataStore GetDataStore(string tenantPath, string module, DataStoreConsumer consumer, IQuotaController controller)
>>>>>>> 7a01578f
    {
        var storage = _storageFactoryConfig.GetStorage(region);
        var moduleElement = storage.GetModuleElement(module);
        if (moduleElement == null)
        {
            throw new ArgumentException("no such module", module);
        }

        var handler = storage.GetHandler(moduleElement.Type);
        Type instanceType;
        IDictionary<string, string> props;

        if (_coreBaseSettings.Standalone &&
            !moduleElement.DisableMigrate &&
            consumer.IsSet)
        {
            instanceType = consumer.HandlerType;
            props = consumer;
        }
        else
        {
            instanceType = Type.GetType(handler.Type, true);
            props = handler.Property.ToDictionary(r => r.Name, r => r.Value);
        }


        return ((IDataStore)ActivatorUtilities.CreateInstance(_serviceProvider, instanceType))
            .Configure(tenantPath, handler, moduleElement, props)
            .SetQuotaController(moduleElement.Count ? controller : null
            /*don't count quota if specified on module*/);
    }
}

public static class StorageFactoryExtension
{
    public static void Register(DIHelper services)
    {
        services.TryAdd<DiscDataStore>();
        services.TryAdd<GoogleCloudStorage>();
        services.TryAdd<RackspaceCloudStorage>();
        services.TryAdd<S3Storage>();
        services.TryAdd<TenantQuotaController>();
    }
}
<|MERGE_RESOLUTION|>--- conflicted
+++ resolved
@@ -1,278 +1,251 @@
-// (c) Copyright Ascensio System SIA 2010-2022
-//
-// This program is a free software product.
-// You can redistribute it and/or modify it under the terms
-// of the GNU Affero General Public License (AGPL) version 3 as published by the Free Software
-// Foundation. In accordance with Section 7(a) of the GNU AGPL its Section 15 shall be amended
-// to the effect that Ascensio System SIA expressly excludes the warranty of non-infringement of
-// any third-party rights.
-//
-// This program is distributed WITHOUT ANY WARRANTY, without even the implied warranty
-// of MERCHANTABILITY or FITNESS FOR A PARTICULAR  PURPOSE. For details, see
-// the GNU AGPL at: http://www.gnu.org/licenses/agpl-3.0.html
-//
-// You can contact Ascensio System SIA at Lubanas st. 125a-25, Riga, Latvia, EU, LV-1021.
-//
-// The  interactive user interfaces in modified source and object code versions of the Program must
-// display Appropriate Legal Notices, as required under Section 5 of the GNU AGPL version 3.
-//
-// Pursuant to Section 7(b) of the License you must retain the original Product logo when
-// distributing the program. Pursuant to Section 7(e) we decline to grant you any rights under
-// trademark law for use of our trademarks.
-//
-// All the Product's GUI elements, including illustrations and icon sets, as well as technical writing
-// content are licensed under the terms of the Creative Commons Attribution-ShareAlike 4.0
-// International. See the License terms at http://creativecommons.org/licenses/by-sa/4.0/legalcode
-
-namespace ASC.Data.Storage;
-
-[Singletone(Additional = typeof(StorageConfigExtension))]
-public class StorageFactoryConfig
-{
-    private readonly Configuration.Storage _section;
-    private readonly ConfigurationExtension _configurationExtension;
-
-    public StorageFactoryConfig(Configuration.Storage storage, ConfigurationExtension configurationExtension)
-    {
-        _section = storage;
-        _configurationExtension = configurationExtension;
-    }
-
-    public IEnumerable<string> GetModuleList(string region = "current", bool exceptDisabledMigration = false)
-    {
-        return GetStorage(region).Module
-                .Where(x => x.Visible && (!exceptDisabledMigration || !x.DisableMigrate))
-            .Select(x => x.Name);
-    }
-
-    public IEnumerable<string> GetDomainList(string modulename, string region = "current")
-    {
-        var section = GetStorage(region);
-        if (section == null)
-        {
-            throw new ArgumentException("config section not found");
-        }
-
-        return section.Module
-            .Single(x => x.Name.Equals(modulename, StringComparison.OrdinalIgnoreCase))
-            .Domain
-            .Where(x => x.Visible)
-            .Select(x => x.Name);
-    }
-
-    public Configuration.Storage GetStorage(string region)
-    {
-        return region == "current" ? _section : _configurationExtension.GetSetting<Configuration.Storage>($"regions:{region}:storage");
-    }
-}
-
-public static class StorageFactoryExtenstion
-{
-    public static void InitializeHttpHandlers(this IEndpointRouteBuilder builder, string config = null)
-    {
-        //TODO:
-        //if (!HostingEnvironment.IsHosted)
-        //{
-        //    throw new InvalidOperationException("Application not hosted.");
-        //}
-
-        var section = builder.ServiceProvider.GetService<Configuration.Storage>();
-        var pathUtils = builder.ServiceProvider.GetService<PathUtils>();
-        if (section != null)
-        {
-            //old scheme
-            var discHandler = section.GetHandler("disc");
-            if (discHandler != null && section.Module != null)
-            {
-                var props = discHandler.Property != null ? discHandler.Property.ToDictionary(r => r.Name, r => r.Value) : new Dictionary<string, string>();
-                foreach (var m in section.Module.Where(m => m.Type == "disc"))
-                {
-                    if (m.Path.Contains(Constants.StorageRootParam))
-                    {
-                        builder.RegisterDiscDataHandler(
-                            pathUtils.ResolveVirtualPath(m.VirtualPath),
-                            pathUtils.ResolvePhysicalPath(m.Path, props),
-                            m.Public);
-                    }
-
-                    if (m.Domain != null)
-                    {
-                        foreach (var d in m.Domain.Where(d => (d.Type == "disc" || string.IsNullOrEmpty(d.Type)) && d.Path.Contains(Constants.StorageRootParam)))
-                        {
-                            builder.RegisterDiscDataHandler(
-                                pathUtils.ResolveVirtualPath(d.VirtualPath),
-                                pathUtils.ResolvePhysicalPath(d.Path, props));
-                        }
-                    }
-                }
-            }
-
-            //new scheme
-            if (section.Module != null)
-            {
-                foreach (var m in section.Module)
-                {
-                    //todo: add path criterion
-                    if (m.Type == "disc" || !m.Public || m.Path.Contains(Constants.StorageRootParam))
-                    {
-                        builder.RegisterStorageHandler(
-                            m.Name,
-                            string.Empty,
-                            m.Public);
-                    }
-
-                    //todo: add path criterion
-                    if (m.Domain != null)
-                    {
-                        foreach (var d in m.Domain.Where(d => d.Path.Contains(Constants.StorageRootParam)))
-                        {
-                            builder.RegisterStorageHandler(
-                                m.Name,
-                                d.Name,
-                                d.Public);
-                        }
-                    }
-                }
-            }
-        }
-    }
-}
-
-[Scope(Additional = typeof(StorageFactoryExtension))]
-public class StorageFactory
-{
-    private const string DefaultTenantName = "default";
-
-    private readonly StorageFactoryConfig _storageFactoryConfig;
-    private readonly SettingsManager _settingsManager;
-    private readonly StorageSettingsHelper _storageSettingsHelper;
-    private readonly CoreBaseSettings _coreBaseSettings;
-    private readonly IServiceProvider _serviceProvider;
-
-    public StorageFactory(
-        IServiceProvider serviceProvider,
-        StorageFactoryConfig storageFactoryConfig,
-        SettingsManager settingsManager,
-        StorageSettingsHelper storageSettingsHelper,
-        CoreBaseSettings coreBaseSettings)
-    {
-        _serviceProvider = serviceProvider;
-        _storageFactoryConfig = storageFactoryConfig;
-        _settingsManager = settingsManager;
-        _storageSettingsHelper = storageSettingsHelper;
-        _coreBaseSettings = coreBaseSettings;
-    }
-
-<<<<<<< HEAD
-    public IDataStore GetStorage(string tenant, string module, string region = "current")
-=======
-    public IDataStore GetStorage(int? tenant, string module)
-    {
-        return GetStorage(string.Empty, tenant, module);
-    }
-
-    public IDataStore GetStorage(string configpath, int? tenant, string module)
->>>>>>> 7a01578f
-    {
-        var tenantQuotaController = _serviceProvider.GetService<TenantQuotaController>();
-        tenantQuotaController.Init(tenant.GetValueOrDefault());
-
-<<<<<<< HEAD
-        return GetStorage(tenant, module, new TenantQuotaController(tenantId, _tenantManager, _authContext, _maxFileSizeChecker, _maxTotalSizeChecker), region);
-    }
-
-    public IDataStore GetStorage(string tenant, string module, IQuotaController controller, string region = "current")
-=======
-        return GetStorage(configpath, tenant, module, tenantQuotaController);
-    }
-
-    public IDataStore GetStorage(string configpath, int? tenant, string module, IQuotaController controller)
->>>>>>> 7a01578f
-    {
-        var tenantPath = tenant != null ? TenantPath.CreatePath(tenant.Value) : TenantPath.CreatePath(DefaultTenantName);
-
-        tenant = tenant ?? -2;
-
-        var section = _storageFactoryConfig.GetStorage(region);
-        if (section == null)
-        {
-            throw new InvalidOperationException("config section not found");
-        }
-
-        var settings = _settingsManager.LoadForTenant<StorageSettings>(tenant.Value);
-        //TODO:GetStoreAndCache
-<<<<<<< HEAD
-        return GetDataStore(tenant, module, _storageSettingsHelper.DataStoreConsumer(settings), controller, region);
-    }
-
-    public IDataStore GetStorageFromConsumer(string tenant, string module, DataStoreConsumer consumer, string region = "current")
-=======
-        return GetDataStore(tenantPath, module, _storageSettingsHelper.DataStoreConsumer(settings), controller);
-    }
-
-    public IDataStore GetStorageFromConsumer(string configpath, int? tenant, string module, DataStoreConsumer consumer)
->>>>>>> 7a01578f
-    {
-        var tenantPath = tenant != null ? TenantPath.CreatePath(tenant.Value) : TenantPath.CreatePath(DefaultTenantName);
-
-        var section = _storageFactoryConfig.GetStorage(region);
-        if (section == null)
-        {
-            throw new InvalidOperationException("config section not found");
-        }
-
-        var tenantQuotaController = _serviceProvider.GetService<TenantQuotaController>();
-        tenantQuotaController.Init(tenant.GetValueOrDefault());
-
-        return GetDataStore(tenantPath, module, consumer, tenantQuotaController);
-    }
-
-<<<<<<< HEAD
-    private IDataStore GetDataStore(string tenant, string module, DataStoreConsumer consumer, IQuotaController controller, string region = "current")
-=======
-    private IDataStore GetDataStore(string tenantPath, string module, DataStoreConsumer consumer, IQuotaController controller)
->>>>>>> 7a01578f
-    {
-        var storage = _storageFactoryConfig.GetStorage(region);
-        var moduleElement = storage.GetModuleElement(module);
-        if (moduleElement == null)
-        {
-            throw new ArgumentException("no such module", module);
-        }
-
-        var handler = storage.GetHandler(moduleElement.Type);
-        Type instanceType;
-        IDictionary<string, string> props;
-
-        if (_coreBaseSettings.Standalone &&
-            !moduleElement.DisableMigrate &&
-            consumer.IsSet)
-        {
-            instanceType = consumer.HandlerType;
-            props = consumer;
-        }
-        else
-        {
-            instanceType = Type.GetType(handler.Type, true);
-            props = handler.Property.ToDictionary(r => r.Name, r => r.Value);
-        }
-
-
-        return ((IDataStore)ActivatorUtilities.CreateInstance(_serviceProvider, instanceType))
-            .Configure(tenantPath, handler, moduleElement, props)
-            .SetQuotaController(moduleElement.Count ? controller : null
-            /*don't count quota if specified on module*/);
-    }
-}
-
-public static class StorageFactoryExtension
-{
-    public static void Register(DIHelper services)
-    {
-        services.TryAdd<DiscDataStore>();
-        services.TryAdd<GoogleCloudStorage>();
-        services.TryAdd<RackspaceCloudStorage>();
-        services.TryAdd<S3Storage>();
-        services.TryAdd<TenantQuotaController>();
-    }
-}
+// (c) Copyright Ascensio System SIA 2010-2022
+//
+// This program is a free software product.
+// You can redistribute it and/or modify it under the terms
+// of the GNU Affero General Public License (AGPL) version 3 as published by the Free Software
+// Foundation. In accordance with Section 7(a) of the GNU AGPL its Section 15 shall be amended
+// to the effect that Ascensio System SIA expressly excludes the warranty of non-infringement of
+// any third-party rights.
+//
+// This program is distributed WITHOUT ANY WARRANTY, without even the implied warranty
+// of MERCHANTABILITY or FITNESS FOR A PARTICULAR  PURPOSE. For details, see
+// the GNU AGPL at: http://www.gnu.org/licenses/agpl-3.0.html
+//
+// You can contact Ascensio System SIA at Lubanas st. 125a-25, Riga, Latvia, EU, LV-1021.
+//
+// The  interactive user interfaces in modified source and object code versions of the Program must
+// display Appropriate Legal Notices, as required under Section 5 of the GNU AGPL version 3.
+//
+// Pursuant to Section 7(b) of the License you must retain the original Product logo when
+// distributing the program. Pursuant to Section 7(e) we decline to grant you any rights under
+// trademark law for use of our trademarks.
+//
+// All the Product's GUI elements, including illustrations and icon sets, as well as technical writing
+// content are licensed under the terms of the Creative Commons Attribution-ShareAlike 4.0
+// International. See the License terms at http://creativecommons.org/licenses/by-sa/4.0/legalcode
+
+namespace ASC.Data.Storage;
+
+[Singletone(Additional = typeof(StorageConfigExtension))]
+public class StorageFactoryConfig
+{
+    private readonly Configuration.Storage _section;
+    private readonly ConfigurationExtension _configurationExtension;
+
+    public StorageFactoryConfig(Configuration.Storage storage, ConfigurationExtension configurationExtension)
+    {
+        _section = storage;
+        _configurationExtension = configurationExtension;
+    }
+
+    public IEnumerable<string> GetModuleList(string region = "current", bool exceptDisabledMigration = false)
+    {
+        return GetStorage(region).Module
+                .Where(x => x.Visible && (!exceptDisabledMigration || !x.DisableMigrate))
+            .Select(x => x.Name);
+    }
+
+    public IEnumerable<string> GetDomainList(string modulename, string region = "current")
+    {
+        var section = GetStorage(region);
+        if (section == null)
+        {
+            throw new ArgumentException("config section not found");
+        }
+
+        return section.Module
+            .Single(x => x.Name.Equals(modulename, StringComparison.OrdinalIgnoreCase))
+            .Domain
+            .Where(x => x.Visible)
+            .Select(x => x.Name);
+    }
+
+    public Configuration.Storage GetStorage(string region)
+    {
+        return region == "current" ? _section : _configurationExtension.GetSetting<Configuration.Storage>($"regions:{region}:storage");
+    }
+}
+
+public static class StorageFactoryExtenstion
+{
+    public static void InitializeHttpHandlers(this IEndpointRouteBuilder builder, string config = null)
+    {
+        //TODO:
+        //if (!HostingEnvironment.IsHosted)
+        //{
+        //    throw new InvalidOperationException("Application not hosted.");
+        //}
+
+        var section = builder.ServiceProvider.GetService<Configuration.Storage>();
+        var pathUtils = builder.ServiceProvider.GetService<PathUtils>();
+        if (section != null)
+        {
+            //old scheme
+            var discHandler = section.GetHandler("disc");
+            if (discHandler != null && section.Module != null)
+            {
+                var props = discHandler.Property != null ? discHandler.Property.ToDictionary(r => r.Name, r => r.Value) : new Dictionary<string, string>();
+                foreach (var m in section.Module.Where(m => m.Type == "disc"))
+                {
+                    if (m.Path.Contains(Constants.StorageRootParam))
+                    {
+                        builder.RegisterDiscDataHandler(
+                            pathUtils.ResolveVirtualPath(m.VirtualPath),
+                            pathUtils.ResolvePhysicalPath(m.Path, props),
+                            m.Public);
+                    }
+
+                    if (m.Domain != null)
+                    {
+                        foreach (var d in m.Domain.Where(d => (d.Type == "disc" || string.IsNullOrEmpty(d.Type)) && d.Path.Contains(Constants.StorageRootParam)))
+                        {
+                            builder.RegisterDiscDataHandler(
+                                pathUtils.ResolveVirtualPath(d.VirtualPath),
+                                pathUtils.ResolvePhysicalPath(d.Path, props));
+                        }
+                    }
+                }
+            }
+
+            //new scheme
+            if (section.Module != null)
+            {
+                foreach (var m in section.Module)
+                {
+                    //todo: add path criterion
+                    if (m.Type == "disc" || !m.Public || m.Path.Contains(Constants.StorageRootParam))
+                    {
+                        builder.RegisterStorageHandler(
+                            m.Name,
+                            string.Empty,
+                            m.Public);
+                    }
+
+                    //todo: add path criterion
+                    if (m.Domain != null)
+                    {
+                        foreach (var d in m.Domain.Where(d => d.Path.Contains(Constants.StorageRootParam)))
+                        {
+                            builder.RegisterStorageHandler(
+                                m.Name,
+                                d.Name,
+                                d.Public);
+                        }
+                    }
+                }
+            }
+        }
+    }
+}
+
+[Scope(Additional = typeof(StorageFactoryExtension))]
+public class StorageFactory
+{
+    private const string DefaultTenantName = "default";
+
+    private readonly StorageFactoryConfig _storageFactoryConfig;
+    private readonly SettingsManager _settingsManager;
+    private readonly StorageSettingsHelper _storageSettingsHelper;
+    private readonly CoreBaseSettings _coreBaseSettings;
+    private readonly IServiceProvider _serviceProvider;
+
+    public StorageFactory(
+        IServiceProvider serviceProvider,
+        StorageFactoryConfig storageFactoryConfig,
+        SettingsManager settingsManager,
+        StorageSettingsHelper storageSettingsHelper,
+        CoreBaseSettings coreBaseSettings)
+    {
+        _serviceProvider = serviceProvider;
+        _storageFactoryConfig = storageFactoryConfig;
+        _settingsManager = settingsManager;
+        _storageSettingsHelper = storageSettingsHelper;
+        _coreBaseSettings = coreBaseSettings;
+    }
+
+    public IDataStore GetStorage(int? tenant, string module, string region = "current")
+    {
+        var tenantQuotaController = _serviceProvider.GetService<TenantQuotaController>();
+        tenantQuotaController.Init(tenant.GetValueOrDefault());
+
+        return GetStorage(tenant, module, tenantQuotaController, region);
+    }
+
+    public IDataStore GetStorage(int? tenant, string module, IQuotaController controller, string region = "current")
+    {
+        var tenantPath = tenant != null ? TenantPath.CreatePath(tenant.Value) : TenantPath.CreatePath(DefaultTenantName);
+
+        tenant = tenant ?? -2;
+
+        var section = _storageFactoryConfig.GetStorage(region);
+        if (section == null)
+        {
+            throw new InvalidOperationException("config section not found");
+        }
+
+        var settings = _settingsManager.LoadForTenant<StorageSettings>(tenant.Value);
+        //TODO:GetStoreAndCache
+        return GetDataStore(tenantPath, module, _storageSettingsHelper.DataStoreConsumer(settings), controller, region);
+    }
+
+    public IDataStore GetStorageFromConsumer(int? tenant, string module, DataStoreConsumer consumer, string region = "current")
+    {
+        var tenantPath = tenant != null ? TenantPath.CreatePath(tenant.Value) : TenantPath.CreatePath(DefaultTenantName);
+
+        var section = _storageFactoryConfig.GetStorage(region);
+        if (section == null)
+        {
+            throw new InvalidOperationException("config section not found");
+        }
+
+        var tenantQuotaController = _serviceProvider.GetService<TenantQuotaController>();
+        tenantQuotaController.Init(tenant.GetValueOrDefault());
+
+        return GetDataStore(tenantPath, module, consumer, tenantQuotaController);
+    }
+
+    private IDataStore GetDataStore(string tenantPath, string module, DataStoreConsumer consumer, IQuotaController controller, string region = "current")
+    {
+        var storage = _storageFactoryConfig.GetStorage(region);
+        var moduleElement = storage.GetModuleElement(module);
+        if (moduleElement == null)
+        {
+            throw new ArgumentException("no such module", module);
+        }
+
+        var handler = storage.GetHandler(moduleElement.Type);
+        Type instanceType;
+        IDictionary<string, string> props;
+
+        if (_coreBaseSettings.Standalone &&
+            !moduleElement.DisableMigrate &&
+            consumer.IsSet)
+        {
+            instanceType = consumer.HandlerType;
+            props = consumer;
+        }
+        else
+        {
+            instanceType = Type.GetType(handler.Type, true);
+            props = handler.Property.ToDictionary(r => r.Name, r => r.Value);
+        }
+
+
+        return ((IDataStore)ActivatorUtilities.CreateInstance(_serviceProvider, instanceType))
+            .Configure(tenantPath, handler, moduleElement, props)
+            .SetQuotaController(moduleElement.Count ? controller : null
+            /*don't count quota if specified on module*/);
+    }
+}
+
+public static class StorageFactoryExtension
+{
+    public static void Register(DIHelper services)
+    {
+        services.TryAdd<DiscDataStore>();
+        services.TryAdd<GoogleCloudStorage>();
+        services.TryAdd<RackspaceCloudStorage>();
+        services.TryAdd<S3Storage>();
+        services.TryAdd<TenantQuotaController>();
+    }
+}