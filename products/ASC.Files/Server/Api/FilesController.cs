--- conflicted
+++ resolved
@@ -455,13 +455,8 @@
 
         async Task AddProps<T>(T fileId)
         {
-<<<<<<< HEAD
-            using var scope = _serviceScopeFactory.CreateScope();
+            await using var scope = _serviceScopeFactory.CreateAsyncScope();
             var fileStorageService = scope.ServiceProvider.GetRequiredService<FileStorageService>();
-=======
-            await using var scope = _serviceScopeFactory.CreateAsyncScope();
-            var fileStorageService = scope.ServiceProvider.GetRequiredService<FileStorageService<T>>();
->>>>>>> f548b4f9
             var props = _mapper.Map<EntryPropertiesRequestDto, EntryProperties>(batchEntryPropertiesRequestDto.FileProperties);
             if (batchEntryPropertiesRequestDto.CreateSubfolder)
             {
