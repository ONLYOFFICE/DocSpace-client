--- conflicted
+++ resolved
@@ -541,26 +541,6 @@
       key: "pptx",
     };
 
-    const uploadActions = [
-      {
-        id: "actions_upload-files",
-        className: "main-button_drop-down",
-        icon: ActionsUploadReactSvgUrl,
-        label: t("UploadFiles"),
-        onClick: onUploadFileClick,
-        key: "upload-files",
-      },
-      {
-        id: "actions_upload-folders",
-        className: "main-button_drop-down",
-        icon: ActionsUploadReactSvgUrl,
-        label: t("UploadFolder"),
-        disabled: isPrivacy,
-        onClick: onUploadFolderClick,
-        key: "upload-folder",
-      },
-    ];
-
     if (
       currentRoomType === RoomsType.FormRoom ||
       (parentRoomType === FolderType.FormRoom && isFolder)
@@ -689,8 +669,6 @@
           createNewFolder,
         ];
 
-<<<<<<< HEAD
-=======
     const uploadActions = [
       {
         id: "actions_upload-files",
@@ -714,7 +692,6 @@
       });
     }
 
->>>>>>> 3d3649a3
     if (pluginItems.length > 0) {
       // menuModel.push({
       //   id: "actions_more-plugins",
