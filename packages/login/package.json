{
  "name": "@docspace/login",
  "version": "4.0.0",
  "private": true,
  "scripts": {
    "build:translations": "node ./scripts/buildTranslations.js",
    "build": "next build --webpack",
    "build:deploy": "cross-env DEPLOY=true next build --webpack",
    "start": "cross-env NODE_ENV=development PORT=5011 next dev --webpack",
    "start-prod": "cross-env NODE_ENV=production node server.js",
    "lint": "biome lint ./src",
    "lint:fix": "biome lint --write ./src",
    "format": "biome check ./src",
    "format:fix": "biome check --write ./src",
    "tsc": "tsc",
    "clean": "shx rm -rf .next",
    "deploy": "shx --silent mkdir -p ../../../publish/web/login && shx cp -r .next/standalone/* ../../../publish/web/login && shx --silent mkdir -p ../../../publish/web/login/packages/login/.next/static && shx cp -r .next/static/* ../../../publish/web/login/packages/login/.next/static && shx cp -f server.prod.js ../../../publish/web/login/server.js",
<<<<<<< HEAD
    "test:build": "cross-env NODE_ENV=production next build",
    "test:start": "cross-env NODE_ENV=production node server.js",
=======
    "test:build": "cross-env E2E_TEST=true next build --webpack",
    "test:start": "cross-env PORT=5111 NODE_ENV=production E2E_TEST=true node server.js",
>>>>>>> e124014e
    "test:e2e:docker:build": "docker-compose build",
    "test:e2e:docker:start": "docker-compose run --rm tests-local pnpm exec playwright test",
    "test:e2e:docker:clear": "docker rmi tests",
    "test:clean-failed-tests": "node scripts/cleanFailedTests.js"
  },
  "dependencies": {
    "@aws-sdk/client-cloudwatch-logs": "3.816.0",
    "@docspace/shared": "workspace:*",
    "classnames": "2.5.1",
    "crypto-js": "4.2.0",
    "csvjson-json_beautifier": "5.0.4",
    "date-and-time": "3.6.0",
    "i18next": "23.7.19",
    "nconf": "0.12.1",
    "next": "16.0.1",
    "react": "19.2.0",
    "react-device-detect": "2.2.3",
    "react-dom": "19.2.0",
    "react-i18next": "14.0.1",
    "react-router": "7.5.2",
    "react-toastify": "10.0.6",
    "resize-image": "0.1.0",
    "sass": "1.79.5",
    "styled-components": "5.3.11",
    "ts-pattern": "5.5.0",
    "winston": "3.17.0",
    "winston-cloudwatch": "6.3.0",
    "winston-daily-rotate-file": "5.0.0"
  },
  "devDependencies": {
    "@biomejs/biome": "2.3.4",
    "@babel/core": "7.25.8",
    "@playwright/test": "1.56.1",
    "@svgr/webpack": "8.1.0",
    "@types/crypto-js": "4.2.2",
    "@types/nconf": "0.10.7",
    "@types/node": "22.7.5",
    "@types/react": "19.2.2",
    "@types/react-dom": "19.2.2",
    "@types/styled-components": "5.1.34",
    "babel-plugin-styled-components": "2.1.4",
    "cross-env": "^7.0.3",
    "css-minimizer-webpack-plugin": "^7.0.2",
    "sass": "1.79.5",
    "shx": "0.3.4",
    "terser-webpack-plugin": "5.3.10",
    "typescript": "5.9.3"
  },
  "nx": {
    "targets": {
      "build": {
        "dependsOn": [
          "build:translations"
        ]
      },
      "build:deploy": {
        "dependsOn": [
          "build:translations"
        ]
      },
      "start": {
        "continuous": true,
        "dependsOn": [
          "build:translations"
        ]
      },
      "start-prod": {
        "continuous": true,
        "dependsOn": [
          "build"
        ]
      },
      "lint": {
        "dependsOn": [
          "build:translations"
        ]
      },
      "lint:fix": {
        "dependsOn": [
          "build:translations"
        ]
      },
      "tsc": {
        "dependsOn": [
          "build:translations"
        ]
      },
      "deploy": {
        "dependsOn": [
          "build:deploy"
        ]
      },
      "test:build": {
        "dependsOn": [
          "build:translations"
        ]
      }
    }
  }
}<|MERGE_RESOLUTION|>--- conflicted
+++ resolved
@@ -15,13 +15,8 @@
     "tsc": "tsc",
     "clean": "shx rm -rf .next",
     "deploy": "shx --silent mkdir -p ../../../publish/web/login && shx cp -r .next/standalone/* ../../../publish/web/login && shx --silent mkdir -p ../../../publish/web/login/packages/login/.next/static && shx cp -r .next/static/* ../../../publish/web/login/packages/login/.next/static && shx cp -f server.prod.js ../../../publish/web/login/server.js",
-<<<<<<< HEAD
-    "test:build": "cross-env NODE_ENV=production next build",
+    "test:build": "cross-env next build --webpack",
     "test:start": "cross-env NODE_ENV=production node server.js",
-=======
-    "test:build": "cross-env E2E_TEST=true next build --webpack",
-    "test:start": "cross-env PORT=5111 NODE_ENV=production E2E_TEST=true node server.js",
->>>>>>> e124014e
     "test:e2e:docker:build": "docker-compose build",
     "test:e2e:docker:start": "docker-compose run --rm tests-local pnpm exec playwright test",
     "test:e2e:docker:clear": "docker rmi tests",
