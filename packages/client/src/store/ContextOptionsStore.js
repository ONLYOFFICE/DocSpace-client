--- conflicted
+++ resolved
@@ -2166,7 +2166,6 @@
         action: "mark",
       },
       {
-<<<<<<< HEAD
         id: "option_create-duplicate-room",
         key: "duplicate-room",
         label: t("Common:Duplicate"),
@@ -2174,18 +2173,6 @@
         onClick: () => this.onDuplicate(item, t),
         disabled: !item.security?.Duplicate,
       },
-=======
-        id: "option_remove-from-favorites",
-        key: "remove-from-favorites",
-        label: t("RemoveFromFavorites"),
-        icon: FavoritesReactSvgUrl,
-        onClick: (e) => this.onClickFavorite(e, item.id, t),
-        disabled: false,
-        "data-action": "remove",
-        action: "remove",
-      },
-
->>>>>>> 6023558c
       {
         id: "option_remove-shared-room",
         key: "remove-shared-room",
