--- conflicted
+++ resolved
@@ -263,20 +263,9 @@
   padding: 0 24px 34px;
 `;
 
-<<<<<<< HEAD
 const StyledProgressBarContainer = styled.div.attrs(injectDefaultTheme)<{
   isUploading?: boolean;
-=======
-StyledProgressContainer.defaultProps = {
-  theme: Base,
-};
-
-StyledButtonWrapper.defaultProps = { theme: Base };
-
-const StyledProgressBarContainer = styled.div<{
-  isUploading?: boolean;
   error: boolean;
->>>>>>> 97e61bd7
 }>`
   display: ${(props) => (props.isUploading ? "flex" : "none")};
 
