// (c) Copyright Ascensio System SIA 2009-2024
//
// This program is a free software product.
// You can redistribute it and/or modify it under the terms
// of the GNU Affero General Public License (AGPL) version 3 as published by the Free Software
// Foundation. In accordance with Section 7(a) of the GNU AGPL its Section 15 shall be amended
// to the effect that Ascensio System SIA expressly excludes the warranty of non-infringement of
// any third-party rights.
//
// This program is distributed WITHOUT ANY WARRANTY, without even the implied warranty
// of MERCHANTABILITY or FITNESS FOR A PARTICULAR  PURPOSE. For details, see
// the GNU AGPL at: http://www.gnu.org/licenses/agpl-3.0.html
//
// You can contact Ascensio System SIA at Lubanas st. 125a-25, Riga, Latvia, EU, LV-1021.
//
// The  interactive user interfaces in modified source and object code versions of the Program must
// display Appropriate Legal Notices, as required under Section 5 of the GNU AGPL version 3.
//
// Pursuant to Section 7(b) of the License you must retain the original Product logo when
// distributing the program. Pursuant to Section 7(e) we decline to grant you any rights under
// trademark law for use of our trademarks.
//
// All the Product's GUI elements, including illustrations and icon sets, as well as technical writing
// content are licensed under the terms of the Creative Commons Attribution-ShareAlike 4.0
// International. See the License terms at http://creativecommons.org/licenses/by-sa/4.0/legalcode

import React from "react";
import styled, { css, useTheme } from "styled-components";
import { inject, observer } from "mobx-react";
import { useTranslation } from "react-i18next";
import { Text } from "@docspace/shared/components/text";
import { ToggleButton } from "@docspace/shared/components/toggle-button";
import { Badge } from "@docspace/shared/components/badge";
import { globalColors } from "@docspace/shared/themes";
import { mobile } from "@docspace/shared/utils";

const StyledWrapper = styled.div`
  display: flex;
  flex-direction: row;
  padding: 12px;
  border-radius: 6px;
  background: ${(props) =>
    props.theme.client.settings.integration.sso.toggleContentBackground};

  @media ${mobile} {
    margin-bottom: 24px;
  }

  .toggle {
    position: static;
    margin-top: 1px;
  }

  .toggle-caption {
    display: flex;
    flex-direction: column;
    gap: 4px;
    .toggle-caption_title {
      display: flex;
      .toggle-caption_title_badge {
        ${(props) =>
          props.theme.interfaceDirection === "rtl"
            ? css`
                margin-right: 4px;
              `
            : css`
                margin-left: 4px;
              `}
        cursor: auto;
      }
    }
  }
`;

const ToggleSSO = ({ enableSso, ssoToggle, isSSOAvailable }) => {
  const { t } = useTranslation("SingleSignOn");

  const theme = useTheme();
  return (
    <StyledWrapper>
      <ToggleButton
        className="enable-sso toggle"
        isChecked={enableSso}
        onChange={() => ssoToggle(t)}
        isDisabled={!isSSOAvailable}
      />

      <div className="toggle-caption">
        <div className="toggle-caption_title">
          <Text
            fontWeight={600}
            lineHeight="20px"
            noSelect
            className="settings_unavailable"
          >
            {t("TurnOnSSO")}
          </Text>
          {!isSSOAvailable && (
            <Badge
<<<<<<< HEAD
              backgroundColor={globalColors.favoritesStatus}
=======
              backgroundColor={theme.isBase ? "#EDC409" : "#A38A1A"}
>>>>>>> 116702d2
              label={t("Common:Paid")}
              fontWeight="700"
              className="toggle-caption_title_badge"
              isPaidBadge={true}
            />
          )}
        </div>
        <Text
          fontSize="12px"
          fontWeight={400}
          lineHeight="16px"
          className="settings_unavailable"
          noSelect
        >
          {t("TurnOnSSOCaption")}
        </Text>
      </div>
    </StyledWrapper>
  );
};

export default inject(({ currentQuotaStore, ssoStore }) => {
  const { enableSso, ssoToggle } = ssoStore;
  const { isSSOAvailable } = currentQuotaStore;

  return {
    enableSso,
    ssoToggle,
    isSSOAvailable,
  };
})(observer(ToggleSSO));<|MERGE_RESOLUTION|>--- conflicted
+++ resolved
@@ -97,11 +97,7 @@
           </Text>
           {!isSSOAvailable && (
             <Badge
-<<<<<<< HEAD
               backgroundColor={globalColors.favoritesStatus}
-=======
-              backgroundColor={theme.isBase ? "#EDC409" : "#A38A1A"}
->>>>>>> 116702d2
               label={t("Common:Paid")}
               fontWeight="700"
               className="toggle-caption_title_badge"
