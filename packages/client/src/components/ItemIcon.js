--- conflicted
+++ resolved
@@ -103,13 +103,9 @@
           showDefault={showDefault || showDefaultRoomIcon}
           imgClassName={imgClassName || "react-svg-icon"}
           logo={isRoom ? logo : icon}
-<<<<<<< HEAD
+          badgeUrl={badgeUrl || ""}
           isTemplate={isTemplate}
           imgSrc={isRoom ? logo?.medium : icon}
-          badgeUrl={badgeUrl ? badgeUrl : ""}
-=======
-          badgeUrl={badgeUrl || ""}
->>>>>>> 434ad0d3
           withEditing={withEditing}
           model={model}
           onChangeFile={onChangeFile}
