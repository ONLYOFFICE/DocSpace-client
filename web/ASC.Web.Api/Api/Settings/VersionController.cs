﻿// (c) Copyright Ascensio System SIA 2010-2022
//
// This program is a free software product.
// You can redistribute it and/or modify it under the terms
// of the GNU Affero General Public License (AGPL) version 3 as published by the Free Software
// Foundation. In accordance with Section 7(a) of the GNU AGPL its Section 15 shall be amended
// to the effect that Ascensio System SIA expressly excludes the warranty of non-infringement of
// any third-party rights.
//
// This program is distributed WITHOUT ANY WARRANTY, without even the implied warranty
// of MERCHANTABILITY or FITNESS FOR A PARTICULAR  PURPOSE. For details, see
// the GNU AGPL at: http://www.gnu.org/licenses/agpl-3.0.html
//
// You can contact Ascensio System SIA at Lubanas st. 125a-25, Riga, Latvia, EU, LV-1021.
//
// The  interactive user interfaces in modified source and object code versions of the Program must
// display Appropriate Legal Notices, as required under Section 5 of the GNU AGPL version 3.
//
// Pursuant to Section 7(b) of the License you must retain the original Product logo when
// distributing the program. Pursuant to Section 7(e) we decline to grant you any rights under
// trademark law for use of our trademarks.
//
// All the Product's GUI elements, including illustrations and icon sets, as well as technical writing
// content are licensed under the terms of the Creative Commons Attribution-ShareAlike 4.0
// International. See the License terms at http://creativecommons.org/licenses/by-sa/4.0/legalcode

namespace ASC.Web.Api.Controllers.Settings;

public class VersionController : BaseSettingsController
{
    private Tenant Tenant { get { return ApiContext.Tenant; } }

    private readonly TenantManager _tenantManager;
    private readonly PermissionContext _permissionContext;
    private readonly BuildVersion _buildVersion;

    public VersionController(
        PermissionContext permissionContext,
        ApiContext apiContext,
        TenantManager tenantManager,
        WebItemManager webItemManager,
        BuildVersion buildVersion,
        IMemoryCache memoryCache,
        IHttpContextAccessor httpContextAccessor) : base(apiContext, memoryCache, webItemManager, httpContextAccessor)
    {
        _permissionContext = permissionContext;
        _tenantManager = tenantManager;
        _buildVersion = buildVersion;
    }

    /// <summary>
    /// Returns the current build version.
    /// </summary>
    /// <short>Get the current build version</short>
    /// <category>Versions</category>
    /// <path>api/2.0/settings/version/build</path>
    /// <httpMethod>GET</httpMethod>
    /// <requiresAuthorization>false</requiresAuthorization>
    /// <returns type="ASC.Api.Settings.BuildVersion, ASC.Web.Api">Current product versions</returns>
    [AllowAnonymous]
    [AllowNotPayment]
    [HttpGet("version/build")]
    public async Task<BuildVersion> GetBuildVersionsAsync()
    {
        return await _buildVersion.GetCurrentBuildVersionAsync();
    }

    /// <summary>
    /// Returns a list of the availibe portal versions including the current version.
    /// </summary>
    /// <short>
    /// Get the portal versions
    /// </short>
    /// <category>Versions</category>
    /// <path>api/2.0/settings/version</path>
    /// <httpMethod>GET</httpMethod>
    /// <returns type="ASC.Web.Api.ApiModel.ResponseDto.TenantVersionDto, ASC.Web.Api">List of availibe portal versions including the current version</returns>
    [HttpGet("version")]
    public async Task<TenantVersionDto> GetVersionsAsync()
    {
<<<<<<< HEAD
        return new TenantVersionDto(Tenant.Version, await _tenantManager.GetTenantVersionsAsync());
    }

=======
        return new TenantVersionDto(Tenant.Version, _tenantManager.GetTenantVersions());
    }

    /// <summary>
    /// Sets a version with the ID specified in the request to the current tenant.
    /// </summary>
    /// <short>
    /// Change the portal version
    /// </short>
    /// <category>Versions</category>
    /// <param type="ASC.Web.Api.ApiModel.RequestsDto.SettingsRequestsDto, ASC.Web.Api" name="inDto">Settings request parameters</param>
    /// <path>api/2.0/settings/version</path>
    /// <httpMethod>PUT</httpMethod>
    /// <returns type="ASC.Web.Api.ApiModel.ResponseDto.TenantVersionDto, ASC.Web.Api">List of availibe portal versions including the current version</returns>
>>>>>>> df20e9e6
    [HttpPut("version")]
    public async Task<TenantVersionDto> SetVersionAsync(SettingsRequestsDto inDto)
    {
        await _permissionContext.DemandPermissionsAsync(SecutiryConstants.EditPortalSettings);

        (await _tenantManager.GetTenantVersionsAsync()).FirstOrDefault(r => r.Id == inDto.VersionId).NotFoundIfNull();
        await _tenantManager.SetTenantVersionAsync(Tenant, inDto.VersionId);

        return await GetVersionsAsync();
    }
}<|MERGE_RESOLUTION|>--- conflicted
+++ resolved
@@ -1,29 +1,29 @@
-﻿// (c) Copyright Ascensio System SIA 2010-2022
-//
-// This program is a free software product.
-// You can redistribute it and/or modify it under the terms
-// of the GNU Affero General Public License (AGPL) version 3 as published by the Free Software
-// Foundation. In accordance with Section 7(a) of the GNU AGPL its Section 15 shall be amended
-// to the effect that Ascensio System SIA expressly excludes the warranty of non-infringement of
-// any third-party rights.
-//
-// This program is distributed WITHOUT ANY WARRANTY, without even the implied warranty
-// of MERCHANTABILITY or FITNESS FOR A PARTICULAR  PURPOSE. For details, see
-// the GNU AGPL at: http://www.gnu.org/licenses/agpl-3.0.html
-//
-// You can contact Ascensio System SIA at Lubanas st. 125a-25, Riga, Latvia, EU, LV-1021.
-//
-// The  interactive user interfaces in modified source and object code versions of the Program must
-// display Appropriate Legal Notices, as required under Section 5 of the GNU AGPL version 3.
-//
-// Pursuant to Section 7(b) of the License you must retain the original Product logo when
-// distributing the program. Pursuant to Section 7(e) we decline to grant you any rights under
-// trademark law for use of our trademarks.
-//
-// All the Product's GUI elements, including illustrations and icon sets, as well as technical writing
-// content are licensed under the terms of the Creative Commons Attribution-ShareAlike 4.0
-// International. See the License terms at http://creativecommons.org/licenses/by-sa/4.0/legalcode
-
+﻿// (c) Copyright Ascensio System SIA 2010-2022
+//
+// This program is a free software product.
+// You can redistribute it and/or modify it under the terms
+// of the GNU Affero General Public License (AGPL) version 3 as published by the Free Software
+// Foundation. In accordance with Section 7(a) of the GNU AGPL its Section 15 shall be amended
+// to the effect that Ascensio System SIA expressly excludes the warranty of non-infringement of
+// any third-party rights.
+//
+// This program is distributed WITHOUT ANY WARRANTY, without even the implied warranty
+// of MERCHANTABILITY or FITNESS FOR A PARTICULAR  PURPOSE. For details, see
+// the GNU AGPL at: http://www.gnu.org/licenses/agpl-3.0.html
+//
+// You can contact Ascensio System SIA at Lubanas st. 125a-25, Riga, Latvia, EU, LV-1021.
+//
+// The  interactive user interfaces in modified source and object code versions of the Program must
+// display Appropriate Legal Notices, as required under Section 5 of the GNU AGPL version 3.
+//
+// Pursuant to Section 7(b) of the License you must retain the original Product logo when
+// distributing the program. Pursuant to Section 7(e) we decline to grant you any rights under
+// trademark law for use of our trademarks.
+//
+// All the Product's GUI elements, including illustrations and icon sets, as well as technical writing
+// content are licensed under the terms of the Creative Commons Attribution-ShareAlike 4.0
+// International. See the License terms at http://creativecommons.org/licenses/by-sa/4.0/legalcode
+
 namespace ASC.Web.Api.Controllers.Settings;
 
 public class VersionController : BaseSettingsController
@@ -34,30 +34,30 @@
     private readonly PermissionContext _permissionContext;
     private readonly BuildVersion _buildVersion;
 
-    public VersionController(
+    public VersionController(
         PermissionContext permissionContext,
         ApiContext apiContext,
         TenantManager tenantManager,
         WebItemManager webItemManager,
         BuildVersion buildVersion,
-        IMemoryCache memoryCache,
+        IMemoryCache memoryCache,
         IHttpContextAccessor httpContextAccessor) : base(apiContext, memoryCache, webItemManager, httpContextAccessor)
-    {
-        _permissionContext = permissionContext;
+    {
+        _permissionContext = permissionContext;
         _tenantManager = tenantManager;
         _buildVersion = buildVersion;
     }
 
-    /// <summary>
-    /// Returns the current build version.
-    /// </summary>
-    /// <short>Get the current build version</short>
-    /// <category>Versions</category>
-    /// <path>api/2.0/settings/version/build</path>
-    /// <httpMethod>GET</httpMethod>
-    /// <requiresAuthorization>false</requiresAuthorization>
-    /// <returns type="ASC.Api.Settings.BuildVersion, ASC.Web.Api">Current product versions</returns>
-    [AllowAnonymous]
+    /// <summary>
+    /// Returns the current build version.
+    /// </summary>
+    /// <short>Get the current build version</short>
+    /// <category>Versions</category>
+    /// <path>api/2.0/settings/version/build</path>
+    /// <httpMethod>GET</httpMethod>
+    /// <requiresAuthorization>false</requiresAuthorization>
+    /// <returns type="ASC.Api.Settings.BuildVersion, ASC.Web.Api">Current product versions</returns>
+    [AllowAnonymous]
     [AllowNotPayment]
     [HttpGet("version/build")]
     public async Task<BuildVersion> GetBuildVersionsAsync()
@@ -65,39 +65,33 @@
         return await _buildVersion.GetCurrentBuildVersionAsync();
     }
 
-    /// <summary>
-    /// Returns a list of the availibe portal versions including the current version.
-    /// </summary>
-    /// <short>
-    /// Get the portal versions
-    /// </short>
-    /// <category>Versions</category>
-    /// <path>api/2.0/settings/version</path>
-    /// <httpMethod>GET</httpMethod>
-    /// <returns type="ASC.Web.Api.ApiModel.ResponseDto.TenantVersionDto, ASC.Web.Api">List of availibe portal versions including the current version</returns>
+    /// <summary>
+    /// Returns a list of the availibe portal versions including the current version.
+    /// </summary>
+    /// <short>
+    /// Get the portal versions
+    /// </short>
+    /// <category>Versions</category>
+    /// <path>api/2.0/settings/version</path>
+    /// <httpMethod>GET</httpMethod>
+    /// <returns type="ASC.Web.Api.ApiModel.ResponseDto.TenantVersionDto, ASC.Web.Api">List of availibe portal versions including the current version</returns>
     [HttpGet("version")]
     public async Task<TenantVersionDto> GetVersionsAsync()
     {
-<<<<<<< HEAD
         return new TenantVersionDto(Tenant.Version, await _tenantManager.GetTenantVersionsAsync());
     }
 
-=======
-        return new TenantVersionDto(Tenant.Version, _tenantManager.GetTenantVersions());
-    }
-
-    /// <summary>
-    /// Sets a version with the ID specified in the request to the current tenant.
-    /// </summary>
-    /// <short>
-    /// Change the portal version
-    /// </short>
-    /// <category>Versions</category>
-    /// <param type="ASC.Web.Api.ApiModel.RequestsDto.SettingsRequestsDto, ASC.Web.Api" name="inDto">Settings request parameters</param>
-    /// <path>api/2.0/settings/version</path>
-    /// <httpMethod>PUT</httpMethod>
-    /// <returns type="ASC.Web.Api.ApiModel.ResponseDto.TenantVersionDto, ASC.Web.Api">List of availibe portal versions including the current version</returns>
->>>>>>> df20e9e6
+    /// <summary>
+    /// Sets a version with the ID specified in the request to the current tenant.
+    /// </summary>
+    /// <short>
+    /// Change the portal version
+    /// </short>
+    /// <category>Versions</category>
+    /// <param type="ASC.Web.Api.ApiModel.RequestsDto.SettingsRequestsDto, ASC.Web.Api" name="inDto">Settings request parameters</param>
+    /// <path>api/2.0/settings/version</path>
+    /// <httpMethod>PUT</httpMethod>
+    /// <returns type="ASC.Web.Api.ApiModel.ResponseDto.TenantVersionDto, ASC.Web.Api">List of availibe portal versions including the current version</returns>
     [HttpPut("version")]
     public async Task<TenantVersionDto> SetVersionAsync(SettingsRequestsDto inDto)
     {
