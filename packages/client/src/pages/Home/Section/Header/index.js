--- conflicted
+++ resolved
@@ -184,7 +184,7 @@
     setInvitePanelOptions,
     isEmptyPage,
     pathParts,
-<<<<<<< HEAD
+    emptyTrashInProgress,
     isPublicRoom,
     theme,
     whiteLabelLogoUrls,
@@ -192,9 +192,6 @@
     downloadAction,
     isPublicRoomType,
     externalLinks,
-=======
-    emptyTrashInProgress
->>>>>>> bbaffad9
   } = props;
 
   const navigate = useNavigate();
@@ -1214,13 +1211,10 @@
       isAdmin,
       setInvitePanelOptions,
       isEmptyPage,
-<<<<<<< HEAD
+      emptyTrashInProgress,
       theme,
       whiteLabelLogoUrls,
       setRoomSharingPanelVisible,
-=======
-      emptyTrashInProgress,
->>>>>>> bbaffad9
     };
   }
 )(
