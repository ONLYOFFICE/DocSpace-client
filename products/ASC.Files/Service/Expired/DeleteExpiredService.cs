--- conflicted
+++ resolved
@@ -38,19 +38,14 @@
         GlobalStore globalStore,
         IConfiguration configuration)
     {
-<<<<<<< HEAD
-        _launchFrequency = TimeSpan.Parse(configuration["files:deleteExpired"] ?? "1", CultureInfo.InvariantCulture);
-        _commonChunkedUploadSessionHolder = new CommonChunkedUploadSessionHolder(tempPath, log, globalStore.GetStoreAsync(false).Result, FileConstant.StorageDomainTmp, setupInfo.ChunkUploadSize);
-=======
         _launchFrequency = TimeSpan.Parse(configuration["files:deleteExpired"] ?? "1", CultureInfo.InvariantCulture);
         _log = log;
         _globalStore = globalStore;
->>>>>>> 0b31d564
     }
 
     protected override async Task ExecuteAsync(CancellationToken stoppingToken)
     {
-        var dataStore = _globalStore.GetStore(false);
+        var dataStore = await _globalStore.GetStoreAsync(false);
 
         while (!stoppingToken.IsCancellationRequested)
         {
