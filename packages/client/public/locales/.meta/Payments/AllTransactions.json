--- conflicted
+++ resolved
@@ -3,11 +3,7 @@
   "content": "All transactions",
   "content_en_sha1_hash": "b85f97d34402fd7697084e8ea17725ff7419295c",
   "created_at": "2025-05-28T09:33:06.623Z",
-<<<<<<< HEAD
-  "updated_at": "2025-06-18T17:11:42.486Z",
-=======
   "updated_at": "2025-06-24T16:31:24.461Z",
->>>>>>> 0de93b01
   "comment": {
     "text": "This translation key is used for the label of a payment transaction history category, displaying \"All transactions\" in various UI contexts. It appears as a dropdown or radio button option and should be translated to reflect the nature of all types of transactions.",
     "is_auto": true,
