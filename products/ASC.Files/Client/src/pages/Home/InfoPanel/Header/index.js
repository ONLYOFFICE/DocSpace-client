--- conflicted
+++ resolved
@@ -21,7 +21,6 @@
   const closeInfoPanel = () => setIsVisible(false);
 
   return (
-<<<<<<< HEAD
     <StyledInfoPanelHeader isRoom={isRoom}>
       <div className="main">
         <Text className="header-text" fontSize="21px" fontWeight="700">
@@ -35,26 +34,17 @@
           isRootFolder={true}
           isInfoPanelVisible={true}
         >
-=======
-    <StyledInfoPanelHeader>
-      <Text className="header-text" fontSize="21px" fontWeight="700">
-        {t("Common:Info")}
-      </Text>
-      <StyledInfoPanelToggleWrapper
-        isRootFolder={true}
-        isInfoPanelVisible={true}
-      >
-        {!(isTablet() || isMobile || isMobileUtils() || !isDesktop()) && (
->>>>>>> cb9f4e5c
-          <div className="info-panel-toggle-bg">
-            <IconButton
-              className="info-panel-toggle"
-              iconName="images/panel.react.svg"
-              size="16"
-              isFill={true}
-              onClick={closeInfoPanel}
-            />
-          </div>
+          {!(isTablet() || isMobile || isMobileUtils() || !isDesktop()) && (
+            <div className="info-panel-toggle-bg">
+              <IconButton
+                className="info-panel-toggle"
+                iconName="images/panel.react.svg"
+                size="16"
+                isFill={true}
+                onClick={closeInfoPanel}
+              />
+            </div>
+          )}
         </StyledInfoPanelToggleWrapper>
       </div>
 
